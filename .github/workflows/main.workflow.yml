name: DepthAI Core CI/CD

on:
  workflow_dispatch:
  push:
    branches:
      - main
      - develop
      - gen2
      - gen2_develop
    tags:
      - 'v*'
  pull_request:
    branches:
      - main
      - develop
      - gen2
      - gen2_develop

jobs:

  style:
    runs-on: ubuntu-20.04

    steps:
<<<<<<< HEAD
    - uses: actions/checkout@v3
=======
    - uses: actions/checkout@v4
>>>>>>> e0f6b52d
      with:
        submodules: 'recursive'

    - name: Install format dependencies
      run: |
        sudo apt-get install clang-format-10

    - name: configure
      run: cmake . -Bbuild -DDEPTHAI_CLANG_FORMAT=ON -DCLANG_FORMAT_BIN=clang-format-10

    - name: check style
      run: ci/check_format.sh build


  tidy:
    runs-on: ubuntu-20.04

    steps:
<<<<<<< HEAD
    - uses: actions/checkout@v3
=======
    - uses: actions/checkout@v4
>>>>>>> e0f6b52d
      with:
        submodules: 'recursive'

    - name: Install dependencies
      run: |
        sudo apt-get update
        sudo apt-get install clang-tidy-10

    - name: configure
      run: cmake . -Bbuild -DDEPTHAI_CLANG_TIDY=ON -DCLANG_TIDY_BIN=clang-tidy-10

    - name: Run clang-tidy
      run: cmake --build build --parallel 4


  build:
    runs-on: ${{ matrix.os }}
    strategy:
      matrix:
        os: [macos-latest, windows-latest, ubuntu-latest]
        cmake: ['3.10.x', '3.29.x'] # Older version (Ubuntu 18.04) and newest
        exclude:
          - os: windows-latest
            cmake: '3.10.x'
          - os: macos-latest # Skip the old cmake on latest macos - doesn't handle ARM64 aarch correctly
            cmake: '3.10.x'

    steps:
    - name: Cache .hunter folder
      if: matrix.os != 'windows-latest'
<<<<<<< HEAD
      uses: actions/cache@v3
=======
      uses: actions/cache@v4
>>>>>>> e0f6b52d
      with:
        path: ~/.hunter/
        key: hunter-${{ matrix.os }}-${{ matrix.cmake }}
    - name: Cache .hunter folder
      if: matrix.os == 'windows-latest'
<<<<<<< HEAD
      uses: actions/cache@v3
=======
      uses: actions/cache@v4
>>>>>>> e0f6b52d
      with:
        path: C:/.hunter/
        key: hunter-${{ matrix.os }}-${{ matrix.cmake }}

<<<<<<< HEAD
    - uses: actions/checkout@v3
=======
    - uses: actions/checkout@v4
>>>>>>> e0f6b52d
      with:
        submodules: 'recursive'

    - name: Setup cmake
      uses: jwlawson/actions-setup-cmake@v1.13
      with:
        cmake-version: ${{ matrix.cmake }}

    - name: Install dependencies
      if: matrix.os == 'macos-11'
      run: |
        brew install opencv

    - name: Install dependencies
      if: matrix.os == 'ubuntu-latest'
      run: |
        sudo apt-get update
        sudo apt-get install libopencv-dev

    - name: Install dependencies
      if: matrix.os == 'windows-latest'
      run: |
        choco install opencv
        echo "OpenCV_DIR=C:\tools\opencv\build" | Out-File -FilePath $env:GITHUB_ENV -Encoding utf8 -Append

    - name: Build (old CMake, gcc/Clang)
      if: matrix.cmake == '3.10.x' && matrix.os != 'windows-latest'
      run: |
        cmake -H. -Bbuild -D'CMAKE_BUILD_TYPE=Release' -D'HUNTER_CONFIGURATION_TYPES=Release' -D'DEPTHAI_BUILD_EXAMPLES=ON' -D'DEPTHAI_BUILD_TESTS=ON' ${{ env.CMAKE_ARGS }}
        cmake --build build --config Release -- -j4

    # CMake binaries unavailable
    # - name: Build (old CMake, MSVC)
    #   if: matrix.cmake == '3.10.x' && matrix.os == 'windows-latest'
    #   run: |
    #     cmake -H. -Bbuild -D'DEPTHAI_BUILD_EXAMPLES=ON' -D'DEPTHAI_BUILD_TESTS=ON'
    #     cmake --build build

    - name: Build (newest CMake)
      if: matrix.cmake != '3.10.x'
      run: |
        cmake -S . -B build -D CMAKE_BUILD_TYPE=Release -D HUNTER_CONFIGURATION_TYPES=Release -D DEPTHAI_BUILD_EXAMPLES=ON -D DEPTHAI_BUILD_TESTS=ON ${{ env.CMAKE_ARGS }}
        cmake --build build --parallel 4 --config Release

  integration:
    runs-on: ${{ matrix.os }}
    strategy:
      matrix:
        os: [macos-11, windows-latest, ubuntu-latest]
        build-type: [Debug, Release]
        shared: [true, false]
        platform: [x64]
        include:
          - platform: Win32
            os: windows-latest
            shared: true
            build-type: Debug
          - platform: Win32
            os: windows-latest
            shared: true
            build-type: Release
    steps:
    - name: Cache .hunter folder
      if: matrix.os != 'windows-latest'
<<<<<<< HEAD
      uses: actions/cache@v3
=======
      uses: actions/cache@v4
>>>>>>> e0f6b52d
      with:
        path: ~/.hunter/
        key: hunter-${{ matrix.os }}-shared_${{ matrix.shared }}
    - name: Cache .hunter folder
      if: matrix.os == 'windows-latest'
<<<<<<< HEAD
      uses: actions/cache@v3
=======
      uses: actions/cache@v4
>>>>>>> e0f6b52d
      with:
        path: C:/.hunter/
        key: hunter-${{ matrix.os }}-shared_${{ matrix.shared }}

<<<<<<< HEAD
    - uses: actions/checkout@v3
=======
    - uses: actions/checkout@v4
>>>>>>> e0f6b52d
      with:
        submodules: 'recursive'

    - name: Install dependencies
      if: matrix.os == 'macos-11'
      run: |
        brew install opencv

    - name: Install dependencies
      if: matrix.os == 'ubuntu-latest'
      run: |
        sudo apt-get update
        sudo apt-get install libopencv-dev

    - name: Install dependencies
      if: matrix.os == 'windows-latest'
      run: |
        choco install opencv
        echo "OpenCV_DIR=C:\tools\opencv\build" | Out-File -FilePath $env:GITHUB_ENV -Encoding utf8 -Append
        echo "CMAKE_GENERATOR=Visual Studio 17 2022" | Out-File -FilePath $env:GITHUB_ENV -Encoding utf8 -Append
        echo "CMAKE_GENERATOR_PLATFORM=${{ matrix.platform }}" | Out-File -FilePath $env:GITHUB_ENV -Encoding utf8 -Append

    - name: Setup cmake
      uses: jwlawson/actions-setup-cmake@v1.13
      with:
        cmake-version: '3.29.x'

    - name: Configure ${{ matrix.build-type }}, shared ${{ matrix.shared }}, ${{ matrix.platform }}
      run: cmake -S . -B build -D BUILD_SHARED_LIBS=${{ matrix.shared}} -D CMAKE_BUILD_TYPE=${{ matrix.build-type }} -D CMAKE_INSTALL_PREFIX=$GITHUB_WORKSPACE/depthai_install ${{ env.CMAKE_ARGS }}

    - name: Set path to shared library dll (Windows)
      if: matrix.os == 'windows-latest'
      run: echo "$GITHUB_WORKSPACE/depthai_install/bin/" | Out-File -FilePath $env:GITHUB_PATH -Encoding utf8 -Append

    - name: Build and install
      run: cmake --build build --config ${{ matrix.build-type }} --target install --parallel 4

    - name: Upload Win64 shared library
      if: matrix.os == 'windows-latest' && matrix.shared && matrix.platform == 'x64'
<<<<<<< HEAD
      uses: actions/upload-artifact@v3
=======
      uses: actions/upload-artifact@v4
>>>>>>> e0f6b52d
      with:
        name: windows-prebuilt-win64-${{ matrix.build-type }}
        path: ${{ env.GITHUB_WORKSPACE }}/depthai_install/

    - name: Upload Win32 shared library
      if: matrix.os == 'windows-latest' && matrix.shared && matrix.platform == 'Win32'
<<<<<<< HEAD
      uses: actions/upload-artifact@v3
=======
      uses: actions/upload-artifact@v4
>>>>>>> e0f6b52d
      with:
        name: windows-prebuilt-win32-no-opencv-${{ matrix.build-type }}
        path: ${{ env.GITHUB_WORKSPACE }}/depthai_install/

    - name: Build and test add_subdirectory
      run: |
        cmake -S tests/integration/ -B tests/integration/build_add_subdirectory -D TEST_FIND_PACKAGE=OFF ${{ env.CMAKE_ARGS }}
        cmake --build tests/integration/build_add_subdirectory --config ${{ matrix.build-type }} --parallel 4
        cd tests/integration/build_add_subdirectory
        ctest -C ${{ matrix.build-type }} --output-on-failure --no-tests=error

    - name: Build and test find_package (installed)
      run: |
        cmake -S tests/integration/ -B tests/integration/build_find_package -D TEST_FIND_PACKAGE=ON -D depthai_DIR=$GITHUB_WORKSPACE/depthai_install/lib/cmake/depthai ${{ env.CMAKE_ARGS }}
        cmake --build tests/integration/build_find_package --config ${{ matrix.build-type }} --parallel 4
        cd tests/integration/build_find_package
        ctest -C ${{ matrix.build-type }} --output-on-failure --no-tests=error

    - name: Build and test find_package (build directory)
      run: |
        cmake -S tests/integration/ -B tests/integration/build_find_package_2 -D TEST_FIND_PACKAGE=ON -D depthai_DIR=$GITHUB_WORKSPACE/build ${{ env.CMAKE_ARGS }}
        cmake --build tests/integration/build_find_package_2 --config ${{ matrix.build-type }} --parallel 4
        cd tests/integration/build_find_package_2
        ctest -C ${{ matrix.build-type }} --output-on-failure --no-tests=error


  release:
    if: startsWith(github.ref, 'refs/tags/v')
    needs: [build, style, integration]
    runs-on: ubuntu-latest

    # Clone repository
    steps:
<<<<<<< HEAD
    - uses: actions/checkout@v3
=======
    - uses: actions/checkout@v4
>>>>>>> e0f6b52d
      with:
        submodules: 'recursive'

    # Get tag version
    # TODO(themarpe) - Node12, has to be updated
    - name: Get latest release version number
      id: tag
      uses: battila7/get-version-action@v2

    # Check if version matches (TODO)
    #- name: Check if version matches
    #   run: |

<<<<<<< HEAD
    - uses: actions/setup-python@v3
=======
    - uses: actions/setup-python@v4
>>>>>>> e0f6b52d
      with:
        python-version: '3.8'
    - name: Install dependencies
      run: python3.8 -m pip install git-archive-all

    - name: Download Win64 artifacts
<<<<<<< HEAD
      uses: actions/download-artifact@v3
=======
      uses: actions/download-artifact@v4
>>>>>>> e0f6b52d
      with:
        pattern: windows-prebuilt-win64*
        merge-multiple: true
        path: depthai-core-${{ steps.tag.outputs.version }}-win64

    - name: Download Win32 artifacts
<<<<<<< HEAD
      uses: actions/download-artifact@v3
=======
      uses: actions/download-artifact@v4
>>>>>>> e0f6b52d
      with:
        pattern: windows-prebuilt-win32-no-opencv*
        merge-multiple: true
        path: depthai-core-${{ steps.tag.outputs.version }}-win32-no-opencv

    - name: Create release assets
      run: |
        git-archive-all depthai-core-${{ steps.tag.outputs.version }}.tar.gz
        git-archive-all depthai-core-${{ steps.tag.outputs.version }}.zip
        zip -r depthai-core-${{ steps.tag.outputs.version }}-win64.zip depthai-core-${{ steps.tag.outputs.version }}-win64
        zip -r depthai-core-${{ steps.tag.outputs.version }}-win32-no-opencv.zip depthai-core-${{ steps.tag.outputs.version }}-win32-no-opencv

    # Create GitHub release
    - uses: actions/create-release@master
      id: createRelease
      name: Create ${{ steps.tag.outputs.version }} depthai-core release
      env:
        GITHUB_TOKEN: ${{ secrets.GITHUB_TOKEN }}
      with:
        tag_name: ${{ github.ref }}
        release_name: Release ${{ github.ref }}
        body: |
          ## Features

          ## Bug fixes

          ## Misc

        draft: true

    # Upload release assets
    - name: Upload source package (zip)
      uses: actions/upload-release-asset@v1.0.1
      env:
        GITHUB_TOKEN: ${{ secrets.GITHUB_TOKEN }}
      with:
        upload_url: ${{ steps.createRelease.outputs.upload_url }}
        asset_path: ${{ github.workspace }}/depthai-core-${{ steps.tag.outputs.version }}.zip
        asset_name: depthai-core-${{ steps.tag.outputs.version }}.zip
        asset_content_type: application/octet-stream

    - name: Upload source package (tar.gz)
      uses: actions/upload-release-asset@v1.0.1
      env:
        GITHUB_TOKEN: ${{ secrets.GITHUB_TOKEN }}
      with:
        upload_url: ${{ steps.createRelease.outputs.upload_url }}
        asset_path: ${{ github.workspace }}/depthai-core-${{ steps.tag.outputs.version }}.tar.gz
        asset_name: depthai-core-${{ steps.tag.outputs.version }}.tar.gz
        asset_content_type: application/octet-stream

    - name: Upload Win64 package (zip)
      uses: actions/upload-release-asset@v1.0.1
      env:
        GITHUB_TOKEN: ${{ secrets.GITHUB_TOKEN }}
      with:
        upload_url: ${{ steps.createRelease.outputs.upload_url }}
        asset_path: ${{ github.workspace }}/depthai-core-${{ steps.tag.outputs.version }}-win64.zip
        asset_name: depthai-core-${{ steps.tag.outputs.version }}-win64.zip
        asset_content_type: application/octet-stream

    - name: Upload Win32 package (zip)
      uses: actions/upload-release-asset@v1.0.1
      env:
        GITHUB_TOKEN: ${{ secrets.GITHUB_TOKEN }}
      with:
        upload_url: ${{ steps.createRelease.outputs.upload_url }}
        asset_path: ${{ github.workspace }}/depthai-core-${{ steps.tag.outputs.version }}-win32-no-opencv.zip
        asset_name: depthai-core-${{ steps.tag.outputs.version }}-win32-no-opencv.zip
        asset_content_type: application/octet-stream<|MERGE_RESOLUTION|>--- conflicted
+++ resolved
@@ -23,11 +23,7 @@
     runs-on: ubuntu-20.04
 
     steps:
-<<<<<<< HEAD
-    - uses: actions/checkout@v3
-=======
-    - uses: actions/checkout@v4
->>>>>>> e0f6b52d
+    - uses: actions/checkout@v4
       with:
         submodules: 'recursive'
 
@@ -46,11 +42,7 @@
     runs-on: ubuntu-20.04
 
     steps:
-<<<<<<< HEAD
-    - uses: actions/checkout@v3
-=======
-    - uses: actions/checkout@v4
->>>>>>> e0f6b52d
+    - uses: actions/checkout@v4
       with:
         submodules: 'recursive'
 
@@ -81,30 +73,18 @@
     steps:
     - name: Cache .hunter folder
       if: matrix.os != 'windows-latest'
-<<<<<<< HEAD
-      uses: actions/cache@v3
-=======
       uses: actions/cache@v4
->>>>>>> e0f6b52d
       with:
         path: ~/.hunter/
         key: hunter-${{ matrix.os }}-${{ matrix.cmake }}
     - name: Cache .hunter folder
       if: matrix.os == 'windows-latest'
-<<<<<<< HEAD
-      uses: actions/cache@v3
-=======
       uses: actions/cache@v4
->>>>>>> e0f6b52d
       with:
         path: C:/.hunter/
         key: hunter-${{ matrix.os }}-${{ matrix.cmake }}
 
-<<<<<<< HEAD
-    - uses: actions/checkout@v3
-=======
-    - uses: actions/checkout@v4
->>>>>>> e0f6b52d
+    - uses: actions/checkout@v4
       with:
         submodules: 'recursive'
 
@@ -169,30 +149,18 @@
     steps:
     - name: Cache .hunter folder
       if: matrix.os != 'windows-latest'
-<<<<<<< HEAD
-      uses: actions/cache@v3
-=======
       uses: actions/cache@v4
->>>>>>> e0f6b52d
       with:
         path: ~/.hunter/
         key: hunter-${{ matrix.os }}-shared_${{ matrix.shared }}
     - name: Cache .hunter folder
       if: matrix.os == 'windows-latest'
-<<<<<<< HEAD
-      uses: actions/cache@v3
-=======
       uses: actions/cache@v4
->>>>>>> e0f6b52d
       with:
         path: C:/.hunter/
         key: hunter-${{ matrix.os }}-shared_${{ matrix.shared }}
 
-<<<<<<< HEAD
-    - uses: actions/checkout@v3
-=======
-    - uses: actions/checkout@v4
->>>>>>> e0f6b52d
+    - uses: actions/checkout@v4
       with:
         submodules: 'recursive'
 
@@ -232,22 +200,14 @@
 
     - name: Upload Win64 shared library
       if: matrix.os == 'windows-latest' && matrix.shared && matrix.platform == 'x64'
-<<<<<<< HEAD
-      uses: actions/upload-artifact@v3
-=======
       uses: actions/upload-artifact@v4
->>>>>>> e0f6b52d
       with:
         name: windows-prebuilt-win64-${{ matrix.build-type }}
         path: ${{ env.GITHUB_WORKSPACE }}/depthai_install/
 
     - name: Upload Win32 shared library
       if: matrix.os == 'windows-latest' && matrix.shared && matrix.platform == 'Win32'
-<<<<<<< HEAD
-      uses: actions/upload-artifact@v3
-=======
       uses: actions/upload-artifact@v4
->>>>>>> e0f6b52d
       with:
         name: windows-prebuilt-win32-no-opencv-${{ matrix.build-type }}
         path: ${{ env.GITHUB_WORKSPACE }}/depthai_install/
@@ -281,11 +241,7 @@
 
     # Clone repository
     steps:
-<<<<<<< HEAD
-    - uses: actions/checkout@v3
-=======
-    - uses: actions/checkout@v4
->>>>>>> e0f6b52d
+    - uses: actions/checkout@v4
       with:
         submodules: 'recursive'
 
@@ -299,33 +255,21 @@
     #- name: Check if version matches
     #   run: |
 
-<<<<<<< HEAD
-    - uses: actions/setup-python@v3
-=======
     - uses: actions/setup-python@v4
->>>>>>> e0f6b52d
       with:
         python-version: '3.8'
     - name: Install dependencies
       run: python3.8 -m pip install git-archive-all
 
     - name: Download Win64 artifacts
-<<<<<<< HEAD
-      uses: actions/download-artifact@v3
-=======
       uses: actions/download-artifact@v4
->>>>>>> e0f6b52d
       with:
         pattern: windows-prebuilt-win64*
         merge-multiple: true
         path: depthai-core-${{ steps.tag.outputs.version }}-win64
 
     - name: Download Win32 artifacts
-<<<<<<< HEAD
-      uses: actions/download-artifact@v3
-=======
       uses: actions/download-artifact@v4
->>>>>>> e0f6b52d
       with:
         pattern: windows-prebuilt-win32-no-opencv*
         merge-multiple: true
