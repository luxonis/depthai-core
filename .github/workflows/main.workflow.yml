name: DepthAI Core CI/CD

on:
  workflow_dispatch:
  push:
    branches:
      - main
      - develop
    tags:
      - 'v*'
  pull_request:
    branches:
      - main
      - develop

jobs:

  style:
    runs-on: ubuntu-24.04

    steps:
    - uses: actions/checkout@v4
      with:
        submodules: 'recursive'

    - name: Install format dependencies
      run: |
        sudo apt-get update
        sudo apt-get install clang-format-18 libopencv-dev libudev-dev

    - name: configure
      run: cmake . -Bbuild -DDEPTHAI_CLANG_FORMAT=ON -DCLANG_FORMAT_BIN=/usr/bin/clang-format-18

    - name: check style
      run: ci/check_format.sh build


  tidy:
    runs-on: ubuntu-24.04

    steps:
    - uses: actions/checkout@v4
      with:
        submodules: 'recursive'

    - name: Install dependencies
      run: |
        sudo apt-get update
        sudo apt-get install clang-tidy-18 libopencv-dev libudev-dev

    - name: configure
      run: cmake . -Bbuild -DDEPTHAI_CLANG_TIDY=ON -DCLANG_TIDY_BIN=/usr/bin/clang-tidy-18

    - name: Run clang-tidy
      run: cmake --build build --parallel 4

  build:
    runs-on: ${{ matrix.os }}
    strategy:
      matrix:
        os: [windows-latest, ubuntu-latest]
#        cmake: ['3.22.x', '4.0.x']

    steps:
    - uses: actions/checkout@v4
      with:
        submodules: 'recursive'

#    - name: Setup cmake
#      uses: jwlawson/actions-setup-cmake@v1.13
#      with:
#        cmake-version: ${{ matrix.cmake }}

    - name: Install dependencies
      if: matrix.os == 'macos-latest'
      run: |
        brew install opencv

    - name: Install dependencies
      if: matrix.os == 'ubuntu-latest'
      run: |
        sudo apt-get update
        sudo apt-get install libopencv-dev libudev-dev

    - name: Install dependencies
      if: matrix.os == 'windows-latest'
      run: |
        choco install opencv
        echo "OpenCV_DIR=C:\tools\opencv\build" | Out-File -FilePath $env:GITHUB_ENV -Encoding utf8 -Append

    - name: Build
      run: |
        cmake -S . -B build -D CMAKE_BUILD_TYPE=Release -D DEPTHAI_BUILD_EXAMPLES=ON -D DEPTHAI_BUILD_TESTS=ON ${{ env.CMAKE_ARGS }}
        cmake --build build --parallel 4 --config Release

  integration:
    if: false
    runs-on: ${{ matrix.os }}
    strategy:
      matrix:
<<<<<<< HEAD
        os: [windows-latest, ubuntu-latest]
        # TODO(Morato) - add back Debug builds to CI
        # build-type: [Debug, Release]
        build-type: [Release]
=======
        os: [macos-latest, windows-latest, ubuntu-latest]
        build-type: [Debug, Release]
>>>>>>> 0a9ee41a
        # shared: [true, false]
        shared: [true]
        platform: [x64]
        # TODO(Morato) - add back Win32 and shared builds to CI
        # include:
        #   - platform: Win32
        #     os: windows-latest
        #     shared: true
        #     build-type: Debug
        #   - platform: Win32
        #     os: windows-latest
        #     shared: true
        #     build-type: Release
    steps:
    - uses: actions/checkout@v4
      with:
        submodules: 'recursive'

    - name: Install dependencies
      if: matrix.os == 'macos-latest'
      run: |
        brew install opencv

    - name: Install dependencies
      if: matrix.os == 'ubuntu-latest'
      run: |
        sudo apt-get update
        sudo apt-get install libopencv-dev libudev-dev

    - name: Install dependencies
      if: matrix.os == 'windows-latest'
      run: |
        choco install opencv
        echo "OpenCV_DIR=C:\tools\opencv\build" | Out-File -FilePath $env:GITHUB_ENV -Encoding utf8 -Append
        echo "CMAKE_GENERATOR=Visual Studio 17 2022" | Out-File -FilePath $env:GITHUB_ENV -Encoding utf8 -Append
        echo "CMAKE_GENERATOR_PLATFORM=${{ matrix.platform }}" | Out-File -FilePath $env:GITHUB_ENV -Encoding utf8 -Append

    - name: Setup cmake
      uses: jwlawson/actions-setup-cmake@v1.13
      with:
        cmake-version: '3.29.x'

    - name: Configure ${{ matrix.build-type }}, shared ${{ matrix.shared }}, ${{ matrix.platform }}
      run: cmake -S . -B build -D BUILD_SHARED_LIBS=${{ matrix.shared}} -D CMAKE_BUILD_TYPE=${{ matrix.build-type }} -D CMAKE_INSTALL_PREFIX=$GITHUB_WORKSPACE/depthai_install ${{ env.CMAKE_ARGS }}

    - name: Set path to shared library dll (Windows)
      if: matrix.os == 'windows-latest'
      run: echo "$GITHUB_WORKSPACE/depthai_install/bin/" | Out-File -FilePath $env:GITHUB_PATH -Encoding utf8 -Append

    - name: Build and install
      run: cmake --build build --config ${{ matrix.build-type }} --target install --parallel 4

    - name: Upload Win64 shared library
      if: matrix.os == 'windows-latest' && matrix.shared && matrix.platform == 'x64'
      uses: actions/upload-artifact@v4
      with:
        name: windows-prebuilt-win64-${{ matrix.build-type }}
        path: ${{ env.GITHUB_WORKSPACE }}/depthai_install/
    # TODO(Morato) - add back Win32 and shared builds to CI
    # - name: Upload Win32 shared library
    #   if: matrix.os == 'windows-latest' && matrix.shared && matrix.platform == 'Win32'
    #   uses: actions/upload-artifact@v4
    #   with:
    #     name: windows-prebuilt-win32-no-opencv-${{ matrix.build-type }}
    #     path: ${{ env.GITHUB_WORKSPACE }}/depthai_install/

    # - name: Build and test add_subdirectory
    #   run: |
    #     cmake -S tests/integration/ -B tests/integration/build_add_subdirectory -D TEST_FIND_PACKAGE=OFF ${{ env.CMAKE_ARGS }}
    #     cmake --build tests/integration/build_add_subdirectory --config ${{ matrix.build-type }} --parallel 4
    #     cd tests/integration/build_add_subdirectory
    #     ctest -C ${{ matrix.build-type }} --output-on-failure --no-tests=error

    - name: Build and test find_package (installed)
      run: |
        cmake -S tests/integration/ -B tests/integration/build_find_package -D TEST_FIND_PACKAGE=ON -D CMAKE_PREFIX_PATH=$GITHUB_WORKSPACE/depthai_install/ ${{ env.CMAKE_ARGS }}
        cmake --build tests/integration/build_find_package --config ${{ matrix.build-type }} --parallel 4
        cd tests/integration/build_find_package
        ctest -C ${{ matrix.build-type }} --output-on-failure --no-tests=error

    # - name: Build and test find_package (build directory)
    #   run: |
    #     cmake -S tests/integration/ -B tests/integration/build_find_package_2 -D TEST_FIND_PACKAGE=ON -D depthai_DIR=$GITHUB_WORKSPACE/build ${{ env.CMAKE_ARGS }}
    #     cmake --build tests/integration/build_find_package_2 --config ${{ matrix.build-type }} --parallel 4
    #     cd tests/integration/build_find_package_2
    #     ctest -C ${{ matrix.build-type }} --output-on-failure --no-tests=error


  release:
    if: startsWith(github.ref, 'refs/tags/v')
    needs: [build, style, integration]
    runs-on: ubuntu-latest

    # Clone repository
    steps:
    - uses: actions/checkout@v4
      with:
        submodules: 'recursive'

    # Get tag version
    # TODO(themarpe) - Node12, has to be updated
    - name: Get latest release version number
      id: tag
      uses: battila7/get-version-action@v2

    # Check if version matches (TODO)
    #- name: Check if version matches
    #   run: |

    - uses: actions/setup-python@v4
      with:
        python-version: '3.8'
    - name: Install dependencies
      run: python3.8 -m pip install git-archive-all

    - name: Download Win64 artifacts
      uses: actions/download-artifact@v4
      with:
        pattern: windows-prebuilt-win64*
        merge-multiple: true
        path: depthai-core-${{ steps.tag.outputs.version }}-win64

    # - name: Download Win32 artifacts
    #   uses: actions/download-artifact@v4
    #   with:
    #     pattern: windows-prebuilt-win32-no-opencv*
    #     merge-multiple: true
    #     path: depthai-core-${{ steps.tag.outputs.version }}-win32-no-opencv

    - name: Create release assets
      run: |
        git-archive-all depthai-core-${{ steps.tag.outputs.version }}.tar.gz
        git-archive-all depthai-core-${{ steps.tag.outputs.version }}.zip
        zip -r depthai-core-${{ steps.tag.outputs.version }}-win64.zip depthai-core-${{ steps.tag.outputs.version }}-win64
        # zip -r depthai-core-${{ steps.tag.outputs.version }}-win32-no-opencv.zip depthai-core-${{ steps.tag.outputs.version }}-win32-no-opencv

    # Create GitHub release
    - uses: actions/create-release@master
      id: createRelease
      name: Create ${{ steps.tag.outputs.version }} depthai-core release
      env:
        GITHUB_TOKEN: ${{ secrets.GITHUB_TOKEN }}
      with:
        tag_name: ${{ github.ref }}
        release_name: Release ${{ github.ref }}
        body: |
          ## Features

          ## Bug fixes

          ## Misc

        draft: true

    # Upload release assets
    - name: Upload source package (zip)
      uses: actions/upload-release-asset@v1.0.1
      env:
        GITHUB_TOKEN: ${{ secrets.GITHUB_TOKEN }}
      with:
        upload_url: ${{ steps.createRelease.outputs.upload_url }}
        asset_path: ${{ github.workspace }}/depthai-core-${{ steps.tag.outputs.version }}.zip
        asset_name: depthai-core-${{ steps.tag.outputs.version }}.zip
        asset_content_type: application/octet-stream

    - name: Upload source package (tar.gz)
      uses: actions/upload-release-asset@v1.0.1
      env:
        GITHUB_TOKEN: ${{ secrets.GITHUB_TOKEN }}
      with:
        upload_url: ${{ steps.createRelease.outputs.upload_url }}
        asset_path: ${{ github.workspace }}/depthai-core-${{ steps.tag.outputs.version }}.tar.gz
        asset_name: depthai-core-${{ steps.tag.outputs.version }}.tar.gz
        asset_content_type: application/octet-stream

    - name: Upload Win64 package (zip)
      uses: actions/upload-release-asset@v1.0.1
      env:
        GITHUB_TOKEN: ${{ secrets.GITHUB_TOKEN }}
      with:
        upload_url: ${{ steps.createRelease.outputs.upload_url }}
        asset_path: ${{ github.workspace }}/depthai-core-${{ steps.tag.outputs.version }}-win64.zip
        asset_name: depthai-core-${{ steps.tag.outputs.version }}-win64.zip
        asset_content_type: application/octet-stream

    # - name: Upload Win32 package (zip)
    #   uses: actions/upload-release-asset@v1.0.1
    #   env:
    #     GITHUB_TOKEN: ${{ secrets.GITHUB_TOKEN }}
    #   with:
    #     upload_url: ${{ steps.createRelease.outputs.upload_url }}
    #     asset_path: ${{ github.workspace }}/depthai-core-${{ steps.tag.outputs.version }}-win32-no-opencv.zip
    #     asset_name: depthai-core-${{ steps.tag.outputs.version }}-win32-no-opencv.zip
    #     asset_content_type: application/octet-stream<|MERGE_RESOLUTION|>--- conflicted
+++ resolved
@@ -98,15 +98,8 @@
     runs-on: ${{ matrix.os }}
     strategy:
       matrix:
-<<<<<<< HEAD
-        os: [windows-latest, ubuntu-latest]
-        # TODO(Morato) - add back Debug builds to CI
-        # build-type: [Debug, Release]
-        build-type: [Release]
-=======
         os: [macos-latest, windows-latest, ubuntu-latest]
         build-type: [Debug, Release]
->>>>>>> 0a9ee41a
         # shared: [true, false]
         shared: [true]
         platform: [x64]
