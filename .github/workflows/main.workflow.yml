--- conflicted
+++ resolved
@@ -62,13 +62,8 @@
     runs-on: ${{ matrix.os }}
     strategy:
       matrix:
-<<<<<<< HEAD
-        os: [macos-11, windows-latest, ubuntu-latest]
-        cmake: ['3.10.x', ''] # Older version (Ubuntu 18.04) and newest
-=======
         os: [macos-latest, windows-latest, ubuntu-latest]
         cmake: ['3.10.x', '3.29.x'] # Older version (Ubuntu 18.04) and newest
->>>>>>> 12158a51
         exclude:
           - os: windows-latest
             cmake: '3.10.x'
@@ -190,11 +185,8 @@
 
     - name: Setup cmake
       uses: jwlawson/actions-setup-cmake@v1.13
-<<<<<<< HEAD
-=======
       with:
         cmake-version: '3.29.x'
->>>>>>> 12158a51
 
     - name: Configure ${{ matrix.build-type }}, shared ${{ matrix.shared }}, ${{ matrix.platform }}
       run: cmake -S . -B build -D BUILD_SHARED_LIBS=${{ matrix.shared}} -D CMAKE_BUILD_TYPE=${{ matrix.build-type }} -D CMAKE_INSTALL_PREFIX=$GITHUB_WORKSPACE/depthai_install ${{ env.CMAKE_ARGS }}
