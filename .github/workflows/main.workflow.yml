name: DepthAI Core CI/CD

on:
  workflow_dispatch:
  push:
    branches:
      - main
      - develop
      - gen2
      - gen2_develop
    tags:
      - 'v*'
  pull_request:
    branches:
      - main
      - develop
      - gen2
      - gen2_develop

jobs:

  style:
<<<<<<< HEAD
    runs-on: ubuntu-20.04
=======
    runs-on: ubuntu-24.04
>>>>>>> a99f2415

    steps:
    - uses: actions/checkout@v4
      with:
        submodules: 'recursive'

    - name: Install format dependencies
      run: |
        sudo apt-get install clang-format-18

    - name: configure
      run: cmake . -Bbuild -DDEPTHAI_CLANG_FORMAT=ON -DCLANG_FORMAT_BIN=clang-format-18

    - name: check style
      run: ci/check_format.sh build


  tidy:
<<<<<<< HEAD
    runs-on: ubuntu-20.04
=======
    runs-on: ubuntu-24.04
>>>>>>> a99f2415

    steps:
    - uses: actions/checkout@v4
      with:
        submodules: 'recursive'

    - name: Install dependencies
      run: |
        sudo apt-get update
        sudo apt-get install clang-tidy-18

    - name: configure
      run: cmake . -Bbuild -DDEPTHAI_CLANG_TIDY=ON -DCLANG_TIDY_BIN=clang-tidy-18

    - name: Run clang-tidy
      run: cmake --build build --parallel 4


  build:
    runs-on: ${{ matrix.os }}
    strategy:
      matrix:
<<<<<<< HEAD
        os: [macos-latest, windows-latest, ubuntu-latest]
=======
        os: [macos-14, windows-latest, ubuntu-latest]
>>>>>>> a99f2415
        cmake: ['3.10.x', '3.29.x'] # Older version (Ubuntu 18.04) and newest
        exclude:
          - os: windows-latest
            cmake: '3.10.x'
<<<<<<< HEAD
          - os: macos-latest # Skip the old cmake on latest macos - doesn't handle ARM64 aarch correctly
=======
          - os: macos-14 # Skip the old cmake on latest macos - doesn't handle ARM64 aarch correctly
>>>>>>> a99f2415
            cmake: '3.10.x'

    steps:
    - name: Cache .hunter folder
      if: matrix.os != 'windows-latest'
      uses: actions/cache@v4
      with:
        path: ~/.hunter/
        key: hunter-${{ matrix.os }}-${{ matrix.cmake }}
    - name: Cache .hunter folder
      if: matrix.os == 'windows-latest'
      uses: actions/cache@v4
      with:
        path: C:/.hunter/
        key: hunter-${{ matrix.os }}-${{ matrix.cmake }}

    - uses: actions/checkout@v4
      with:
        submodules: 'recursive'

    - name: Setup cmake
      uses: jwlawson/actions-setup-cmake@v1.13
      with:
        cmake-version: ${{ matrix.cmake }}

    - name: Install dependencies
<<<<<<< HEAD
      if: matrix.os == 'macos-11'
=======
      if: matrix.os == 'macos-14'
>>>>>>> a99f2415
      run: |
        brew install opencv

    - name: Install dependencies
      if: matrix.os == 'ubuntu-latest'
      run: |
        sudo apt-get update
        sudo apt-get install libopencv-dev

    - name: Install dependencies
      if: matrix.os == 'windows-latest'
      run: |
        choco install opencv
        echo "OpenCV_DIR=C:\tools\opencv\build" | Out-File -FilePath $env:GITHUB_ENV -Encoding utf8 -Append

    - name: Build (old CMake, gcc/Clang)
      if: matrix.cmake == '3.10.x' && matrix.os != 'windows-latest'
      run: |
        cmake -H. -Bbuild -D'CMAKE_BUILD_TYPE=Release' -D'HUNTER_CONFIGURATION_TYPES=Release' -D'DEPTHAI_BUILD_EXAMPLES=ON' -D'DEPTHAI_BUILD_TESTS=ON' ${{ env.CMAKE_ARGS }}
        cmake --build build --config Release -- -j4

    # CMake binaries unavailable
    # - name: Build (old CMake, MSVC)
    #   if: matrix.cmake == '3.10.x' && matrix.os == 'windows-latest'
    #   run: |
    #     cmake -H. -Bbuild -D'DEPTHAI_BUILD_EXAMPLES=ON' -D'DEPTHAI_BUILD_TESTS=ON'
    #     cmake --build build

    - name: Build (newest CMake)
      if: matrix.cmake != '3.10.x'
      run: |
        cmake -S . -B build -D CMAKE_BUILD_TYPE=Release -D HUNTER_CONFIGURATION_TYPES=Release -D DEPTHAI_BUILD_EXAMPLES=ON -D DEPTHAI_BUILD_TESTS=ON ${{ env.CMAKE_ARGS }}
        cmake --build build --parallel 4 --config Release

  integration:
    runs-on: ${{ matrix.os }}
    strategy:
      matrix:
<<<<<<< HEAD
        os: [macos-11, windows-latest, ubuntu-latest]
=======
        os: [macos-14, windows-latest, ubuntu-latest]
>>>>>>> a99f2415
        build-type: [Debug, Release]
        shared: [true, false]
        platform: [x64]
        include:
          - platform: Win32
            os: windows-latest
            shared: true
            build-type: Debug
          - platform: Win32
            os: windows-latest
            shared: true
            build-type: Release
    steps:
    - name: Cache .hunter folder
      if: matrix.os != 'windows-latest'
      uses: actions/cache@v4
      with:
        path: ~/.hunter/
        key: hunter-${{ matrix.os }}-shared_${{ matrix.shared }}
    - name: Cache .hunter folder
      if: matrix.os == 'windows-latest'
      uses: actions/cache@v4
      with:
        path: C:/.hunter/
        key: hunter-${{ matrix.os }}-shared_${{ matrix.shared }}

    - uses: actions/checkout@v4
      with:
        submodules: 'recursive'

    - name: Install dependencies
<<<<<<< HEAD
      if: matrix.os == 'macos-11'
=======
      if: matrix.os == 'macos-14'
>>>>>>> a99f2415
      run: |
        brew install opencv

    - name: Install dependencies
      if: matrix.os == 'ubuntu-latest'
      run: |
        sudo apt-get update
        sudo apt-get install libopencv-dev

    - name: Install dependencies
      if: matrix.os == 'windows-latest'
      run: |
        choco install opencv
        echo "OpenCV_DIR=C:\tools\opencv\build" | Out-File -FilePath $env:GITHUB_ENV -Encoding utf8 -Append
        echo "CMAKE_GENERATOR=Visual Studio 17 2022" | Out-File -FilePath $env:GITHUB_ENV -Encoding utf8 -Append
        echo "CMAKE_GENERATOR_PLATFORM=${{ matrix.platform }}" | Out-File -FilePath $env:GITHUB_ENV -Encoding utf8 -Append

    - name: Setup cmake
      uses: jwlawson/actions-setup-cmake@v1.13
      with:
        cmake-version: '3.29.x'

    - name: Configure ${{ matrix.build-type }}, shared ${{ matrix.shared }}, ${{ matrix.platform }}
      run: cmake -S . -B build -D BUILD_SHARED_LIBS=${{ matrix.shared}} -D CMAKE_BUILD_TYPE=${{ matrix.build-type }} -D CMAKE_INSTALL_PREFIX=$GITHUB_WORKSPACE/depthai_install ${{ env.CMAKE_ARGS }}

    - name: Set path to shared library dll (Windows)
      if: matrix.os == 'windows-latest'
      run: echo "$GITHUB_WORKSPACE/depthai_install/bin/" | Out-File -FilePath $env:GITHUB_PATH -Encoding utf8 -Append

    - name: Build and install
      run: cmake --build build --config ${{ matrix.build-type }} --target install --parallel 4

    - name: Upload Win64 shared library
      if: matrix.os == 'windows-latest' && matrix.shared && matrix.platform == 'x64'
      uses: actions/upload-artifact@v4
      with:
        name: windows-prebuilt-win64-${{ matrix.build-type }}
        path: ${{ env.GITHUB_WORKSPACE }}/depthai_install/

    - name: Upload Win32 shared library
      if: matrix.os == 'windows-latest' && matrix.shared && matrix.platform == 'Win32'
      uses: actions/upload-artifact@v4
      with:
        name: windows-prebuilt-win32-no-opencv-${{ matrix.build-type }}
        path: ${{ env.GITHUB_WORKSPACE }}/depthai_install/

    - name: Build and test add_subdirectory
      run: |
        cmake -S tests/integration/ -B tests/integration/build_add_subdirectory -D TEST_FIND_PACKAGE=OFF ${{ env.CMAKE_ARGS }}
        cmake --build tests/integration/build_add_subdirectory --config ${{ matrix.build-type }} --parallel 4
        cd tests/integration/build_add_subdirectory
        ctest -C ${{ matrix.build-type }} --output-on-failure --no-tests=error

    - name: Build and test find_package (installed)
      run: |
        cmake -S tests/integration/ -B tests/integration/build_find_package -D TEST_FIND_PACKAGE=ON -D depthai_DIR=$GITHUB_WORKSPACE/depthai_install/lib/cmake/depthai ${{ env.CMAKE_ARGS }}
        cmake --build tests/integration/build_find_package --config ${{ matrix.build-type }} --parallel 4
        cd tests/integration/build_find_package
        ctest -C ${{ matrix.build-type }} --output-on-failure --no-tests=error

    - name: Build and test find_package (build directory)
      run: |
        cmake -S tests/integration/ -B tests/integration/build_find_package_2 -D TEST_FIND_PACKAGE=ON -D depthai_DIR=$GITHUB_WORKSPACE/build ${{ env.CMAKE_ARGS }}
        cmake --build tests/integration/build_find_package_2 --config ${{ matrix.build-type }} --parallel 4
        cd tests/integration/build_find_package_2
        ctest -C ${{ matrix.build-type }} --output-on-failure --no-tests=error


  release:
    if: startsWith(github.ref, 'refs/tags/v')
    needs: [build, style, integration]
    runs-on: ubuntu-latest

    # Clone repository
    steps:
    - uses: actions/checkout@v4
      with:
        submodules: 'recursive'

    # Get tag version
    # TODO(themarpe) - Node12, has to be updated
    - name: Get latest release version number
      id: tag
      uses: battila7/get-version-action@v2

    # Check if version matches (TODO)
    #- name: Check if version matches
    #   run: |

    - uses: actions/setup-python@v4
      with:
        python-version: '3.8'
    - name: Install dependencies
      run: python3.8 -m pip install git-archive-all

    - name: Download Win64 artifacts
      uses: actions/download-artifact@v4
      with:
        pattern: windows-prebuilt-win64*
        merge-multiple: true
        path: depthai-core-${{ steps.tag.outputs.version }}-win64

    - name: Download Win32 artifacts
      uses: actions/download-artifact@v4
      with:
        pattern: windows-prebuilt-win32-no-opencv*
        merge-multiple: true
        path: depthai-core-${{ steps.tag.outputs.version }}-win32-no-opencv

    - name: Create release assets
      run: |
        git-archive-all depthai-core-${{ steps.tag.outputs.version }}.tar.gz
        git-archive-all depthai-core-${{ steps.tag.outputs.version }}.zip
        zip -r depthai-core-${{ steps.tag.outputs.version }}-win64.zip depthai-core-${{ steps.tag.outputs.version }}-win64
        zip -r depthai-core-${{ steps.tag.outputs.version }}-win32-no-opencv.zip depthai-core-${{ steps.tag.outputs.version }}-win32-no-opencv

    # Create GitHub release
    - uses: actions/create-release@master
      id: createRelease
      name: Create ${{ steps.tag.outputs.version }} depthai-core release
      env:
        GITHUB_TOKEN: ${{ secrets.GITHUB_TOKEN }}
      with:
        tag_name: ${{ github.ref }}
        release_name: Release ${{ github.ref }}
        body: |
          ## Features

          ## Bug fixes

          ## Misc

        draft: true

    # Upload release assets
    - name: Upload source package (zip)
      uses: actions/upload-release-asset@v1.0.1
      env:
        GITHUB_TOKEN: ${{ secrets.GITHUB_TOKEN }}
      with:
        upload_url: ${{ steps.createRelease.outputs.upload_url }}
        asset_path: ${{ github.workspace }}/depthai-core-${{ steps.tag.outputs.version }}.zip
        asset_name: depthai-core-${{ steps.tag.outputs.version }}.zip
        asset_content_type: application/octet-stream

    - name: Upload source package (tar.gz)
      uses: actions/upload-release-asset@v1.0.1
      env:
        GITHUB_TOKEN: ${{ secrets.GITHUB_TOKEN }}
      with:
        upload_url: ${{ steps.createRelease.outputs.upload_url }}
        asset_path: ${{ github.workspace }}/depthai-core-${{ steps.tag.outputs.version }}.tar.gz
        asset_name: depthai-core-${{ steps.tag.outputs.version }}.tar.gz
        asset_content_type: application/octet-stream

    - name: Upload Win64 package (zip)
      uses: actions/upload-release-asset@v1.0.1
      env:
        GITHUB_TOKEN: ${{ secrets.GITHUB_TOKEN }}
      with:
        upload_url: ${{ steps.createRelease.outputs.upload_url }}
        asset_path: ${{ github.workspace }}/depthai-core-${{ steps.tag.outputs.version }}-win64.zip
        asset_name: depthai-core-${{ steps.tag.outputs.version }}-win64.zip
        asset_content_type: application/octet-stream

    - name: Upload Win32 package (zip)
      uses: actions/upload-release-asset@v1.0.1
      env:
        GITHUB_TOKEN: ${{ secrets.GITHUB_TOKEN }}
      with:
        upload_url: ${{ steps.createRelease.outputs.upload_url }}
        asset_path: ${{ github.workspace }}/depthai-core-${{ steps.tag.outputs.version }}-win32-no-opencv.zip
        asset_name: depthai-core-${{ steps.tag.outputs.version }}-win32-no-opencv.zip
        asset_content_type: application/octet-stream<|MERGE_RESOLUTION|>--- conflicted
+++ resolved
@@ -20,11 +20,7 @@
 jobs:
 
   style:
-<<<<<<< HEAD
-    runs-on: ubuntu-20.04
-=======
     runs-on: ubuntu-24.04
->>>>>>> a99f2415
 
     steps:
     - uses: actions/checkout@v4
@@ -43,11 +39,7 @@
 
 
   tidy:
-<<<<<<< HEAD
-    runs-on: ubuntu-20.04
-=======
     runs-on: ubuntu-24.04
->>>>>>> a99f2415
 
     steps:
     - uses: actions/checkout@v4
@@ -70,20 +62,12 @@
     runs-on: ${{ matrix.os }}
     strategy:
       matrix:
-<<<<<<< HEAD
-        os: [macos-latest, windows-latest, ubuntu-latest]
-=======
         os: [macos-14, windows-latest, ubuntu-latest]
->>>>>>> a99f2415
         cmake: ['3.10.x', '3.29.x'] # Older version (Ubuntu 18.04) and newest
         exclude:
           - os: windows-latest
             cmake: '3.10.x'
-<<<<<<< HEAD
-          - os: macos-latest # Skip the old cmake on latest macos - doesn't handle ARM64 aarch correctly
-=======
           - os: macos-14 # Skip the old cmake on latest macos - doesn't handle ARM64 aarch correctly
->>>>>>> a99f2415
             cmake: '3.10.x'
 
     steps:
@@ -110,11 +94,7 @@
         cmake-version: ${{ matrix.cmake }}
 
     - name: Install dependencies
-<<<<<<< HEAD
-      if: matrix.os == 'macos-11'
-=======
       if: matrix.os == 'macos-14'
->>>>>>> a99f2415
       run: |
         brew install opencv
 
@@ -153,11 +133,7 @@
     runs-on: ${{ matrix.os }}
     strategy:
       matrix:
-<<<<<<< HEAD
-        os: [macos-11, windows-latest, ubuntu-latest]
-=======
         os: [macos-14, windows-latest, ubuntu-latest]
->>>>>>> a99f2415
         build-type: [Debug, Release]
         shared: [true, false]
         platform: [x64]
@@ -189,11 +165,7 @@
         submodules: 'recursive'
 
     - name: Install dependencies
-<<<<<<< HEAD
-      if: matrix.os == 'macos-11'
-=======
       if: matrix.os == 'macos-14'
->>>>>>> a99f2415
       run: |
         brew install opencv
 
