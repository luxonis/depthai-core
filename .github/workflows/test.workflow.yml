--- conflicted
+++ resolved
@@ -58,16 +58,6 @@
     - name: Configure, Build and Test
       if: matrix.os == 'linux'
       run: |
-<<<<<<< HEAD
-        export DISPLAY=:99
-        xdpyinfo -display $DISPLAY >/dev/null 2>&1 || (Xvfb $DISPLAY &)
-        source venv/bin/activate  # Activate virtual environment
-        python3 -m pip install jinja2 rerun-sdk open3d-cpu
-        cmake -S . -B build -D CMAKE_BUILD_TYPE=Release -D HUNTER_ROOT=$HOME/.hun2_${{ matrix.flavor }} -D DEPTHAI_BUILD_EXAMPLES=ON -D DEPTHAI_BUILD_TESTS=ON -D DEPTHAI_TEST_EXAMPLES=ON -D DEPTHAI_BUILD_PYTHON=ON -D DEPTHAI_PYTHON_TEST_EXAMPLES=ON -D DEPTHAI_PYTHON_ENABLE_EXAMPLES=ON
-        cmake --build build --parallel 4 --config Release
-        cd tests
-        python3 run_tests.py
-=======
         export RESERVATION_NAME="https://github.com/$GITHUB_REPOSITORY/actions/runs/$GITHUB_RUN_ID#rvc2-${{ matrix.os }}-${{ matrix.flavor }}"
         exec hil --capabilities depthai-core-hil --reservation-name $RESERVATION_NAME --wait --sync-workspace --exclude-build --commands 'cd /tmp/depthai-core|| exit' 'scripts/hil/run_hil_tests.sh ${{ matrix.flavor }} --rvc2'
 
@@ -108,4 +98,3 @@
         run: |
           export RESERVATION_NAME="https://github.com/$GITHUB_REPOSITORY/actions/runs/$GITHUB_RUN_ID#rvc4-${{ matrix.os }}-${{ matrix.rvc4os }}-${{ matrix.flavor }}"
           exec hil --capabilities depthai-core-hil --models oak4_pro --reservation-name $RESERVATION_NAME --wait --sync-workspace --exclude-build --rvc4-os-version ${{ matrix.rvc4os }} --commands 'cd /tmp/depthai-core|| exit' 'scripts/hil/run_hil_tests.sh ${{ matrix.flavor }} --rvc4'
->>>>>>> 1b3dc118
