--- conflicted
+++ resolved
@@ -36,19 +36,11 @@
 
     steps:
     - name: Cache .hunter folder
-<<<<<<< HEAD
-      uses: actions/cache@v3
-      with:
-        path: $HOME/.hun2_${{ matrix.flavor }}
-        key: hunter-${{ matrix.os }}-${{ matrix.cmake }}
-    - uses: actions/checkout@v3
-=======
       uses: actions/cache@v4
       with:
         path: $HOME/.hun2_${{ matrix.flavor }}
         key: hunter-${{ matrix.os }}-${{ matrix.cmake }}
     - uses: actions/checkout@v4
->>>>>>> e0f6b52d
       with:
         submodules: 'recursive'
 
