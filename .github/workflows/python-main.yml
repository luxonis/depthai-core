--- conflicted
+++ resolved
@@ -262,12 +262,8 @@
         os: [macos-13, macos-14] # macos-13 is x64, macos-14 is arm64
       fail-fast: false
     runs-on: ${{ matrix.os }}
-<<<<<<< HEAD
-    #env:
-=======
     # env:
       # TODO(Morato) - re-enable basalt, pcl, rtabmap after everything is ported  
->>>>>>> a7e4a16d
       # DEPTHAI_BUILD_BASALT: ON
       # DEPTHAI_BUILD_PCL: ON
       # DEPTHAI_BUILD_RTABMAP: ON
@@ -305,7 +301,7 @@
           python -m pip install --upgrade pip
           brew install libusb
           brew install opencv
-          # brew install pcl
+          brew install pcl
           python -m pip install delocate
       - name: Building wheels
         run: cd bindings/python && python -m pip wheel . -w ./wheelhouse/ --verbose
@@ -484,15 +480,9 @@
       ACTIONS_ALLOW_USE_UNSECURE_NODE_VERSION: true
       DEPTHAI_VCPKG_CFLAGS: "-std=c99" # Needed so vpckg can bootstrap itself with the old GCC on the manylinux image
       VCPKG_FORCE_SYSTEM_BINARIES: "1" # Needed so vpckg can bootstrap itself
-<<<<<<< HEAD
-      # DEPTHAI_BUILD_BASALT: ON
-      # DEPTHAI_BUILD_PCL: ON
-      # DEPTHAI_BUILD_RTABMAP: ON
-=======
       DEPTHAI_BUILD_BASALT: ON
       DEPTHAI_BUILD_PCL: ON
       DEPTHAI_BUILD_RTABMAP: ON
->>>>>>> a7e4a16d
     steps:
       - uses: actions/checkout@v3
         with:
@@ -514,11 +504,11 @@
       - name: Specify docstring to use while building the wheel
         run: echo "DEPTHAI_PYTHON_DOCSTRINGS_INPUT=$PWD/bindings/python/docstrings/depthai_python_docstring.hpp" >> $GITHUB_ENV
 
-      # - name: Build and install depthai-core
-      #   run: |
-      #     cmake -S . -B build_core -D CMAKE_BUILD_TYPE=Release -D CMAKE_TOOLCHAIN_FILE=$PWD/cmake/toolchain/pic.cmake
-      #     cmake --build build_core --target install --parallel 4
-      #     echo "DEPTHAI_INSTALLATION_DIR=$PWD/build_core/install/" >> $GITHUB_ENV
+      - name: Build and install depthai-core
+        run: |
+          cmake -S . -B build_core -D CMAKE_BUILD_TYPE=Release -D CMAKE_TOOLCHAIN_FILE=$PWD/cmake/toolchain/pic.cmake
+          cmake --build build_core --target install --parallel 4
+          echo "DEPTHAI_INSTALLATION_DIR=$PWD/build_core/install/" >> $GITHUB_ENV
 
       - name: Append build hash if not a tagged commit
         if: startsWith(github.ref, 'refs/tags/v') != true
