--- conflicted
+++ resolved
@@ -393,7 +393,11 @@
           ARTIFACTORY_URL: ${{ secrets.ARTIFACTORY_URL }}
           ARTIFACTORY_USER: ${{ secrets.ARTIFACTORY_USER }}
           ARTIFACTORY_PASS: ${{ secrets.ARTIFACTORY_PASS }}
-<<<<<<< HEAD
+      - name: Upload the combined wheels as an artifact
+        uses: actions/upload-artifact@v4
+        with:
+          name: audited-wheels-combined-macos-${{ matrix.os }}
+          path: bindings/python/wheelhouse/audited/*
       - name: Append build hash if not a tagged commit
         if: startsWith(github.ref, 'refs/tags/v') != true
         run: echo "BUILD_COMMIT_HASH=${{github.sha}}" >> $GITHUB_ENV
@@ -434,14 +438,6 @@
           print("depthai:", installed)
           print("python:", platform.python_version(), "ABI:", sys.implementation.cache_tag)
           PY
-=======
-      - name: Upload the combined wheels as an artifact
-        uses: actions/upload-artifact@v4
-        with:
-          name: audited-wheels-combined-macos-${{ matrix.os }}
-          path: bindings/python/wheelhouse/audited/*
-
->>>>>>> dc60731b
   # This job builds wheels for x86_64 arch
   build-linux-x86_64:
     needs: build-docstrings
@@ -536,6 +532,7 @@
           ARTIFACTORY_URL: ${{ secrets.ARTIFACTORY_URL }}
           ARTIFACTORY_USER: ${{ secrets.ARTIFACTORY_USER }}
           ARTIFACTORY_PASS: ${{ secrets.ARTIFACTORY_PASS }}
+      
       - name: Upload the combined wheels as an artifact
         uses: actions/upload-artifact@v4
         with:
@@ -683,7 +680,11 @@
           ARTIFACTORY_URL: ${{ secrets.ARTIFACTORY_URL }}
           ARTIFACTORY_USER: ${{ secrets.ARTIFACTORY_USER }}
           ARTIFACTORY_PASS: ${{ secrets.ARTIFACTORY_PASS }}
-<<<<<<< HEAD
+      - name: Upload the combined wheels as an artifact
+        uses: actions/upload-artifact@v4
+        with:
+          name: audited-wheels-combined-linux-arm64
+          path: bindings/python/wheelhouse/audited/*
       - name: Append build hash if not a tagged commit
         if: startsWith(github.ref, 'refs/tags/v') != true
         run: echo "BUILD_COMMIT_HASH=${{github.sha}}" >> $GITHUB_ENV
@@ -724,13 +725,6 @@
           print("depthai:", installed)
           print("python:", platform.python_version(), "ABI:", sys.implementation.cache_tag)
           PY
-=======
-      - name: Upload the combined wheels as an artifact
-        uses: actions/upload-artifact@v4
-        with:
-          name: audited-wheels-combined-linux-arm64
-          path: bindings/python/wheelhouse/audited/*
->>>>>>> dc60731b
 
   combine-windows-x86_64-wheels:
     needs: build-windows-x86_64
@@ -761,7 +755,11 @@
           ARTIFACTORY_URL: ${{ secrets.ARTIFACTORY_URL }}
           ARTIFACTORY_USER: ${{ secrets.ARTIFACTORY_USER }}
           ARTIFACTORY_PASS: ${{ secrets.ARTIFACTORY_PASS }}
-<<<<<<< HEAD
+      - name: Upload the combined wheels as an artifact
+        uses: actions/upload-artifact@v4
+        with:
+          name: audited-wheels-combined-windows-x86_64
+          path: bindings/python/wheelhouse/audited/*
       - name: Append build hash if not a tagged commit
         if: startsWith(github.ref, 'refs/tags/v') != true
         run: echo "BUILD_COMMIT_HASH=${{github.sha}}" | Out-File -FilePath $env:GITHUB_ENV -Encoding utf8 -Append
@@ -788,13 +786,6 @@
           # Smoke test (no heredoc; YAML-safe). Fail on import error or version mismatch.
           $env:EXPECTED_VERSION = $ver
           python -c "import os,sys,platform; import depthai as d; e=os.environ['EXPECTED_VERSION']; i=getattr(d,'__version__','<unknown>'); assert i==e, f'Version mismatch: {i} vs {e}'; print('depthai:', i); print('python:', platform.python_version(), 'ABI:', sys.implementation.cache_tag)"
-=======
-      - name: Upload the combined wheels as an artifact
-        uses: actions/upload-artifact@v4
-        with:
-          name: audited-wheels-combined-windows-x86_64
-          path: bindings/python/wheelhouse/audited/*
->>>>>>> dc60731b
 
   release:
     if: startsWith(github.ref, 'refs/tags/v')
