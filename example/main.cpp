--- conflicted
+++ resolved
@@ -580,7 +580,6 @@
 void startNN(std::string nnPath){
     using namespace std;
 
-<<<<<<< HEAD
     dai::Pipeline p = createNNPipeline(nnPath);
 
     bool found;
@@ -661,7 +660,7 @@
 
         }
 
-=======
+/*
     mvLogDefaultLevelSet(MVLOG_DEBUG);
 
     // List all devices
@@ -683,7 +682,7 @@
 
     if(argc <= 1){
         startMjpegCam();
->>>>>>> 3ce210d4
+*/
     } else {
         cout << "No booted (debugger) devices found..." << endl;
     }
