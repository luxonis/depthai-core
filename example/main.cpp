--- conflicted
+++ resolved
@@ -696,9 +696,6 @@
 void startNNSPI(std::string nnPath){
     using namespace std;
 
-<<<<<<< HEAD
-/*
-=======
     dai::Pipeline p = createNNPipelineSPI(nnPath);
 
     bool found;
@@ -706,9 +703,9 @@
     std::tie(found, deviceInfo) = dai::XLinkConnection::getFirstDevice(X_LINK_UNBOOTED);
 
     if(found) {
-        dai::Device d(deviceInfo);
-
-        bool pipelineStarted = d.startPipeline(p);
+        dai::Device d(p, deviceInfo);
+
+        bool pipelineStarted = d.startPipeline();
 
         while(1){
             usleep(1000000);
@@ -721,7 +718,6 @@
 }
 
 void listDevices(){
->>>>>>> f3978e3f
     mvLogDefaultLevelSet(MVLOG_DEBUG);
 
     // List all devices
@@ -739,14 +735,9 @@
     }
 }
 
-<<<<<<< HEAD
-*/
-    mvLogDefaultLevelSet(MVLOG_LAST);
-=======
 int main(int argc, char** argv){
     using namespace std;
     cout << "Hello World!" << endl;
->>>>>>> f3978e3f
 
     // List all devices
     mvLogDefaultLevelSet(MVLOG_LAST);
@@ -754,30 +745,14 @@
     if(argc <= 1){
         startMjpegCam();
     } else {
-<<<<<<< HEAD
-        std::string nnPath(argv[1]);
-        startWebcam(0, nnPath);
-        /*
-        if(nnPath == "test0"){
-=======
-         std::string testcmd(argv[1]);
+        std::string test(argv[1]);
  
-        if(testcmd == "test0"){
->>>>>>> f3978e3f
-            startTest(0);
-        } else if(testcmd == "test1"){
-            startTest(1);
-        } else if(testcmd == "test2"){
-            startTest(2);
-        } else if(testcmd == "list"){
-            listDevices();
-        } else if(testcmd == "spidemo"){
+        if(test == "spidemo"){
             std::string nnPath(argv[2]);
             startNNSPI(nnPath);
         } else {
-            startWebcam(0, testcmd);
-        }
-        */
+            startWebcam(0, test);
+        }
         
     }
 
