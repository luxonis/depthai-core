--- conflicted
+++ resolved
@@ -107,11 +107,7 @@
             set(depthai_dll_libraries "$<TARGET_RUNTIME_DLLS:${test_name}>")
         endif()
         add_custom_command(TARGET ${test_name} POST_BUILD COMMAND
-<<<<<<< HEAD
-            ${CMAKE_COMMAND} -E copy ${depthai_dll_libraries} $<TARGET_FILE_DIR:${test_name}>
-=======
             ${CMAKE_COMMAND} -E copy_if_different ${depthai_dll_libraries} $<TARGET_FILE_DIR:${test_name}>
->>>>>>> ffe017a8
             COMMAND_EXPAND_LISTS
         )
     endif()
