--- conflicted
+++ resolved
@@ -35,7 +35,7 @@
     if (MSVC)
         # Create test executable with MSVC conforming preprocessor
         add_executable(${test_name}_conforming ${test_src})
-        
+
         # Link to core and Catch2 testing framework
         target_link_libraries(${test_name}_conforming PRIVATE depthai-core Catch2::Catch2)
 
@@ -47,7 +47,7 @@
 
         # Add to list of tests
         add_test(${test_name}_conforming ${test_name}_conforming)
-        
+
         # Add ubsan halt on error
         set_tests_properties(${test_name}_conforming PROPERTIES ENVIRONMENT "UBSAN_OPTIONS=halt_on_error=1")
     endif()
@@ -128,13 +128,8 @@
 dai_add_test(neural_network_test src/neural_network_test.cpp)
 dai_test_compile_definitions(neural_network_test PRIVATE BLOB_PATH="${mobilenet_blob}")
 
-<<<<<<< HEAD
-dai_add_test(openvino_blob src/openvino_blob_test.cpp)
-dai_test_compile_definitions(openvino_blob PRIVATE
-=======
 dai_add_test(openvino_blob_test src/openvino_blob_test.cpp)
-target_compile_definitions(openvino_blob_test PRIVATE
->>>>>>> 689a1b63
+dai_test_compile_definitions(openvino_blob_test PRIVATE
     OPENVINO_2020_3_BLOB_PATH="${openvino_2020_3_blob}"
     OPENVINO_2020_4_BLOB_PATH="${openvino_2020_4_blob}"
     OPENVINO_2021_1_BLOB_PATH="${openvino_2021_1_blob}"
