#include <atomic>
#include <catch2/catch_all.hpp>
#include <chrono>
#include <depthai/depthai.hpp>
#include <memory>
#include <thread>

// Nodes
#include "depthai/pipeline/node/DynamicCalibrationNode.hpp"  // provides dai::node::DynamicCalibration

using namespace std::chrono_literals;

namespace {

dai::Pipeline makePipeline(const std::shared_ptr<dai::Device>& device,
                           std::shared_ptr<dai::node::DynamicCalibration>& dynCalibOut,
                           std::shared_ptr<dai::node::StereoDepth>& stereoOut) {
    // Construct pipeline bound to the device
    dai::Pipeline p(device);

    // Cameras via .build(socket)
    auto camLeft = p.create<dai::node::Camera>()->build(dai::CameraBoardSocket::CAM_B);
    auto camRight = p.create<dai::node::Camera>()->build(dai::CameraBoardSocket::CAM_C);

    // Full-res NV12 outputs; NOTE: these return pointers
    auto* leftOut = camLeft->requestFullResolutionOutput(dai::ImgFrame::Type::NV12);
    auto* rightOut = camRight->requestFullResolutionOutput(dai::ImgFrame::Type::NV12);

    // DynamicCalibration
    auto dynCalib = p.create<dai::node::DynamicCalibration>();
    leftOut->link(dynCalib->left);
    rightOut->link(dynCalib->right);

    // StereoDepth (sanity streams)
    auto stereo = p.create<dai::node::StereoDepth>();
    leftOut->link(stereo->left);
    rightOut->link(stereo->right);

    // Return nodes to caller
    dynCalibOut = dynCalib;
    stereoOut = stereo;
    return p;
}

}  // namespace

TEST_CASE("DynamicCalibration reaches a result and applies only when ready") {
    auto device = std::make_shared<dai::Device>();
    REQUIRE(device != nullptr);

    std::atomic<bool> sawWarnOrError{false};
    device->setLogLevel(dai::LogLevel::WARN);
    device->addLogCallback([&](const dai::LogMessage& m) {
        if(m.level >= dai::LogLevel::WARN) sawWarnOrError = true;
    });

    std::shared_ptr<dai::node::DynamicCalibration> dynCalib;
    std::shared_ptr<dai::node::StereoDepth> stereo;
    auto pipeline = makePipeline(device, dynCalib, stereo);
    REQUIRE(dynCalib);
    REQUIRE(stereo);

    // Queues
    auto calibration_output = dynCalib->calibrationOutput.createOutputQueue();
    auto coverage_output = dynCalib->coverageOutput.createOutputQueue();
    auto command_input = dynCalib->inputControl.createInputQueue();  // no DatatypeEnum argument

    auto left_xout = stereo->syncedLeft.createOutputQueue();
    auto right_xout = stereo->syncedRight.createOutputQueue();
    auto disp_xout = stereo->disparity.createOutputQueue();

    device->setCalibration(device->readCalibration());

    pipeline.start();

    std::this_thread::sleep_for(1s);

    {
        auto l = left_xout->get<dai::ImgFrame>();
        auto r = right_xout->get<dai::ImgFrame>();
        auto d = disp_xout->get<dai::ImgFrame>();
        REQUIRE(l != nullptr);
        REQUIRE(r != nullptr);
        REQUIRE(d != nullptr);
    }

    // Kick off calibration
    command_input->send(std::make_shared<dai::DynamicCalibrationControl>(dai::DynamicCalibrationControl::StartCalibrationCommand{}));

    bool completed = false;
    float lastCoverage = 0.0f;
<<<<<<< HEAD
    const int kMaxIterations = 20;  // safeguard for CI/lab scenes
=======
    const int kMaxIters = 200;
>>>>>>> 4c8c8e9f

    for(int i = 0; i < kMaxIters && pipeline.isRunning(); ++i) {
        auto coverage = coverage_output->get<dai::CoverageData>();
        REQUIRE(coverage != nullptr);
        INFO("Iteration " << i << " meanCoverage=" << coverage->meanCoverage);
        if(coverage->dataAcquired < 100.0f) {
            REQUIRE(coverage->meanCoverage >= lastCoverage - 1e-4f);
        }
        lastCoverage = coverage->meanCoverage;

        auto result = calibration_output->get<dai::DynamicCalibrationResult>();
        REQUIRE(result != nullptr);

        if(result->calibrationData.has_value()) {
            completed = true;

            command_input->send(std::make_shared<dai::DynamicCalibrationControl>(
                dai::DynamicCalibrationControl::ApplyCalibrationCommand{result->calibrationData->newCalibration}));
            break;
        } else {
            REQUIRE(!result->info.empty());
        }
    }

    if(lastCoverage < 100.0f){
        // If the coverage is lower then requested, try to force calibrate it.
        auto qcmd = std::make_shared<dai::CalibrateCommand>();
        qcmd->force = true;
        command_input->send(qcmd);

        auto result = calibration_output->get<dai::DynamicCalibrationResult>();

        //If there will be enough data, the result should have value and it should be calibrationData
        if(result->calibrationData.has_value()) {
            // We expect to see a payload only when the process is complete
            completed = true;

            // Optional: immediately apply it (like your example)
            command_input->send(std::make_shared<dai::ApplyCalibrationCommand>(result->calibrationData->newCalibration));
        }
        else {
            //If not, the calibration data must not exists and the only thing exsisting is info string
            REQUIRE(!result->info.empty());
            REQUIRE(!result->calibrationData.has_value());
            completed = true;
        }
    }

    REQUIRE(completed);
    REQUIRE_FALSE(sawWarnOrError);

    pipeline.stop();
    pipeline.wait();
}

TEST_CASE("DynamicCalibration: empty-data requests yield no calibration/quality payloads") {
    auto device = std::make_shared<dai::Device>();
    REQUIRE(device != nullptr);

    std::atomic<bool> sawWarnOrError{false};
    device->setLogLevel(dai::LogLevel::WARN);
    device->addLogCallback([&](const dai::LogMessage& m) {
        if(m.level >= dai::LogLevel::WARN) sawWarnOrError = true;
    });

    std::shared_ptr<dai::node::DynamicCalibration> dynCalib;
    std::shared_ptr<dai::node::StereoDepth> stereo;
    auto pipeline = makePipeline(device, dynCalib, stereo);
    REQUIRE(dynCalib);
    REQUIRE(stereo);

    auto calibration_output = dynCalib->calibrationOutput.createOutputQueue();
    auto quality_output = dynCalib->qualityOutput.createOutputQueue();
    auto command_input = dynCalib->inputControl.createInputQueue();  // no DatatypeEnum argument

    auto left_xout = stereo->syncedLeft.createOutputQueue();
    auto right_xout = stereo->syncedRight.createOutputQueue();
    auto disp_xout = stereo->disparity.createOutputQueue();

    device->setCalibration(device->readCalibration());

    pipeline.start();
    std::this_thread::sleep_for(1s);

    REQUIRE(left_xout->get<dai::ImgFrame>() != nullptr);
    REQUIRE(right_xout->get<dai::ImgFrame>() != nullptr);
    REQUIRE(disp_xout->get<dai::ImgFrame>() != nullptr);

    // 1) Calibrate (default)
    {
        command_input->send(std::make_shared<dai::DynamicCalibrationControl>(dai::DynamicCalibrationControl::CalibrateCommand{}));
        auto result = calibration_output->get<dai::DynamicCalibrationResult>();
        REQUIRE(result != nullptr);
        INFO("Calibrate #1 info: " << result->info);
        REQUIRE_FALSE(result->calibrationData.has_value());
    }

    // 2) Calibrate(force=true)
    {
        command_input->send(std::make_shared<dai::DynamicCalibrationControl>(dai::DynamicCalibrationControl::CalibrateCommand{true}));
        auto result = calibration_output->get<dai::DynamicCalibrationResult>();
        REQUIRE(result != nullptr);
        INFO("Calibrate #2 (force) info: " << result->info);
        REQUIRE_FALSE(result->calibrationData.has_value());
    }

    // 3) CalibrationQuality(force=true)
    {
        command_input->send(std::make_shared<dai::DynamicCalibrationControl>(dai::DynamicCalibrationControl::CalibrationQualityCommand{true}));
        auto qres = quality_output->get<dai::CalibrationQuality>();
        REQUIRE(qres != nullptr);
        INFO("Quality #1 (force) info: " << qres->info);
        REQUIRE_FALSE(qres->qualityData.has_value());
    }

    // 4) CalibrationQuality(force=false)
    {
        command_input->send(std::make_shared<dai::DynamicCalibrationControl>(dai::DynamicCalibrationControl::CalibrationQualityCommand{false}));
        auto qres = quality_output->get<dai::CalibrationQuality>();
        REQUIRE(qres != nullptr);
        INFO("Quality #2 (no force) info: " << qres->info);
        REQUIRE_FALSE(qres->qualityData.has_value());
    }

    REQUIRE_FALSE(sawWarnOrError);

    pipeline.stop();
    pipeline.wait();
}

TEST_CASE("DynamicCalibration: StopCalibration halts further results") {
    auto device = std::make_shared<dai::Device>();
    REQUIRE(device != nullptr);

    std::atomic<bool> sawWarnOrError{false};
    device->setLogLevel(dai::LogLevel::WARN);
    device->addLogCallback([&](const dai::LogMessage& m) {
        if(m.level >= dai::LogLevel::WARN) sawWarnOrError = true;
    });

    std::shared_ptr<dai::node::DynamicCalibration> dynCalib;
    std::shared_ptr<dai::node::StereoDepth> stereo;
    auto pipeline = makePipeline(device, dynCalib, stereo);
    REQUIRE(dynCalib);
    REQUIRE(stereo);

    auto calibration_output = dynCalib->calibrationOutput.createOutputQueue();
    auto command_input = dynCalib->inputControl.createInputQueue();  // no DatatypeEnum argument

    auto left_xout = stereo->syncedLeft.createOutputQueue();
    auto right_xout = stereo->syncedRight.createOutputQueue();
    auto disp_xout = stereo->disparity.createOutputQueue();

    device->setCalibration(device->readCalibration());

    pipeline.start();

    REQUIRE(left_xout->get<dai::ImgFrame>() != nullptr);
    REQUIRE(right_xout->get<dai::ImgFrame>() != nullptr);
    REQUIRE(disp_xout->get<dai::ImgFrame>() != nullptr);

    command_input->send(std::make_shared<dai::DynamicCalibrationControl>(dai::DynamicCalibrationControl::StartCalibrationCommand{}));

    auto first = calibration_output->get<dai::DynamicCalibrationResult>();
    REQUIRE(first != nullptr);

    // Stop
    command_input->send(std::make_shared<dai::DynamicCalibrationControl>(dai::DynamicCalibrationControl::StopCalibrationCommand{}));

    (void)calibration_output->tryGet<dai::DynamicCalibrationResult>();  // drain in-flight if any

    std::this_thread::sleep_for(4s);
    auto shouldBeNull = calibration_output->tryGet<dai::DynamicCalibrationResult>();
    REQUIRE(shouldBeNull == nullptr);

    REQUIRE_FALSE(sawWarnOrError);

    pipeline.stop();
    pipeline.wait();
}

TEST_CASE("DynamicCalibration: reset data") {
    auto device = std::make_shared<dai::Device>();
    REQUIRE(device != nullptr);

    std::atomic<bool> sawWarnOrError{false};
    device->setLogLevel(dai::LogLevel::WARN);
    device->addLogCallback([&](const dai::LogMessage& m) {
        if(m.level >= dai::LogLevel::WARN) sawWarnOrError = true;
    });

    std::shared_ptr<dai::node::DynamicCalibration> dynCalib;
    std::shared_ptr<dai::node::StereoDepth> stereo;
    auto pipeline = makePipeline(device, dynCalib, stereo);
    REQUIRE(dynCalib);
    REQUIRE(stereo);

    auto calibration_output = dynCalib->calibrationOutput.createOutputQueue();
    auto coverage_output = dynCalib->coverageOutput.createOutputQueue();
    auto command_input = dynCalib->inputControl.createInputQueue();  // no DatatypeEnum argument

    auto left_xout = stereo->syncedLeft.createOutputQueue();
    auto right_xout = stereo->syncedRight.createOutputQueue();
    auto disp_xout = stereo->disparity.createOutputQueue();

    device->setCalibration(device->readCalibration());

    pipeline.start();
    std::this_thread::sleep_for(1s);

    REQUIRE(left_xout->get<dai::ImgFrame>() != nullptr);
    REQUIRE(right_xout->get<dai::ImgFrame>() != nullptr);
    REQUIRE(disp_xout->get<dai::ImgFrame>() != nullptr);

    // Load one image into the calibration process to produce coverage
    command_input->send(std::make_shared<dai::DynamicCalibrationControl>(dai::DynamicCalibrationControl::LoadImageCommand{}));
    (void)coverage_output->get<dai::CoverageData>();

    // Reset
    command_input->send(std::make_shared<dai::DynamicCalibrationControl>(dai::DynamicCalibrationControl::ResetDataCommand{}));

    // Force calibrate; expect no calibrationData due to empty accumulators
    command_input->send(std::make_shared<dai::DynamicCalibrationControl>(dai::DynamicCalibrationControl::CalibrateCommand{true}));
    auto result = calibration_output->get<dai::DynamicCalibrationResult>();
    REQUIRE(result != nullptr);
    REQUIRE(result->calibrationData == std::nullopt);

    REQUIRE_FALSE(sawWarnOrError);

    pipeline.stop();
    pipeline.wait();
}<|MERGE_RESOLUTION|>--- conflicted
+++ resolved
@@ -89,13 +89,10 @@
 
     bool completed = false;
     float lastCoverage = 0.0f;
-<<<<<<< HEAD
     const int kMaxIterations = 20;  // safeguard for CI/lab scenes
-=======
-    const int kMaxIters = 200;
->>>>>>> 4c8c8e9f
-
-    for(int i = 0; i < kMaxIters && pipeline.isRunning(); ++i) {
+
+    for(int i = 0; i < kMaxIterations && pipeline.isRunning(); ++i) {
+        // Block for coverage update and result
         auto coverage = coverage_output->get<dai::CoverageData>();
         REQUIRE(coverage != nullptr);
         INFO("Iteration " << i << " meanCoverage=" << coverage->meanCoverage);
@@ -118,24 +115,23 @@
         }
     }
 
-    if(lastCoverage < 100.0f){
+    if(lastCoverage < 100.0f) {
         // If the coverage is lower then requested, try to force calibrate it.
-        auto qcmd = std::make_shared<dai::CalibrateCommand>();
-        qcmd->force = true;
+        auto qcmd = std::make_shared<dai::DynamicCalibrationControl>(dai::DynamicCalibrationControl::CalibrateCommand{true});
         command_input->send(qcmd);
 
         auto result = calibration_output->get<dai::DynamicCalibrationResult>();
 
-        //If there will be enough data, the result should have value and it should be calibrationData
+        // If there will be enough data, the result should have value and it should be calibrationData
         if(result->calibrationData.has_value()) {
             // We expect to see a payload only when the process is complete
             completed = true;
 
             // Optional: immediately apply it (like your example)
-            command_input->send(std::make_shared<dai::ApplyCalibrationCommand>(result->calibrationData->newCalibration));
-        }
-        else {
-            //If not, the calibration data must not exists and the only thing exsisting is info string
+            command_input->send(std::make_shared<dai::DynamicCalibrationControl>(
+                dai::DynamicCalibrationControl::ApplyCalibrationCommand{result->calibrationData->newCalibration}));
+        } else {
+            // While running, info should be non-empty (typically progress/status text)
             REQUIRE(!result->info.empty());
             REQUIRE(!result->calibrationData.has_value());
             completed = true;
