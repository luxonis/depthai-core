#include <catch2/catch_all.hpp>
#include <catch2/catch_test_macros.hpp>
#include <depthai/depthai.hpp>

#include "depthai/pipeline/MessageQueue.hpp"
#include "depthai/pipeline/datatype/PointCloudData.hpp"

std::shared_ptr<dai::MessageQueue> configurePipeline(bool sparse, dai::Pipeline& pipeline) {
    auto monoLeft = pipeline.create<dai::node::Camera>()->build(dai::CameraBoardSocket::CAM_B);
    auto monoRight = pipeline.create<dai::node::Camera>()->build(dai::CameraBoardSocket::CAM_C);
    auto stereo = pipeline.create<dai::node::StereoDepth>();
    auto pointcloud = pipeline.create<dai::node::PointCloud>();
<<<<<<< HEAD
    auto xout = pipeline.create<dai::node::internal::XLinkOut>();

    monoLeft->setCamera("left");
    monoRight->setCamera("right");

    monoLeft->setResolution(dai::MonoCameraProperties::SensorResolution::THE_720_P);
    monoRight->setResolution(dai::MonoCameraProperties::SensorResolution::THE_720_P);
=======
>>>>>>> 148f682a


    pointcloud->initialConfig.setSparse(sparse);

    monoLeft->requestFullResolutionOutput()->link(stereo->left);
    monoRight->requestFullResolutionOutput()->link(stereo->right);
    stereo->depth.link(pointcloud->inputDepth);
    return pointcloud->outputPointCloud.createOutputQueue();
}

TEST_CASE("dense pointcloud") {
    dai::Pipeline pipeline;
    auto outQ = configurePipeline(false, pipeline);
    pipeline.start();
    for(int i = 0; i < 10; ++i) {
        auto pcl = outQ->get<dai::PointCloudData>();
        REQUIRE(pcl != nullptr);
        REQUIRE(pcl->getWidth() == 1280);
        REQUIRE(pcl->getHeight() == 720);
        REQUIRE(pcl->getPoints().size() == 1280UL * 720UL);
        REQUIRE(pcl->getMinX() <= pcl->getMaxX());
        REQUIRE(pcl->getMinY() <= pcl->getMaxY());
        REQUIRE(pcl->getMinZ() <= pcl->getMaxZ());
    }
}

TEST_CASE("sparse pointcloud") {
    dai::Pipeline pipeline;
    auto outQ = configurePipeline(true, pipeline);
    pipeline.start();
    for(int i = 0; i < 10; ++i) {
        auto pcl = outQ->get<dai::PointCloudData>();
        REQUIRE(pcl != nullptr);
        REQUIRE(pcl->getWidth() == 1280);
        REQUIRE(pcl->getHeight() == 720);
        REQUIRE(pcl->getPoints().size() < 1280UL * 720UL);
        REQUIRE(pcl->getMinX() <= pcl->getMaxX());
        REQUIRE(pcl->getMinY() <= pcl->getMaxY());
        REQUIRE(pcl->getMinZ() <= pcl->getMaxZ());
    }
}<|MERGE_RESOLUTION|>--- conflicted
+++ resolved
@@ -10,16 +10,6 @@
     auto monoRight = pipeline.create<dai::node::Camera>()->build(dai::CameraBoardSocket::CAM_C);
     auto stereo = pipeline.create<dai::node::StereoDepth>();
     auto pointcloud = pipeline.create<dai::node::PointCloud>();
-<<<<<<< HEAD
-    auto xout = pipeline.create<dai::node::internal::XLinkOut>();
-
-    monoLeft->setCamera("left");
-    monoRight->setCamera("right");
-
-    monoLeft->setResolution(dai::MonoCameraProperties::SensorResolution::THE_720_P);
-    monoRight->setResolution(dai::MonoCameraProperties::SensorResolution::THE_720_P);
-=======
->>>>>>> 148f682a
 
 
     pointcloud->initialConfig.setSparse(sparse);
