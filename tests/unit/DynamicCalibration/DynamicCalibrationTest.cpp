#include <gmock/gmock.h>
#include <gtest/gtest.h>

#include <DynamicCalibration.hpp>
#include <depthai/depthai.hpp>

#include "depthai/pipeline/datatype/DynamicCalibrationConfig.hpp"

class MockDynamicCalibration : public dai::node::DynamicCalibration {
   public:
    using dai::node::DynamicCalibration::DynamicCalibration;
    ~MockDynamicCalibration() override = default;

    Properties& getPropertiesPublic() {
        return getProperties();
    }

    constexpr static const char* NAME = "MockDynamicCalibration";

    void run() override {
        std::cout << "DynamicCalibration::run(), type = " << typeid(*this).name() << "\n";
    }
};

// Test case for the add function
TEST(DynamicCalibration, SetAndGetRunOnHost) {
    MockDynamicCalibration dynCalib;
    dynCalib.setRunOnHost(true);
    EXPECT_TRUE(dynCalib.runOnHost());

    dynCalib.setRunOnHost(false);
    EXPECT_FALSE(dynCalib.runOnHost());
}

TEST(DynamicCalibration, SetPerformanceMode) {
    MockDynamicCalibration dynCalib;
    dai::DynamicCalibrationConfig config;
    config.performanceMode = dcl::PerformanceMode::SKIP_CHECKS;
    dynCalib.setInitialConfig(config);

    EXPECT_EQ(dynCalib.getPropertiesPublic().initialConfig.performanceMode, dcl::PerformanceMode::SKIP_CHECKS);
}

class MockDclDynamicCalibration : public dcl::DynamicCalibration {
   public:
    MOCK_METHOD((dcl::Result<dcl::CalibrationQuality>),
                checkCalibration,
                (const std::shared_ptr<const dcl::Device>, const dcl::socket_t, const dcl::socket_t, const dcl::PerformanceMode),
                (const, override));

    MOCK_METHOD((dcl::Result<dcl::CalibrationResult>),
                findNewCalibration,
                (const std::shared_ptr<const dcl::Device>, const dcl::socket_t, const dcl::socket_t, const dcl::PerformanceMode),
                (const, override));

    MOCK_METHOD((dcl::Result<void>),
                loadStereoImagePair,
                (const dcl::ImageData& imageA,
                 const dcl::ImageData& imageB,
                 const dcl::mxid_t& deviceName,
                 const dcl::socket_t socketA,
                 const dcl::socket_t socketB,
                 const dcl::timestamp_t timestamp),
                (override));

    MOCK_METHOD((dcl::Result<dcl::CoverageData>),
                computeCoverage,
                (const std::shared_ptr<const dcl::CameraSensorHandle> sensorHandleA,
                 const std::shared_ptr<const dcl::CameraSensorHandle> sensorHandleB,
                 const dcl::PerformanceMode mode),
                (const, override));
};

TEST(DynamicCalibration, RunQualityCheckFailure) {
    auto mockDcl = std::make_unique<MockDclDynamicCalibration>();
    MockDclDynamicCalibration* mockDclRaw = mockDcl.get();
    MockDynamicCalibration dynCalib(std::move(mockDcl));

    // Force performance mode
    bool force = true;

    // Mock Result with failure
    dcl::Result<dcl::CalibrationQuality> failedResult = dcl::Result<dcl::CalibrationQuality>::error(1);

    // clang-format off
    EXPECT_CALL(*mockDclRaw, checkCalibration(testing::_, testing::_, testing::_, dcl::PerformanceMode::SKIP_CHECKS))
        .WillOnce(testing::Return(failedResult));
    // clang-format on

    auto err = dynCalib.runQualityCheck(force);

    EXPECT_EQ(err, dai::node::DynamicCalibration::ErrorCode::QUALITY_CHECK_FAILED);
}

TEST(DynamicCalibration, RunQualityCheckSuccess) {
    auto mockDcl = std::make_unique<MockDclDynamicCalibration>();
    MockDclDynamicCalibration* mockDclRaw = mockDcl.get();
    MockDynamicCalibration dynCalib(std::move(mockDcl));

    // Use properties performance mode
    bool force = false;
    dai::DynamicCalibrationConfig config;
    config.performanceMode = dcl::PerformanceMode::OPTIMIZE_PERFORMANCE;
    dynCalib.setInitialConfig(config);

    dcl::CalibrationQuality quality;

    dcl::Result<dcl::CalibrationQuality> successResult = dcl::Result<dcl::CalibrationQuality>::ok(quality);

    // clang-format off
    EXPECT_CALL(*mockDclRaw, checkCalibration(testing::_, testing::_, testing::_, dcl::PerformanceMode::OPTIMIZE_PERFORMANCE))
        .WillOnce(testing::Return(successResult));
    // clang-format om

    auto err = dynCalib.runQualityCheck(force);
    EXPECT_EQ(err, dai::node::DynamicCalibration::ErrorCode::OK);
}

TEST(DynamicCalibration, RunCalibrationFailure) {
    auto mockDcl = std::make_unique<MockDclDynamicCalibration>();
    MockDclDynamicCalibration* mockDclRaw = mockDcl.get();
    MockDynamicCalibration dynCalib(std::move(mockDcl));

    bool force = true;

    // Mock a failed result
    auto failedResult = dcl::Result<dcl::CalibrationResult>::error(-1);

    // clang-format off
    EXPECT_CALL(*mockDclRaw, findNewCalibration(testing::_, testing::_, testing::_, testing::_))
        .WillOnce(testing::Return(failedResult));
    // clang-format on

    dai::CalibrationHandler calibHandler;

    auto err = dynCalib.runCalibration(calibHandler, force);
    EXPECT_EQ(err, dai::node::DynamicCalibration::ErrorCode::CALIBRATION_FAILED);
}

TEST(DynamicCalibration, RunCalibrationSuccess) {
    dai::Pipeline pipeline(false);
    auto mockDcl = std::make_unique<MockDclDynamicCalibration>();
    MockDclDynamicCalibration* mockDclRaw = mockDcl.get();
    auto dynCalib = pipeline.create<dai::node::DynamicCalibration>(std::move(mockDcl));

    auto returnedData = dynCalib->calibrationOutput.createOutputQueue();  // tryGet<dai::DatatypeEnum::CoverageData>();

    bool force = false;
    dai::DynamicCalibrationConfig config;
    config.performanceMode = dcl::PerformanceMode::OPTIMIZE_PERFORMANCE;
    dynCalib->setInitialConfig(config);

    dynCalib->setWidth(1280);
    dynCalib->setHeight(800);

    const dcl::scalar_t zeroRotation[3] = {0., 0., 0.};
    const dcl::scalar_t zeroTranslation[3] = {0., 0., 0.};
    const dcl::scalar_t rotation[3] = {1., 2., 3.};
    const dcl::scalar_t translation[3] = {4., 5., 6.};
    const dcl::scalar_t cameraMatrix[9] = {1., 0., 1., 0., 1., 1., 0., 0., 1.};
    const dcl::scalar_t distortion[14] = {4., 2., 0., 0., 0., 0., 0., 0., 0., 0., 0., 0., 0., 0.};

    auto calibHandleA = std::make_shared<dcl::CameraCalibrationHandle>(zeroRotation, zeroTranslation, cameraMatrix, distortion);
    auto calibHandleB = std::make_shared<dcl::CameraCalibrationHandle>(rotation, translation, cameraMatrix, distortion);

    // clang-format off
    std::pair<std::shared_ptr<dcl::CameraCalibrationHandle>, std::shared_ptr<dcl::CameraCalibrationHandle>> resultPair = {
      calibHandleA, calibHandleB
    };
  
    dcl::CalibrationResult cr = {
	.newCalibration = resultPair,
	.currentCalibration = resultPair,
	.calibrationDifference = std::make_shared<dcl::CalibrationData>()
    };
    auto successResult = dcl::Result<dcl::CalibrationResult>::ok(cr);

    EXPECT_CALL(*mockDclRaw, findNewCalibration(testing::_, testing::_, testing::_, dcl::PerformanceMode::OPTIMIZE_PERFORMANCE))
        .WillOnce(testing::Return(successResult));

    dai::CalibrationHandler calibHandler;
    std::vector<std::vector<float>> zeroRotationMat = {{0.0f, 0.0f, 0.0f}, {0.0f, 0.0f, 0.0f}, {0.0f, 0.0f, 0.0f}};
    calibHandler.setCameraExtrinsics(
        dai::CameraBoardSocket::CAM_B,
	dai::CameraBoardSocket::CAM_C,
	zeroRotationMat,
	{0.0f, 0.0f, 0.0f}, {1.0f, 1.0f, 1.0f});
    // clang-format on

    auto err = dynCalib->runCalibration(calibHandler, force);
    EXPECT_EQ(err, dai::node::DynamicCalibration::ErrorCode::OK);

    EXPECT_EQ(returnedData->getSize(), 1);
    auto returnedCalibration = returnedData->tryGet<dai::DynamicCalibrationResult>();
    EXPECT_EQ(returnedData->getSize(), 0);

<<<<<<< HEAD
    auto calibDataReturned = returnedCalibration->calibrationData;

    if(calibDataReturned.has_value()) {
        // clang-format off
        auto newCalibration = calibDataReturned->newCalibration;
        auto returnedCameraMatrixA = newCalibration.getCameraIntrinsics(
	    dynCalib->getBorderSockerA(), dynCalib->getWidth(), dynCalib->getHeight());
        auto returnedCameraMatrixB = newCalibration.getCameraIntrinsics(
	    dynCalib->getBorderSockerB(), dynCalib->getWidth(), dynCalib->getHeight());
        auto returnedDistortionA = newCalibration.getDistortionCoefficients(dynCalib->getBorderSockerA());
        auto returnedDistortionB = newCalibration.getDistortionCoefficients(dynCalib->getBorderSockerB());

        auto returnedRotationMatrix = newCalibration.getCameraRotationMatrix(dynCalib->getBorderSockerA(), dynCalib->getBorderSockerB());

        auto returnedTranslation = newCalibration.getCameraTranslationVector(
=======
    auto calibHandlerReturned = returnedCalibration->calibration;

    if(calibHandlerReturned.has_value()) {
        // clang-format off
        auto returnedCameraMatrixA = calibHandlerReturned->getCameraIntrinsics(
	    dynCalib->getBorderSockerA(), dynCalib->getWidth(), dynCalib->getHeight());
        auto returnedCameraMatrixB = calibHandlerReturned->getCameraIntrinsics(
	    dynCalib->getBorderSockerB(), dynCalib->getWidth(), dynCalib->getHeight());
        auto returnedDistortionA = calibHandlerReturned->getDistortionCoefficients(dynCalib->getBorderSockerA());
        auto returnedDistortionB = calibHandlerReturned->getDistortionCoefficients(dynCalib->getBorderSockerB());

        auto returnedRotationMatrix = calibHandlerReturned->getCameraRotationMatrix(dynCalib->getBorderSockerA(), dynCalib->getBorderSockerB());

        auto returnedTranslation = calibHandlerReturned->getCameraTranslationVector(
>>>>>>> 8c1717ab
	    dynCalib->getBorderSockerA(), dynCalib->getBorderSockerB(), false);

        // clang-format on
        EXPECT_EQ(returnedCameraMatrixA[0][0], 1.0f);
        EXPECT_EQ(returnedCameraMatrixB[0][0], 1.0f);
        EXPECT_EQ(returnedCameraMatrixA[1][0], 0.0f);
        EXPECT_EQ(returnedCameraMatrixB[1][0], 0.0f);
        EXPECT_EQ(returnedDistortionA[0], 4.0f);
        EXPECT_EQ(returnedDistortionB[0], 4.0f);
        EXPECT_EQ(returnedDistortionA[1], 2.0f);
        EXPECT_EQ(returnedDistortionB[1], 2.0f);
        EXPECT_NE(returnedRotationMatrix[0][0], 0.0f);
        EXPECT_NE(returnedRotationMatrix[0][1], 0.0f);
        EXPECT_EQ(returnedTranslation[1], 500.0f);
    } else {
        FAIL() << "CalibrationHandler not available.";
    }
}

TEST(DynamicCalibration, LoadImage_Empty) {
    MockDynamicCalibration dynCalib;
    auto error = dynCalib.runLoadImage();
    EXPECT_EQ(error, dai::node::DynamicCalibration::ErrorCode::EMPTY_IMAGE_QUEUE);
}

TEST(DynamicCalibration, LoadImage_EmptyMessage) {
    auto leftFrame = std::make_shared<dai::ImgFrame>();
    auto rightFrame = std::make_shared<dai::ImgFrame>();
    {
        MockDynamicCalibration dynCalib;
        auto msgGroup = std::make_shared<dai::MessageGroup>();
        dynCalib.syncInput.send(msgGroup);
        auto error = dynCalib.runLoadImage();
        EXPECT_EQ(error, dai::node::DynamicCalibration::ErrorCode::MISSING_IMAGE);
    }
    {
        MockDynamicCalibration dynCalib;
        auto msgGroup = std::make_shared<dai::MessageGroup>();
        msgGroup->add(dynCalib.rightInputName, rightFrame);
        dynCalib.syncInput.send(msgGroup);
        auto error = dynCalib.runLoadImage();
        EXPECT_EQ(error, dai::node::DynamicCalibration::ErrorCode::MISSING_IMAGE);
    }
    {
        MockDynamicCalibration dynCalib;
        auto msgGroup = std::make_shared<dai::MessageGroup>();
        msgGroup->add(dynCalib.leftInputName, leftFrame);
        dynCalib.syncInput.send(msgGroup);
        auto error = dynCalib.runLoadImage();
        EXPECT_EQ(error, dai::node::DynamicCalibration::ErrorCode::MISSING_IMAGE);
    }
}

TEST(DynamicCalibration, LoadImage_OK) {
    uint8_t leftData[] = {1, 2, 3, 4};
    cv::Mat leftMat(2, 2, CV_8UC1, leftData);
    auto leftFrame = std::make_shared<dai::ImgFrame>();
    leftFrame->setWidth(2);
    leftFrame->setHeight(2);
    leftFrame->setCvFrame(leftMat, dai::ImgFrame::Type::GRAY8);

    uint8_t rightData[] = {5, 6, 7, 8};
    cv::Mat rightMat(2, 2, CV_8UC1, rightData);
    auto rightFrame = std::make_shared<dai::ImgFrame>();
    rightFrame->setWidth(2);
    rightFrame->setHeight(2);
    rightFrame->setSourceSize(2, 2);
    rightFrame->setCvFrame(rightMat, dai::ImgFrame::Type::GRAY8);
    auto rightCvFrame = rightFrame->getCvFrame();

    auto mockDcl = std::make_unique<MockDclDynamicCalibration>();
    MockDclDynamicCalibration* mockDclRaw = mockDcl.get();
    MockDynamicCalibration dynCalib(std::move(mockDcl));

    auto successResult = dcl::Result<void>::ok();

    EXPECT_CALL(*mockDclRaw,
                loadStereoImagePair(testing::Truly([](const dcl::ImageData& imageA) {
                                        if(imageA.width != 2 || imageA.height != 2) return false;
                                        if(imageA.size() != 4) return false;
                                        const auto fdata = imageA.data.data();
                                        return fdata[0] == 1 && fdata[1] == 2 && fdata[2] == 3 && fdata[3] == 4;
                                    }),
                                    testing::Truly([](const dcl::ImageData& imageB) {
                                        if(imageB.width != 2 || imageB.height != 2) return true;
                                        if(imageB.size() != 4) return false;
                                        const auto fdata = imageB.data.data();
                                        return fdata[0] == 5 && fdata[1] == 6 && fdata[2] == 7 && fdata[3] == 8;
                                    }),
                                    testing::_,
                                    testing::_,
                                    testing::_,
                                    testing::_))
        .WillOnce(testing::Return(successResult));

    auto msgGroup = std::make_shared<dai::MessageGroup>();
    msgGroup->add(dynCalib.rightInputName, rightFrame);
    msgGroup->add(dynCalib.leftInputName, leftFrame);
    dynCalib.syncInput.send(msgGroup);
    auto error = dynCalib.runLoadImage();
    EXPECT_EQ(error, dai::node::DynamicCalibration::ErrorCode::OK);
}

TEST(DynamicCalibration, ComputeCoverage_Error) {
    auto mockDcl = std::make_unique<MockDclDynamicCalibration>();
    MockDclDynamicCalibration* mockDclRaw = mockDcl.get();
    MockDynamicCalibration dynCalib(std::move(mockDcl));

    auto coverageResult = dcl::Result<dcl::CoverageData>::error(1);

    dai::DynamicCalibrationConfig config;
    config.performanceMode = dcl::PerformanceMode::OPTIMIZE_PERFORMANCE;
    dynCalib.setInitialConfig(config);

    // clang-format off
    EXPECT_CALL(*mockDclRaw, computeCoverage(testing::_, testing::_, dcl::PerformanceMode::OPTIMIZE_PERFORMANCE)).WillOnce(testing::Return(coverageResult));
    // clang-format on

    EXPECT_THROW(dynCalib.computeCoverage(), std::runtime_error);
}

TEST(DynamicCalibration, ComputeCoverage_OK) {
    dai::Pipeline pipeline(false);

    auto mockDcl = std::make_unique<MockDclDynamicCalibration>();
    MockDclDynamicCalibration* mockDclRaw = mockDcl.get();
    auto dynCalib = pipeline.create<dai::node::DynamicCalibration>(std::move(mockDcl));

    dcl::CoverageData coverageData;
    coverageData.coveragePerCellA = {{1.0f, 2.0f}, {3.0f, 4.0f}};
    coverageData.coveragePerCellB = {{5.0f, 6.0f}, {7.0f, 8.0f}};
    coverageData.meanCoverage = 4.2;

    auto coverageResult = dcl::Result<dcl::CoverageData>::ok(coverageData);

    // clang-format off
    EXPECT_CALL(*mockDclRaw, computeCoverage(testing::_, testing::_, dcl::PerformanceMode::OPTIMIZE_PERFORMANCE))
        .WillOnce(testing::Return(coverageResult));
    // clang-format on

    dai::DynamicCalibrationConfig config;
    config.performanceMode = dcl::PerformanceMode::OPTIMIZE_PERFORMANCE;
    dynCalib->setInitialConfig(config);

    auto returnedData = dynCalib->coverageOutput.createOutputQueue();  // tryGet<dai::DatatypeEnum::CoverageData>();

    EXPECT_NO_THROW(dynCalib->computeCoverage());
    EXPECT_EQ(returnedData->getSize(), 1);
    auto returnedCoverage = returnedData->tryGet<dai::CoverageData>();
    EXPECT_EQ(returnedData->getSize(), 0);
    EXPECT_TRUE(returnedCoverage);
    EXPECT_EQ(returnedCoverage->coveragePerCellA[0][0], 1.0f);
    EXPECT_EQ(returnedCoverage->coveragePerCellA[0][1], 2.0f);
    EXPECT_EQ(returnedCoverage->coveragePerCellA[1][0], 3.0f);
    EXPECT_EQ(returnedCoverage->coveragePerCellA[1][1], 4.0f);

    EXPECT_EQ(returnedCoverage->coveragePerCellB[0][0], 5.0f);
    EXPECT_EQ(returnedCoverage->coveragePerCellB[0][1], 6.0f);
    EXPECT_EQ(returnedCoverage->coveragePerCellB[1][0], 7.0f);
    EXPECT_EQ(returnedCoverage->coveragePerCellB[1][1], 8.0f);
}

TEST(DynamicCalibration, DoWork) {
    dai::Pipeline pipeline(false);

    auto mockDcl = std::make_unique<MockDclDynamicCalibration>();
    MockDclDynamicCalibration* mockDclRaw = mockDcl.get();
    auto dynCalib = pipeline.create<dai::node::DynamicCalibration>(std::move(mockDcl));

    auto command = std::make_shared<dai::StartRecalibrationCommand>();

    auto inputCommandQueue = dynCalib->commandInput.createInputQueue();
    inputCommandQueue->send(command);
}

TEST(DynamicCalibration, DoWork_CallsInnerMockDclMethods) {
    using namespace std::chrono;

    dai::Pipeline pipeline(false);

    // Create mock and raw pointer
    auto mockDcl = std::make_unique<MockDclDynamicCalibration>();
    MockDclDynamicCalibration* mockDclRaw = mockDcl.get();
    auto dynCalib = pipeline.create<dai::node::DynamicCalibration>(std::move(mockDcl));

    // Set sockets and performance mode for consistent behavior
<<<<<<< HEAD
=======
    dai::DynamicCalibrationConfig config;
    config.performanceMode = dcl::PerformanceMode::OPTIMIZE_PERFORMANCE;
    dynCalib->setInitialConfig(config);

>>>>>>> 8c1717ab
    dynCalib->setWidth(1280);
    dynCalib->setHeight(800);

    // Setup previous time to force action
    auto previousLoadingTime = steady_clock::now() - seconds(10);
    dynCalib->properties.initialConfig.calibrationPeriod = 1;

    uint8_t leftData[] = {1, 2, 3, 4};
    cv::Mat leftMat(2, 2, CV_8UC1, leftData);
    auto leftFrame = std::make_shared<dai::ImgFrame>();
    leftFrame->setWidth(2);
    leftFrame->setHeight(2);
    leftFrame->setCvFrame(leftMat, dai::ImgFrame::Type::GRAY8);

    uint8_t rightData[] = {5, 6, 7, 8};
    cv::Mat rightMat(2, 2, CV_8UC1, rightData);
    auto rightFrame = std::make_shared<dai::ImgFrame>();
    rightFrame->setWidth(2);
    rightFrame->setHeight(2);
    rightFrame->setSourceSize(2, 2);
    rightFrame->setCvFrame(rightMat, dai::ImgFrame::Type::GRAY8);
    auto rightCvFrame = rightFrame->getCvFrame();

    {
        dcl::CoverageData coverageData;
        auto coverageResult = dcl::Result<dcl::CoverageData>::ok(coverageData);
        // // clang-format off
        // EXPECT_CALL(*mockDclRaw, computeCoverage(testing::_, testing::_, testing::_))
        //     .WillOnce(testing::Return(coverageResult));
        // // clang-format on
        // auto command = std::make_shared<dai::LoadImageCommand>();
        // dynCalib->commandInput.send(command);
        // auto err1 = dynCalib->doWork(previousLoadingTime);
        // EXPECT_EQ(err1, dai::node::DynamicCalibration::ErrorCode::EMPTY_IMAGE_QUEUE);

        // clang-format off
	EXPECT_CALL(*mockDclRaw, computeCoverage(testing::_, testing::_, testing::_))
	    .WillOnce(testing::Return(coverageResult));
        // clang-format on

        auto successResult = dcl::Result<void>::ok();

        EXPECT_CALL(*mockDclRaw, loadStereoImagePair(testing::_, testing::_, testing::_, testing::_, testing::_, testing::_))
            .WillOnce(testing::Return(successResult));

        auto msgGroup = std::make_shared<dai::MessageGroup>();
        msgGroup->add(dynCalib->rightInputName, rightFrame);
        msgGroup->add(dynCalib->leftInputName, leftFrame);
        dynCalib->syncInput.send(msgGroup);

        auto stopCmd = std::make_shared<dai::LoadImageCommand>();
        dynCalib->commandInput.send(stopCmd);
        auto err2 = dynCalib->doWork(previousLoadingTime);
        EXPECT_EQ(err2, dai::node::DynamicCalibration::ErrorCode::OK);
    }
    {
        // Expect checkCalibration to be called when forcing quality check
        EXPECT_CALL(*mockDclRaw, checkCalibration(testing::_, testing::_, testing::_, dcl::PerformanceMode::SKIP_CHECKS))
            .Times(1)
            .WillOnce(testing::Return(dcl::Result<dcl::CalibrationQuality>::ok({})));

<<<<<<< HEAD
        auto forceQcCmd = std::make_shared<dai::CalibrationQualityCommand>(true);
=======
        auto forceQcCmd = std::make_shared<dai::CalibrationQualityCommand>();
>>>>>>> 8c1717ab
        forceQcCmd->force = true;
        dynCalib->commandInput.send(forceQcCmd);

        auto err1 = dynCalib->doWork(previousLoadingTime);
        EXPECT_EQ(err1, dai::node::DynamicCalibration::ErrorCode::OK);
    }
    {
        // Expect checkCalibration to be called when forcing quality check
        EXPECT_CALL(*mockDclRaw, checkCalibration(testing::_, testing::_, testing::_, dcl::PerformanceMode::OPTIMIZE_PERFORMANCE))
            .Times(1)
            .WillOnce(testing::Return(dcl::Result<dcl::CalibrationQuality>::ok({})));

<<<<<<< HEAD
        auto qcCmd = std::make_shared<dai::CalibrationQualityCommand>(false, dcl::PerformanceMode::OPTIMIZE_PERFORMANCE);
=======
        auto qcCmd = std::make_shared<dai::CalibrationQualityCommand>();
>>>>>>> 8c1717ab
        qcCmd->force = false;
        dynCalib->commandInput.send(qcCmd);

        auto err1 = dynCalib->doWork(previousLoadingTime);
        EXPECT_EQ(err1, dai::node::DynamicCalibration::ErrorCode::OK);
    }
    {
<<<<<<< HEAD
        auto failedResult = dcl::Result<dcl::CalibrationResult>::error(-1);
=======
        auto failedResult = dcl::Result<std::pair<std::shared_ptr<dcl::CameraCalibrationHandle>, std::shared_ptr<dcl::CameraCalibrationHandle>>>::error(1);
>>>>>>> 8c1717ab
        // Expect checkCalibration to be called when forcing quality check
        EXPECT_CALL(*mockDclRaw, findNewCalibration(testing::_, testing::_, testing::_, dcl::PerformanceMode::OPTIMIZE_PERFORMANCE))
            .Times(1)
            .WillOnce(testing::Return(failedResult));

        auto successResult = dcl::Result<void>::ok();

        EXPECT_CALL(*mockDclRaw,
                    loadStereoImagePair(testing::Truly([](const dcl::ImageData& imageA) {
                                            if(imageA.width != 2 || imageA.height != 2) return false;
                                            if(imageA.size() != 4) return false;
                                            const auto fdata = imageA.data.data();
                                            return fdata[0] == 1 && fdata[1] == 2 && fdata[2] == 3 && fdata[3] == 4;
                                        }),
                                        testing::Truly([](const dcl::ImageData& imageB) {
                                            if(imageB.width != 2 || imageB.height != 2) return true;
                                            if(imageB.size() != 4) return false;
                                            const auto fdata = imageB.data.data();
                                            return fdata[0] == 5 && fdata[1] == 6 && fdata[2] == 7 && fdata[3] == 8;
                                        }),
                                        testing::_,
                                        testing::_,
                                        testing::_,
                                        testing::_))
            .WillOnce(testing::Return(successResult));

        dcl::CoverageData coverageData;

        auto coverageResult = dcl::Result<dcl::CoverageData>::ok(coverageData);
        // clang-format off
<<<<<<< HEAD
	// EXPECT_CALL(*mockDclRaw, computeCoverage(testing::_, testing::_, dcl::PerformanceMode::OPTIMIZE_PERFORMANCE))
	//     .WillOnce(testing::Return(coverageResult));
        // clang-format on

        auto recalcCmd = std::make_shared<dai::StartRecalibrationCommand>(dcl::PerformanceMode::OPTIMIZE_PERFORMANCE);
        dynCalib->commandInput.send(recalcCmd);

        // auto err1 = dynCalib->doWork(previousLoadingTime);
        // EXPECT_EQ(err1, dai::node::DynamicCalibration::ErrorCode::EMPTY_IMAGE_QUEUE);
=======
	EXPECT_CALL(*mockDclRaw, computeCoverage(testing::_, testing::_, dcl::PerformanceMode::OPTIMIZE_PERFORMANCE))
	    .WillOnce(testing::Return(coverageResult));
        // clang-format on

        auto recalcCmd = std::make_shared<dai::StartRecalibrationCommand>();
        dynCalib->commandInput.send(recalcCmd);

        auto err1 = dynCalib->doWork(previousLoadingTime);
        EXPECT_EQ(err1, dai::node::DynamicCalibration::ErrorCode::EMPTY_IMAGE_QUEUE);
>>>>>>> 8c1717ab

        auto msgGroup = std::make_shared<dai::MessageGroup>();
        msgGroup->add(dynCalib->rightInputName, rightFrame);
        msgGroup->add(dynCalib->leftInputName, leftFrame);
        dynCalib->syncInput.send(msgGroup);

        // clang-format off
	EXPECT_CALL(*mockDclRaw, computeCoverage(testing::_, testing::_, dcl::PerformanceMode::OPTIMIZE_PERFORMANCE))
	    .WillOnce(testing::Return(coverageResult));
        // clang-format on

        auto err2 = dynCalib->doWork(previousLoadingTime);
        EXPECT_EQ(err2, dai::node::DynamicCalibration::ErrorCode::CALIBRATION_FAILED);
    }
}<|MERGE_RESOLUTION|>--- conflicted
+++ resolved
@@ -1,6 +1,10 @@
 #include <gmock/gmock.h>
 #include <gtest/gtest.h>
 
+#include <DynamicCalibration.hpp>
+#include <depthai/depthai.hpp>
+
+#include "depthai/pipeline/datatype/DynamicCalibrationConfig.hpp"
 #include <DynamicCalibration.hpp>
 #include <depthai/depthai.hpp>
 
@@ -11,10 +15,18 @@
     using dai::node::DynamicCalibration::DynamicCalibration;
     ~MockDynamicCalibration() override = default;
 
+    using dai::node::DynamicCalibration::DynamicCalibration;
+    ~MockDynamicCalibration() override = default;
+
     Properties& getPropertiesPublic() {
         return getProperties();
     }
 
+    constexpr static const char* NAME = "MockDynamicCalibration";
+
+    void run() override {
+        std::cout << "DynamicCalibration::run(), type = " << typeid(*this).name() << "\n";
+    }
     constexpr static const char* NAME = "MockDynamicCalibration";
 
     void run() override {
@@ -34,6 +46,11 @@
 
 TEST(DynamicCalibration, SetPerformanceMode) {
     MockDynamicCalibration dynCalib;
+    dai::DynamicCalibrationConfig config;
+    config.performanceMode = dcl::PerformanceMode::SKIP_CHECKS;
+    dynCalib.setInitialConfig(config);
+
+    EXPECT_EQ(dynCalib.getPropertiesPublic().initialConfig.performanceMode, dcl::PerformanceMode::SKIP_CHECKS);
     dai::DynamicCalibrationConfig config;
     config.performanceMode = dcl::PerformanceMode::SKIP_CHECKS;
     dynCalib.setInitialConfig(config);
@@ -69,6 +86,23 @@
                  const std::shared_ptr<const dcl::CameraSensorHandle> sensorHandleB,
                  const dcl::PerformanceMode mode),
                 (const, override));
+
+    MOCK_METHOD((dcl::Result<void>),
+                loadStereoImagePair,
+                (const dcl::ImageData& imageA,
+                 const dcl::ImageData& imageB,
+                 const dcl::mxid_t& deviceName,
+                 const dcl::socket_t socketA,
+                 const dcl::socket_t socketB,
+                 const dcl::timestamp_t timestamp),
+                (override));
+
+    MOCK_METHOD((dcl::Result<dcl::CoverageData>),
+                computeCoverage,
+                (const std::shared_ptr<const dcl::CameraSensorHandle> sensorHandleA,
+                 const std::shared_ptr<const dcl::CameraSensorHandle> sensorHandleB,
+                 const dcl::PerformanceMode mode),
+                (const, override));
 };
 
 TEST(DynamicCalibration, RunQualityCheckFailure) {
@@ -102,6 +136,9 @@
     dai::DynamicCalibrationConfig config;
     config.performanceMode = dcl::PerformanceMode::OPTIMIZE_PERFORMANCE;
     dynCalib.setInitialConfig(config);
+    dai::DynamicCalibrationConfig config;
+    config.performanceMode = dcl::PerformanceMode::OPTIMIZE_PERFORMANCE;
+    dynCalib.setInitialConfig(config);
 
     dcl::CalibrationQuality quality;
 
@@ -134,18 +171,31 @@
     dai::CalibrationHandler calibHandler;
 
     auto err = dynCalib.runCalibration(calibHandler, force);
+    dai::CalibrationHandler calibHandler;
+
+    auto err = dynCalib.runCalibration(calibHandler, force);
     EXPECT_EQ(err, dai::node::DynamicCalibration::ErrorCode::CALIBRATION_FAILED);
 }
 
 TEST(DynamicCalibration, RunCalibrationSuccess) {
     dai::Pipeline pipeline(false);
+    dai::Pipeline pipeline(false);
     auto mockDcl = std::make_unique<MockDclDynamicCalibration>();
     MockDclDynamicCalibration* mockDclRaw = mockDcl.get();
     auto dynCalib = pipeline.create<dai::node::DynamicCalibration>(std::move(mockDcl));
 
     auto returnedData = dynCalib->calibrationOutput.createOutputQueue();  // tryGet<dai::DatatypeEnum::CoverageData>();
+    auto dynCalib = pipeline.create<dai::node::DynamicCalibration>(std::move(mockDcl));
+
+    auto returnedData = dynCalib->calibrationOutput.createOutputQueue();  // tryGet<dai::DatatypeEnum::CoverageData>();
 
     bool force = false;
+    dai::DynamicCalibrationConfig config;
+    config.performanceMode = dcl::PerformanceMode::OPTIMIZE_PERFORMANCE;
+    dynCalib->setInitialConfig(config);
+
+    dynCalib->setWidth(1280);
+    dynCalib->setHeight(800);
     dai::DynamicCalibrationConfig config;
     config.performanceMode = dcl::PerformanceMode::OPTIMIZE_PERFORMANCE;
     dynCalib->setInitialConfig(config);
@@ -159,7 +209,14 @@
     const dcl::scalar_t translation[3] = {4., 5., 6.};
     const dcl::scalar_t cameraMatrix[9] = {1., 0., 1., 0., 1., 1., 0., 0., 1.};
     const dcl::scalar_t distortion[14] = {4., 2., 0., 0., 0., 0., 0., 0., 0., 0., 0., 0., 0., 0.};
-
+    const dcl::scalar_t zeroRotation[3] = {0., 0., 0.};
+    const dcl::scalar_t zeroTranslation[3] = {0., 0., 0.};
+    const dcl::scalar_t rotation[3] = {1., 2., 3.};
+    const dcl::scalar_t translation[3] = {4., 5., 6.};
+    const dcl::scalar_t cameraMatrix[9] = {1., 0., 1., 0., 1., 1., 0., 0., 1.};
+    const dcl::scalar_t distortion[14] = {4., 2., 0., 0., 0., 0., 0., 0., 0., 0., 0., 0., 0., 0.};
+
+    auto calibHandleA = std::make_shared<dcl::CameraCalibrationHandle>(zeroRotation, zeroTranslation, cameraMatrix, distortion);
     auto calibHandleA = std::make_shared<dcl::CameraCalibrationHandle>(zeroRotation, zeroTranslation, cameraMatrix, distortion);
     auto calibHandleB = std::make_shared<dcl::CameraCalibrationHandle>(rotation, translation, cameraMatrix, distortion);
 
@@ -185,8 +242,17 @@
 	dai::CameraBoardSocket::CAM_C,
 	zeroRotationMat,
 	{0.0f, 0.0f, 0.0f}, {1.0f, 1.0f, 1.0f});
+
+    dai::CalibrationHandler calibHandler;
+    std::vector<std::vector<float>> zeroRotationMat = {{0.0f, 0.0f, 0.0f}, {0.0f, 0.0f, 0.0f}, {0.0f, 0.0f, 0.0f}};
+    calibHandler.setCameraExtrinsics(
+        dai::CameraBoardSocket::CAM_B,
+	dai::CameraBoardSocket::CAM_C,
+	zeroRotationMat,
+	{0.0f, 0.0f, 0.0f}, {1.0f, 1.0f, 1.0f});
     // clang-format on
 
+    auto err = dynCalib->runCalibration(calibHandler, force);
     auto err = dynCalib->runCalibration(calibHandler, force);
     EXPECT_EQ(err, dai::node::DynamicCalibration::ErrorCode::OK);
 
@@ -194,7 +260,6 @@
     auto returnedCalibration = returnedData->tryGet<dai::DynamicCalibrationResult>();
     EXPECT_EQ(returnedData->getSize(), 0);
 
-<<<<<<< HEAD
     auto calibDataReturned = returnedCalibration->calibrationData;
 
     if(calibDataReturned.has_value()) {
@@ -210,22 +275,6 @@
         auto returnedRotationMatrix = newCalibration.getCameraRotationMatrix(dynCalib->getBorderSockerA(), dynCalib->getBorderSockerB());
 
         auto returnedTranslation = newCalibration.getCameraTranslationVector(
-=======
-    auto calibHandlerReturned = returnedCalibration->calibration;
-
-    if(calibHandlerReturned.has_value()) {
-        // clang-format off
-        auto returnedCameraMatrixA = calibHandlerReturned->getCameraIntrinsics(
-	    dynCalib->getBorderSockerA(), dynCalib->getWidth(), dynCalib->getHeight());
-        auto returnedCameraMatrixB = calibHandlerReturned->getCameraIntrinsics(
-	    dynCalib->getBorderSockerB(), dynCalib->getWidth(), dynCalib->getHeight());
-        auto returnedDistortionA = calibHandlerReturned->getDistortionCoefficients(dynCalib->getBorderSockerA());
-        auto returnedDistortionB = calibHandlerReturned->getDistortionCoefficients(dynCalib->getBorderSockerB());
-
-        auto returnedRotationMatrix = calibHandlerReturned->getCameraRotationMatrix(dynCalib->getBorderSockerA(), dynCalib->getBorderSockerB());
-
-        auto returnedTranslation = calibHandlerReturned->getCameraTranslationVector(
->>>>>>> 8c1717ab
 	    dynCalib->getBorderSockerA(), dynCalib->getBorderSockerB(), false);
 
         // clang-format on
@@ -412,13 +461,6 @@
     auto dynCalib = pipeline.create<dai::node::DynamicCalibration>(std::move(mockDcl));
 
     // Set sockets and performance mode for consistent behavior
-<<<<<<< HEAD
-=======
-    dai::DynamicCalibrationConfig config;
-    config.performanceMode = dcl::PerformanceMode::OPTIMIZE_PERFORMANCE;
-    dynCalib->setInitialConfig(config);
-
->>>>>>> 8c1717ab
     dynCalib->setWidth(1280);
     dynCalib->setHeight(800);
 
@@ -480,11 +522,7 @@
             .Times(1)
             .WillOnce(testing::Return(dcl::Result<dcl::CalibrationQuality>::ok({})));
 
-<<<<<<< HEAD
         auto forceQcCmd = std::make_shared<dai::CalibrationQualityCommand>(true);
-=======
-        auto forceQcCmd = std::make_shared<dai::CalibrationQualityCommand>();
->>>>>>> 8c1717ab
         forceQcCmd->force = true;
         dynCalib->commandInput.send(forceQcCmd);
 
@@ -497,11 +535,7 @@
             .Times(1)
             .WillOnce(testing::Return(dcl::Result<dcl::CalibrationQuality>::ok({})));
 
-<<<<<<< HEAD
         auto qcCmd = std::make_shared<dai::CalibrationQualityCommand>(false, dcl::PerformanceMode::OPTIMIZE_PERFORMANCE);
-=======
-        auto qcCmd = std::make_shared<dai::CalibrationQualityCommand>();
->>>>>>> 8c1717ab
         qcCmd->force = false;
         dynCalib->commandInput.send(qcCmd);
 
@@ -509,11 +543,7 @@
         EXPECT_EQ(err1, dai::node::DynamicCalibration::ErrorCode::OK);
     }
     {
-<<<<<<< HEAD
         auto failedResult = dcl::Result<dcl::CalibrationResult>::error(-1);
-=======
-        auto failedResult = dcl::Result<std::pair<std::shared_ptr<dcl::CameraCalibrationHandle>, std::shared_ptr<dcl::CameraCalibrationHandle>>>::error(1);
->>>>>>> 8c1717ab
         // Expect checkCalibration to be called when forcing quality check
         EXPECT_CALL(*mockDclRaw, findNewCalibration(testing::_, testing::_, testing::_, dcl::PerformanceMode::OPTIMIZE_PERFORMANCE))
             .Times(1)
@@ -544,7 +574,6 @@
 
         auto coverageResult = dcl::Result<dcl::CoverageData>::ok(coverageData);
         // clang-format off
-<<<<<<< HEAD
 	// EXPECT_CALL(*mockDclRaw, computeCoverage(testing::_, testing::_, dcl::PerformanceMode::OPTIMIZE_PERFORMANCE))
 	//     .WillOnce(testing::Return(coverageResult));
         // clang-format on
@@ -554,17 +583,6 @@
 
         // auto err1 = dynCalib->doWork(previousLoadingTime);
         // EXPECT_EQ(err1, dai::node::DynamicCalibration::ErrorCode::EMPTY_IMAGE_QUEUE);
-=======
-	EXPECT_CALL(*mockDclRaw, computeCoverage(testing::_, testing::_, dcl::PerformanceMode::OPTIMIZE_PERFORMANCE))
-	    .WillOnce(testing::Return(coverageResult));
-        // clang-format on
-
-        auto recalcCmd = std::make_shared<dai::StartRecalibrationCommand>();
-        dynCalib->commandInput.send(recalcCmd);
-
-        auto err1 = dynCalib->doWork(previousLoadingTime);
-        EXPECT_EQ(err1, dai::node::DynamicCalibration::ErrorCode::EMPTY_IMAGE_QUEUE);
->>>>>>> 8c1717ab
 
         auto msgGroup = std::make_shared<dai::MessageGroup>();
         msgGroup->add(dynCalib->rightInputName, rightFrame);
