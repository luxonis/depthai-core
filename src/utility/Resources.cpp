--- conflicted
+++ resolved
@@ -181,9 +181,7 @@
 };
 
 std::vector<std::uint8_t> Resources::getBootloaderFirmware(dai::bootloader::Type type) {
-<<<<<<< HEAD
     throw std::runtime_error("TODO merge + update the bootloader. Do not use for now");
-=======
     // Check if env variable DEPTHAI_BOOTLOADER_BINARY_USB/_ETH is set
     std::string blEnvVar;
     if(type == dai::bootloader::Type::USB) {
@@ -205,7 +203,6 @@
         return std::vector<std::uint8_t>(std::istreambuf_iterator<char>(stream), {});
     }
 
->>>>>>> 24664ce5
     // Acquire mutex (this mutex signifies that lazy load is complete)
     // It is necessary when accessing resourceMap variable
     std::unique_lock<std::mutex> lock(mtxBootloader);
