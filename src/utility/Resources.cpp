--- conflicted
+++ resolved
@@ -33,23 +33,6 @@
 // Main FW
 constexpr static auto DEPTHAI_CMD_OPENVINO_2021_4_PATH = "depthai-device-openvino-2021.4-" DEPTHAI_DEVICE_VERSION ".cmd";
 
-<<<<<<< HEAD
-constexpr static auto CMRC_DEPTHAI_DEVICE_TAR_XZ = "depthai-device-fwp-" DEPTHAI_DEVICE_VERSION ".tar.xz";
-
-// Main FW
-constexpr static auto DEPTHAI_CMD_OPENVINO_2021_3_PATH = "depthai-device-openvino-2021.3-" DEPTHAI_DEVICE_VERSION ".cmd";
-
-// Patches from Main FW
-constexpr static auto DEPTHAI_CMD_OPENVINO_2020_1_PATCH_PATH = "depthai-device-openvino-2020.1-" DEPTHAI_DEVICE_VERSION ".patch";
-constexpr static auto DEPTHAI_CMD_OPENVINO_2020_3_PATCH_PATH = "depthai-device-openvino-2020.3-" DEPTHAI_DEVICE_VERSION ".patch";
-constexpr static auto DEPTHAI_CMD_OPENVINO_2020_2_PATCH_PATH = DEPTHAI_CMD_OPENVINO_2020_3_PATCH_PATH;
-constexpr static auto DEPTHAI_CMD_OPENVINO_2020_4_PATCH_PATH = "depthai-device-openvino-2020.4-" DEPTHAI_DEVICE_VERSION ".patch";
-constexpr static auto DEPTHAI_CMD_OPENVINO_2021_1_PATCH_PATH = "depthai-device-openvino-2021.1-" DEPTHAI_DEVICE_VERSION ".patch";
-constexpr static auto DEPTHAI_CMD_OPENVINO_2021_2_PATCH_PATH = "depthai-device-openvino-2021.2-" DEPTHAI_DEVICE_VERSION ".patch";
-
-// Usb2 patches
-constexpr static auto DEPTHAI_CMD_OPENVINO_2020_1_USB2_PATCH_PATH = "depthai-device-usb2-patch-openvino-2020.1-" DEPTHAI_DEVICE_VERSION ".patch";
-=======
 // Patches from Main FW
 
 constexpr static auto DEPTHAI_CMD_OPENVINO_2020_3_PATCH_PATH = "depthai-device-openvino-2020.3-" DEPTHAI_DEVICE_VERSION ".patch";
@@ -59,25 +42,11 @@
 constexpr static auto DEPTHAI_CMD_OPENVINO_2021_3_PATCH_PATH = "depthai-device-openvino-2021.3-" DEPTHAI_DEVICE_VERSION ".patch";
 
 // Usb2 patches
->>>>>>> 7471b2d3
 constexpr static auto DEPTHAI_CMD_OPENVINO_2020_3_USB2_PATCH_PATH = "depthai-device-usb2-patch-openvino-2020.3-" DEPTHAI_DEVICE_VERSION ".patch";
 constexpr static auto DEPTHAI_CMD_OPENVINO_2020_4_USB2_PATCH_PATH = "depthai-device-usb2-patch-openvino-2020.4-" DEPTHAI_DEVICE_VERSION ".patch";
 constexpr static auto DEPTHAI_CMD_OPENVINO_2021_1_USB2_PATCH_PATH = "depthai-device-usb2-patch-openvino-2021.1-" DEPTHAI_DEVICE_VERSION ".patch";
 constexpr static auto DEPTHAI_CMD_OPENVINO_2021_2_USB2_PATCH_PATH = "depthai-device-usb2-patch-openvino-2021.2-" DEPTHAI_DEVICE_VERSION ".patch";
 constexpr static auto DEPTHAI_CMD_OPENVINO_2021_3_USB2_PATCH_PATH = "depthai-device-usb2-patch-openvino-2021.3-" DEPTHAI_DEVICE_VERSION ".patch";
-<<<<<<< HEAD
-
-constexpr static std::array<const char*, 14> resourcesListTarXz = {
-    DEPTHAI_CMD_OPENVINO_2021_3_PATH,
-    DEPTHAI_CMD_OPENVINO_2020_1_PATCH_PATH,
-    DEPTHAI_CMD_OPENVINO_2020_3_PATCH_PATH,
-    DEPTHAI_CMD_OPENVINO_2020_2_PATCH_PATH,
-    DEPTHAI_CMD_OPENVINO_2020_4_PATCH_PATH,
-    DEPTHAI_CMD_OPENVINO_2021_1_PATCH_PATH,
-    DEPTHAI_CMD_OPENVINO_2021_2_PATCH_PATH,
-    DEPTHAI_CMD_OPENVINO_2020_1_USB2_PATCH_PATH,
-    DEPTHAI_CMD_OPENVINO_2020_2_USB2_PATCH_PATH,
-=======
 constexpr static auto DEPTHAI_CMD_OPENVINO_2021_4_USB2_PATCH_PATH = "depthai-device-usb2-patch-openvino-2021.4-" DEPTHAI_DEVICE_VERSION ".patch";
 
 constexpr static std::array<const char*, 12> RESOURCE_LIST_DEVICE = {
@@ -87,7 +56,6 @@
     DEPTHAI_CMD_OPENVINO_2021_2_PATCH_PATH,
     DEPTHAI_CMD_OPENVINO_2021_3_PATCH_PATH,
     DEPTHAI_CMD_OPENVINO_2021_4_PATH,
->>>>>>> 7471b2d3
     DEPTHAI_CMD_OPENVINO_2020_3_USB2_PATCH_PATH,
     DEPTHAI_CMD_OPENVINO_2020_4_USB2_PATCH_PATH,
     DEPTHAI_CMD_OPENVINO_2021_1_USB2_PATCH_PATH,
@@ -110,10 +78,7 @@
             // TODO(themarpe) - Unify exceptions into meaningful groups
             throw std::runtime_error(fmt::format("File at path {} pointed to by DEPTHAI_DEVICE_BINARY doesn't exist.", fwBinaryPath));
         }
-<<<<<<< HEAD
         spdlog::warn("Overriding firmware: {}", fwBinaryPath);
-=======
->>>>>>> 7471b2d3
         // Read the file and return its contents
         return std::vector<std::uint8_t>(std::istreambuf_iterator<char>(stream), {});
     }
@@ -124,40 +89,6 @@
     // Temporary binary
     std::vector<std::uint8_t> tmpDepthaiBinary;
     // Main FW
-<<<<<<< HEAD
-    std::vector<std::uint8_t>& depthaiBinary = resourceMap[DEPTHAI_CMD_OPENVINO_2021_3_PATH];
-    // Patch from main to specified
-    std::vector<std::uint8_t>& depthaiPatch = resourceMap[DEPTHAI_CMD_OPENVINO_2021_2_PATCH_PATH];
-    // Patch from specified to usb2 specified
-    std::vector<std::uint8_t>& depthaiUsb2Patch = resourceMap[DEPTHAI_CMD_OPENVINO_2021_3_USB2_PATCH_PATH];
-
-    switch(version) {
-        case OpenVINO::VERSION_2020_1:
-            spdlog::warn("OpenVino version 2020.1 is deprecated and will be removed in the next release!");
-            depthaiPatch = resourceMap[DEPTHAI_CMD_OPENVINO_2020_1_PATCH_PATH];
-            depthaiUsb2Patch = resourceMap[DEPTHAI_CMD_OPENVINO_2020_1_USB2_PATCH_PATH];
-            break;
-
-        case OpenVINO::VERSION_2020_2:
-            spdlog::warn("OpenVino version 2020.2 is deprecated and will be removed in the next release!");
-            depthaiPatch = resourceMap[DEPTHAI_CMD_OPENVINO_2020_2_PATCH_PATH];
-            depthaiUsb2Patch = resourceMap[DEPTHAI_CMD_OPENVINO_2020_2_USB2_PATCH_PATH];
-            break;
-
-        case OpenVINO::VERSION_2020_3:
-            depthaiPatch = resourceMap[DEPTHAI_CMD_OPENVINO_2020_3_PATCH_PATH];
-            depthaiUsb2Patch = resourceMap[DEPTHAI_CMD_OPENVINO_2020_3_USB2_PATCH_PATH];
-            break;
-
-        case OpenVINO::VERSION_2020_4:
-            depthaiPatch = resourceMap[DEPTHAI_CMD_OPENVINO_2020_4_PATCH_PATH];
-            depthaiUsb2Patch = resourceMap[DEPTHAI_CMD_OPENVINO_2020_4_USB2_PATCH_PATH];
-            break;
-
-        case OpenVINO::VERSION_2021_1:
-            depthaiPatch = resourceMap[DEPTHAI_CMD_OPENVINO_2021_1_PATCH_PATH];
-            depthaiUsb2Patch = resourceMap[DEPTHAI_CMD_OPENVINO_2021_1_USB2_PATCH_PATH];
-=======
     std::vector<std::uint8_t> depthaiBinary = resourceMapDevice[DEPTHAI_CMD_OPENVINO_2021_4_PATH];
     // Patch from main to specified
     std::vector<std::uint8_t> depthaiPatch = resourceMapDevice[DEPTHAI_CMD_OPENVINO_2021_3_PATCH_PATH];
@@ -178,17 +109,11 @@
         case OpenVINO::VERSION_2021_1:
             depthaiPatch = resourceMapDevice[DEPTHAI_CMD_OPENVINO_2021_1_PATCH_PATH];
             depthaiUsb2Patch = resourceMapDevice[DEPTHAI_CMD_OPENVINO_2021_1_USB2_PATCH_PATH];
->>>>>>> 7471b2d3
             break;
 
         case OpenVINO::VERSION_2021_2:
-<<<<<<< HEAD
-            depthaiPatch = resourceMap[DEPTHAI_CMD_OPENVINO_2021_2_PATCH_PATH];
-            depthaiUsb2Patch = resourceMap[DEPTHAI_CMD_OPENVINO_2021_2_USB2_PATCH_PATH];
-=======
             depthaiPatch = resourceMapDevice[DEPTHAI_CMD_OPENVINO_2021_2_PATCH_PATH];
             depthaiUsb2Patch = resourceMapDevice[DEPTHAI_CMD_OPENVINO_2021_2_USB2_PATCH_PATH];
->>>>>>> 7471b2d3
             break;
 
         case OpenVINO::VERSION_2021_3:
@@ -203,34 +128,8 @@
     }
 
     // is patching required?
-<<<<<<< HEAD
-    if(version != OpenVINO::VERSION_2021_3) {
-        spdlog::debug("Patching OpenVINO FW version from {} to {}", OpenVINO::getVersionName(OpenVINO::VERSION_2021_3), OpenVINO::getVersionName(version));
-
-        // Get new size
-        int64_t patchedSize = bspatch_mem_get_newsize(depthaiPatch.data(), depthaiPatch.size());
-
-        // Reserve space for patched binary
-        tmpDepthaiBinary.resize(patchedSize);
-
-        // Patch
-        int error = bspatch_mem(depthaiBinary.data(), depthaiBinary.size(), depthaiPatch.data(), depthaiPatch.size(), tmpDepthaiBinary.data());
-
-        // if patch not successful
-        if(error > 0) throw std::runtime_error("Error while patching cmd for usb2 mode");
-
-        // Change depthaiBinary to tmpDepthaiBinary
-        depthaiBinary = tmpDepthaiBinary;
-    }
-
-    if(usb2Mode) {
-        #ifdef DEPTHAI_PATCH_ONLY_MODE
-=======
     if(version != OpenVINO::VERSION_2021_4) {
         spdlog::debug("Patching OpenVINO FW version from {} to {}", OpenVINO::getVersionName(OpenVINO::VERSION_2021_4), OpenVINO::getVersionName(version));
->>>>>>> 7471b2d3
-
-        spdlog::debug("Patching FW version {} to USB2 mode", OpenVINO::getVersionName(version));
 
         // Get new size
         int64_t patchedSize = bspatch_mem_get_newsize(depthaiPatch.data(), depthaiPatch.size());
@@ -461,57 +360,6 @@
 
     // Return device firmware
     return getDeviceBinary(version, usb2Mode);
-<<<<<<< HEAD
-
-#else
-
-    // Return device firmware
-    return getEmbeddedDeviceBinary(usb2Mode);
-
-#endif
-}
-
-std::vector<std::uint8_t> Resources::getBootloaderFirmware() {
-    // Check if env variable DEPTHAI_BOOTLOADER_BINARY is set
-    auto blBinaryPath = spdlog::details::os::getenv("DEPTHAI_BOOTLOADER_BINARY");
-    if(!blBinaryPath.empty()) {
-        // Load binary file at path
-        std::ifstream stream(blBinaryPath, std::ios::binary);
-        if(!stream.is_open()) {
-            // Throw an error
-            // TODO(themarpe) - Unify exceptions into meaningful groups
-            throw std::runtime_error(fmt::format("File at path {} pointed to by DEPTHAI_BOOTLOADER_BINARY doesn't exist.", blBinaryPath));
-        }
-        spdlog::warn("Overriding bootloader: {}", blBinaryPath);
-        // Read the file and return its content
-        return std::vector<std::uint8_t>(std::istreambuf_iterator<char>(stream), {});
-    }
-
-    // Acquire mutex (this mutex signifies that lazy load is complete)
-    // It is necessary when accessing resourceMap variable
-    std::unique_lock<std::mutex> lock(mtx);
-
-    return getEmbeddedBootloaderBinary();
-}
-
-std::vector<std::uint8_t> getEmbeddedBootloaderBinary() {
-// Binaries are resource compiled
-#ifdef DEPTHAI_RESOURCE_COMPILED_BINARIES
-
-    constexpr static auto CMRC_DEPTHAI_BOOTLOADER_PATH = "depthai-bootloader-" DEPTHAI_BOOTLOADER_VERSION ".cmd";
-
-    // Get binaries from internal sources
-    auto fs = cmrc::depthai::get_filesystem();
-
-    auto bootloaderBinary = fs.open(CMRC_DEPTHAI_BOOTLOADER_PATH);
-    return std::vector<std::uint8_t>(bootloaderBinary.begin(), bootloaderBinary.end());
-
-#else
-    static_assert(0 && "Unsupported");
-    return {};
-#endif
-=======
->>>>>>> 7471b2d3
 }
 
 }  // namespace dai