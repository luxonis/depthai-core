--- conflicted
+++ resolved
@@ -50,11 +50,7 @@
 constexpr static auto DEPTHAI_CMD_OPENVINO_2021_2_USB2_PATCH_PATH = "depthai-device-usb2-patch-openvino-2021.2-" DEPTHAI_DEVICE_VERSION ".patch";
 constexpr static auto DEPTHAI_CMD_OPENVINO_2021_3_USB2_PATCH_PATH = "depthai-device-usb2-patch-openvino-2021.3-" DEPTHAI_DEVICE_VERSION ".patch";
 
-<<<<<<< HEAD
-constexpr static std::array<const char*, 14> resourcesListTarXz = {
-=======
 constexpr static std::array<const char*, 14> RESOURCE_LIST_DEVICE = {
->>>>>>> 0fbd13b9
     DEPTHAI_CMD_OPENVINO_2021_3_PATH,
     DEPTHAI_CMD_OPENVINO_2020_1_PATCH_PATH,
     DEPTHAI_CMD_OPENVINO_2020_3_PATCH_PATH,
@@ -94,53 +90,21 @@
     // Temporary binary
     std::vector<std::uint8_t> tmpDepthaiBinary;
     // Main FW
-<<<<<<< HEAD
-    std::vector<std::uint8_t> depthaiBinary = resourceMap[DEPTHAI_CMD_OPENVINO_2021_3_PATH];
-    // Patch from main to specified
-    std::vector<std::uint8_t> depthaiPatch = resourceMap[DEPTHAI_CMD_OPENVINO_2021_2_PATCH_PATH];
-    // Patch from specified to usb2 specified
-    std::vector<std::uint8_t> depthaiUsb2Patch = resourceMap[DEPTHAI_CMD_OPENVINO_2021_3_USB2_PATCH_PATH];
-=======
     std::vector<std::uint8_t> depthaiBinary = resourceMapDevice[DEPTHAI_CMD_OPENVINO_2021_3_PATH];
     // Patch from main to specified
     std::vector<std::uint8_t> depthaiPatch = resourceMapDevice[DEPTHAI_CMD_OPENVINO_2021_2_PATCH_PATH];
     // Patch from specified to usb2 specified
     std::vector<std::uint8_t> depthaiUsb2Patch = resourceMapDevice[DEPTHAI_CMD_OPENVINO_2021_3_USB2_PATCH_PATH];
->>>>>>> 0fbd13b9
 
     switch(version) {
         case OpenVINO::VERSION_2020_1:
             spdlog::warn("OpenVino version 2020.1 is deprecated and will be removed in the next release!");
-<<<<<<< HEAD
-            depthaiPatch = resourceMap[DEPTHAI_CMD_OPENVINO_2020_1_PATCH_PATH];
-            depthaiUsb2Patch = resourceMap[DEPTHAI_CMD_OPENVINO_2020_1_USB2_PATCH_PATH];
-=======
             depthaiPatch = resourceMapDevice[DEPTHAI_CMD_OPENVINO_2020_1_PATCH_PATH];
             depthaiUsb2Patch = resourceMapDevice[DEPTHAI_CMD_OPENVINO_2020_1_USB2_PATCH_PATH];
->>>>>>> 0fbd13b9
             break;
 
         case OpenVINO::VERSION_2020_2:
             spdlog::warn("OpenVino version 2020.2 is deprecated and will be removed in the next release!");
-<<<<<<< HEAD
-            depthaiPatch = resourceMap[DEPTHAI_CMD_OPENVINO_2020_2_PATCH_PATH];
-            depthaiUsb2Patch = resourceMap[DEPTHAI_CMD_OPENVINO_2020_2_USB2_PATCH_PATH];
-            break;
-
-        case OpenVINO::VERSION_2020_3:
-            depthaiPatch = resourceMap[DEPTHAI_CMD_OPENVINO_2020_3_PATCH_PATH];
-            depthaiUsb2Patch = resourceMap[DEPTHAI_CMD_OPENVINO_2020_3_USB2_PATCH_PATH];
-            break;
-
-        case OpenVINO::VERSION_2020_4:
-            depthaiPatch = resourceMap[DEPTHAI_CMD_OPENVINO_2020_4_PATCH_PATH];
-            depthaiUsb2Patch = resourceMap[DEPTHAI_CMD_OPENVINO_2020_4_USB2_PATCH_PATH];
-            break;
-
-        case OpenVINO::VERSION_2021_1:
-            depthaiPatch = resourceMap[DEPTHAI_CMD_OPENVINO_2021_1_PATCH_PATH];
-            depthaiUsb2Patch = resourceMap[DEPTHAI_CMD_OPENVINO_2021_1_USB2_PATCH_PATH];
-=======
             depthaiPatch = resourceMapDevice[DEPTHAI_CMD_OPENVINO_2020_2_PATCH_PATH];
             depthaiUsb2Patch = resourceMapDevice[DEPTHAI_CMD_OPENVINO_2020_2_USB2_PATCH_PATH];
             break;
@@ -158,17 +122,11 @@
         case OpenVINO::VERSION_2021_1:
             depthaiPatch = resourceMapDevice[DEPTHAI_CMD_OPENVINO_2021_1_PATCH_PATH];
             depthaiUsb2Patch = resourceMapDevice[DEPTHAI_CMD_OPENVINO_2021_1_USB2_PATCH_PATH];
->>>>>>> 0fbd13b9
             break;
 
         case OpenVINO::VERSION_2021_2:
-<<<<<<< HEAD
-            depthaiPatch = resourceMap[DEPTHAI_CMD_OPENVINO_2021_2_PATCH_PATH];
-            depthaiUsb2Patch = resourceMap[DEPTHAI_CMD_OPENVINO_2021_2_USB2_PATCH_PATH];
-=======
             depthaiPatch = resourceMapDevice[DEPTHAI_CMD_OPENVINO_2021_2_PATCH_PATH];
             depthaiUsb2Patch = resourceMapDevice[DEPTHAI_CMD_OPENVINO_2021_2_USB2_PATCH_PATH];
->>>>>>> 0fbd13b9
             break;
 
         case OpenVINO::VERSION_2021_3:
@@ -180,30 +138,6 @@
     // is patching required?
     if(version != OpenVINO::VERSION_2021_3) {
         spdlog::debug("Patching OpenVINO FW version from {} to {}", OpenVINO::getVersionName(OpenVINO::VERSION_2021_3), OpenVINO::getVersionName(version));
-<<<<<<< HEAD
-
-        // Get new size
-        int64_t patchedSize = bspatch_mem_get_newsize(depthaiPatch.data(), depthaiPatch.size());
-
-        // Reserve space for patched binary
-        tmpDepthaiBinary.resize(patchedSize);
-
-        // Patch
-        int error = bspatch_mem(depthaiBinary.data(), depthaiBinary.size(), depthaiPatch.data(), depthaiPatch.size(), tmpDepthaiBinary.data());
-
-        // if patch not successful
-        if(error > 0) throw std::runtime_error("Error while patching cmd for usb2 mode");
-
-        // Change depthaiBinary to tmpDepthaiBinary
-        depthaiBinary = tmpDepthaiBinary;
-    }
-
-    if(usb2Mode) {
-        #ifdef DEPTHAI_PATCH_ONLY_MODE
-=======
->>>>>>> 0fbd13b9
-
-        spdlog::debug("Patching FW version {} to USB2 mode", OpenVINO::getVersionName(version));
 
         // Get new size
         int64_t patchedSize = bspatch_mem_get_newsize(depthaiPatch.data(), depthaiPatch.size());
