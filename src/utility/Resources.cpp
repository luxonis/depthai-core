#include "Resources.hpp"

#include <array>
#include <cassert>
#include <condition_variable>
#include <fstream>
#include <iostream>
#include <thread>

// libarchive
#include "archive.h"
#include "archive_entry.h"

// spdlog
#include "spdlog/details/os.h"
#include "spdlog/fmt/chrono.h"
#include "spdlog/spdlog.h"

// shared
#include "depthai-shared/device/PrebootConfig.hpp"
#include "depthai-shared/utility/Checksum.hpp"
#include "depthai-shared/utility/Serialization.hpp"

extern "C" {
#include "bspatch/bspatch.h"
}

// Resource compiled assets (cmds)
#ifdef DEPTHAI_RESOURCE_COMPILED_BINARIES
    #include "cmrc/cmrc.hpp"
CMRC_DECLARE(depthai);
#endif

namespace dai {

static std::vector<std::uint8_t> createPrebootHeader(const std::vector<uint8_t>& payload, uint32_t magic1, uint32_t magic2);

constexpr static auto CMRC_DEPTHAI_DEVICE_TAR_XZ = "depthai-device-fwp-" DEPTHAI_DEVICE_VERSION ".tar.xz";

// Main FW
constexpr static auto DEPTHAI_CMD_OPENVINO_2021_4_PATH = "depthai-device-openvino-2021.4-" DEPTHAI_DEVICE_VERSION ".cmd";
constexpr static auto MAIN_FW_PATH = DEPTHAI_CMD_OPENVINO_2021_4_PATH;
constexpr static auto& MAIN_FW_VERSION = OpenVINO::DEFAULT_VERSION;

// Patches from Main FW
constexpr static auto DEPTHAI_CMD_OPENVINO_2020_3_PATCH_PATH = "depthai-device-openvino-2020.3-" DEPTHAI_DEVICE_VERSION ".patch";
constexpr static auto DEPTHAI_CMD_OPENVINO_2020_4_PATCH_PATH = "depthai-device-openvino-2020.4-" DEPTHAI_DEVICE_VERSION ".patch";
constexpr static auto DEPTHAI_CMD_OPENVINO_2021_1_PATCH_PATH = "depthai-device-openvino-2021.1-" DEPTHAI_DEVICE_VERSION ".patch";
constexpr static auto DEPTHAI_CMD_OPENVINO_2021_2_PATCH_PATH = "depthai-device-openvino-2021.2-" DEPTHAI_DEVICE_VERSION ".patch";
constexpr static auto DEPTHAI_CMD_OPENVINO_2021_3_PATCH_PATH = "depthai-device-openvino-2021.3-" DEPTHAI_DEVICE_VERSION ".patch";

// libcpython
// Main
constexpr static auto DEPTHAI_LIBCPYTHON_OPENVINO_2021_4_PATH = "depthai.libcpython-device-openvino-2021.4-" DEPTHAI_DEVICE_VERSION ".bin";
constexpr static auto MAIN_LIBCPYTHON_PATH = DEPTHAI_LIBCPYTHON_OPENVINO_2021_4_PATH;
// Patches
constexpr static auto DEPTHAI_LIBCPYTHON_OPENVINO_2020_3_PATCH_PATH = "depthai.libcpython-device-openvino-2020.3-" DEPTHAI_DEVICE_VERSION ".patch";
constexpr static auto DEPTHAI_LIBCPYTHON_OPENVINO_2020_4_PATCH_PATH = "depthai.libcpython-device-openvino-2020.4-" DEPTHAI_DEVICE_VERSION ".patch";
constexpr static auto DEPTHAI_LIBCPYTHON_OPENVINO_2021_1_PATCH_PATH = "depthai.libcpython-device-openvino-2021.1-" DEPTHAI_DEVICE_VERSION ".patch";
constexpr static auto DEPTHAI_LIBCPYTHON_OPENVINO_2021_2_PATCH_PATH = "depthai.libcpython-device-openvino-2021.2-" DEPTHAI_DEVICE_VERSION ".patch";
constexpr static auto DEPTHAI_LIBCPYTHON_OPENVINO_2021_3_PATCH_PATH = "depthai.libcpython-device-openvino-2021.3-" DEPTHAI_DEVICE_VERSION ".patch";

// Creates std::array without explicitly needing to state the size
template <typename V, typename... T>
static constexpr auto array_of(T&&... t) -> std::array<V, sizeof...(T)> {
    return {{std::forward<T>(t)...}};
}

constexpr static auto RESOURCE_LIST_DEVICE = array_of<const char*>(DEPTHAI_CMD_OPENVINO_2021_4_PATH,
                                                                   DEPTHAI_CMD_OPENVINO_2020_3_PATCH_PATH,
                                                                   DEPTHAI_CMD_OPENVINO_2020_4_PATCH_PATH,
                                                                   DEPTHAI_CMD_OPENVINO_2021_1_PATCH_PATH,
                                                                   DEPTHAI_CMD_OPENVINO_2021_2_PATCH_PATH,
                                                                   DEPTHAI_CMD_OPENVINO_2021_3_PATCH_PATH,
                                                                   DEPTHAI_LIBCPYTHON_OPENVINO_2021_4_PATH,
                                                                   DEPTHAI_LIBCPYTHON_OPENVINO_2020_3_PATCH_PATH,
                                                                   DEPTHAI_LIBCPYTHON_OPENVINO_2020_4_PATCH_PATH,
                                                                   DEPTHAI_LIBCPYTHON_OPENVINO_2021_1_PATCH_PATH,
                                                                   DEPTHAI_LIBCPYTHON_OPENVINO_2021_2_PATCH_PATH,
                                                                   DEPTHAI_LIBCPYTHON_OPENVINO_2021_3_PATCH_PATH);

std::vector<std::uint8_t> Resources::getDeviceFirmware(DeviceResource resource, Device::Config config, std::string pathToMvcmd) {
    // Acquire mutex (this mutex signifies that lazy load is complete)
    // It is necessary when accessing resourceMap variable
    std::unique_lock<std::mutex> lock(mtxDevice);

    // Create env vars
    const char* envVar = "DEPTHAI_DEVICE_BINARY";
    if(resource == DeviceResource::LIBCPYTHON) {
        envVar = "DEPTHAI_DEVICE_LIBCPYTHON_BINARY";
    }

    // Final patched device FW resource
    std::vector<std::uint8_t> finalFwBinary;

    // Get OpenVINO version
    auto& version = config.version;

    // Check if pathToMvcmd variable is set
    std::string finalFwBinaryPath = "";
    if(!pathToMvcmd.empty()) {
        finalFwBinaryPath = pathToMvcmd;
    }
    // Override if env variable DEPTHAI_DEVICE_BINARY is set
    auto fwBinaryPath = spdlog::details::os::getenv(envVar);
    if(!fwBinaryPath.empty()) {
        finalFwBinaryPath = fwBinaryPath;
    }
    // Return binary from file if any of above paths are present
    if(!finalFwBinaryPath.empty()) {
        // Load binary file at path
        std::ifstream stream(finalFwBinaryPath, std::ios::binary);
        if(!stream.is_open()) {
            // Throw an error
            // TODO(themarpe) - Unify exceptions into meaningful groups
            throw std::runtime_error(fmt::format("File at path {} pointed to by {} doesn't exist.", fwBinaryPath, envVar));
        }
        spdlog::warn("Overriding firmware: {}", fwBinaryPath);
        // Read the file and return its contents
        finalFwBinary = std::vector<std::uint8_t>(std::istreambuf_iterator<char>(stream), {});
    } else {
// Binaries are resource compiled
#ifdef DEPTHAI_RESOURCE_COMPILED_BINARIES

        // Main FW
        std::vector<std::uint8_t> depthaiBinary;
        // Patch from main to specified
        std::vector<std::uint8_t> depthaiPatch;

        if(resource == DeviceResource::FIRMWARE) {
            switch(version) {
                case OpenVINO::VERSION_2020_3:
                    depthaiPatch = resourceMapDevice[DEPTHAI_CMD_OPENVINO_2020_3_PATCH_PATH];
                    break;

                case OpenVINO::VERSION_2020_4:
                    depthaiPatch = resourceMapDevice[DEPTHAI_CMD_OPENVINO_2020_4_PATCH_PATH];
                    break;

                case OpenVINO::VERSION_2021_1:
                    depthaiPatch = resourceMapDevice[DEPTHAI_CMD_OPENVINO_2021_1_PATCH_PATH];
                    break;

                case OpenVINO::VERSION_2021_2:
                    depthaiPatch = resourceMapDevice[DEPTHAI_CMD_OPENVINO_2021_2_PATCH_PATH];
                    break;

                case OpenVINO::VERSION_2021_3:
                    depthaiPatch = resourceMapDevice[DEPTHAI_CMD_OPENVINO_2021_3_PATCH_PATH];
                    break;

                case MAIN_FW_VERSION:
                    depthaiBinary = resourceMapDevice[MAIN_FW_PATH];
                    break;
            }
        } else {
            switch(version) {
                case OpenVINO::VERSION_2020_3:
                    depthaiPatch = resourceMapDevice[DEPTHAI_LIBCPYTHON_OPENVINO_2020_3_PATCH_PATH];
                    break;

                case OpenVINO::VERSION_2020_4:
                    depthaiPatch = resourceMapDevice[DEPTHAI_LIBCPYTHON_OPENVINO_2020_4_PATCH_PATH];
                    break;

                case OpenVINO::VERSION_2021_1:
                    depthaiPatch = resourceMapDevice[DEPTHAI_LIBCPYTHON_OPENVINO_2021_1_PATCH_PATH];
                    break;

                case OpenVINO::VERSION_2021_2:
                    depthaiPatch = resourceMapDevice[DEPTHAI_LIBCPYTHON_OPENVINO_2021_2_PATCH_PATH];
                    break;

                case OpenVINO::VERSION_2021_3:
                    depthaiPatch = resourceMapDevice[DEPTHAI_LIBCPYTHON_OPENVINO_2021_3_PATCH_PATH];
                    break;

                case MAIN_FW_VERSION:
                    depthaiBinary = resourceMapDevice[MAIN_LIBCPYTHON_PATH];
                    break;
            }
        }

        // is patching required?
        if(!depthaiPatch.empty()) {
            spdlog::debug("Patching {} version from {} to {}", envVar, OpenVINO::getVersionName(MAIN_FW_VERSION), OpenVINO::getVersionName(version));

            // Load full binary for patch
            if(resource == DeviceResource::FIRMWARE) {
                depthaiBinary = resourceMapDevice[MAIN_FW_PATH];
            } else if(resource == DeviceResource::LIBCPYTHON) {
                depthaiBinary = resourceMapDevice[MAIN_LIBCPYTHON_PATH];
            }

            // Get new size
            int64_t patchedSize = bspatch_mem_get_newsize(depthaiPatch.data(), depthaiPatch.size());

            // Reserve space for patched binary
            std::vector<std::uint8_t> tmpDepthaiBinary{};
            tmpDepthaiBinary.resize(patchedSize);

            // Patch
            int error = bspatch_mem(depthaiBinary.data(), depthaiBinary.size(), depthaiPatch.data(), depthaiPatch.size(), tmpDepthaiBinary.data());

            // if patch not successful
            if(error > 0) {
                throw std::runtime_error(fmt::format(
                    "Error while patching {} version from {} to {}", envVar, OpenVINO::getVersionName(MAIN_FW_VERSION), OpenVINO::getVersionName(version)));
            }

            // Change depthaiBinary to tmpDepthaiBinary
            depthaiBinary = std::move(tmpDepthaiBinary);
        }

        finalFwBinary = std::move(depthaiBinary);

#else
        // Binaries from default path (TODO)

#endif
    }

<<<<<<< HEAD
    // Prepend preboot config
    // Serialize preboot
    auto prebootPayload = utility::serialize(config.preboot);
    auto prebootHeader = createPrebootHeader(prebootPayload, PREBOOT_CONFIG_MAGIC1, PREBOOT_CONFIG_MAGIC2);
    finalFwBinary.insert(finalFwBinary.begin(), prebootHeader.begin(), prebootHeader.end());
=======
    if(resource == DeviceResource::FIRMWARE) {
        // Prepend preboot config
        auto prebootHeader = createPrebootHeader(nlohmann::json::to_msgpack(config.preboot), PREBOOT_CONFIG_MAGIC1, PREBOOT_CONFIG_MAGIC2);
        finalFwBinary.insert(finalFwBinary.begin(), prebootHeader.begin(), prebootHeader.end());
    } else if(resource == DeviceResource::LIBCPYTHON) {
        // ignore
    }
>>>>>>> 4abdf159

    // Return final device firmware resource
    return finalFwBinary;
}

constexpr static auto CMRC_DEPTHAI_BOOTLOADER_TAR_XZ = "depthai-bootloader-fwp-" DEPTHAI_BOOTLOADER_VERSION ".tar.xz";
constexpr static auto DEVICE_BOOTLOADER_USB_PATH = "depthai-bootloader-usb.cmd";
constexpr static auto DEVICE_BOOTLOADER_ETH_PATH = "depthai-bootloader-eth.cmd";

constexpr static std::array<const char*, 2> RESOURCE_LIST_BOOTLOADER = {
    DEVICE_BOOTLOADER_USB_PATH,
    DEVICE_BOOTLOADER_ETH_PATH,
};

std::vector<std::uint8_t> Resources::getBootloaderFirmware(dai::bootloader::Type type) {
    // Check if env variable DEPTHAI_BOOTLOADER_BINARY_USB/_ETH is set
    std::string blEnvVar;
    if(type == dai::bootloader::Type::USB) {
        blEnvVar = "DEPTHAI_BOOTLOADER_BINARY_USB";
    } else if(type == dai::bootloader::Type::NETWORK) {
        blEnvVar = "DEPTHAI_BOOTLOADER_BINARY_ETH";
    }
    auto blBinaryPath = spdlog::details::os::getenv(blEnvVar.c_str());
    if(!blBinaryPath.empty()) {
        // Load binary file at path
        std::ifstream stream(blBinaryPath, std::ios::binary);
        if(!stream.is_open()) {
            // Throw an error
            // TODO(themarpe) - Unify exceptions into meaningful groups
            throw std::runtime_error(fmt::format("File at path {} pointed to by {} doesn't exist.", blBinaryPath, blEnvVar));
        }
        spdlog::warn("Overriding bootloader {}: {}", blEnvVar, blBinaryPath);
        // Read the file and return its content
        return std::vector<std::uint8_t>(std::istreambuf_iterator<char>(stream), {});
    }

    // Acquire mutex (this mutex signifies that lazy load is complete)
    // It is necessary when accessing resourceMap variable
    std::unique_lock<std::mutex> lock(mtxBootloader);

    switch(type) {
        case dai::bootloader::Type::AUTO:
            throw std::invalid_argument("DeviceBootloader::Type::AUTO not allowed, when getting bootloader firmware.");
            break;

        case dai::bootloader::Type::USB:
            return resourceMapBootloader[DEVICE_BOOTLOADER_USB_PATH];
            break;

        case dai::bootloader::Type::NETWORK:
            return resourceMapBootloader[DEVICE_BOOTLOADER_ETH_PATH];
            break;

        default:
            throw std::invalid_argument("Invalid Bootloader Type specified.");
            break;
    }
}

Resources& Resources::getInstance() {
    static Resources instance;  // Guaranteed to be destroyed, instantiated on first use.
    return instance;
}

template <typename CV, typename BOOL, typename MTX, typename PATH, typename LIST, typename MAP>
std::function<void()> getLazyTarXzFunction(MTX& lazyMtx, CV& cv, BOOL& mutexAcquired, MTX& mtxCv, PATH cmrcPath, LIST& resourceList, MAP& resourceMap) {
    return [&lazyMtx, &cv, &mutexAcquired, &mtxCv, cmrcPath, &resourceList, &resourceMap] {
        using namespace std::chrono;

        // Hold 'lazyMtx' until initial preload is finished
        std::unique_lock<std::mutex> lock(lazyMtx);

        // Let the calling thread know that it may continue
        {
            std::unique_lock<std::mutex> cvLock(mtxCv);
            mutexAcquired = true;
            cv.notify_all();
        }

        // Get binaries from internal sources
        auto fs = cmrc::depthai::get_filesystem();
        auto tarXz = fs.open(cmrcPath);

        auto t1 = steady_clock::now();

        // Load tar.xz archive from memory
        struct archive* a = archive_read_new();
        archive_read_support_filter_xz(a);
        archive_read_support_format_tar(a);
        int r = archive_read_open_memory(a, tarXz.begin(), tarXz.size());
        assert(r == ARCHIVE_OK);

        auto t2 = steady_clock::now();

        struct archive_entry* entry;
        while(archive_read_next_header(a, &entry) == ARCHIVE_OK) {
            // Check whether filename matches to one of required resources
            for(const auto& cpath : resourceList) {
                std::string resPath(cpath);
                if(resPath == std::string(archive_entry_pathname(entry))) {
                    // Create an emtpy entry
                    resourceMap[resPath] = std::vector<std::uint8_t>();

                    // Read size, 16KiB
                    std::size_t readSize = 16 * 1024;
                    if(archive_entry_size_is_set(entry)) {
                        // if size is specified, use that for read size
                        readSize = archive_entry_size(entry);
                    }

                    // Record number of bytes actually read
                    long long finalSize = 0;

                    while(true) {
                        // Current size, as a offset to write next data to
                        auto currentSize = resourceMap[resPath].size();

                        // Resize to accomodate for extra data
                        resourceMap[resPath].resize(currentSize + readSize);
                        long long size = archive_read_data(a, &resourceMap[resPath][currentSize], readSize);

                        // Assert that no errors occured
                        assert(size >= 0);

                        // Append number of bytes actually read to finalSize
                        finalSize += size;

                        // All bytes were read
                        if(size == 0) {
                            break;
                        }
                    }

                    // Resize vector to actual read size
                    resourceMap[resPath].resize(finalSize);

                    // Entry found - go to next required resource
                    break;
                }
            }
        }
        r = archive_read_free(a);  // Note 3
        assert(r == ARCHIVE_OK);
        // Ignore 'r' variable when in Release build
        (void)r;

        // Check that all resources were read
        for(const auto& cpath : resourceList) {
            std::string resPath(cpath);
            assert(resourceMap.count(resPath) > 0);
        }

        auto t3 = steady_clock::now();

        // Debug - logs loading times
        spdlog::debug(
            "Resources - Archive '{}' open: {}, archive read: {}", cmrcPath, duration_cast<milliseconds>(t2 - t1), duration_cast<milliseconds>(t3 - t2));
    };
}

Resources::Resources() {
    // Device resources
    {
        // condition variable to let this thread know when the mutex was acquired
        std::mutex mtxCv;
        std::condition_variable cv;
        bool mutexAcquired = false;

        // Create a thread which lazy-loads firmware resources package
        lazyThreadDevice =
            std::thread(getLazyTarXzFunction(mtxDevice, cv, mutexAcquired, mtxCv, CMRC_DEPTHAI_DEVICE_TAR_XZ, RESOURCE_LIST_DEVICE, resourceMapDevice));

        // Wait for 'cv' to signal
        std::unique_lock<std::mutex> l(mtxCv);
        cv.wait(l, [&mutexAcquired]() { return mutexAcquired; });
    }

    // Bootloader resources
    {
        // condition variable to let this thread know when the mutex was acquired
        std::mutex mtxCv;
        std::condition_variable cv;
        bool mutexAcquired = false;

        // Create a thread which lazy-loads firmware resources package
        lazyThreadBootloader = std::thread(
            getLazyTarXzFunction(mtxBootloader, cv, mutexAcquired, mtxCv, CMRC_DEPTHAI_BOOTLOADER_TAR_XZ, RESOURCE_LIST_BOOTLOADER, resourceMapBootloader));

        // Wait for 'cv' to signal
        std::unique_lock<std::mutex> l(mtxCv);
        cv.wait(l, [&mutexAcquired]() { return mutexAcquired; });
    }
}

Resources::~Resources() {
    // join the lazy threads
    if(lazyThreadDevice.joinable()) lazyThreadDevice.join();
    if(lazyThreadBootloader.joinable()) lazyThreadBootloader.join();
}

// Get device firmware
std::vector<std::uint8_t> Resources::getDeviceFirmware(bool usb2Mode, OpenVINO::Version version) {
    Device::Config cfg;
    if(usb2Mode) {
        cfg.preboot.usb.maxSpeed = UsbSpeed::HIGH;
    } else {
        cfg.preboot.usb.maxSpeed = Device::DEFAULT_USB_SPEED;
    }
    cfg.version = version;

    return getDeviceFirmware(DeviceResource::FIRMWARE, cfg);
}

// Get device libcpython
std::vector<std::uint8_t> Resources::getDeviceLibcpython(OpenVINO::Version version) {
    Device::Config cfg;
    cfg.preboot.usb.maxSpeed = Device::DEFAULT_USB_SPEED;
    cfg.version = version;

    return getDeviceFirmware(DeviceResource::LIBCPYTHON, cfg);
}

std::vector<std::uint8_t> createPrebootHeader(const std::vector<uint8_t>& payload, uint32_t magic1, uint32_t magic2) {
    const std::uint8_t HEADER[] = {77,
                                   65,
                                   50,
                                   120,
                                   0x8A,
                                   static_cast<uint8_t>((magic1 >> 0) & 0xFF),
                                   static_cast<uint8_t>((magic1 >> 8) & 0xFF),
                                   static_cast<uint8_t>((magic1 >> 16) & 0xFF),
                                   static_cast<uint8_t>((magic1 >> 24) & 0xFF)};

    // Store the constructed preboot information
    std::vector<std::uint8_t> prebootHeader;

    // Store initial header
    prebootHeader.insert(prebootHeader.begin(), std::begin(HEADER), std::end(HEADER));

    // Calculate size
    std::size_t totalPayloadSize = payload.size() + sizeof(magic2) + sizeof(uint32_t) + sizeof(uint32_t);
    std::size_t toAddBytes = 0;
    if(totalPayloadSize % 4 != 0) {
        toAddBytes = 4 - (totalPayloadSize % 4);
    }
    std::size_t totalSize = totalPayloadSize + toAddBytes;
    std::size_t totalSizeWord = totalSize / 4;

    // Write size in words in little endian
    prebootHeader.push_back((totalSizeWord >> 0) & 0xFF);
    prebootHeader.push_back((totalSizeWord >> 8) & 0xFF);

    // Compute payload checksum
    auto checksum = utility::checksum(payload.data(), payload.size());

    // Write checksum & payload size as uint32_t LE
    for(const auto& field : {magic2, checksum, static_cast<uint32_t>(payload.size())}) {
        for(int i = 0; i < 4; i++) {
            prebootHeader.push_back((field >> (i * 8)) & 0xFF);
        }
    }

    // Copy payload
    prebootHeader.insert(prebootHeader.end(), payload.begin(), payload.end());
    // Add missing bytes
    for(std::size_t i = 0; i < toAddBytes; i++) {
        prebootHeader.push_back(0x00);
    }

    return prebootHeader;
}

}  // namespace dai<|MERGE_RESOLUTION|>--- conflicted
+++ resolved
@@ -220,21 +220,14 @@
 #endif
     }
 
-<<<<<<< HEAD
-    // Prepend preboot config
-    // Serialize preboot
-    auto prebootPayload = utility::serialize(config.preboot);
-    auto prebootHeader = createPrebootHeader(prebootPayload, PREBOOT_CONFIG_MAGIC1, PREBOOT_CONFIG_MAGIC2);
-    finalFwBinary.insert(finalFwBinary.begin(), prebootHeader.begin(), prebootHeader.end());
-=======
     if(resource == DeviceResource::FIRMWARE) {
-        // Prepend preboot config
-        auto prebootHeader = createPrebootHeader(nlohmann::json::to_msgpack(config.preboot), PREBOOT_CONFIG_MAGIC1, PREBOOT_CONFIG_MAGIC2);
+        // Serialize preboot
+        auto prebootPayload = utility::serialize(config.preboot);
+        auto prebootHeader = createPrebootHeader(prebootPayload, PREBOOT_CONFIG_MAGIC1, PREBOOT_CONFIG_MAGIC2);
         finalFwBinary.insert(finalFwBinary.begin(), prebootHeader.begin(), prebootHeader.end());
     } else if(resource == DeviceResource::LIBCPYTHON) {
         // ignore
     }
->>>>>>> 4abdf159
 
     // Return final device firmware resource
     return finalFwBinary;
