#include "Resources.hpp"

#include <array>
#include <cassert>
#include <condition_variable>
#include <fstream>
#include <iostream>
#include <thread>

// libarchive
#include "archive.h"
#include "archive_entry.h"

// spdlog
#include "spdlog/details/os.h"
#include "spdlog/fmt/chrono.h"
#include "spdlog/spdlog.h"

extern "C" {
#include "bspatch/bspatch.h"
}

// Resource compiled assets (cmds)
#ifdef DEPTHAI_RESOURCE_COMPILED_BINARIES
    #include "cmrc/cmrc.hpp"
CMRC_DECLARE(depthai);
#endif

namespace dai {

static std::vector<std::uint8_t> getEmbeddedBootloaderBinary();

#ifdef DEPTHAI_RESOURCES_TAR_XZ

constexpr static auto CMRC_DEPTHAI_DEVICE_TAR_XZ = "depthai-device-fwp-" DEPTHAI_DEVICE_VERSION ".tar.xz";

// Main FW
constexpr static auto DEPTHAI_CMD_OPENVINO_2021_3_PATH = "depthai-device-openvino-2021.3-" DEPTHAI_DEVICE_VERSION ".cmd";

// Patches from Main FW
constexpr static auto DEPTHAI_CMD_OPENVINO_2020_1_PATCH_PATH = "depthai-device-openvino-2020.1-" DEPTHAI_DEVICE_VERSION ".patch";
constexpr static auto DEPTHAI_CMD_OPENVINO_2020_3_PATCH_PATH = "depthai-device-openvino-2020.3-" DEPTHAI_DEVICE_VERSION ".patch";
constexpr static auto DEPTHAI_CMD_OPENVINO_2020_2_PATCH_PATH = DEPTHAI_CMD_OPENVINO_2020_3_PATCH_PATH;
constexpr static auto DEPTHAI_CMD_OPENVINO_2020_4_PATCH_PATH = "depthai-device-openvino-2020.4-" DEPTHAI_DEVICE_VERSION ".patch";
constexpr static auto DEPTHAI_CMD_OPENVINO_2021_1_PATCH_PATH = "depthai-device-openvino-2021.1-" DEPTHAI_DEVICE_VERSION ".patch";
constexpr static auto DEPTHAI_CMD_OPENVINO_2021_2_PATCH_PATH = "depthai-device-openvino-2021.2-" DEPTHAI_DEVICE_VERSION ".patch";

// Usb2 patches
constexpr static auto DEPTHAI_CMD_OPENVINO_2020_1_USB2_PATCH_PATH = "depthai-device-usb2-patch-openvino-2020.1-" DEPTHAI_DEVICE_VERSION ".patch";
constexpr static auto DEPTHAI_CMD_OPENVINO_2020_3_USB2_PATCH_PATH = "depthai-device-usb2-patch-openvino-2020.3-" DEPTHAI_DEVICE_VERSION ".patch";
constexpr static auto DEPTHAI_CMD_OPENVINO_2020_2_USB2_PATCH_PATH = DEPTHAI_CMD_OPENVINO_2020_3_USB2_PATCH_PATH;
constexpr static auto DEPTHAI_CMD_OPENVINO_2020_4_USB2_PATCH_PATH = "depthai-device-usb2-patch-openvino-2020.4-" DEPTHAI_DEVICE_VERSION ".patch";
constexpr static auto DEPTHAI_CMD_OPENVINO_2021_1_USB2_PATCH_PATH = "depthai-device-usb2-patch-openvino-2021.1-" DEPTHAI_DEVICE_VERSION ".patch";
constexpr static auto DEPTHAI_CMD_OPENVINO_2021_2_USB2_PATCH_PATH = "depthai-device-usb2-patch-openvino-2021.2-" DEPTHAI_DEVICE_VERSION ".patch";
constexpr static auto DEPTHAI_CMD_OPENVINO_2021_3_USB2_PATCH_PATH = "depthai-device-usb2-patch-openvino-2021.3-" DEPTHAI_DEVICE_VERSION ".patch";

constexpr static std::array<const char*, 14> resourcesListTarXz = {
    DEPTHAI_CMD_OPENVINO_2021_3_PATH,
    DEPTHAI_CMD_OPENVINO_2020_1_PATCH_PATH,
    DEPTHAI_CMD_OPENVINO_2020_3_PATCH_PATH,
    DEPTHAI_CMD_OPENVINO_2020_2_PATCH_PATH,
    DEPTHAI_CMD_OPENVINO_2020_4_PATCH_PATH,
    DEPTHAI_CMD_OPENVINO_2021_1_PATCH_PATH,
    DEPTHAI_CMD_OPENVINO_2021_2_PATCH_PATH,
    DEPTHAI_CMD_OPENVINO_2020_1_USB2_PATCH_PATH,
    DEPTHAI_CMD_OPENVINO_2020_2_USB2_PATCH_PATH,
    DEPTHAI_CMD_OPENVINO_2020_3_USB2_PATCH_PATH,
    DEPTHAI_CMD_OPENVINO_2020_4_USB2_PATCH_PATH,
    DEPTHAI_CMD_OPENVINO_2021_1_USB2_PATCH_PATH,
    DEPTHAI_CMD_OPENVINO_2021_2_USB2_PATCH_PATH,
    DEPTHAI_CMD_OPENVINO_2021_3_USB2_PATCH_PATH,
};

std::vector<std::uint8_t> Resources::getDeviceBinary(OpenVINO::Version version, bool usb2Mode) {
    std::vector<std::uint8_t> finalCmd;

    // Check if env variable DEPTHAI_DEVICE_BINARY is set
    auto fwBinaryPath = spdlog::details::os::getenv("DEPTHAI_DEVICE_BINARY");
    if(!fwBinaryPath.empty()) {
        // Load binary file at path
        std::ifstream stream(fwBinaryPath, std::ios::binary);
        if(!stream.is_open()) {
            // Throw an error
            // TODO(themarpe) - Unify exceptions into meaningful groups
            throw std::runtime_error(fmt::format("File at path {} pointed to by DEPTHAI_DEVICE_BINARY doesn't exist.", fwBinaryPath));
        }
        // Read the file and return its contents
        return std::vector<std::uint8_t>(std::istreambuf_iterator<char>(stream), {});
    }

    // Binaries are resource compiled
    #ifdef DEPTHAI_RESOURCE_COMPILED_BINARIES

<<<<<<< HEAD
    // Temporary binary
    std::vector<std::uint8_t> tmpDepthaiBinary;
    // Main FW
    std::vector<std::uint8_t>& depthaiBinary = resourceMap[DEPTHAI_CMD_OPENVINO_2021_3_PATH];
    // Patch from main to specified
    std::vector<std::uint8_t>& depthaiPatch = resourceMap[DEPTHAI_CMD_OPENVINO_2021_2_PATCH_PATH];
    // Patch from specified to usb2 specified
    std::vector<std::uint8_t>& depthaiUsb2Patch = resourceMap[DEPTHAI_CMD_OPENVINO_2021_3_USB2_PATCH_PATH];
=======
    std::vector<std::uint8_t> depthaiBinary = resourceMap[DEPTHAI_CMD_OPENVINO_2021_3_PATH];
    std::vector<std::uint8_t> depthaiUsb2Patch = resourceMap[DEPTHAI_CMD_OPENVINO_2021_3_USB2_PATCH_PATH];
>>>>>>> e401bdaf

    switch(version) {
        case OpenVINO::VERSION_2020_1:
            spdlog::warn("OpenVino version 2020.1 is deprecated and will be removed in the next release!");
            depthaiPatch = resourceMap[DEPTHAI_CMD_OPENVINO_2020_1_PATCH_PATH];
            depthaiUsb2Patch = resourceMap[DEPTHAI_CMD_OPENVINO_2020_1_USB2_PATCH_PATH];
            break;

        case OpenVINO::VERSION_2020_2:
            spdlog::warn("OpenVino version 2020.2 is deprecated and will be removed in the next release!");
            depthaiPatch = resourceMap[DEPTHAI_CMD_OPENVINO_2020_2_PATCH_PATH];
            depthaiUsb2Patch = resourceMap[DEPTHAI_CMD_OPENVINO_2020_2_USB2_PATCH_PATH];
            break;

        case OpenVINO::VERSION_2020_3:
            depthaiPatch = resourceMap[DEPTHAI_CMD_OPENVINO_2020_3_PATCH_PATH];
            depthaiUsb2Patch = resourceMap[DEPTHAI_CMD_OPENVINO_2020_3_USB2_PATCH_PATH];
            break;

        case OpenVINO::VERSION_2020_4:
            depthaiPatch = resourceMap[DEPTHAI_CMD_OPENVINO_2020_4_PATCH_PATH];
            depthaiUsb2Patch = resourceMap[DEPTHAI_CMD_OPENVINO_2020_4_USB2_PATCH_PATH];
            break;

        case OpenVINO::VERSION_2021_1:
            depthaiPatch = resourceMap[DEPTHAI_CMD_OPENVINO_2021_1_PATCH_PATH];
            depthaiUsb2Patch = resourceMap[DEPTHAI_CMD_OPENVINO_2021_1_USB2_PATCH_PATH];
            break;
        case OpenVINO::VERSION_2021_2:
            depthaiPatch = resourceMap[DEPTHAI_CMD_OPENVINO_2021_2_PATCH_PATH];
            depthaiUsb2Patch = resourceMap[DEPTHAI_CMD_OPENVINO_2021_2_USB2_PATCH_PATH];
            break;

        case OpenVINO::VERSION_2021_3:
            depthaiBinary = resourceMap[DEPTHAI_CMD_OPENVINO_2021_3_PATH];
            depthaiUsb2Patch = resourceMap[DEPTHAI_CMD_OPENVINO_2021_3_USB2_PATCH_PATH];
            break;
    }

    // is patching required?
    if(version != OpenVINO::VERSION_2021_3) {
        spdlog::debug("Patching OpenVINO FW version from {} to {}", OpenVINO::getVersionName(OpenVINO::VERSION_2021_3), OpenVINO::getVersionName(version));

        // Get new size
        int64_t patchedSize = bspatch_mem_get_newsize(depthaiPatch.data(), depthaiPatch.size());

        // Reserve space for patched binary
        tmpDepthaiBinary.resize(patchedSize);

        // Patch
        int error = bspatch_mem(depthaiBinary.data(), depthaiBinary.size(), depthaiPatch.data(), depthaiPatch.size(), tmpDepthaiBinary.data());

        // if patch not successful
        if(error > 0) throw std::runtime_error("Error while patching cmd for usb2 mode");

        // Change depthaiBinary to tmpDepthaiBinary
        depthaiBinary = tmpDepthaiBinary;
    }

    if(usb2Mode) {
        #ifdef DEPTHAI_PATCH_ONLY_MODE

        spdlog::debug("Patching FW version {} to USB2 mode", OpenVINO::getVersionName(version));

        // Get new size
        int64_t patchedSize = bspatch_mem_get_newsize(depthaiUsb2Patch.data(), depthaiUsb2Patch.size());

        // Reserve space for patched binary
        finalCmd.resize(patchedSize);

        // Patch
        int error = bspatch_mem(depthaiBinary.data(), depthaiBinary.size(), depthaiUsb2Patch.data(), depthaiUsb2Patch.size(), finalCmd.data());

        // if patch not successful
        if(error > 0) throw std::runtime_error("Error while patching cmd for usb2 mode");

        #else

        static_assert("Unsupported currently");

        #endif

    } else {
        return depthaiBinary;
    }

    #else
        // Binaries from default path (TODO)

    #endif

    return finalCmd;
}

#else
// TODO - DEPRECATE

constexpr static auto CMRC_DEPTHAI_CMD_PATH = "depthai-" DEPTHAI_DEVICE_VERSION ".cmd";
    #ifdef DEPTHAI_PATCH_ONLY_MODE
constexpr static auto CMRC_DEPTHAI_USB2_PATCH_PATH = "depthai-usb2-patch-" DEPTHAI_DEVICE_VERSION ".patch";
    #else
constexpr static auto CMRC_DEPTHAI_USB2_CMD_PATH = "depthai-usb2-" DEPTHAI_DEVICE_VERSION ".cmd";
    #endif

static std::vector<std::uint8_t> getEmbeddedDeviceBinary(bool usb2Mode) {
    std::vector<std::uint8_t> finalCmd;

    // Binaries are resource compiled
    #ifdef DEPTHAI_RESOURCE_COMPILED_BINARIES

    // Get binaries from internal sources
    auto fs = cmrc::depthai::get_filesystem();

    if(usb2Mode) {
        #ifdef DEPTHAI_PATCH_ONLY_MODE

        // Get size of original
        auto depthaiBinary = fs.open(CMRC_DEPTHAI_CMD_PATH);

        // Open patch
        auto depthaiUsb2Patch = fs.open(CMRC_DEPTHAI_USB2_PATCH_PATH);

        // Get new size
        int64_t patchedSize = bspatch_mem_get_newsize(reinterpret_cast<const uint8_t*>(depthaiUsb2Patch.begin()), depthaiUsb2Patch.size());

        // Reserve space for patched binary
        finalCmd.resize(patchedSize);

        // Patch
        int error = bspatch_mem(reinterpret_cast<const uint8_t*>(depthaiBinary.begin()),
                                depthaiBinary.size(),
                                reinterpret_cast<const uint8_t*>(depthaiUsb2Patch.begin()),
                                depthaiUsb2Patch.size(),
                                finalCmd.data());

        // if patch not successful
        if(error > 0) throw std::runtime_error("Error while patching cmd for usb2 mode");

        #else

        auto depthaiUsb2Binary = fs.open(CMRC_DEPTHAI_USB2_CMD_PATH);
        finalCmd = std::vector<std::uint8_t>(depthaiUsb2Binary.begin(), depthaiUsb2Binary.end());

        #endif

    } else {
        auto depthaiBinary = fs.open(CMRC_DEPTHAI_CMD_PATH);
        finalCmd = std::vector<std::uint8_t>(depthaiBinary.begin(), depthaiBinary.end());
    }

    #else
        // Binaries from default path (TODO)

    #endif

    return finalCmd;
}

#endif

Resources& Resources::getInstance() {
    static Resources instance;  // Guaranteed to be destroyed, instantiated on first use.
    return instance;
}

Resources::Resources() {
#ifdef DEPTHAI_RESOURCES_TAR_XZ

    // condition variable to let this thread know when the mutex was acquired
    std::mutex mtxCv;
    std::condition_variable cv;
    bool mutexAcquired = false;

    // Create a thread which lazy-loads firmware resources package
    lazyThread = std::thread([this, &cv, &mutexAcquired, &mtxCv]() {
        using namespace std::chrono;

        // Hold 'mtx' until initial preload is finished
        std::unique_lock<std::mutex> lock(mtx);

        // Let the calling thread know that it may continue
        {
            std::unique_lock<std::mutex> cvLock(mtxCv);
            mutexAcquired = true;
            cv.notify_all();
        }

        // Get binaries from internal sources
        auto fs = cmrc::depthai::get_filesystem();
        auto deviceTarXz = fs.open(CMRC_DEPTHAI_DEVICE_TAR_XZ);

        auto t1 = steady_clock::now();

        // Load tar.xz archive from memory
        struct archive* a = archive_read_new();
        archive_read_support_filter_xz(a);
        archive_read_support_format_tar(a);
        int r = archive_read_open_memory(a, deviceTarXz.begin(), deviceTarXz.size());
        assert(r == ARCHIVE_OK);

        auto t2 = steady_clock::now();

        struct archive_entry* entry;
        while(archive_read_next_header(a, &entry) == ARCHIVE_OK) {
            // Check whether filename matches to one of required resources
            for(const auto& cpath : resourcesListTarXz) {
                std::string resPath(cpath);
                if(resPath == std::string(archive_entry_pathname(entry))) {
                    // Create an emtpy entry
                    resourceMap[resPath] = std::vector<std::uint8_t>();

                    // Read size, 16KiB
                    std::size_t readSize = 16 * 1024;
                    if(archive_entry_size_is_set(entry)) {
                        // if size is specified, use that for read size
                        readSize = archive_entry_size(entry);
                    }

                    // Record number of bytes actually read
                    long long finalSize = 0;

                    while(true) {
                        // Current size, as a offset to write next data to
                        auto currentSize = resourceMap[resPath].size();

                        // Resize to accomodate for extra data
                        resourceMap[resPath].resize(currentSize + readSize);
                        long long size = archive_read_data(a, &resourceMap[resPath][currentSize], readSize);

                        // Assert that no errors occured
                        assert(size >= 0);

                        // Append number of bytes actually read to finalSize
                        finalSize += size;

                        // All bytes were read
                        if(size == 0) {
                            break;
                        }
                    }

                    // Resize vector to actual read size
                    resourceMap[resPath].resize(finalSize);

                    // Entry found - go to next required resource
                    break;
                }
            }
        }
        r = archive_read_free(a);  // Note 3
        assert(r == ARCHIVE_OK);
        // Ignore 'r' variable when in Release build
        (void)r;

        // Check that all resources were read
        for(const auto& cpath : resourcesListTarXz) {
            std::string resPath(cpath);
            assert(resourceMap.count(resPath) > 0);
        }

        auto t3 = steady_clock::now();

        // Debug - logs loading times
        spdlog::debug("Resources - archive open: {}, archive read: {}", t2 - t1, t3 - t2);
    });

    // Wait for 'cv' to signal
    std::unique_lock<std::mutex> l(mtxCv);
    cv.wait(l, [&mutexAcquired]() { return mutexAcquired; });

#endif
}

Resources::~Resources() {
    // join the lazy thread
    if(lazyThread.joinable()) lazyThread.join();
}

// Get device firmware
std::vector<std::uint8_t> Resources::getDeviceFirmware(bool usb2Mode, OpenVINO::Version version) {
    // Acquire mutex (this mutex signifies that lazy load is complete)
    // It is necessary when accessing resourceMap variable
    std::unique_lock<std::mutex> lock(mtx);

#ifdef DEPTHAI_RESOURCES_TAR_XZ

    // Return device firmware
    return getDeviceBinary(version, usb2Mode);

#else

    // Return device firmware
    return getEmbeddedDeviceBinary(usb2Mode);

#endif
}

std::vector<std::uint8_t> Resources::getBootloaderFirmware() {
    // Acquire mutex (this mutex signifies that lazy load is complete)
    // It is necessary when accessing resourceMap variable
    std::unique_lock<std::mutex> lock(mtx);

    return getEmbeddedBootloaderBinary();
}

std::vector<std::uint8_t> getEmbeddedBootloaderBinary() {
// Binaries are resource compiled
#ifdef DEPTHAI_RESOURCE_COMPILED_BINARIES

    constexpr static auto CMRC_DEPTHAI_BOOTLOADER_PATH = "depthai-bootloader-" DEPTHAI_BOOTLOADER_VERSION ".cmd";

    // Get binaries from internal sources
    auto fs = cmrc::depthai::get_filesystem();

    auto bootloaderBinary = fs.open(CMRC_DEPTHAI_BOOTLOADER_PATH);
    return std::vector<std::uint8_t>(bootloaderBinary.begin(), bootloaderBinary.end());

#else
    static_assert(0 && "Unsupported");
    return {};
#endif
}

}  // namespace dai<|MERGE_RESOLUTION|>--- conflicted
+++ resolved
@@ -91,7 +91,6 @@
     // Binaries are resource compiled
     #ifdef DEPTHAI_RESOURCE_COMPILED_BINARIES
 
-<<<<<<< HEAD
     // Temporary binary
     std::vector<std::uint8_t> tmpDepthaiBinary;
     // Main FW
@@ -100,10 +99,6 @@
     std::vector<std::uint8_t>& depthaiPatch = resourceMap[DEPTHAI_CMD_OPENVINO_2021_2_PATCH_PATH];
     // Patch from specified to usb2 specified
     std::vector<std::uint8_t>& depthaiUsb2Patch = resourceMap[DEPTHAI_CMD_OPENVINO_2021_3_USB2_PATCH_PATH];
-=======
-    std::vector<std::uint8_t> depthaiBinary = resourceMap[DEPTHAI_CMD_OPENVINO_2021_3_PATH];
-    std::vector<std::uint8_t> depthaiUsb2Patch = resourceMap[DEPTHAI_CMD_OPENVINO_2021_3_USB2_PATCH_PATH];
->>>>>>> e401bdaf
 
     switch(version) {
         case OpenVINO::VERSION_2020_1:
