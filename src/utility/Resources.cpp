--- conflicted
+++ resolved
@@ -91,19 +91,14 @@
     // Binaries are resource compiled
     #ifdef DEPTHAI_RESOURCE_COMPILED_BINARIES
 
-<<<<<<< HEAD
     // Temporary binary
     std::vector<std::uint8_t> tmpDepthaiBinary;
     // Main FW
-    std::vector<std::uint8_t>& depthaiBinary = resourceMap[DEPTHAI_CMD_OPENVINO_2021_3_PATH];
+    std::vector<std::uint8_t> depthaiBinary = resourceMap[DEPTHAI_CMD_OPENVINO_2021_3_PATH];
     // Patch from main to specified
-    std::vector<std::uint8_t>& depthaiPatch = resourceMap[DEPTHAI_CMD_OPENVINO_2021_2_PATCH_PATH];
+    std::vector<std::uint8_t> depthaiPatch = resourceMap[DEPTHAI_CMD_OPENVINO_2021_2_PATCH_PATH];
     // Patch from specified to usb2 specified
-    std::vector<std::uint8_t>& depthaiUsb2Patch = resourceMap[DEPTHAI_CMD_OPENVINO_2021_3_USB2_PATCH_PATH];
-=======
-    std::vector<std::uint8_t> depthaiBinary = resourceMap[DEPTHAI_CMD_OPENVINO_2021_3_PATH];
     std::vector<std::uint8_t> depthaiUsb2Patch = resourceMap[DEPTHAI_CMD_OPENVINO_2021_3_USB2_PATCH_PATH];
->>>>>>> da470b08
 
     switch(version) {
         case OpenVINO::VERSION_2020_1:
