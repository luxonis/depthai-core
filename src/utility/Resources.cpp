--- conflicted
+++ resolved
@@ -45,21 +45,17 @@
 TarXzAccessor::TarXzAccessor(const std::vector<std::uint8_t>& tarGzFile) {
     // Load tar.xz archive from memory
     struct archive* archive = archive_read_new();
-<<<<<<< HEAD
-    if(archive != nullptr) {
-        throw std::runtime_error("Could not create an archive reader");
-    }
-    archive_read_support_filter_gzip(archive);  // Support for gzip compression
-    archive_read_support_format_tar(archive);   // Support for tar format
-=======
     assert(archive != nullptr);
 
     auto err = archive_read_support_format_tar(archive);  // Support for tar format
-    assert(err == ARCHIVE_OK);
+    if(err != ARCHIVE_OK) {
+        throw std::runtime_error(fmt::format("Could not open tar format: {}", archive_error_string(archive)));
+    }
 
     err = archive_read_support_filter_xz(archive);  // Support for xz compression
-    assert(err == ARCHIVE_OK);
->>>>>>> ae3f03a6
+    if(err != ARCHIVE_OK) {
+        throw std::runtime_error(fmt::format("Could not open xz filter: {}", archive_error_string(archive)));
+    }
 
     // Open the memory archive
     int r = archive_read_open_memory(archive, tarGzFile.data(), tarGzFile.size());
