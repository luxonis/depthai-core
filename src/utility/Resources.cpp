#include "Resources.hpp"

#include <array>
#include <cassert>
#include <condition_variable>
#include <exception>
#include <fstream>
#include <iostream>
#include <thread>

// libarchive
#include "archive.h"
#include "archive_entry.h"

// spdlog
#include "spdlog/details/os.h"
#include "spdlog/fmt/chrono.h"
#include "spdlog/spdlog.h"
#include "utility/Logging.hpp"

// shared
#include "depthai/device/BoardConfig.hpp"
#include "depthai/utility/Checksum.hpp"
#include "depthai/utility/Serialization.hpp"

// project
#include "utility/ArchiveUtil.hpp"
#include "utility/Environment.hpp"
#include "utility/ErrorMacros.hpp"
#include "utility/spdlog-fmt.hpp"

extern "C" {
#include "bspatch/bspatch.h"
}

// Resource compiled assets (cmds)
#ifdef DEPTHAI_RESOURCE_COMPILED_BINARIES
    #include "cmrc/cmrc.hpp"
CMRC_DECLARE(depthai);
#endif

namespace dai {

TarGzAccessor::TarGzAccessor(const std::vector<std::uint8_t>& tarGzFile) {
    // Load tar.gz archive from memory
    struct archive* archive = archive_read_new();
    assert(archive != nullptr);

    archive_read_support_filter_gzip(archive);  // Support for gzip compression
    archive_read_support_format_tar(archive);   // Support for tar format

    // Open the memory archive
    int r = archive_read_open_memory(archive, tarGzFile.data(), tarGzFile.size());
    assert(r == ARCHIVE_OK);

    // Read through the archive and store all the file contents
    struct archive_entry* entry;
    while(archive_read_next_header(archive, &entry) == ARCHIVE_OK) {
        std::string path = archive_entry_pathname(entry);
        std::vector<std::uint8_t> fileData;

        // Read entry data
        const size_t entrySize = archive_entry_size(entry);
        fileData.resize(entrySize);
        archive_read_data(archive, fileData.data(), fileData.size());

        // Store the data in a map
        resourceMap[path] = std::move(fileData);
    }

    archive_read_free(archive);
}

// Method to get file data by path
std::optional<std::vector<std::uint8_t>> TarGzAccessor::getFile(const std::string& path) const {
    auto it = resourceMap.find(path);
    if(it != resourceMap.end()) {
        return it->second;  // Return the file data
    }
    return std::nullopt;  // Return empty optional if file not found
}

TarGzAccessor Resources::getEmbeddedVisualizer() const {
<<<<<<< HEAD
=======
#ifdef DEPTHAI_EMBED_FRONTEND
>>>>>>> a7e4a16d
    // Load visualizer tar.gz archive from memory
    auto fs = cmrc::depthai::get_filesystem();
    constexpr static auto FILE_NAME = "depthai-visualizer-" DEPTHAI_VISUALIZER_VERSION ".tar.gz";
    if(!fs.exists(FILE_NAME)) {
        throw std::runtime_error("Visualizer not found in embedded resources");
    }
    auto visualizerTarGz = fs.open(FILE_NAME);
    std::vector<std::uint8_t> visualizerTarGzData(visualizerTarGz.begin(), visualizerTarGz.end());

    // Create and return TarGzAccessor
    return TarGzAccessor(visualizerTarGzData);
<<<<<<< HEAD
=======
#else
    throw std::runtime_error("Visualizer not embedded in resources");
#endif
>>>>>>> a7e4a16d
}

static std::vector<std::uint8_t> createPrebootHeader(const std::vector<uint8_t>& payload, uint32_t magic1, uint32_t magic2);

constexpr static auto CMRC_DEPTHAI_DEVICE_TAR_XZ = "depthai-device-fwp-" DEPTHAI_DEVICE_VERSION ".tar.xz";

// Main FW
constexpr static auto DEPTHAI_CMD_OPENVINO_UNIVERSAL_PATH = "depthai-device-openvino-universal-" DEPTHAI_DEVICE_VERSION ".cmd";
constexpr static auto MAIN_FW_PATH = DEPTHAI_CMD_OPENVINO_UNIVERSAL_PATH;
constexpr static auto MAIN_FW_VERSION = OpenVINO::VERSION_UNIVERSAL;

// Patches from Main FW
constexpr static auto DEPTHAI_CMD_OPENVINO_2020_4_PATCH_PATH = "depthai-device-openvino-2020.4-" DEPTHAI_DEVICE_VERSION ".patch";
constexpr static auto DEPTHAI_CMD_OPENVINO_2021_1_PATCH_PATH = "depthai-device-openvino-2021.1-" DEPTHAI_DEVICE_VERSION ".patch";
constexpr static auto DEPTHAI_CMD_OPENVINO_2021_2_PATCH_PATH = "depthai-device-openvino-2021.2-" DEPTHAI_DEVICE_VERSION ".patch";
constexpr static auto DEPTHAI_CMD_OPENVINO_2021_3_PATCH_PATH = "depthai-device-openvino-2021.3-" DEPTHAI_DEVICE_VERSION ".patch";

// Creates std::array without explicitly needing to state the size
template <typename V, typename... T>
static constexpr auto array_of(T&&... t) -> std::array<V, sizeof...(T)> {
    return {{std::forward<T>(t)...}};
}

constexpr static auto RESOURCE_LIST_DEVICE = array_of<const char*>(DEPTHAI_CMD_OPENVINO_UNIVERSAL_PATH,
                                                                   DEPTHAI_CMD_OPENVINO_2020_4_PATCH_PATH,
                                                                   DEPTHAI_CMD_OPENVINO_2021_1_PATCH_PATH,
                                                                   DEPTHAI_CMD_OPENVINO_2021_2_PATCH_PATH,
                                                                   DEPTHAI_CMD_OPENVINO_2021_3_PATCH_PATH);

std::vector<std::uint8_t> Resources::getDeviceFirmware(Device::Config config, dai::Path pathToMvcmd) const {
// First check if device fw is enabled
#ifndef DEPTHAI_ENABLE_DEVICE_FW
    throw std::invalid_argument("DepthAI compiled without support for MyriadX Device FW");
#endif

    // Wait until lazy load is complete
    {
        std::unique_lock<std::mutex> lock(mtxDevice);
        cvDevice.wait(lock, [this]() { return readyDevice; });
    }

    std::vector<std::uint8_t> finalFwBinary;

    // Get OpenVINO version
    auto& version = config.version;

    // Check if pathToMvcmd variable is set
    dai::Path finalFwBinaryPath;
    if(!pathToMvcmd.empty()) {
        finalFwBinaryPath = pathToMvcmd;
    }
    // Override if env variable DEPTHAI_DEVICE_BINARY is set
    dai::Path fwBinaryPath = utility::getEnv("DEPTHAI_DEVICE_BINARY");
    if(!fwBinaryPath.empty()) {
        finalFwBinaryPath = fwBinaryPath;
    }
    // Return binary from file if any of above paths are present
    if(!finalFwBinaryPath.empty()) {
        // Load binary file at path
        std::ifstream stream(finalFwBinaryPath, std::ios::binary);
        if(!stream.is_open()) {
            // Throw an error
            // TODO(themarpe) - Unify exceptions into meaningful groups
            throw std::runtime_error(
                fmt::format("File at path {}{} doesn't exist.", finalFwBinaryPath, !fwBinaryPath.empty() ? " pointed to by DEPTHAI_DEVICE_BINARY" : ""));
        }
        logger::warn("Overriding firmware: {}", finalFwBinaryPath);
        // Read the file and return its contents
        finalFwBinary = std::vector<std::uint8_t>(std::istreambuf_iterator<char>(stream), {});
    } else {
// Binaries are resource compiled
#ifdef DEPTHAI_RESOURCE_COMPILED_BINARIES

        std::unordered_set<OpenVINO::Version> deprecatedVersions(
            {OpenVINO::VERSION_2020_4, OpenVINO::VERSION_2021_1, OpenVINO::VERSION_2021_2, OpenVINO::VERSION_2021_3});

        if(deprecatedVersions.count(version)) {
            logger::warn("OpenVINO {} is deprecated!", OpenVINO::getVersionName(version));
        }

        // Main FW
        std::vector<std::uint8_t> depthaiBinary;
        // Patch from main to specified
        std::vector<std::uint8_t> depthaiPatch;

        switch(version) {
            case OpenVINO::VERSION_2020_3:
                throw std::runtime_error(fmt::format("OpenVINO {} is not available anymore", OpenVINO::getVersionName(version)));
                break;

            case OpenVINO::VERSION_2020_4:
                depthaiPatch = resourceMapDevice.at(DEPTHAI_CMD_OPENVINO_2020_4_PATCH_PATH);
                break;

            case OpenVINO::VERSION_2021_1:
                depthaiPatch = resourceMapDevice.at(DEPTHAI_CMD_OPENVINO_2021_1_PATCH_PATH);
                break;

            case OpenVINO::VERSION_2021_2:
                depthaiPatch = resourceMapDevice.at(DEPTHAI_CMD_OPENVINO_2021_2_PATCH_PATH);
                break;

            case OpenVINO::VERSION_2021_3:
                depthaiPatch = resourceMapDevice.at(DEPTHAI_CMD_OPENVINO_2021_3_PATCH_PATH);
                break;

            case OpenVINO::VERSION_2021_4:
            case OpenVINO::VERSION_2022_1:
            case MAIN_FW_VERSION:
                depthaiBinary = resourceMapDevice.at(MAIN_FW_PATH);
                break;
        }

        // is patching required?
        if(!depthaiPatch.empty()) {
            logger::debug("Patching OpenVINO FW version from {} to {}", OpenVINO::getVersionName(MAIN_FW_VERSION), OpenVINO::getVersionName(version));

            // Load full binary for patch
            depthaiBinary = resourceMapDevice.at(MAIN_FW_PATH);

            // Get new size
            int64_t patchedSize = bspatch_mem_get_newsize(depthaiPatch.data(), depthaiPatch.size());

            // Reserve space for patched binary
            std::vector<std::uint8_t> tmpDepthaiBinary{};
            tmpDepthaiBinary.resize(patchedSize);

            // Patch
            int error = bspatch_mem(depthaiBinary.data(), depthaiBinary.size(), depthaiPatch.data(), depthaiPatch.size(), tmpDepthaiBinary.data());

            // if patch not successful
            if(error > 0) {
                throw std::runtime_error(fmt::format(
                    "Error while patching OpenVINO FW version from {} to {}", OpenVINO::getVersionName(MAIN_FW_VERSION), OpenVINO::getVersionName(version)));
            }

            // Change depthaiBinary to tmpDepthaiBinary
            depthaiBinary = std::move(tmpDepthaiBinary);
        }

        finalFwBinary = std::move(depthaiBinary);

#else
        // Binaries from default path (TODO)

#endif
    }

    // Prepend preboot config
    // Serialize preboot
    auto prebootPayload = utility::serialize(config.board);
    auto prebootHeader = createPrebootHeader(prebootPayload, BOARD_CONFIG_MAGIC1, BOARD_CONFIG_MAGIC2);
    finalFwBinary.insert(finalFwBinary.begin(), prebootHeader.begin(), prebootHeader.end());

    // Return created firmware
    return finalFwBinary;
}

constexpr static auto CMRC_DEPTHAI_BOOTLOADER_TAR_XZ = "depthai-bootloader-fwp-" DEPTHAI_BOOTLOADER_VERSION ".tar.xz";
constexpr static auto DEVICE_BOOTLOADER_USB_PATH = "depthai-bootloader-usb.cmd";
constexpr static auto DEVICE_BOOTLOADER_ETH_PATH = "depthai-bootloader-eth.cmd";

constexpr static std::array<const char*, 2> RESOURCE_LIST_BOOTLOADER = {
    DEVICE_BOOTLOADER_USB_PATH,
    DEVICE_BOOTLOADER_ETH_PATH,
};

std::vector<std::uint8_t> Resources::getBootloaderFirmware(dai::bootloader::Type type) const {
// First check if device bootloader fw is enabled
#ifndef DEPTHAI_ENABLE_DEVICE_BOOTLOADER_FW
    throw std::invalid_argument("DepthAI compiled without support for MyriadX Device Bootloader FW");
#endif

    // Wait until lazy load is complete
    {
        std::unique_lock<std::mutex> lock(mtxBootloader);
        cvDevice.wait(lock, [this]() { return readyBootloader; });
    }

    // Check if env variable DEPTHAI_BOOTLOADER_BINARY_USB/_ETH is set
    std::string blEnvVar;
    if(type == dai::bootloader::Type::USB) {
        blEnvVar = "DEPTHAI_BOOTLOADER_BINARY_USB";
    } else if(type == dai::bootloader::Type::NETWORK) {
        blEnvVar = "DEPTHAI_BOOTLOADER_BINARY_ETH";
    }
    dai::Path blBinaryPath = utility::getEnv(blEnvVar);
    if(!blBinaryPath.empty()) {
        // Load binary file at path
        std::ifstream stream(blBinaryPath, std::ios::binary);
        if(!stream.is_open()) {
            // Throw an error
            // TODO(themarpe) - Unify exceptions into meaningful groups
            throw std::runtime_error(fmt::format("File at path {} pointed to by {} doesn't exist.", blBinaryPath, blEnvVar));
        }
        logger::warn("Overriding bootloader {}: {}", blEnvVar, blBinaryPath);
        // Read the file and return its content
        return std::vector<std::uint8_t>(std::istreambuf_iterator<char>(stream), {});
    }

    switch(type) {
        case dai::bootloader::Type::AUTO:
            throw std::invalid_argument("DeviceBootloader::Type::AUTO not allowed, when getting bootloader firmware.");
            break;

        case dai::bootloader::Type::USB:
            return resourceMapBootloader.at(DEVICE_BOOTLOADER_USB_PATH);
            break;

        case dai::bootloader::Type::NETWORK:
            return resourceMapBootloader.at(DEVICE_BOOTLOADER_ETH_PATH);
            break;

        default:
            throw std::invalid_argument("Invalid Bootloader Type specified.");
            break;
    }
}

#ifdef DEPTHAI_ENABLE_DEVICE_RVC3_FW
constexpr static auto CMRC_DEPTHAI_DEVICE_KB_FWP_TAR_XZ = "depthai-device-kb-fwp-" DEPTHAI_DEVICE_RVC3_VERSION ".tar.xz";
#endif

#ifdef DEPTHAI_ENABLE_DEVICE_RVC4_FW
constexpr static auto CMRC_DEPTHAI_DEVICE_RVC4_FWP_TAR_XZ = "depthai-device-rvc4-fwp-" DEPTHAI_DEVICE_RVC4_VERSION ".tar.xz";
#endif

std::vector<std::uint8_t> Resources::getDeviceRVC3Fwp() const {
// First check if device bootloader fw is enabled
#ifndef DEPTHAI_ENABLE_DEVICE_RVC3_FW
    throw std::invalid_argument("DepthAI compiled without support for RVC3 Device FW");
#else
    return getDeviceFwp(CMRC_DEPTHAI_DEVICE_KB_FWP_TAR_XZ, "DEPTHAI_DEVICE_KB_FWP");
#endif
}

std::vector<std::uint8_t> Resources::getDeviceRVC4Fwp() const {
// First check if device bootloader fw is enabled
#ifndef DEPTHAI_ENABLE_DEVICE_RVC4_FW
    throw std::invalid_argument("DepthAI compiled without support for RVC3 Device FW");
#else
    return getDeviceFwp(CMRC_DEPTHAI_DEVICE_RVC4_FWP_TAR_XZ, "DEPTHAI_DEVICE_RVC4_FWP");
#endif
}

std::vector<std::uint8_t> Resources::getDeviceFwp(const std::string& fwPath, const std::string& envPath) const {
    std::string pathToFwp;

    // Check if pathToMvcmd variable is set
    dai::Path finalFwpPath;
    if(!pathToFwp.empty()) {
        finalFwpPath = pathToFwp;
    }

    // Override if env variable DEPTHAI_DEVICE_KB_FWP is set
    dai::Path fwpPathEnv = utility::getEnv(envPath);
    if(!fwpPathEnv.empty()) {
        finalFwpPath = fwpPathEnv;
        spdlog::warn("Overriding device fwp: {}", finalFwpPath);
    }

    // Return binary from file if any of above paths are present
    if(!finalFwpPath.empty()) {
        // Load binary file at path
        std::ifstream stream(finalFwpPath, std::ios::binary);
        if(!stream.is_open()) {
            // Throw an error
            // TODO(themarpe) - Unify exceptions into meaningful groups
            throw std::runtime_error(fmt::format("File at path {}{} doesn't exist.", finalFwpPath));
        }
        // Read the file and return its contents
        return std::vector<std::uint8_t>(std::istreambuf_iterator<char>(stream), {});
    } else {
        // Load from resources
        auto fs = cmrc::depthai::get_filesystem();
        auto tarXz = fs.open(fwPath);
        return {tarXz.begin(), tarXz.end()};
    }
}

Resources& Resources::getInstance() {
    static Resources instance;  // Guaranteed to be destroyed, instantiated on first use.
    return instance;
}

template <typename CV, typename BOOL, typename MTX, typename PATH, typename LIST, typename MAP>
std::function<void()> getLazyTarXzFunction(MTX& mtx, CV& cv, BOOL& ready, PATH cmrcPath, LIST& resourceList, MAP& resourceMap) {
    return [&mtx, &cv, &ready, cmrcPath, &resourceList, &resourceMap] {
        using namespace std::chrono;

        // Get binaries from internal sources
        auto fs = cmrc::depthai::get_filesystem();
        auto tarXz = fs.open(cmrcPath);

        auto t1 = steady_clock::now();

        // Load tar.xz archive from memory
        struct archive* aPtr = archive_read_new();
        DAI_CHECK_IN(aPtr);
        dai::utility::ArchiveUtil archive(aPtr);
        archive_read_support_filter_xz(archive.getA());
        archive_read_support_format_tar(archive.getA());
        int r = archive_read_open_memory(archive.getA(), tarXz.begin(), tarXz.size());
        assert(r == ARCHIVE_OK);

        auto t2 = steady_clock::now();

        struct archive_entry* entry;
        while(archive_read_next_header(archive.getA(), &entry) == ARCHIVE_OK) {
            // Check whether filename matches to one of required resources
            for(const auto& cpath : resourceList) {
                std::string resPath(cpath);
                if(resPath == std::string(archive_entry_pathname(entry))) {
                    archive.readEntry(entry, resourceMap[resPath]);
                    // Entry found - go to next required resource
                    break;
                }
            }
        }

        // Check that all resources were read
        for(const auto& cpath : resourceList) {
            std::string resPath(cpath);
            assert(resourceMap.count(resPath) > 0);
        }

        auto t3 = steady_clock::now();

        // Debug - logs loading times
        logger::debug(
            "Resources - Archive '{}' open: {}, archive read: {}", cmrcPath, duration_cast<milliseconds>(t2 - t1), duration_cast<milliseconds>(t3 - t2));

        // Notify that that preload is finished
        {
            std::unique_lock<std::mutex> l(mtx);
            ready = true;
        }
        cv.notify_all();
    };
}

Resources::Resources() {
    // Preinit libarchive
    struct archive* a = archive_read_new();
    auto r = archive_read_free(a);
    assert(r == ARCHIVE_OK);
    // Ignore 'r' variable when in Release build
    (void)r;

// First check if device kb fw is enabled
#ifdef DEPTHAI_ENABLE_DEVICE_FW
    // Device resources
    // Create a thread which lazy-loads firmware resources package
    lazyThreadDevice = std::thread(getLazyTarXzFunction(mtxDevice, cvDevice, readyDevice, CMRC_DEPTHAI_DEVICE_TAR_XZ, RESOURCE_LIST_DEVICE, resourceMapDevice));
#endif

// First check if device bootloader fw is enabled
#ifdef DEPTHAI_ENABLE_DEVICE_BOOTLOADER_FW
    // Bootloader resources
    // Create a thread which lazy-loads firmware resources package
    lazyThreadBootloader = std::thread(
        getLazyTarXzFunction(mtxBootloader, cvBootloader, readyBootloader, CMRC_DEPTHAI_BOOTLOADER_TAR_XZ, RESOURCE_LIST_BOOTLOADER, resourceMapBootloader));
#endif
}

Resources::~Resources() {
    // join the lazy threads
    if(lazyThreadDevice.joinable()) lazyThreadDevice.join();
    if(lazyThreadBootloader.joinable()) lazyThreadBootloader.join();
}

// Get device firmware
std::vector<std::uint8_t> Resources::getDeviceFirmware(bool usb2Mode, OpenVINO::Version version) const {
    Device::Config cfg;
    if(usb2Mode) {
        cfg.board.usb.maxSpeed = UsbSpeed::HIGH;
    } else {
        cfg.board.usb.maxSpeed = Device::DEFAULT_USB_SPEED;
    }
    cfg.version = version;

    return getDeviceFirmware(cfg);
}

std::vector<std::uint8_t> createPrebootHeader(const std::vector<uint8_t>& payload, uint32_t magic1, uint32_t magic2) {
    // clang-format off
    const std::uint8_t HEADER[] = {77, 65, 50, 120,
                                   // WD Protection
                                   // TODO(themarpe) - expose timings
                                   0x9A, 0xA8, 0x00, 0x32, 0x20, 0xAD, 0xDE, 0xD0, 0xF1,
                                   0x9A, 0x9C, 0x00, 0x32, 0x20, 0xFF, 0xFF, 0xFF, 0xFF,
                                   0x9A, 0xA8, 0x00, 0x32, 0x20, 0xAD, 0xDE, 0xD0, 0xF1,
                                   0x9A, 0xA4, 0x00, 0x32, 0x20, 0x01, 0x00, 0x00, 0x00,
                                   0x8A,
                                   static_cast<uint8_t>((magic1 >> 0) & 0xFF),
                                   static_cast<uint8_t>((magic1 >> 8) & 0xFF),
                                   static_cast<uint8_t>((magic1 >> 16) & 0xFF),
                                   static_cast<uint8_t>((magic1 >> 24) & 0xFF)};
    // clang-format on

    // Store the constructed board information
    std::vector<std::uint8_t> prebootHeader;

    // Store initial header
    prebootHeader.insert(prebootHeader.begin(), std::begin(HEADER), std::end(HEADER));

    // Calculate size
    std::size_t totalPayloadSize = payload.size() + sizeof(magic2) + sizeof(uint32_t) + sizeof(uint32_t);
    std::size_t toAddBytes = 0;
    if(totalPayloadSize % 4 != 0) {
        toAddBytes = 4 - (totalPayloadSize % 4);
    }
    std::size_t totalSize = totalPayloadSize + toAddBytes;
    std::size_t totalSizeWord = totalSize / 4;

    // Write size in words in little endian
    prebootHeader.push_back((totalSizeWord >> 0) & 0xFF);
    prebootHeader.push_back((totalSizeWord >> 8) & 0xFF);

    // Compute payload checksum
    auto checksum = utility::checksum(payload.data(), payload.size());

    // Write checksum & payload size as uint32_t LE
    for(const auto& field : {magic2, checksum, static_cast<uint32_t>(payload.size())}) {
        for(int i = 0; i < 4; i++) {
            prebootHeader.push_back((field >> (i * 8)) & 0xFF);
        }
    }

    // Copy payload
    prebootHeader.insert(prebootHeader.end(), payload.begin(), payload.end());
    // Add missing bytes
    for(std::size_t i = 0; i < toAddBytes; i++) {
        prebootHeader.push_back(0x00);
    }

    return prebootHeader;
}

}  // namespace dai<|MERGE_RESOLUTION|>--- conflicted
+++ resolved
@@ -81,10 +81,7 @@
 }
 
 TarGzAccessor Resources::getEmbeddedVisualizer() const {
-<<<<<<< HEAD
-=======
 #ifdef DEPTHAI_EMBED_FRONTEND
->>>>>>> a7e4a16d
     // Load visualizer tar.gz archive from memory
     auto fs = cmrc::depthai::get_filesystem();
     constexpr static auto FILE_NAME = "depthai-visualizer-" DEPTHAI_VISUALIZER_VERSION ".tar.gz";
@@ -96,12 +93,9 @@
 
     // Create and return TarGzAccessor
     return TarGzAccessor(visualizerTarGzData);
-<<<<<<< HEAD
-=======
 #else
     throw std::runtime_error("Visualizer not embedded in resources");
 #endif
->>>>>>> a7e4a16d
 }
 
 static std::vector<std::uint8_t> createPrebootHeader(const std::vector<uint8_t>& payload, uint32_t magic1, uint32_t magic2);
