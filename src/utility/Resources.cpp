--- conflicted
+++ resolved
@@ -74,7 +74,6 @@
                                                                    DEPTHAI_CMD_OPENVINO_2020_4_PATCH_PATH,
                                                                    DEPTHAI_CMD_OPENVINO_2021_1_PATCH_PATH,
                                                                    DEPTHAI_CMD_OPENVINO_2021_2_PATCH_PATH,
-<<<<<<< HEAD
                                                                    DEPTHAI_CMD_OPENVINO_2021_3_PATCH_PATH,
                                                                    DEPTHAI_LIBCPYTHON_OPENVINO_2021_4_PATH,
                                                                    DEPTHAI_LIBCPYTHON_OPENVINO_2020_3_PATCH_PATH,
@@ -83,20 +82,12 @@
                                                                    DEPTHAI_LIBCPYTHON_OPENVINO_2021_2_PATCH_PATH,
                                                                    DEPTHAI_LIBCPYTHON_OPENVINO_2021_3_PATCH_PATH);
 
-std::vector<std::uint8_t> Resources::getDeviceFirmware(DeviceResource resource, Device::Config config, std::string pathToMvcmd) {
-    // Acquire mutex (this mutex signifies that lazy load is complete)
-    // It is necessary when accessing resourceMap variable
-    std::unique_lock<std::mutex> lock(mtxDevice);
-=======
-                                                                   DEPTHAI_CMD_OPENVINO_2021_3_PATCH_PATH);
-
-std::vector<std::uint8_t> Resources::getDeviceFirmware(Device::Config config, std::string pathToMvcmd) const {
+std::vector<std::uint8_t> Resources::getDeviceFirmware(DeviceResource resource, Device::Config config, std::string pathToMvcmd) const {
     // Wait until lazy load is complete
     {
         std::unique_lock<std::mutex> lock(mtxDevice);
         cvDevice.wait(lock, [this]() { return readyDevice; });
     }
->>>>>>> 4099ff68
 
     // Create env vars
     const char* envVar = "DEPTHAI_DEVICE_BINARY";
@@ -116,11 +107,7 @@
         finalFwBinaryPath = pathToMvcmd;
     }
     // Override if env variable DEPTHAI_DEVICE_BINARY is set
-<<<<<<< HEAD
-    auto fwBinaryPath = spdlog::details::os::getenv(envVar);
-=======
-    auto fwBinaryPath = utility::getEnv("DEPTHAI_DEVICE_BINARY");
->>>>>>> 4099ff68
+    auto fwBinaryPath = utility::getEnv(envVar);
     if(!fwBinaryPath.empty()) {
         finalFwBinaryPath = fwBinaryPath;
     }
@@ -152,85 +139,58 @@
         // Patch from main to specified
         std::vector<std::uint8_t> depthaiPatch;
 
-<<<<<<< HEAD
         if(resource == DeviceResource::FIRMWARE) {
             switch(version) {
                 case OpenVINO::VERSION_2020_3:
-                    depthaiPatch = resourceMapDevice[DEPTHAI_CMD_OPENVINO_2020_3_PATCH_PATH];
+                    depthaiPatch = resourceMapDevice.at(DEPTHAI_CMD_OPENVINO_2020_3_PATCH_PATH);
                     break;
 
                 case OpenVINO::VERSION_2020_4:
-                    depthaiPatch = resourceMapDevice[DEPTHAI_CMD_OPENVINO_2020_4_PATCH_PATH];
+                    depthaiPatch = resourceMapDevice.at(DEPTHAI_CMD_OPENVINO_2020_4_PATCH_PATH);
                     break;
 
                 case OpenVINO::VERSION_2021_1:
-                    depthaiPatch = resourceMapDevice[DEPTHAI_CMD_OPENVINO_2021_1_PATCH_PATH];
+                    depthaiPatch = resourceMapDevice.at(DEPTHAI_CMD_OPENVINO_2021_1_PATCH_PATH);
                     break;
 
                 case OpenVINO::VERSION_2021_2:
-                    depthaiPatch = resourceMapDevice[DEPTHAI_CMD_OPENVINO_2021_2_PATCH_PATH];
+                    depthaiPatch = resourceMapDevice.at(DEPTHAI_CMD_OPENVINO_2021_2_PATCH_PATH);
                     break;
 
                 case OpenVINO::VERSION_2021_3:
-                    depthaiPatch = resourceMapDevice[DEPTHAI_CMD_OPENVINO_2021_3_PATCH_PATH];
+                    depthaiPatch = resourceMapDevice.at(DEPTHAI_CMD_OPENVINO_2021_3_PATCH_PATH);
                     break;
 
                 case MAIN_FW_VERSION:
-                    depthaiBinary = resourceMapDevice[MAIN_FW_PATH];
+                    depthaiBinary = resourceMapDevice.at(MAIN_FW_PATH);
                     break;
             }
         } else {
             switch(version) {
                 case OpenVINO::VERSION_2020_3:
-                    depthaiPatch = resourceMapDevice[DEPTHAI_LIBCPYTHON_OPENVINO_2020_3_PATCH_PATH];
+                    depthaiPatch = resourceMapDevice.at(DEPTHAI_LIBCPYTHON_OPENVINO_2020_3_PATCH_PATH);
                     break;
 
                 case OpenVINO::VERSION_2020_4:
-                    depthaiPatch = resourceMapDevice[DEPTHAI_LIBCPYTHON_OPENVINO_2020_4_PATCH_PATH];
+                    depthaiPatch = resourceMapDevice.at(DEPTHAI_LIBCPYTHON_OPENVINO_2020_4_PATCH_PATH);
                     break;
 
                 case OpenVINO::VERSION_2021_1:
-                    depthaiPatch = resourceMapDevice[DEPTHAI_LIBCPYTHON_OPENVINO_2021_1_PATCH_PATH];
+                    depthaiPatch = resourceMapDevice.at(DEPTHAI_LIBCPYTHON_OPENVINO_2021_1_PATCH_PATH);
                     break;
 
                 case OpenVINO::VERSION_2021_2:
-                    depthaiPatch = resourceMapDevice[DEPTHAI_LIBCPYTHON_OPENVINO_2021_2_PATCH_PATH];
+                    depthaiPatch = resourceMapDevice.at(DEPTHAI_LIBCPYTHON_OPENVINO_2021_2_PATCH_PATH);
                     break;
 
                 case OpenVINO::VERSION_2021_3:
-                    depthaiPatch = resourceMapDevice[DEPTHAI_LIBCPYTHON_OPENVINO_2021_3_PATCH_PATH];
+                    depthaiPatch = resourceMapDevice.at(DEPTHAI_LIBCPYTHON_OPENVINO_2021_3_PATCH_PATH);
                     break;
 
                 case MAIN_FW_VERSION:
-                    depthaiBinary = resourceMapDevice[MAIN_LIBCPYTHON_PATH];
+                    depthaiBinary = resourceMapDevice.at(MAIN_LIBCPYTHON_PATH);
                     break;
             }
-=======
-        switch(version) {
-            case OpenVINO::VERSION_2020_3:
-                depthaiPatch = resourceMapDevice.at(DEPTHAI_CMD_OPENVINO_2020_3_PATCH_PATH);
-                break;
-
-            case OpenVINO::VERSION_2020_4:
-                depthaiPatch = resourceMapDevice.at(DEPTHAI_CMD_OPENVINO_2020_4_PATCH_PATH);
-                break;
-
-            case OpenVINO::VERSION_2021_1:
-                depthaiPatch = resourceMapDevice.at(DEPTHAI_CMD_OPENVINO_2021_1_PATCH_PATH);
-                break;
-
-            case OpenVINO::VERSION_2021_2:
-                depthaiPatch = resourceMapDevice.at(DEPTHAI_CMD_OPENVINO_2021_2_PATCH_PATH);
-                break;
-
-            case OpenVINO::VERSION_2021_3:
-                depthaiPatch = resourceMapDevice.at(DEPTHAI_CMD_OPENVINO_2021_3_PATCH_PATH);
-                break;
-
-            case MAIN_FW_VERSION:
-                depthaiBinary = resourceMapDevice.at(MAIN_FW_PATH);
-                break;
->>>>>>> 4099ff68
         }
 
         // is patching required?
@@ -238,15 +198,11 @@
             spdlog::debug("Patching {} version from {} to {}", envVar, OpenVINO::getVersionName(MAIN_FW_VERSION), OpenVINO::getVersionName(version));
 
             // Load full binary for patch
-<<<<<<< HEAD
             if(resource == DeviceResource::FIRMWARE) {
-                depthaiBinary = resourceMapDevice[MAIN_FW_PATH];
+                depthaiBinary = resourceMapDevice.at(MAIN_FW_PATH);
             } else if(resource == DeviceResource::LIBCPYTHON) {
-                depthaiBinary = resourceMapDevice[MAIN_LIBCPYTHON_PATH];
+                depthaiBinary = resourceMapDevice.at(MAIN_LIBCPYTHON_PATH);
             }
-=======
-            depthaiBinary = resourceMapDevice.at(MAIN_FW_PATH);
->>>>>>> 4099ff68
 
             // Get new size
             int64_t patchedSize = bspatch_mem_get_newsize(depthaiPatch.data(), depthaiPatch.size());
@@ -276,7 +232,6 @@
 #endif
     }
 
-<<<<<<< HEAD
     if(resource == DeviceResource::FIRMWARE) {
         // Serialize board config
         auto prebootPayload = utility::serialize(config.board);
@@ -285,13 +240,6 @@
     } else if(resource == DeviceResource::LIBCPYTHON) {
         // ignore
     }
-=======
-    // Prepend preboot config
-    // Serialize preboot
-    auto prebootPayload = utility::serialize(config.board);
-    auto prebootHeader = createPrebootHeader(prebootPayload, BOARD_CONFIG_MAGIC1, BOARD_CONFIG_MAGIC2);
-    finalFwBinary.insert(finalFwBinary.begin(), prebootHeader.begin(), prebootHeader.end());
->>>>>>> 4099ff68
 
     // Return final device firmware resource
     return finalFwBinary;
@@ -489,7 +437,7 @@
 }
 
 // Get device libcpython
-std::vector<std::uint8_t> Resources::getDeviceLibcpython(OpenVINO::Version version) {
+std::vector<std::uint8_t> Resources::getDeviceLibcpython(OpenVINO::Version version) const {
     Device::Config cfg;
     cfg.board.usb.maxSpeed = Device::DEFAULT_USB_SPEED;
     cfg.version = version;
