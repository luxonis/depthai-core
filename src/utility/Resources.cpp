--- conflicted
+++ resolved
@@ -75,7 +75,6 @@
                                                                    DEPTHAI_CMD_OPENVINO_2020_4_PATCH_PATH,
                                                                    DEPTHAI_CMD_OPENVINO_2021_1_PATCH_PATH,
                                                                    DEPTHAI_CMD_OPENVINO_2021_2_PATCH_PATH,
-<<<<<<< HEAD
                                                                    DEPTHAI_CMD_OPENVINO_2021_3_PATCH_PATH,
                                                                    DEPTHAI_LIBCPYTHON_OPENVINO_2021_4_PATH,
                                                                    DEPTHAI_LIBCPYTHON_OPENVINO_2020_3_PATCH_PATH,
@@ -84,12 +83,7 @@
                                                                    DEPTHAI_LIBCPYTHON_OPENVINO_2021_2_PATCH_PATH,
                                                                    DEPTHAI_LIBCPYTHON_OPENVINO_2021_3_PATCH_PATH);
 
-std::vector<std::uint8_t> Resources::getDeviceFirmware(DeviceResource resource, Device::Config config, std::string pathToMvcmd) const {
-=======
-                                                                   DEPTHAI_CMD_OPENVINO_2021_3_PATCH_PATH);
-
-std::vector<std::uint8_t> Resources::getDeviceFirmware(Device::Config config, dai::Path pathToMvcmd) const {
->>>>>>> b42dfaf5
+std::vector<std::uint8_t> Resources::getDeviceFirmware(DeviceResource resource, Device::Config config, dai::Path pathToMvcmd) const {
     // Wait until lazy load is complete
     {
         std::unique_lock<std::mutex> lock(mtxDevice);
@@ -114,11 +108,7 @@
         finalFwBinaryPath = pathToMvcmd;
     }
     // Override if env variable DEPTHAI_DEVICE_BINARY is set
-<<<<<<< HEAD
-    auto fwBinaryPath = utility::getEnv(envVar);
-=======
     dai::Path fwBinaryPath = utility::getEnv("DEPTHAI_DEVICE_BINARY");
->>>>>>> b42dfaf5
     if(!fwBinaryPath.empty()) {
         finalFwBinaryPath = fwBinaryPath;
     }
@@ -129,12 +119,8 @@
         if(!stream.is_open()) {
             // Throw an error
             // TODO(themarpe) - Unify exceptions into meaningful groups
-<<<<<<< HEAD
-            throw std::runtime_error(fmt::format("File at path {} pointed to by {} doesn't exist.", fwBinaryPath, envVar));
-=======
             throw std::runtime_error(
                 fmt::format("File at path {}{} doesn't exist.", finalFwBinaryPath, !fwBinaryPath.empty() ? " pointed to by DEPTHAI_DEVICE_BINARY" : ""));
->>>>>>> b42dfaf5
         }
         spdlog::warn("Overriding firmware: {}", finalFwBinaryPath);
         // Read the file and return its contents
