#include "Resources.hpp"

#include <array>
#include <cassert>
#include <condition_variable>
#include <fstream>
#include <iostream>
#include <thread>

// libarchive
#include "archive.h"
#include "archive_entry.h"

// spdlog
#include "spdlog/details/os.h"
#include "spdlog/fmt/chrono.h"
#include "spdlog/spdlog.h"

// shared
#include "depthai-shared/device/BoardConfig.hpp"
#include "depthai-shared/utility/Checksum.hpp"
#include "depthai-shared/utility/Serialization.hpp"

// project
#include "utility/Environment.hpp"
#include "utility/spdlog-fmt.hpp"

extern "C" {
#include "bspatch/bspatch.h"
}

// Resource compiled assets (cmds)
#ifdef DEPTHAI_RESOURCE_COMPILED_BINARIES
    #include "cmrc/cmrc.hpp"
CMRC_DECLARE(depthai);
#endif

namespace dai {

static std::vector<std::uint8_t> createPrebootHeader(const std::vector<uint8_t>& payload, uint32_t magic1, uint32_t magic2);

constexpr static auto CMRC_DEPTHAI_DEVICE_TAR_XZ = "depthai-device-fwp-" DEPTHAI_DEVICE_VERSION ".tar.xz";

// Main FW
constexpr static auto DEPTHAI_CMD_OPENVINO_2022_1_PATH = "depthai-device-openvino-2022.1-" DEPTHAI_DEVICE_VERSION ".cmd";
constexpr static auto MAIN_FW_PATH = DEPTHAI_CMD_OPENVINO_2022_1_PATH;
constexpr static auto& MAIN_FW_VERSION = OpenVINO::DEFAULT_VERSION;

// Patches from Main FW
constexpr static auto DEPTHAI_CMD_OPENVINO_2020_3_PATCH_PATH = "depthai-device-openvino-2020.3-" DEPTHAI_DEVICE_VERSION ".patch";
constexpr static auto DEPTHAI_CMD_OPENVINO_2020_4_PATCH_PATH = "depthai-device-openvino-2020.4-" DEPTHAI_DEVICE_VERSION ".patch";
constexpr static auto DEPTHAI_CMD_OPENVINO_2021_1_PATCH_PATH = "depthai-device-openvino-2021.1-" DEPTHAI_DEVICE_VERSION ".patch";
constexpr static auto DEPTHAI_CMD_OPENVINO_2021_2_PATCH_PATH = "depthai-device-openvino-2021.2-" DEPTHAI_DEVICE_VERSION ".patch";
constexpr static auto DEPTHAI_CMD_OPENVINO_2021_3_PATCH_PATH = "depthai-device-openvino-2021.3-" DEPTHAI_DEVICE_VERSION ".patch";

// libcpython
// Main
constexpr static auto DEPTHAI_LIBCPYTHON_OPENVINO_2021_4_PATH = "depthai.libcpython-device-openvino-2021.4-" DEPTHAI_DEVICE_VERSION ".bin";
constexpr static auto MAIN_LIBCPYTHON_PATH = DEPTHAI_LIBCPYTHON_OPENVINO_2021_4_PATH;
// Patches
constexpr static auto DEPTHAI_LIBCPYTHON_OPENVINO_2020_3_PATCH_PATH = "depthai.libcpython-device-openvino-2020.3-" DEPTHAI_DEVICE_VERSION ".patch";
constexpr static auto DEPTHAI_LIBCPYTHON_OPENVINO_2020_4_PATCH_PATH = "depthai.libcpython-device-openvino-2020.4-" DEPTHAI_DEVICE_VERSION ".patch";
constexpr static auto DEPTHAI_LIBCPYTHON_OPENVINO_2021_1_PATCH_PATH = "depthai.libcpython-device-openvino-2021.1-" DEPTHAI_DEVICE_VERSION ".patch";
constexpr static auto DEPTHAI_LIBCPYTHON_OPENVINO_2021_2_PATCH_PATH = "depthai.libcpython-device-openvino-2021.2-" DEPTHAI_DEVICE_VERSION ".patch";
constexpr static auto DEPTHAI_LIBCPYTHON_OPENVINO_2021_3_PATCH_PATH = "depthai.libcpython-device-openvino-2021.3-" DEPTHAI_DEVICE_VERSION ".patch";

// Creates std::array without explicitly needing to state the size
template <typename V, typename... T>
static constexpr auto array_of(T&&... t) -> std::array<V, sizeof...(T)> {
    return {{std::forward<T>(t)...}};
}

constexpr static auto RESOURCE_LIST_DEVICE = array_of<const char*>(DEPTHAI_CMD_OPENVINO_2022_1_PATH,
                                                                   DEPTHAI_CMD_OPENVINO_2020_3_PATCH_PATH,
                                                                   DEPTHAI_CMD_OPENVINO_2020_4_PATCH_PATH,
                                                                   DEPTHAI_CMD_OPENVINO_2021_1_PATCH_PATH,
                                                                   DEPTHAI_CMD_OPENVINO_2021_2_PATCH_PATH,
<<<<<<< HEAD
                                                                   DEPTHAI_CMD_OPENVINO_2021_3_PATCH_PATH,
                                                                   DEPTHAI_LIBCPYTHON_OPENVINO_2021_4_PATH,
                                                                   DEPTHAI_LIBCPYTHON_OPENVINO_2020_3_PATCH_PATH,
                                                                   DEPTHAI_LIBCPYTHON_OPENVINO_2020_4_PATCH_PATH,
                                                                   DEPTHAI_LIBCPYTHON_OPENVINO_2021_1_PATCH_PATH,
                                                                   DEPTHAI_LIBCPYTHON_OPENVINO_2021_2_PATCH_PATH,
                                                                   DEPTHAI_LIBCPYTHON_OPENVINO_2021_3_PATCH_PATH);

std::vector<std::uint8_t> Resources::getDeviceFirmware(DeviceResource resource, Device::Config config, std::string pathToMvcmd) const {
=======
                                                                   DEPTHAI_CMD_OPENVINO_2021_3_PATCH_PATH);

std::vector<std::uint8_t> Resources::getDeviceFirmware(Device::Config config, dai::Path pathToMvcmd) const {
>>>>>>> acafc4f8
    // Wait until lazy load is complete
    {
        std::unique_lock<std::mutex> lock(mtxDevice);
        cvDevice.wait(lock, [this]() { return readyDevice; });
    }

    // Create env vars
    const char* envVar = "DEPTHAI_DEVICE_BINARY";
    if(resource == DeviceResource::LIBCPYTHON) {
        envVar = "DEPTHAI_DEVICE_LIBCPYTHON_BINARY";
    }

    spdlog::debug("Loading firmware '{}', for OpenVINO Version: {}", envVar, OpenVINO::getVersionName(config.version));

    // Final patched device FW resource
    std::vector<std::uint8_t> finalFwBinary;

    // Get OpenVINO version
    auto& version = config.version;

    // Check if pathToMvcmd variable is set
    dai::Path finalFwBinaryPath;
    if(!pathToMvcmd.empty()) {
        finalFwBinaryPath = pathToMvcmd;
    }
    // Override if env variable DEPTHAI_DEVICE_BINARY is set
<<<<<<< HEAD
    auto fwBinaryPath = utility::getEnv(envVar);
=======
    dai::Path fwBinaryPath = utility::getEnv("DEPTHAI_DEVICE_BINARY");
>>>>>>> acafc4f8
    if(!fwBinaryPath.empty()) {
        finalFwBinaryPath = fwBinaryPath;
    }
    // Return binary from file if any of above paths are present
    if(!finalFwBinaryPath.empty()) {
        // Load binary file at path
        std::ifstream stream(finalFwBinaryPath, std::ios::binary);
        if(!stream.is_open()) {
            // Throw an error
            // TODO(themarpe) - Unify exceptions into meaningful groups
<<<<<<< HEAD
            throw std::runtime_error(fmt::format("File at path {} pointed to by {} doesn't exist.", fwBinaryPath, envVar));
=======
            throw std::runtime_error(
                fmt::format("File at path {}{} doesn't exist.", finalFwBinaryPath, !fwBinaryPath.empty() ? " pointed to by DEPTHAI_DEVICE_BINARY" : ""));
>>>>>>> acafc4f8
        }
        spdlog::warn("Overriding firmware: {}", finalFwBinaryPath);
        // Read the file and return its contents
        finalFwBinary = std::vector<std::uint8_t>(std::istreambuf_iterator<char>(stream), {});
    } else {
// Binaries are resource compiled
#ifdef DEPTHAI_RESOURCE_COMPILED_BINARIES

        std::unordered_set<OpenVINO::Version> deprecatedVersions(
            {OpenVINO::VERSION_2020_3, OpenVINO::VERSION_2020_4, OpenVINO::VERSION_2021_1, OpenVINO::VERSION_2021_2, OpenVINO::VERSION_2021_3});

        if(deprecatedVersions.count(version)) {
            spdlog::warn("OpenVINO {} is deprecated!", OpenVINO::getVersionName(version));
        }

        // Main FW
        std::vector<std::uint8_t> depthaiBinary;
        // Patch from main to specified
        std::vector<std::uint8_t> depthaiPatch;

        if(resource == DeviceResource::FIRMWARE) {
            switch(version) {
                case OpenVINO::VERSION_2020_3:
                    depthaiPatch = resourceMapDevice.at(DEPTHAI_CMD_OPENVINO_2020_3_PATCH_PATH);
                    break;

                case OpenVINO::VERSION_2020_4:
                    depthaiPatch = resourceMapDevice.at(DEPTHAI_CMD_OPENVINO_2020_4_PATCH_PATH);
                    break;

                case OpenVINO::VERSION_2021_1:
                    depthaiPatch = resourceMapDevice.at(DEPTHAI_CMD_OPENVINO_2021_1_PATCH_PATH);
                    break;

                case OpenVINO::VERSION_2021_2:
                    depthaiPatch = resourceMapDevice.at(DEPTHAI_CMD_OPENVINO_2021_2_PATCH_PATH);
                    break;

                case OpenVINO::VERSION_2021_3:
                    depthaiPatch = resourceMapDevice.at(DEPTHAI_CMD_OPENVINO_2021_3_PATCH_PATH);
                    break;

<<<<<<< HEAD
                case MAIN_FW_VERSION:
                    depthaiBinary = resourceMapDevice.at(MAIN_FW_PATH);
                    break;
            }
        } else {
            switch(version) {
                case OpenVINO::VERSION_2020_3:
                    depthaiPatch = resourceMapDevice.at(DEPTHAI_LIBCPYTHON_OPENVINO_2020_3_PATCH_PATH);
                    break;

                case OpenVINO::VERSION_2020_4:
                    depthaiPatch = resourceMapDevice.at(DEPTHAI_LIBCPYTHON_OPENVINO_2020_4_PATCH_PATH);
                    break;

                case OpenVINO::VERSION_2021_1:
                    depthaiPatch = resourceMapDevice.at(DEPTHAI_LIBCPYTHON_OPENVINO_2021_1_PATCH_PATH);
                    break;

                case OpenVINO::VERSION_2021_2:
                    depthaiPatch = resourceMapDevice.at(DEPTHAI_LIBCPYTHON_OPENVINO_2021_2_PATCH_PATH);
                    break;

                case OpenVINO::VERSION_2021_3:
                    depthaiPatch = resourceMapDevice.at(DEPTHAI_LIBCPYTHON_OPENVINO_2021_3_PATCH_PATH);
                    break;

                case MAIN_FW_VERSION:
                    depthaiBinary = resourceMapDevice.at(MAIN_LIBCPYTHON_PATH);
                    break;
            }
=======
            case OpenVINO::VERSION_2021_4:
            case MAIN_FW_VERSION:
                depthaiBinary = resourceMapDevice.at(MAIN_FW_PATH);
                break;
>>>>>>> acafc4f8
        }

        // is patching required?
        if(!depthaiPatch.empty()) {
            spdlog::debug("Patching {} version from {} to {}", envVar, OpenVINO::getVersionName(MAIN_FW_VERSION), OpenVINO::getVersionName(version));

            // Load full binary for patch
            if(resource == DeviceResource::FIRMWARE) {
                depthaiBinary = resourceMapDevice.at(MAIN_FW_PATH);
            } else if(resource == DeviceResource::LIBCPYTHON) {
                depthaiBinary = resourceMapDevice.at(MAIN_LIBCPYTHON_PATH);
            }

            // Get new size
            int64_t patchedSize = bspatch_mem_get_newsize(depthaiPatch.data(), depthaiPatch.size());

            // Reserve space for patched binary
            std::vector<std::uint8_t> tmpDepthaiBinary{};
            tmpDepthaiBinary.resize(patchedSize);

            // Patch
            int error = bspatch_mem(depthaiBinary.data(), depthaiBinary.size(), depthaiPatch.data(), depthaiPatch.size(), tmpDepthaiBinary.data());

            // if patch not successful
            if(error > 0) {
                throw std::runtime_error(fmt::format(
                    "Error while patching {} version from {} to {}", envVar, OpenVINO::getVersionName(MAIN_FW_VERSION), OpenVINO::getVersionName(version)));
            }

            // Change depthaiBinary to tmpDepthaiBinary
            depthaiBinary = std::move(tmpDepthaiBinary);
        }

        finalFwBinary = std::move(depthaiBinary);

#else
        // Binaries from default path (TODO)

#endif
    }

    if(resource == DeviceResource::FIRMWARE) {
        // Serialize board config
        auto prebootPayload = utility::serialize(config.board);
        auto prebootHeader = createPrebootHeader(prebootPayload, BOARD_CONFIG_MAGIC1, BOARD_CONFIG_MAGIC2);
        finalFwBinary.insert(finalFwBinary.begin(), prebootHeader.begin(), prebootHeader.end());
    } else if(resource == DeviceResource::LIBCPYTHON) {
        // ignore
    }

    // Return final device firmware resource
    return finalFwBinary;
}

constexpr static auto CMRC_DEPTHAI_BOOTLOADER_TAR_XZ = "depthai-bootloader-fwp-" DEPTHAI_BOOTLOADER_VERSION ".tar.xz";
constexpr static auto DEVICE_BOOTLOADER_USB_PATH = "depthai-bootloader-usb.cmd";
constexpr static auto DEVICE_BOOTLOADER_ETH_PATH = "depthai-bootloader-eth.cmd";

constexpr static std::array<const char*, 2> RESOURCE_LIST_BOOTLOADER = {
    DEVICE_BOOTLOADER_USB_PATH,
    DEVICE_BOOTLOADER_ETH_PATH,
};

std::vector<std::uint8_t> Resources::getBootloaderFirmware(dai::bootloader::Type type) const {
    // Wait until lazy load is complete
    {
        std::unique_lock<std::mutex> lock(mtxBootloader);
        cvDevice.wait(lock, [this]() { return readyBootloader; });
    }

    // Check if env variable DEPTHAI_BOOTLOADER_BINARY_USB/_ETH is set
    std::string blEnvVar;
    if(type == dai::bootloader::Type::USB) {
        blEnvVar = "DEPTHAI_BOOTLOADER_BINARY_USB";
    } else if(type == dai::bootloader::Type::NETWORK) {
        blEnvVar = "DEPTHAI_BOOTLOADER_BINARY_ETH";
    }
    dai::Path blBinaryPath = utility::getEnv(blEnvVar);
    if(!blBinaryPath.empty()) {
        // Load binary file at path
        std::ifstream stream(blBinaryPath, std::ios::binary);
        if(!stream.is_open()) {
            // Throw an error
            // TODO(themarpe) - Unify exceptions into meaningful groups
            throw std::runtime_error(fmt::format("File at path {} pointed to by {} doesn't exist.", blBinaryPath, blEnvVar));
        }
        spdlog::warn("Overriding bootloader {}: {}", blEnvVar, blBinaryPath);
        // Read the file and return its content
        return std::vector<std::uint8_t>(std::istreambuf_iterator<char>(stream), {});
    }

    switch(type) {
        case dai::bootloader::Type::AUTO:
            throw std::invalid_argument("DeviceBootloader::Type::AUTO not allowed, when getting bootloader firmware.");
            break;

        case dai::bootloader::Type::USB:
            return resourceMapBootloader.at(DEVICE_BOOTLOADER_USB_PATH);
            break;

        case dai::bootloader::Type::NETWORK:
            return resourceMapBootloader.at(DEVICE_BOOTLOADER_ETH_PATH);
            break;

        default:
            throw std::invalid_argument("Invalid Bootloader Type specified.");
            break;
    }
}

Resources& Resources::getInstance() {
    static Resources instance;  // Guaranteed to be destroyed, instantiated on first use.
    return instance;
}

template <typename CV, typename BOOL, typename MTX, typename PATH, typename LIST, typename MAP>
std::function<void()> getLazyTarXzFunction(MTX& mtx, CV& cv, BOOL& ready, PATH cmrcPath, LIST& resourceList, MAP& resourceMap) {
    return [&mtx, &cv, &ready, cmrcPath, &resourceList, &resourceMap] {
        using namespace std::chrono;

        // Get binaries from internal sources
        auto fs = cmrc::depthai::get_filesystem();
        auto tarXz = fs.open(cmrcPath);

        auto t1 = steady_clock::now();

        // Load tar.xz archive from memory
        struct archive* a = archive_read_new();
        archive_read_support_filter_xz(a);
        archive_read_support_format_tar(a);
        int r = archive_read_open_memory(a, tarXz.begin(), tarXz.size());
        assert(r == ARCHIVE_OK);

        auto t2 = steady_clock::now();

        struct archive_entry* entry;
        while(archive_read_next_header(a, &entry) == ARCHIVE_OK) {
            // Check whether filename matches to one of required resources
            for(const auto& cpath : resourceList) {
                std::string resPath(cpath);
                if(resPath == std::string(archive_entry_pathname(entry))) {
                    // Create an emtpy entry
                    resourceMap[resPath] = std::vector<std::uint8_t>();

                    // Read size, 16KiB
                    std::size_t readSize = 16 * 1024;
                    if(archive_entry_size_is_set(entry)) {
                        // if size is specified, use that for read size
                        readSize = archive_entry_size(entry);
                    }

                    // Record number of bytes actually read
                    long long finalSize = 0;

                    while(true) {
                        // Current size, as a offset to write next data to
                        auto currentSize = resourceMap[resPath].size();

                        // Resize to accomodate for extra data
                        resourceMap[resPath].resize(currentSize + readSize);
                        long long size = archive_read_data(a, &resourceMap[resPath][currentSize], readSize);

                        // Assert that no errors occurred
                        assert(size >= 0);

                        // Append number of bytes actually read to finalSize
                        finalSize += size;

                        // All bytes were read
                        if(size == 0) {
                            break;
                        }
                    }

                    // Resize vector to actual read size
                    resourceMap[resPath].resize(finalSize);

                    // Entry found - go to next required resource
                    break;
                }
            }
        }
        r = archive_read_free(a);  // Note 3
        assert(r == ARCHIVE_OK);
        // Ignore 'r' variable when in Release build
        (void)r;

        // Check that all resources were read
        for(const auto& cpath : resourceList) {
            std::string resPath(cpath);
            assert(resourceMap.count(resPath) > 0);
        }

        auto t3 = steady_clock::now();

        // Debug - logs loading times
        spdlog::debug(
            "Resources - Archive '{}' open: {}, archive read: {}", cmrcPath, duration_cast<milliseconds>(t2 - t1), duration_cast<milliseconds>(t3 - t2));

        // Notify that that preload is finished
        {
            std::unique_lock<std::mutex> l(mtx);
            ready = true;
        }
        cv.notify_all();
    };
}

Resources::Resources() {
    // Preinit libarchive
    struct archive* a = archive_read_new();
    auto r = archive_read_free(a);
    assert(r == ARCHIVE_OK);
    // Ignore 'r' variable when in Release build
    (void)r;

    // Device resources
    // Create a thread which lazy-loads firmware resources package
    lazyThreadDevice = std::thread(getLazyTarXzFunction(mtxDevice, cvDevice, readyDevice, CMRC_DEPTHAI_DEVICE_TAR_XZ, RESOURCE_LIST_DEVICE, resourceMapDevice));

    // Bootloader resources
    // Create a thread which lazy-loads firmware resources package
    lazyThreadBootloader = std::thread(
        getLazyTarXzFunction(mtxBootloader, cvBootloader, readyBootloader, CMRC_DEPTHAI_BOOTLOADER_TAR_XZ, RESOURCE_LIST_BOOTLOADER, resourceMapBootloader));
}

Resources::~Resources() {
    // join the lazy threads
    if(lazyThreadDevice.joinable()) lazyThreadDevice.join();
    if(lazyThreadBootloader.joinable()) lazyThreadBootloader.join();
}

// Get device firmware
std::vector<std::uint8_t> Resources::getDeviceFirmware(bool usb2Mode, OpenVINO::Version version) const {
    Device::Config cfg;
    if(usb2Mode) {
        cfg.board.usb.maxSpeed = UsbSpeed::HIGH;
    } else {
        cfg.board.usb.maxSpeed = Device::DEFAULT_USB_SPEED;
    }
    cfg.version = version;

    return getDeviceFirmware(DeviceResource::FIRMWARE, cfg);
}

// Get device libcpython
std::vector<std::uint8_t> Resources::getDeviceLibcpython(OpenVINO::Version version) const {
    Device::Config cfg;
    cfg.board.usb.maxSpeed = Device::DEFAULT_USB_SPEED;
    cfg.version = version;

    return getDeviceFirmware(DeviceResource::LIBCPYTHON, cfg);
}

std::vector<std::uint8_t> createPrebootHeader(const std::vector<uint8_t>& payload, uint32_t magic1, uint32_t magic2) {
    // clang-format off
    const std::uint8_t HEADER[] = {77, 65, 50, 120,
                                   // WD Protection
                                   // TODO(themarpe) - expose timings
                                   0x9A, 0xA8, 0x00, 0x32, 0x20, 0xAD, 0xDE, 0xD0, 0xF1,
                                   0x9A, 0x9C, 0x00, 0x32, 0x20, 0xFF, 0xFF, 0xFF, 0xFF,
                                   0x9A, 0xA8, 0x00, 0x32, 0x20, 0xAD, 0xDE, 0xD0, 0xF1,
                                   0x9A, 0xA4, 0x00, 0x32, 0x20, 0x01, 0x00, 0x00, 0x00,
                                   0x8A,
                                   static_cast<uint8_t>((magic1 >> 0) & 0xFF),
                                   static_cast<uint8_t>((magic1 >> 8) & 0xFF),
                                   static_cast<uint8_t>((magic1 >> 16) & 0xFF),
                                   static_cast<uint8_t>((magic1 >> 24) & 0xFF)};
    // clang-format on

    // Store the constructed board information
    std::vector<std::uint8_t> prebootHeader;

    // Store initial header
    prebootHeader.insert(prebootHeader.begin(), std::begin(HEADER), std::end(HEADER));

    // Calculate size
    std::size_t totalPayloadSize = payload.size() + sizeof(magic2) + sizeof(uint32_t) + sizeof(uint32_t);
    std::size_t toAddBytes = 0;
    if(totalPayloadSize % 4 != 0) {
        toAddBytes = 4 - (totalPayloadSize % 4);
    }
    std::size_t totalSize = totalPayloadSize + toAddBytes;
    std::size_t totalSizeWord = totalSize / 4;

    // Write size in words in little endian
    prebootHeader.push_back((totalSizeWord >> 0) & 0xFF);
    prebootHeader.push_back((totalSizeWord >> 8) & 0xFF);

    // Compute payload checksum
    auto checksum = utility::checksum(payload.data(), payload.size());

    // Write checksum & payload size as uint32_t LE
    for(const auto& field : {magic2, checksum, static_cast<uint32_t>(payload.size())}) {
        for(int i = 0; i < 4; i++) {
            prebootHeader.push_back((field >> (i * 8)) & 0xFF);
        }
    }

    // Copy payload
    prebootHeader.insert(prebootHeader.end(), payload.begin(), payload.end());
    // Add missing bytes
    for(std::size_t i = 0; i < toAddBytes; i++) {
        prebootHeader.push_back(0x00);
    }

    return prebootHeader;
}

}  // namespace dai<|MERGE_RESOLUTION|>--- conflicted
+++ resolved
@@ -55,8 +55,8 @@
 
 // libcpython
 // Main
-constexpr static auto DEPTHAI_LIBCPYTHON_OPENVINO_2021_4_PATH = "depthai.libcpython-device-openvino-2021.4-" DEPTHAI_DEVICE_VERSION ".bin";
-constexpr static auto MAIN_LIBCPYTHON_PATH = DEPTHAI_LIBCPYTHON_OPENVINO_2021_4_PATH;
+constexpr static auto DEPTHAI_LIBCPYTHON_OPENVINO_2022_1_PATH = "depthai.libcpython-device-openvino-2022.1-" DEPTHAI_DEVICE_VERSION ".bin";
+constexpr static auto MAIN_LIBCPYTHON_PATH = DEPTHAI_LIBCPYTHON_OPENVINO_2022_1_PATH;
 // Patches
 constexpr static auto DEPTHAI_LIBCPYTHON_OPENVINO_2020_3_PATCH_PATH = "depthai.libcpython-device-openvino-2020.3-" DEPTHAI_DEVICE_VERSION ".patch";
 constexpr static auto DEPTHAI_LIBCPYTHON_OPENVINO_2020_4_PATCH_PATH = "depthai.libcpython-device-openvino-2020.4-" DEPTHAI_DEVICE_VERSION ".patch";
@@ -75,9 +75,8 @@
                                                                    DEPTHAI_CMD_OPENVINO_2020_4_PATCH_PATH,
                                                                    DEPTHAI_CMD_OPENVINO_2021_1_PATCH_PATH,
                                                                    DEPTHAI_CMD_OPENVINO_2021_2_PATCH_PATH,
-<<<<<<< HEAD
                                                                    DEPTHAI_CMD_OPENVINO_2021_3_PATCH_PATH,
-                                                                   DEPTHAI_LIBCPYTHON_OPENVINO_2021_4_PATH,
+                                                                   DEPTHAI_LIBCPYTHON_OPENVINO_2022_1_PATH,
                                                                    DEPTHAI_LIBCPYTHON_OPENVINO_2020_3_PATCH_PATH,
                                                                    DEPTHAI_LIBCPYTHON_OPENVINO_2020_4_PATCH_PATH,
                                                                    DEPTHAI_LIBCPYTHON_OPENVINO_2021_1_PATCH_PATH,
@@ -85,11 +84,6 @@
                                                                    DEPTHAI_LIBCPYTHON_OPENVINO_2021_3_PATCH_PATH);
 
 std::vector<std::uint8_t> Resources::getDeviceFirmware(DeviceResource resource, Device::Config config, std::string pathToMvcmd) const {
-=======
-                                                                   DEPTHAI_CMD_OPENVINO_2021_3_PATCH_PATH);
-
-std::vector<std::uint8_t> Resources::getDeviceFirmware(Device::Config config, dai::Path pathToMvcmd) const {
->>>>>>> acafc4f8
     // Wait until lazy load is complete
     {
         std::unique_lock<std::mutex> lock(mtxDevice);
@@ -116,11 +110,7 @@
         finalFwBinaryPath = pathToMvcmd;
     }
     // Override if env variable DEPTHAI_DEVICE_BINARY is set
-<<<<<<< HEAD
-    auto fwBinaryPath = utility::getEnv(envVar);
-=======
     dai::Path fwBinaryPath = utility::getEnv("DEPTHAI_DEVICE_BINARY");
->>>>>>> acafc4f8
     if(!fwBinaryPath.empty()) {
         finalFwBinaryPath = fwBinaryPath;
     }
@@ -131,12 +121,8 @@
         if(!stream.is_open()) {
             // Throw an error
             // TODO(themarpe) - Unify exceptions into meaningful groups
-<<<<<<< HEAD
-            throw std::runtime_error(fmt::format("File at path {} pointed to by {} doesn't exist.", fwBinaryPath, envVar));
-=======
             throw std::runtime_error(
                 fmt::format("File at path {}{} doesn't exist.", finalFwBinaryPath, !fwBinaryPath.empty() ? " pointed to by DEPTHAI_DEVICE_BINARY" : ""));
->>>>>>> acafc4f8
         }
         spdlog::warn("Overriding firmware: {}", finalFwBinaryPath);
         // Read the file and return its contents
@@ -179,7 +165,7 @@
                     depthaiPatch = resourceMapDevice.at(DEPTHAI_CMD_OPENVINO_2021_3_PATCH_PATH);
                     break;
 
-<<<<<<< HEAD
+                case OpenVINO::VERSION_2021_4:
                 case MAIN_FW_VERSION:
                     depthaiBinary = resourceMapDevice.at(MAIN_FW_PATH);
                     break;
@@ -206,16 +192,14 @@
                     depthaiPatch = resourceMapDevice.at(DEPTHAI_LIBCPYTHON_OPENVINO_2021_3_PATCH_PATH);
                     break;
 
+                    depthaiPatch = resourceMapDevice.at(DEPTHAI_LIBCPYTHON_OPENVINO_2022_1_PATH);
+                    break;
+
+                case OpenVINO::VERSION_2021_4:
                 case MAIN_FW_VERSION:
                     depthaiBinary = resourceMapDevice.at(MAIN_LIBCPYTHON_PATH);
                     break;
             }
-=======
-            case OpenVINO::VERSION_2021_4:
-            case MAIN_FW_VERSION:
-                depthaiBinary = resourceMapDevice.at(MAIN_FW_PATH);
-                break;
->>>>>>> acafc4f8
         }
 
         // is patching required?
