#include "utility/Initialization.hpp"

#include <spdlog/async.h>

// std
#include <memory>

// project
#include "build/version.hpp"
#include "depthai/config/config.hpp"
#include "utility/Environment.hpp"
#include "utility/Logging.hpp"
#include "utility/Resources.hpp"
#include "utility/XLinkGlobalProfilingLogger.hpp"

// libraries
#include "XLink/XLink.h"
#include "spdlog/cfg/env.h"
#include "spdlog/cfg/helpers.h"
#include "spdlog/details/os.h"
#include "spdlog/spdlog.h"
#include "utility/Logging.hpp"
extern "C" {
#include "XLink/XLinkLog.h"
}

#ifdef DEPTHAI_ENABLE_BACKWARD
    #include "backward.hpp"
#endif

// For easier access to dai namespaced symbols
namespace dai {

// Anonymous namespace to hide 'Preloader' symbol and variable as its not needed to be visible to other compilation units
namespace {

// Doing early static initialization hits this stage faster than some libraries initialize their global static members

// Preloader uses static global object constructor (works only for shared libraries)
// to execute some code upon final executable launch  or library import
// Preloader
// struct Preloader {
//     Preloader(){
//         initialize();
//     }
// } preloader;

}  // namespace

// Backward library stacktrace handling
#ifdef DEPTHAI_ENABLE_BACKWARD
static std::unique_ptr<backward::SignalHandling> signalHandler;
#endif

bool initialize() {
    return initialize(nullptr, false, nullptr);
}

bool initialize(void* javavm) {
    return initialize(nullptr, false, javavm);
}

bool initialize(std::string additionalInfo, bool installSignalHandler, void* javavm) {
    return initialize(additionalInfo.c_str(), installSignalHandler, javavm);
}

bool initialize(const char* additionalInfo, bool installSignalHandler, void* javavm) {
    // singleton for checking whether depthai was already initialized
    static const bool initialized = [&]() {
        // Initialize logging
        Logging::getInstance();

<<<<<<< HEAD
        spdlog::init_thread_pool(8192, 1);  // TODO(Morato) - what happens if someone else initializes the thread pool?

=======
>>>>>>> 9f68afce
#ifdef DEPTHAI_ENABLE_BACKWARD
        // install backward if specified
        auto envSignalHandler = utility::getEnv("DEPTHAI_INSTALL_SIGNAL_HANDLER");
        if(installSignalHandler && envSignalHandler != "0") {
            signalHandler = std::make_unique<backward::SignalHandling>();
        }
#else
        (void)installSignalHandler;
#endif

        // Read JavaVM pointer from env if present
        {
            auto javavmEnvStr = utility::getEnv("DEPTHAI_LIBUSB_ANDROID_JAVAVM");
            if(javavm == nullptr && !javavmEnvStr.empty()) {
                // Read the uintptr_t value from the decimal string
                sscanf(javavmEnvStr.c_str(), "%" SCNuPTR, reinterpret_cast<uintptr_t*>(&javavm));
            }
        }

        // Print core commit and build datetime
        if(additionalInfo != nullptr && additionalInfo[0] != '\0') {
            logger::debug("{}", additionalInfo);
        }
        logger::debug("Library information - version: {}, commit: {} from {}, build: {}, libusb enabled: {}",
                      build::VERSION,
                      build::COMMIT,
                      build::COMMIT_DATETIME,
                      build::BUILD_DATETIME,
                      build::HAVE_LIBUSB_SUPPORT);

        // Executed at library load time

        // Preload Resources (getting instance causes some internal lazy loading to start)
        Resources::getInstance();

        // Static global handler
        static XLinkGlobalHandler_t xlinkGlobalHandler = {};
        xlinkGlobalHandler.protocol = X_LINK_USB_VSC;
        xlinkGlobalHandler.options = javavm;
        auto status = XLinkInitialize(&xlinkGlobalHandler);
        const auto ERROR_MSG_USB_TIP = fmt::format("If running in a container, make sure that the following is set: \"{}\"",
                                                   "-v /dev/bus/usb:/dev/bus/usb --device-cgroup-rule='c 189:* rmw'");
        if(X_LINK_SUCCESS != status) {
            std::string errorMsg = fmt::format("Couldn't initialize XLink: {}. ", XLinkErrorToStr(status));
            if(status == X_LINK_INIT_USB_ERROR) {
                errorMsg += ERROR_MSG_USB_TIP;
            }
            logger::debug("Initialize failed - {}", errorMsg);
            throw std::runtime_error(errorMsg);
        }

        // Check that USB protocol is available, IFF libusb is enabled
#ifdef DEPTHAI_ENABLE_LIBUSB
        if(!XLinkIsProtocolInitialized(X_LINK_USB_VSC)) {
            logger::warn("USB protocol not available - {}", ERROR_MSG_USB_TIP);
        }
#endif

        // Enable Global XLink profiling
        XLinkProfStart();
        auto profilingEnvLevel = utility::getEnv("DEPTHAI_PROFILING");
        if(profilingEnvLevel == "1") {
            XLinkGlobalProfilingLogger::getInstance().enable(true);
        }

        // TODO(themarpe), move into XLink library
        auto xlinkEnvLevel = utility::getEnv("XLINK_LEVEL");
        if(xlinkEnvLevel == "debug") {
            mvLogDefaultLevelSet(MVLOG_DEBUG);
        } else if(xlinkEnvLevel == "info") {
            mvLogDefaultLevelSet(MVLOG_INFO);
        } else if(xlinkEnvLevel == "warn") {
            mvLogDefaultLevelSet(MVLOG_WARN);
        } else if(xlinkEnvLevel == "error") {
            mvLogDefaultLevelSet(MVLOG_ERROR);
        } else if(xlinkEnvLevel == "fatal") {
            mvLogDefaultLevelSet(MVLOG_FATAL);
        } else if(xlinkEnvLevel == "off") {
            mvLogDefaultLevelSet(MVLOG_LAST);
        } else {
            // Suppress XLink related errors by default
            mvLogDefaultLevelSet(MVLOG_FATAL);
        }

        logger::debug("Initialize - finished");

        return true;
    }();
    return initialized;
}

}  // namespace dai<|MERGE_RESOLUTION|>--- conflicted
+++ resolved
@@ -1,5 +1,4 @@
 #include "utility/Initialization.hpp"
-
 #include <spdlog/async.h>
 
 // std
@@ -70,11 +69,6 @@
         // Initialize logging
         Logging::getInstance();
 
-<<<<<<< HEAD
-        spdlog::init_thread_pool(8192, 1);  // TODO(Morato) - what happens if someone else initializes the thread pool?
-
-=======
->>>>>>> 9f68afce
 #ifdef DEPTHAI_ENABLE_BACKWARD
         // install backward if specified
         auto envSignalHandler = utility::getEnv("DEPTHAI_INSTALL_SIGNAL_HANDLER");
