#include "utility/Initialization.hpp"

// std
#include <memory>

// project
#include "build/version.hpp"
#include "utility/Environment.hpp"
#include "utility/Logging.hpp"
#include "utility/Resources.hpp"
#include "utility/XLinkGlobalProfilingLogger.hpp"

// libraries
#include "XLink/XLink.h"
#include "spdlog/cfg/env.h"
#include "spdlog/cfg/helpers.h"
#include "spdlog/details/os.h"
#include "spdlog/spdlog.h"
#include "utility/Logging.hpp"
extern "C" {
#include "XLink/XLinkLog.h"
}

#ifdef DEPTHAI_ENABLE_BACKWARD
    #include "backward.hpp"
#endif

// For easier access to dai namespaced symbols
namespace dai {

// Anonymous namespace to hide 'Preloader' symbol and variable as its not needed to be visible to other compilation units
namespace {

// Doing early static initialization hits this stage faster than some libraries initialize their global static members

// Preloader uses static global object constructor (works only for shared libraries)
// to execute some code upon final executable launch  or library import
// Preloader
// struct Preloader {
//     Preloader(){
//         initialize();
//     }
// } preloader;

}  // namespace

// Backward library stacktrace handling
#ifdef DEPTHAI_ENABLE_BACKWARD
static std::unique_ptr<backward::SignalHandling> signalHandler;
#endif

bool initialize() {
    return initialize(nullptr, false, nullptr);
}

bool initialize(void* javavm) {
    return initialize(nullptr, false, javavm);
}

bool initialize(std::string additionalInfo, bool installSignalHandler, void* javavm) {
    return initialize(additionalInfo.c_str(), installSignalHandler, javavm);
}

bool initialize(const char* additionalInfo, bool installSignalHandler, void* javavm) {
    // singleton for checking whether depthai was already initialized
    static const bool initialized = [&]() {
        // Initialize logging
        Logging::getInstance();

#ifdef DEPTHAI_ENABLE_BACKWARD
        // install backward if specified
        auto envSignalHandler = utility::getEnv("DEPTHAI_INSTALL_SIGNAL_HANDLER");
        if(installSignalHandler && envSignalHandler != "0") {
            signalHandler = std::make_unique<backward::SignalHandling>();
        }
#else
        (void)installSignalHandler;
#endif

<<<<<<< HEAD
        // Set global logging level from ENV variable 'DEPTHAI_LEVEL'
        // Taken from spdlog, to replace with DEPTHAI_LEVEL instead of SPDLOG_LEVEL
        // spdlog::cfg::load_env_levels();
        auto envLevel = utility::getEnv("DEPTHAI_LEVEL");
        if(!envLevel.empty()) {
            spdlog::cfg::helpers::load_levels(envLevel);
        } else {
            // Otherwise set default level to WARN
            spdlog::set_level(spdlog::level::warn);
        }

        auto debugStr = utility::getEnv("DEPTHAI_DEBUG");
        if(!debugStr.empty()) {
            // Try parsing the string as a number
            try {
                int debug{std::stoi(debugStr)};
                if(debug && (spdlog::get_level() > spdlog::level::debug)) {
                    spdlog::set_level(spdlog::level::debug);
                    spdlog::info("DEPTHAI_DEBUG enabled, lowered DEPTHAI_LEVEL to 'debug'");
                }
            } catch(const std::invalid_argument& e) {
                spdlog::warn("DEPTHAI_DEBUG value invalid: {}, should be a number (non-zero to enable)", e.what());
            }
        }

=======
>>>>>>> 82ab07d0
        // Print core commit and build datetime
        if(additionalInfo != nullptr && additionalInfo[0] != '\0') {
            logger::debug("{}", additionalInfo);
        }
        logger::debug(
            "Library information - version: {}, commit: {} from {}, build: {}", build::VERSION, build::COMMIT, build::COMMIT_DATETIME, build::BUILD_DATETIME);

        // Executed at library load time

        // Preload Resources (getting instance causes some internal lazy loading to start)
        Resources::getInstance();

        // Static global handler
        static XLinkGlobalHandler_t xlinkGlobalHandler = {};
        xlinkGlobalHandler.protocol = X_LINK_USB_VSC;
        xlinkGlobalHandler.options = javavm;
        auto status = XLinkInitialize(&xlinkGlobalHandler);
        const auto ERROR_MSG_USB_TIP = fmt::format("If running in a container, make sure that the following is set: \"{}\"",
                                                   "-v /dev/bus/usb:/dev/bus/usb --device-cgroup-rule='c 189:* rmw'");
        if(X_LINK_SUCCESS != status) {
            std::string errorMsg = fmt::format("Couldn't initialize XLink: {}. ", XLinkErrorToStr(status));
            if(status == X_LINK_INIT_USB_ERROR) {
                errorMsg += ERROR_MSG_USB_TIP;
            }
            logger::debug("Initialize failed - {}", errorMsg);
            throw std::runtime_error(errorMsg);
        }
        // Check that USB protocol is available
        if(!XLinkIsProtocolInitialized(X_LINK_USB_VSC)) {
            logger::warn("USB protocol not available - {}", ERROR_MSG_USB_TIP);
        }

<<<<<<< HEAD
=======
        // Enable Global XLink profiling
        XLinkProfStart();
        auto profilingEnvLevel = utility::getEnv("DEPTHAI_PROFILING");
        if(profilingEnvLevel == "1") {
            XLinkGlobalProfilingLogger::getInstance().enable(true);
        }

>>>>>>> 82ab07d0
        // TODO(themarpe), move into XLink library
        auto xlinkEnvLevel = utility::getEnv("XLINK_LEVEL");
        if(xlinkEnvLevel == "debug") {
            mvLogDefaultLevelSet(MVLOG_DEBUG);
        } else if(xlinkEnvLevel == "info") {
            mvLogDefaultLevelSet(MVLOG_INFO);
        } else if(xlinkEnvLevel == "warn") {
            mvLogDefaultLevelSet(MVLOG_WARN);
        } else if(xlinkEnvLevel == "error") {
            mvLogDefaultLevelSet(MVLOG_ERROR);
        } else if(xlinkEnvLevel == "fatal") {
            mvLogDefaultLevelSet(MVLOG_FATAL);
        } else if(xlinkEnvLevel == "off") {
            mvLogDefaultLevelSet(MVLOG_LAST);
        } else {
            // Suppress XLink related errors by default
            mvLogDefaultLevelSet(MVLOG_FATAL);
        }

        logger::debug("Initialize - finished");

        return true;
    }();
    return initialized;
}

}  // namespace dai<|MERGE_RESOLUTION|>--- conflicted
+++ resolved
@@ -77,34 +77,6 @@
         (void)installSignalHandler;
 #endif
 
-<<<<<<< HEAD
-        // Set global logging level from ENV variable 'DEPTHAI_LEVEL'
-        // Taken from spdlog, to replace with DEPTHAI_LEVEL instead of SPDLOG_LEVEL
-        // spdlog::cfg::load_env_levels();
-        auto envLevel = utility::getEnv("DEPTHAI_LEVEL");
-        if(!envLevel.empty()) {
-            spdlog::cfg::helpers::load_levels(envLevel);
-        } else {
-            // Otherwise set default level to WARN
-            spdlog::set_level(spdlog::level::warn);
-        }
-
-        auto debugStr = utility::getEnv("DEPTHAI_DEBUG");
-        if(!debugStr.empty()) {
-            // Try parsing the string as a number
-            try {
-                int debug{std::stoi(debugStr)};
-                if(debug && (spdlog::get_level() > spdlog::level::debug)) {
-                    spdlog::set_level(spdlog::level::debug);
-                    spdlog::info("DEPTHAI_DEBUG enabled, lowered DEPTHAI_LEVEL to 'debug'");
-                }
-            } catch(const std::invalid_argument& e) {
-                spdlog::warn("DEPTHAI_DEBUG value invalid: {}, should be a number (non-zero to enable)", e.what());
-            }
-        }
-
-=======
->>>>>>> 82ab07d0
         // Print core commit and build datetime
         if(additionalInfo != nullptr && additionalInfo[0] != '\0') {
             logger::debug("{}", additionalInfo);
@@ -137,8 +109,6 @@
             logger::warn("USB protocol not available - {}", ERROR_MSG_USB_TIP);
         }
 
-<<<<<<< HEAD
-=======
         // Enable Global XLink profiling
         XLinkProfStart();
         auto profilingEnvLevel = utility::getEnv("DEPTHAI_PROFILING");
@@ -146,7 +116,6 @@
             XLinkGlobalProfilingLogger::getInstance().enable(true);
         }
 
->>>>>>> 82ab07d0
         // TODO(themarpe), move into XLink library
         auto xlinkEnvLevel = utility::getEnv("XLINK_LEVEL");
         if(xlinkEnvLevel == "debug") {
