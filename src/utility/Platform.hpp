--- conflicted
+++ resolved
@@ -1,14 +1,11 @@
 #pragma once
 
 #include <cstdint>
-<<<<<<< HEAD
+#include <filesystem>
 #include <memory>
 #include <mutex>
 #include <string>
 #include <unordered_map>
-=======
-#include <filesystem>
->>>>>>> 7e8d8570
 
 #include "depthai/utility/JoiningThread.hpp"
 
@@ -23,54 +20,44 @@
 namespace dai {
 namespace platform {
 
-<<<<<<< HEAD
+uint32_t getIPv4AddressAsBinary(std::string address);
+std::string getIPv4AddressAsString(std::uint32_t binary);
+
+/**
+ * @brief Get the temporary path
+ * @return Temporary path
+ */
+std::filesystem::path getTempPath();
+
 /**
  * @brief Check if a path exists
  * @param path Path to check
  * @param directory If true, check if path is a directory
  * @return True if path exists, false otherwise
  */
-bool checkPathExists(const std::string& path, bool directory = false);
-
-/**
- * @brief Get the temporary path
- * @return Temporary path
- */
-std::string getTempPath();
-
-/**
- * @brief Join two paths, OS-agnostic. For instance, if the paths are "/home/user" and "test.txt", the joined path is "/home/user/test.txt".
- * @param path1 First path
- * @param path2 Second path
- * @return Joined path
- */
-std::string joinPaths(const std::string& path1, const std::string& path2);
+bool checkPathExists(const std::filesystem::path& path, bool directory = false);
 
 /**
  * @brief Check if a path has write permissions
  * @param path Path to check
  * @return True if path has write permissions, false otherwise
  */
-bool checkWritePermissions(const std::string& path);
+bool checkWritePermissions(const std::filesystem::path& path);
+
+/**
+ * @brief Join two paths, OS-agnostic. This is a wrapper around std::filesystem::path::operator/
+ * @param path1 First path
+ * @param path2 Second path
+ * @return Joined path
+ */
+std::filesystem::path joinPaths(const std::filesystem::path& path1, const std::filesystem::path& path2);
 
 /**
  * @brief Get the directory from a path, OS-agnostic. For instance, if the path is "/home/user/test.txt", the directory is "/home/user".
  * @param path Path to get the directory from
  * @return directory path
  */
-std::string getDirFromPath(const std::string& path);
-=======
-uint32_t getIPv4AddressAsBinary(std::string address);
-std::string getIPv4AddressAsString(std::uint32_t binary);
-std::filesystem::path getTempPath();
-bool checkPathExists(const std::filesystem::path& path, bool directory = false);
-bool checkWritePermissions(const std::filesystem::path& path);
-std::filesystem::path joinPaths(const std::filesystem::path& path1, const std::filesystem::path& path2);
 std::filesystem::path getDirFromPath(const std::filesystem::path& path);
->>>>>>> 7e8d8570
-
-uint32_t getIPv4AddressAsBinary(std::string address);
-std::string getIPv4AddressAsString(std::uint32_t binary);
 
 // TODO change this to std::thread
 void setThreadName(JoiningThread& thread, const std::string& name);
@@ -81,7 +68,7 @@
  */
 class FSLock {
    public:
-    explicit FSLock(const std::string& fname);
+    explicit FSLock(const std::filesystem::path& fname);
     virtual ~FSLock();
 
     /**
@@ -105,7 +92,7 @@
      * @param path Path to the file
      * @return Path to the lock file
      */
-    virtual std::string getLockPath(const std::string& path) = 0;
+    virtual std::filesystem::path getLockPath(const std::filesystem::path& path) = 0;
 
     FSLock(const FSLock&) = delete;
     FSLock& operator=(const FSLock&) = delete;
@@ -117,16 +104,16 @@
     int fd = -1;
 #endif
 
-    std::string filename;
-    std::string lockPath;
+    std::filesystem::path filename;
+    std::filesystem::path lockPath;
     bool isLocked;
 
     // Thread synchronization
-    static std::mutex& getThreadLock(const std::string& key) {
+    static std::mutex& getThreadLock(const std::filesystem::path& key) {
         static std::mutex map_mutex;
         std::lock_guard<std::mutex> map_lock(map_mutex);  // prevents race condition when accessing thread_locks
 
-        static std::unordered_map<std::string, std::mutex> thread_locks;
+        static std::unordered_map<std::filesystem::path, std::mutex> thread_locks;
         return thread_locks[key];
     }
     std::mutex& threadLock;
@@ -137,8 +124,8 @@
  */
 class FileLock : public FSLock {
    public:
-    explicit FileLock(const std::string& path, bool createIfNotExists = false);
-    std::string getLockPath(const std::string& path) override;
+    explicit FileLock(const std::filesystem::path& path, bool createIfNotExists = false);
+    std::filesystem::path getLockPath(const std::filesystem::path& path) override;
     using FSLock::lock;
 
     /**
@@ -147,7 +134,7 @@
      * @param createIfNotExists If true, do not throw an error if the file does not exist, create it instead
      * @return FSLock instance
      */
-    static std::unique_ptr<FileLock> lock(const std::string& path, bool createIfNotExists = false);
+    static std::unique_ptr<FileLock> lock(const std::filesystem::path& path, bool createIfNotExists = false);
 };
 
 /**
@@ -156,8 +143,8 @@
  */
 class FolderLock : public FSLock {
    public:
-    explicit FolderLock(const std::string& path);
-    std::string getLockPath(const std::string& path) override;
+    explicit FolderLock(const std::filesystem::path& path);
+    std::filesystem::path getLockPath(const std::filesystem::path& path) override;
     using FSLock::lock;
 
     /**
@@ -165,7 +152,7 @@
      * @param path Path to the folder
      * @return FSLock instance
      */
-    static std::unique_ptr<FolderLock> lock(const std::string& path);
+    static std::unique_ptr<FolderLock> lock(const std::filesystem::path& path);
 };
 }  // namespace platform
 }  // namespace dai