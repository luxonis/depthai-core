--- conflicted
+++ resolved
@@ -42,17 +42,11 @@
     };
 
     // Available resources
-<<<<<<< HEAD
-    std::vector<std::uint8_t> getDeviceFirmware(bool usb2Mode, OpenVINO::Version version = OpenVINO::DEFAULT_VERSION);
-    std::vector<std::uint8_t> getDeviceFirmware(DeviceResource resource, Device::Config config, std::string pathToMvcmd = "");
-    std::vector<std::uint8_t> getBootloaderFirmware(DeviceBootloader::Type type = DeviceBootloader::Type::USB);
-    std::vector<std::uint8_t> getDeviceLibcpython(Device::Config config, std::string pathToMvcmd = "");
-    std::vector<std::uint8_t> getDeviceLibcpython(OpenVINO::Version version = OpenVINO::DEFAULT_VERSION);
-=======
     std::vector<std::uint8_t> getDeviceFirmware(bool usb2Mode, OpenVINO::Version version = OpenVINO::DEFAULT_VERSION) const;
-    std::vector<std::uint8_t> getDeviceFirmware(Device::Config config, std::string pathToMvcmd = "") const;
+    std::vector<std::uint8_t> getDeviceFirmware(DeviceResource resource, Device::Config config, std::string pathToMvcmd = "") const;
     std::vector<std::uint8_t> getBootloaderFirmware(DeviceBootloader::Type type = DeviceBootloader::Type::USB) const;
->>>>>>> 4099ff68
+    std::vector<std::uint8_t> getDeviceLibcpython(Device::Config config, std::string pathToMvcmd = "") const;
+    std::vector<std::uint8_t> getDeviceLibcpython(OpenVINO::Version version = OpenVINO::DEFAULT_VERSION) const;
 
 };
 
