--- conflicted
+++ resolved
@@ -44,11 +44,7 @@
 
     // Available resources
     std::vector<std::uint8_t> getDeviceFirmware(bool usb2Mode, OpenVINO::Version version = OpenVINO::DEFAULT_VERSION) const;
-<<<<<<< HEAD
-    std::vector<std::uint8_t> getDeviceFirmware(DeviceResource resource, Device::Config config, std::string pathToMvcmd = "") const;
-=======
-    std::vector<std::uint8_t> getDeviceFirmware(Device::Config config, dai::Path pathToMvcmd = {}) const;
->>>>>>> b42dfaf5
+    std::vector<std::uint8_t> getDeviceFirmware(DeviceResource resource, Device::Config config, dai::Path pathToMvcmd = {}) const;
     std::vector<std::uint8_t> getBootloaderFirmware(DeviceBootloader::Type type = DeviceBootloader::Type::USB) const;
     std::vector<std::uint8_t> getDeviceLibcpython(Device::Config config, std::string pathToMvcmd = "") const;
     std::vector<std::uint8_t> getDeviceLibcpython(OpenVINO::Version version = OpenVINO::DEFAULT_VERSION) const;
