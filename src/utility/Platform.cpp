--- conflicted
+++ resolved
@@ -21,13 +21,10 @@
     #include <windows.h>
 #endif
 
-<<<<<<< HEAD
-=======
 #ifndef _WIN32
     #include <unistd.h>
 #endif
 
->>>>>>> 957fac37
 namespace dai {
 namespace platform {
 
@@ -78,9 +75,6 @@
     GetTempPathA(MAX_PATH, tmpPathBuffer);
     tmpPath = tmpPathBuffer;
 #else
-<<<<<<< HEAD
-    tmpPath = "/tmp/";
-=======
     char tmpTemplate[] = "/tmp/depthai_XXXXXX";
     char* tmpName = mkdtemp(tmpTemplate);
     if(tmpName == nullptr) {
@@ -89,7 +83,6 @@
         tmpPath = tmpName;
         tmpPath += '/';
     }
->>>>>>> 957fac37
 #endif
     return tmpPath;
 }
