#include "Platform.hpp"

#include <filesystem>
#include <memory>

// Platform specific
#if defined(_WIN32) || defined(__USE_W32_SOCKETS)
    #include <ws2tcpip.h>
    #ifdef _MSC_VER
        #pragma comment(lib, "Ws2_32.lib")
    #endif
#else
    #if defined(__FreeBSD__) || defined(__NetBSD__) || defined(__OpenBSD__) || defined(__bsdi__) || defined(__DragonFly__)
        #include <netinet/in.h>
    #endif
    #include <arpa/inet.h>
#endif

#ifdef __linux__
    #include <pthread.h>
#endif

#if defined(_WIN32) || defined(__USE_W32_SOCKETS)
    #include <windows.h>
#endif

#ifndef _WIN32
    #include <sys/stat.h>
    #include <unistd.h>
#endif

namespace dai {
namespace platform {

uint32_t getIPv4AddressAsBinary(std::string address) {
    uint32_t binary = 0;
    if(address == "") {
        // inet_addr returns 0xFFFFFFFF if addr is ""
        return 0;
    }

#if defined(_WIN32) || defined(__USE_W32_SOCKETS)
    #if(_WIN32_WINNT <= 0x0501)
    binary = inet_addr(address.c_str());  // for XP
    #else
    inet_pton(AF_INET, address.c_str(), &binary);  // for Vista or higher
    #endif
#else
    inet_pton(AF_INET, address.c_str(), &binary);
#endif

    return binary;
}

std::string getIPv4AddressAsString(std::uint32_t binary) {
    char address[INET_ADDRSTRLEN] = {0};

#if defined(_WIN32) || defined(__USE_W32_SOCKETS)
    InetNtopA(AF_INET, &binary, address, sizeof(address));
#else
    inet_ntop(AF_INET, &binary, address, sizeof(address));
#endif

    return {address};
}

void setThreadName(JoiningThread& thread, const std::string& name) {
#ifdef __linux__
    auto handle = thread.native_handle();
    pthread_setname_np(handle, name.c_str());
#endif
    return;
}

std::filesystem::path getTempPath() {
    std::string tmpPath;
#if defined(_WIN32) || defined(__USE_W32_SOCKETS)
    char tmpPathBuffer[MAX_PATH];
    GetTempPathA(MAX_PATH, tmpPathBuffer);
    tmpPath = tmpPathBuffer;
#else
    char tmpTemplate[] = "/tmp/depthai_XXXXXX";
    char* tmpName = mkdtemp(tmpTemplate);
    if(tmpName == nullptr) {
        tmpPath = "/tmp";
    } else {
        tmpPath = tmpName;
        tmpPath += '/';
    }
#endif
    return std::filesystem::path(tmpPath);
}

<<<<<<< HEAD
bool checkPathExists(const std::string& path, bool directory) {
    std::error_code ec;
    if(!std::filesystem::exists(path, ec)) {
        return false;  // Path does not exist
    }
    if(directory) {
        return std::filesystem::is_directory(path, ec);  // Check if path is directory
    }
    return true;  // Path exists and directory check not required
}

bool checkWritePermissions(const std::string& path) {
    std::filesystem::path fsPath(path);
    std::error_code ec;

    if(!checkPathExists(path, true)) {
        return false;
    }

    auto perms = std::filesystem::status(fsPath, ec).permissions();
    if(ec) {
        return false;
    }

    bool hasWritePermissions = (perms & std::filesystem::perms::owner_write) != std::filesystem::perms::none;
    return hasWritePermissions;
}

std::string joinPaths(const std::string& p1, const std::string& p2) {
    std::filesystem::path path1(p1);
    std::filesystem::path path2(p2);
    return (path1 / path2).string();
}

std::string getDirFromPath(const std::string& path) {
    std::filesystem::path fsPath = std::filesystem::absolute(path);
    if(std::filesystem::is_directory(fsPath)) {
        return fsPath.string();
    }
    return fsPath.parent_path().string();
}

FSLock::FSLock(const std::string& fname) : filename(fname), isLocked(false), threadLock(getThreadLock(fname)) {}

FSLock::~FSLock() {
    if(holding()) {
        unlock();
    }

#ifdef _WIN32
    if(handle != INVALID_HANDLE_VALUE) {
        CloseHandle(handle);
    }
#else
    if(fd != -1) {
        close(fd);
=======
bool checkPathExists(const std::filesystem::path& path, bool directory) {
    if(directory) {
        return std::filesystem::exists(path) && std::filesystem::is_directory(path);
    } else {
        return std::filesystem::exists(path);
    }
}

bool checkWritePermissions(const std::filesystem::path& path) {
#if defined(_WIN32) || defined(__USE_W32_SOCKETS)
    DWORD ftyp = GetFileAttributesA(path.string().c_str());
    if(ftyp == INVALID_FILE_ATTRIBUTES) {
        return false;  // Path does not exist
    } else if(ftyp & FILE_ATTRIBUTE_READONLY) {
        return false;  // Path is read-only
    } else {
        return true;  // Path is writable
    }
#else
    struct stat info;
    if(stat(path.string().c_str(), &info) != 0) {
        return false;  // Path does not exist
    } else if(info.st_mode & S_IWUSR) {
        return true;  // Path is writable
    } else {
        return false;  // Path is read-only
>>>>>>> 7e8d8570
    }
#endif
}

<<<<<<< HEAD
void FSLock::lock() {
    // First acquire the thread lock
    threadLock.lock();

    lockPath = getLockPath(filename);

#ifdef _WIN32
    handle = CreateFileA(filename.c_str(), GENERIC_READ | GENERIC_WRITE, FILE_SHARE_READ | FILE_SHARE_WRITE, NULL, OPEN_ALWAYS, FILE_ATTRIBUTE_NORMAL, NULL);
    if(handle == INVALID_HANDLE_VALUE) {
        threadLock.unlock();  // Release thread lock if file lock fails
        throw std::runtime_error("Failed to open file: " + filename);
    }

    OVERLAPPED overlapped = {0};
    if(!LockFileEx(handle, LOCKFILE_EXCLUSIVE_LOCK, 0, MAXDWORD, MAXDWORD, &overlapped)) {
        threadLock.unlock();  // Release thread lock if file lock fails
        throw std::runtime_error("Failed to acquire lock on file: " + lockPath);
    }

#else
    fd = open(lockPath.c_str(), O_RDWR | O_CREAT, 0666);
    if(fd == -1) {
        threadLock.unlock();  // Release thread lock if file lock fails
        throw std::runtime_error("Failed to open file: " + lockPath);
    }

    struct flock fl {};
    fl.l_type = F_WRLCK;
    fl.l_whence = SEEK_SET;
    fl.l_start = 0;
    fl.l_len = 0;
    if(fcntl(fd, F_SETLKW, &fl) == -1) {
        threadLock.unlock();  // Release thread lock if file lock fails
        throw std::runtime_error("Failed to acquire lock on file: " + lockPath);
    }
#endif

    isLocked = true;
}

void FSLock::unlock() {
#ifdef _WIN32
    OVERLAPPED overlapped = {0};
    if(!UnlockFileEx(handle, 0, MAXDWORD, MAXDWORD, &overlapped)) {
        throw std::runtime_error("Failed to release lock on file: " + lockPath);
    }
#else
    struct flock fl {};
    fl.l_type = F_UNLCK;
    fl.l_whence = SEEK_SET;
    fl.l_start = 0;
    fl.l_len = 0;
    if(fcntl(fd, F_SETLK, &fl) == -1) {
        throw std::runtime_error("Failed to release lock on file: " + lockPath);
    }
#endif

    isLocked = false;
    threadLock.unlock();  // Release the thread lock after file lock is released
}

bool FSLock::holding() const {
    return isLocked;
}

FileLock::FileLock(const std::string& path, bool createIfNotExists) : FSLock(path) {
    if(!createIfNotExists && !std::filesystem::exists(path)) {
        throw std::runtime_error("File does not exist: " + path);
    }
}

std::string FileLock::getLockPath(const std::string& path) {
    return path;
}

FolderLock::FolderLock(const std::string& path) : FSLock(path) {
    if(!std::filesystem::exists(path)) {
        throw std::runtime_error("Folder does not exist: " + path);
    }
    if(!std::filesystem::is_directory(path)) {
        throw std::runtime_error("Path is not a folder: " + path);
    }
}

std::string FolderLock::getLockPath(const std::string& path) {
    return joinPaths(path, ".folder_lock");
}

std::unique_ptr<FileLock> FileLock::lock(const std::string& path, bool createIfNotExists) {
    auto fileLock = std::make_unique<FileLock>(path, createIfNotExists);
    fileLock->lock();
    return fileLock;
}

std::unique_ptr<FolderLock> FolderLock::lock(const std::string& path) {
    auto folderLock = std::make_unique<FolderLock>(path);
    folderLock->lock();
    return folderLock;
=======
std::filesystem::path joinPaths(const std::filesystem::path& p1, const std::filesystem::path& p2) {
    return p1 / p2;
}

std::filesystem::path getDirFromPath(const std::filesystem::path& path) {
    return std::filesystem::path(std::filesystem::absolute(path).parent_path());
>>>>>>> 7e8d8570
}

}  // namespace platform
}  // namespace dai<|MERGE_RESOLUTION|>--- conflicted
+++ resolved
@@ -40,7 +40,7 @@
     }
 
 #if defined(_WIN32) || defined(__USE_W32_SOCKETS)
-    #if(_WIN32_WINNT <= 0x0501)
+    #if (_WIN32_WINNT <= 0x0501)
     binary = inet_addr(address.c_str());  // for XP
     #else
     inet_pton(AF_INET, address.c_str(), &binary);  // for Vista or higher
@@ -91,64 +91,6 @@
     return std::filesystem::path(tmpPath);
 }
 
-<<<<<<< HEAD
-bool checkPathExists(const std::string& path, bool directory) {
-    std::error_code ec;
-    if(!std::filesystem::exists(path, ec)) {
-        return false;  // Path does not exist
-    }
-    if(directory) {
-        return std::filesystem::is_directory(path, ec);  // Check if path is directory
-    }
-    return true;  // Path exists and directory check not required
-}
-
-bool checkWritePermissions(const std::string& path) {
-    std::filesystem::path fsPath(path);
-    std::error_code ec;
-
-    if(!checkPathExists(path, true)) {
-        return false;
-    }
-
-    auto perms = std::filesystem::status(fsPath, ec).permissions();
-    if(ec) {
-        return false;
-    }
-
-    bool hasWritePermissions = (perms & std::filesystem::perms::owner_write) != std::filesystem::perms::none;
-    return hasWritePermissions;
-}
-
-std::string joinPaths(const std::string& p1, const std::string& p2) {
-    std::filesystem::path path1(p1);
-    std::filesystem::path path2(p2);
-    return (path1 / path2).string();
-}
-
-std::string getDirFromPath(const std::string& path) {
-    std::filesystem::path fsPath = std::filesystem::absolute(path);
-    if(std::filesystem::is_directory(fsPath)) {
-        return fsPath.string();
-    }
-    return fsPath.parent_path().string();
-}
-
-FSLock::FSLock(const std::string& fname) : filename(fname), isLocked(false), threadLock(getThreadLock(fname)) {}
-
-FSLock::~FSLock() {
-    if(holding()) {
-        unlock();
-    }
-
-#ifdef _WIN32
-    if(handle != INVALID_HANDLE_VALUE) {
-        CloseHandle(handle);
-    }
-#else
-    if(fd != -1) {
-        close(fd);
-=======
 bool checkPathExists(const std::filesystem::path& path, bool directory) {
     if(directory) {
         return std::filesystem::exists(path) && std::filesystem::is_directory(path);
@@ -175,12 +117,29 @@
         return true;  // Path is writable
     } else {
         return false;  // Path is read-only
->>>>>>> 7e8d8570
-    }
-#endif
-}
-
-<<<<<<< HEAD
+    }
+#endif
+}
+
+
+FSLock::FSLock(const std::filesystem::path& fname) : filename(fname), isLocked(false), threadLock(getThreadLock(fname)) {}
+
+FSLock::~FSLock() {
+    if(holding()) {
+        unlock();
+    }
+
+#ifdef _WIN32
+    if(handle != INVALID_HANDLE_VALUE) {
+        CloseHandle(handle);
+    }
+#else
+    if(fd != -1) {
+        close(fd);
+    }
+#endif
+}
+
 void FSLock::lock() {
     // First acquire the thread lock
     threadLock.lock();
@@ -191,30 +150,30 @@
     handle = CreateFileA(filename.c_str(), GENERIC_READ | GENERIC_WRITE, FILE_SHARE_READ | FILE_SHARE_WRITE, NULL, OPEN_ALWAYS, FILE_ATTRIBUTE_NORMAL, NULL);
     if(handle == INVALID_HANDLE_VALUE) {
         threadLock.unlock();  // Release thread lock if file lock fails
-        throw std::runtime_error("Failed to open file: " + filename);
+        throw std::runtime_error("Failed to open file: " + filename.string());
     }
 
     OVERLAPPED overlapped = {0};
     if(!LockFileEx(handle, LOCKFILE_EXCLUSIVE_LOCK, 0, MAXDWORD, MAXDWORD, &overlapped)) {
         threadLock.unlock();  // Release thread lock if file lock fails
-        throw std::runtime_error("Failed to acquire lock on file: " + lockPath);
+        throw std::runtime_error("Failed to acquire lock on file: " + lockPath.string());
     }
 
 #else
     fd = open(lockPath.c_str(), O_RDWR | O_CREAT, 0666);
     if(fd == -1) {
         threadLock.unlock();  // Release thread lock if file lock fails
-        throw std::runtime_error("Failed to open file: " + lockPath);
-    }
-
-    struct flock fl {};
+        throw std::runtime_error("Failed to open file: " + lockPath.string());
+    }
+
+    struct flock fl{};
     fl.l_type = F_WRLCK;
     fl.l_whence = SEEK_SET;
     fl.l_start = 0;
     fl.l_len = 0;
     if(fcntl(fd, F_SETLKW, &fl) == -1) {
         threadLock.unlock();  // Release thread lock if file lock fails
-        throw std::runtime_error("Failed to acquire lock on file: " + lockPath);
+        throw std::runtime_error("Failed to acquire lock on file: " + lockPath.string());
     }
 #endif
 
@@ -225,16 +184,16 @@
 #ifdef _WIN32
     OVERLAPPED overlapped = {0};
     if(!UnlockFileEx(handle, 0, MAXDWORD, MAXDWORD, &overlapped)) {
-        throw std::runtime_error("Failed to release lock on file: " + lockPath);
-    }
-#else
-    struct flock fl {};
+        throw std::runtime_error("Failed to release lock on file: " + lockPath.string());
+    }
+#else
+    struct flock fl{};
     fl.l_type = F_UNLCK;
     fl.l_whence = SEEK_SET;
     fl.l_start = 0;
     fl.l_len = 0;
     if(fcntl(fd, F_SETLK, &fl) == -1) {
-        throw std::runtime_error("Failed to release lock on file: " + lockPath);
+        throw std::runtime_error("Failed to release lock on file: " + lockPath.string());
     }
 #endif
 
@@ -246,47 +205,47 @@
     return isLocked;
 }
 
-FileLock::FileLock(const std::string& path, bool createIfNotExists) : FSLock(path) {
+FileLock::FileLock(const std::filesystem::path& path, bool createIfNotExists) : FSLock(path) {
     if(!createIfNotExists && !std::filesystem::exists(path)) {
-        throw std::runtime_error("File does not exist: " + path);
-    }
-}
-
-std::string FileLock::getLockPath(const std::string& path) {
+        throw std::runtime_error("File does not exist: " + path.string());
+    }
+}
+
+std::filesystem::path FileLock::getLockPath(const std::filesystem::path& path) {
     return path;
 }
 
-FolderLock::FolderLock(const std::string& path) : FSLock(path) {
+FolderLock::FolderLock(const std::filesystem::path& path) : FSLock(path) {
     if(!std::filesystem::exists(path)) {
-        throw std::runtime_error("Folder does not exist: " + path);
+        throw std::runtime_error("Folder does not exist: " + path.string());
     }
     if(!std::filesystem::is_directory(path)) {
-        throw std::runtime_error("Path is not a folder: " + path);
-    }
-}
-
-std::string FolderLock::getLockPath(const std::string& path) {
+        throw std::runtime_error("Path is not a folder: " + path.string());
+    }
+}
+
+std::filesystem::path FolderLock::getLockPath(const std::filesystem::path& path) {
     return joinPaths(path, ".folder_lock");
 }
 
-std::unique_ptr<FileLock> FileLock::lock(const std::string& path, bool createIfNotExists) {
+std::unique_ptr<FileLock> FileLock::lock(const std::filesystem::path& path, bool createIfNotExists) {
     auto fileLock = std::make_unique<FileLock>(path, createIfNotExists);
     fileLock->lock();
     return fileLock;
 }
 
-std::unique_ptr<FolderLock> FolderLock::lock(const std::string& path) {
+std::unique_ptr<FolderLock> FolderLock::lock(const std::filesystem::path& path) {
     auto folderLock = std::make_unique<FolderLock>(path);
     folderLock->lock();
     return folderLock;
-=======
+}
+
 std::filesystem::path joinPaths(const std::filesystem::path& p1, const std::filesystem::path& p2) {
     return p1 / p2;
 }
 
 std::filesystem::path getDirFromPath(const std::filesystem::path& path) {
     return std::filesystem::path(std::filesystem::absolute(path).parent_path());
->>>>>>> 7e8d8570
 }
 
 }  // namespace platform
