--- conflicted
+++ resolved
@@ -17,13 +17,10 @@
     #include <pthread.h>
 #endif
 
-<<<<<<< HEAD
-=======
 #if defined(_WIN32) || defined(__USE_W32_SOCKETS)
     #include <windows.h>
 #endif
 
->>>>>>> 331a56a4
 namespace dai {
 namespace platform {
 
@@ -67,8 +64,6 @@
     return;
 }
 
-<<<<<<< HEAD
-=======
 std::string getTempPath() {
     std::string tmpPath;
 #if defined(_WIN32) || defined(__USE_W32_SOCKETS)
@@ -81,6 +76,5 @@
     return tmpPath;
 }
 
->>>>>>> 331a56a4
 }  // namespace platform
 }  // namespace dai