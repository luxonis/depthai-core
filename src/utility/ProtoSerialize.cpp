#include "ProtoSerialize.hpp"

#include <google/protobuf/descriptor.pb.h>
#include <google/protobuf/message.h>
#include <google/protobuf/util/time_util.h>

#include <queue>

#include "depthai/schemas/PointCloudData.pb.h"
#include "pipeline/datatype/DatatypeEnum.hpp"

namespace dai {
namespace utility {
// // Writes the FileDescriptor of this descriptor and all transitive dependencies
// // to a string, for use as a channel schema.
static std::string serializeFdSet(const google::protobuf::Descriptor* toplevelDescriptor) {
    google::protobuf::FileDescriptorSet fdSet;
    std::queue<const google::protobuf::FileDescriptor*> toAdd;
    toAdd.push(toplevelDescriptor->file());
    std::unordered_set<std::string> seenDependencies;
    while(!toAdd.empty()) {
        const google::protobuf::FileDescriptor* next = toAdd.front();
        toAdd.pop();
        next->CopyTo(fdSet.add_file());
        for(int i = 0; i < next->dependency_count(); ++i) {
            const auto& dep = next->dependency(i);
            if(seenDependencies.find(dep->name()) == seenDependencies.end()) {
                seenDependencies.insert(dep->name());
                toAdd.push(dep);
            }
        }
    }
    return fdSet.SerializeAsString();
}

std::vector<std::uint8_t> serializeProto(std::unique_ptr<google::protobuf::Message> protoMessage) {
    std::size_t nbytes = protoMessage->ByteSizeLong();
    std::vector<std::uint8_t> buffer(nbytes);

    // The test is necessary becaue v.data could be NULL if nbytes is 0
    if(nbytes > 0) {
        protoMessage->SerializeToArray(buffer.data(), nbytes);
    }

    return buffer;
}

ProtoSerializable::SchemaPair serializeSchema(std::unique_ptr<google::protobuf::Message> protoMessage) {
    const auto* descriptor = protoMessage->GetDescriptor();
    if(descriptor == nullptr) {
        throw std::runtime_error("Failed to get protobuf descriptor");
    }
    ProtoSerializable::SchemaPair returnPair;
    returnPair.schemaName = descriptor->full_name();
    returnPair.schema = serializeFdSet(descriptor);
    return returnPair;
}

void serializeImgTransformation(proto::common::ImgTransformation* imgTransformation, const ImgTransformation& transformation) {
    const auto [width, height] = transformation.getSize();
    const auto [srcWidth, srcHeight] = transformation.getSourceSize();
    imgTransformation->set_width(width);
    imgTransformation->set_height(height);
    imgTransformation->set_srcwidth(srcWidth);
    imgTransformation->set_srcheight(srcHeight);

    proto::common::TransformationMatrix* transformationMatrix = imgTransformation->mutable_transformationmatrix();
    for(const auto& array : transformation.getMatrix()) {
        proto::common::FloatArray* floatArray = transformationMatrix->add_arrays();
        for(const auto& value : array) {
            floatArray->add_values(value);
        }
    }
    proto::common::TransformationMatrix* sourceIntrinsicMatrix = imgTransformation->mutable_sourceintrinsicmatrix();
    for(const auto& array : transformation.getSourceIntrinsicMatrix()) {
        proto::common::FloatArray* floatArray = sourceIntrinsicMatrix->add_arrays();
        for(const auto& value : array) {
            floatArray->add_values(value);
        }
    }

    imgTransformation->set_distortionmodel(static_cast<proto::common::CameraModel>(transformation.getDistortionModel()));
    proto::common::FloatArray* distortionCoefficients = imgTransformation->mutable_distortioncoefficients();
    for(const auto& value : transformation.getDistortionCoefficients()) {
        distortionCoefficients->add_values(value);
    }
}
ImgTransformation deserializeImgTransformation(const proto::common::ImgTransformation& imgTransformation) {
    std::array<std::array<float, 3>, 3> transformationMatrix;
    std::array<std::array<float, 3>, 3> sourceIntrinsicMatrix;
    std::vector<float> distortionCoefficients;
    distortionCoefficients.reserve(imgTransformation.distortioncoefficients().values_size());
    for(auto i = 0U; i < 3; ++i)
        for(auto j = 0U; j < 3; ++j) transformationMatrix[i][j] = imgTransformation.transformationmatrix().arrays(i).values(j);
    for(auto i = 0U; i < 3; ++i)
        for(auto j = 0U; j < 3; ++j) sourceIntrinsicMatrix[i][j] = imgTransformation.sourceintrinsicmatrix().arrays(i).values(j);
    for(auto i = 0; i < imgTransformation.distortioncoefficients().values_size(); ++i)
        distortionCoefficients.push_back(imgTransformation.distortioncoefficients().values(i));
    ImgTransformation transformation;
    transformation = ImgTransformation(imgTransformation.srcwidth(),
                                       imgTransformation.srcheight(),
                                       sourceIntrinsicMatrix,
                                       static_cast<CameraModel>(imgTransformation.distortionmodel()),
                                       distortionCoefficients);
    if(transformation.isValid()) {
        transformation.addTransformation(transformationMatrix);
        transformation.addCrop(0, 0, imgTransformation.width(), imgTransformation.height());
    }
    return transformation;
}

DatatypeEnum schemaNameToDatatype(const std::string& schemaName) {
    if(schemaName == proto::encoded_frame::EncodedFrame::descriptor()->full_name()) {
        return DatatypeEnum::EncodedFrame;
    } else if(schemaName == proto::imu_data::IMUData::descriptor()->full_name()) {
        return DatatypeEnum::IMUData;
    } else if(schemaName == proto::image_annotations::ImageAnnotations::descriptor()->full_name()) {
        return DatatypeEnum::ImgAnnotations;
    } else if(schemaName == proto::img_detections::ImgDetections::descriptor()->full_name()) {
        return DatatypeEnum::ImgDetections;
    } else if(schemaName == proto::img_frame::ImgFrame::descriptor()->full_name()) {
        return DatatypeEnum::ImgFrame;
    } else if(schemaName == proto::point_cloud_data::PointCloudData::descriptor()->full_name()) {
        return DatatypeEnum::PointCloudData;
    } else if(schemaName == proto::spatial_img_detections::SpatialImgDetections::descriptor()->full_name()) {
        return DatatypeEnum::SpatialImgDetections;
    } else {
        throw std::runtime_error("Unknown schema name: " + schemaName);
    }
}

bool deserializationSupported(DatatypeEnum datatype) {
    switch(datatype) {
        case DatatypeEnum::ImgFrame:
        case DatatypeEnum::EncodedFrame:
        case DatatypeEnum::IMUData:
        case DatatypeEnum::PointCloudData:
            return true;
        case DatatypeEnum::ADatatype:
        case DatatypeEnum::Buffer:
        case DatatypeEnum::NNData:
        case DatatypeEnum::ImageManipConfig:
        case DatatypeEnum::CameraControl:
        case DatatypeEnum::ImgDetections:
        case DatatypeEnum::SpatialImgDetections:
        case DatatypeEnum::SystemInformation:
        case DatatypeEnum::SystemInformationS3:
        case DatatypeEnum::SpatialLocationCalculatorConfig:
        case DatatypeEnum::SpatialLocationCalculatorData:
        case DatatypeEnum::EdgeDetectorConfig:
        case DatatypeEnum::AprilTagConfig:
        case DatatypeEnum::AprilTags:
        case DatatypeEnum::Tracklets:
        case DatatypeEnum::StereoDepthConfig:
        case DatatypeEnum::FeatureTrackerConfig:
        case DatatypeEnum::ThermalConfig:
        case DatatypeEnum::ToFConfig:
        case DatatypeEnum::TrackedFeatures:
        case DatatypeEnum::BenchmarkReport:
        case DatatypeEnum::MessageGroup:
        case DatatypeEnum::TransformData:
        case DatatypeEnum::PointCloudConfig:
        case DatatypeEnum::ImageAlignConfig:
        case DatatypeEnum::ImgAnnotations:
        case DatatypeEnum::ImageFiltersConfig:
        case DatatypeEnum::ToFDepthConfidenceFilterConfig:
        case DatatypeEnum::RGBDData:
        case DatatypeEnum::ObjectTrackerConfig:
<<<<<<< HEAD
        case DatatypeEnum::SegmentationMask:
=======
        case DatatypeEnum::Keypoints:
        case DatatypeEnum::DynamicCalibrationControl:
        case DatatypeEnum::DynamicCalibrationResult:
        case DatatypeEnum::CalibrationQuality:
        case DatatypeEnum::CoverageData:
>>>>>>> 339403f5
            return false;
    }
    return false;
}

template <>
std::unique_ptr<google::protobuf::Message> getProtoMessage(const ImgAnnotations* message, bool) {
    auto imageAnnotations = std::make_unique<proto::image_annotations::ImageAnnotations>();

    imageAnnotations->set_sequencenum(message->sequenceNum);
    proto::common::Timestamp* ts = imageAnnotations->mutable_ts();
    ts->set_sec(message->ts.sec);
    ts->set_nsec(message->ts.nsec);
    proto::common::Timestamp* tsDevice = imageAnnotations->mutable_tsdevice();
    tsDevice->set_sec(message->tsDevice.sec);
    tsDevice->set_nsec(message->tsDevice.nsec);

    for(const auto& annotation : message->annotations) {
        proto::image_annotations::ImageAnnotation* imageAnnotation = imageAnnotations->add_annotations();
        for(const auto& circle : annotation.circles) {
            proto::image_annotations::CircleAnnotation* circleAnnotation = imageAnnotation->add_circles();
            circleAnnotation->mutable_position()->set_x(circle.position.x);
            circleAnnotation->mutable_position()->set_y(circle.position.y);
            circleAnnotation->set_diameter(circle.diameter);
            circleAnnotation->set_thickness(circle.thickness);
            circleAnnotation->mutable_fillcolor()->set_r(circle.fillColor.r);
            circleAnnotation->mutable_fillcolor()->set_g(circle.fillColor.g);
            circleAnnotation->mutable_fillcolor()->set_b(circle.fillColor.b);
            circleAnnotation->mutable_fillcolor()->set_a(circle.fillColor.a);
            circleAnnotation->mutable_outlinecolor()->set_r(circle.outlineColor.r);
            circleAnnotation->mutable_outlinecolor()->set_g(circle.outlineColor.g);
            circleAnnotation->mutable_outlinecolor()->set_b(circle.outlineColor.b);
            circleAnnotation->mutable_outlinecolor()->set_a(circle.outlineColor.a);
        }
        for(const auto& points : annotation.points) {
            proto::image_annotations::PointsAnnotation* pointsAnnotation = imageAnnotation->add_points();
            PointsAnnotationType type = points.type;
            pointsAnnotation->set_type(static_cast<proto::image_annotations::PointsAnnotationType>(type));
            for(const auto& point : points.points) {
                proto::common::Point2f* protoPoint = pointsAnnotation->add_points();
                protoPoint->set_x(point.x);
                protoPoint->set_y(point.y);
            }
            pointsAnnotation->mutable_outlinecolor()->set_r(points.outlineColor.r);
            pointsAnnotation->mutable_outlinecolor()->set_g(points.outlineColor.g);
            pointsAnnotation->mutable_outlinecolor()->set_b(points.outlineColor.b);
            pointsAnnotation->mutable_outlinecolor()->set_a(points.outlineColor.a);
            for(const auto& color : points.outlineColors) {
                proto::common::Color* protoColor = pointsAnnotation->add_outlinecolors();
                protoColor->set_r(color.r);
                protoColor->set_g(color.g);
                protoColor->set_b(color.b);
                protoColor->set_a(color.a);
            }
            pointsAnnotation->mutable_fillcolor()->set_r(points.fillColor.r);
            pointsAnnotation->mutable_fillcolor()->set_g(points.fillColor.g);
            pointsAnnotation->mutable_fillcolor()->set_b(points.fillColor.b);
            pointsAnnotation->mutable_fillcolor()->set_a(points.fillColor.a);
            pointsAnnotation->set_thickness(points.thickness);
        }
        for(const auto& text : annotation.texts) {
            proto::image_annotations::TextAnnotation* textAnnotation = imageAnnotation->add_texts();
            textAnnotation->mutable_position()->set_x(text.position.x);
            textAnnotation->mutable_position()->set_y(text.position.y);
            textAnnotation->set_text(text.text);
            textAnnotation->set_fontsize(text.fontSize);
            textAnnotation->mutable_textcolor()->set_r(text.textColor.r);
            textAnnotation->mutable_textcolor()->set_g(text.textColor.g);
            textAnnotation->mutable_textcolor()->set_b(text.textColor.b);
            textAnnotation->mutable_textcolor()->set_a(text.textColor.a);
            textAnnotation->mutable_backgroundcolor()->set_r(text.backgroundColor.r);
            textAnnotation->mutable_backgroundcolor()->set_g(text.backgroundColor.g);
            textAnnotation->mutable_backgroundcolor()->set_b(text.backgroundColor.b);
            textAnnotation->mutable_backgroundcolor()->set_a(text.backgroundColor.a);
        }
    }
    return imageAnnotations;
}
template <>
std::unique_ptr<google::protobuf::Message> getProtoMessage(const SpatialImgDetections* message, bool) {
    // create and populate SpatialImgDetections protobuf message
    auto spatialImgDetections = std::make_unique<proto::spatial_img_detections::SpatialImgDetections>();
    spatialImgDetections->set_sequencenum(message->sequenceNum);

    proto::common::Timestamp* ts = spatialImgDetections->mutable_ts();
    ts->set_sec(message->ts.sec);
    ts->set_nsec(message->ts.nsec);

    proto::common::Timestamp* tsDevice = spatialImgDetections->mutable_tsdevice();
    tsDevice->set_sec(message->tsDevice.sec);
    tsDevice->set_nsec(message->tsDevice.nsec);

    for(const auto& detection : message->detections) {
        proto::spatial_img_detections::SpatialImgDetection* spatialImgDetection = spatialImgDetections->add_detections();

        // populate SpatialImgDetection.ImgDetection from struct inheritance
        proto::img_detections::ImgDetection* imgDetection = spatialImgDetection->mutable_detection();
        imgDetection->set_label(detection.label);
        imgDetection->set_labelname(detection.labelName);
        imgDetection->set_confidence(detection.confidence);
        imgDetection->set_xmin(detection.xmin);
        imgDetection->set_ymin(detection.ymin);
        imgDetection->set_xmax(detection.xmax);
        imgDetection->set_ymax(detection.ymax);

        // populate SpatialImgDetection.Point3f
        proto::spatial_img_detections::Point3f* spatialCoordinates = spatialImgDetection->mutable_spatialcoordinates();
        spatialCoordinates->set_x(detection.spatialCoordinates.x);
        spatialCoordinates->set_y(detection.spatialCoordinates.y);
        spatialCoordinates->set_z(detection.spatialCoordinates.z);

        // populate SpatialImgDetection.SpatialLocationCalculatorConfigData
        proto::spatial_img_detections::SpatialLocationCalculatorConfigData* boundingBoxMapping = spatialImgDetection->mutable_boundingboxmapping();

        // populate SpatialImgDetection.SpatialLocationCalculatorConfigData.Rect
        proto::spatial_img_detections::Rect* roi = boundingBoxMapping->mutable_roi();
        roi->set_x(detection.boundingBoxMapping.roi.x);
        roi->set_y(detection.boundingBoxMapping.roi.y);
        roi->set_width(detection.boundingBoxMapping.roi.width);
        roi->set_height(detection.boundingBoxMapping.roi.height);

        // populate SpatialImgDetection.SpatialLocationCalculatorConfigData.SpatialLocationCalculatorConfigThresholds
        proto::spatial_img_detections::SpatialLocationCalculatorConfigThresholds* depthTresholds = boundingBoxMapping->mutable_depththresholds();
        depthTresholds->set_lowerthreshold(detection.boundingBoxMapping.depthThresholds.lowerThreshold);
        depthTresholds->set_upperthreshold(detection.boundingBoxMapping.depthThresholds.upperThreshold);

        // populate SpatialImgDetection.SpatialLocationCalculatorConfigData.SpatialLocationCalculatorAlgorithm
        boundingBoxMapping->set_calculationalgorithm(
            static_cast<proto::spatial_img_detections::SpatialLocationCalculatorAlgorithm>(detection.boundingBoxMapping.calculationAlgorithm));

        // populate SpatialImgDetection.SpatialLocationCalculatorConfigData.stepSize
        boundingBoxMapping->set_stepsize(detection.boundingBoxMapping.stepSize);
    }
    proto::common::ImgTransformation* imgTransformation = spatialImgDetections->mutable_transformation();
    if(message->transformation.has_value()) {
        utility::serializeImgTransformation(imgTransformation, message->transformation.value());
    }

    return spatialImgDetections;
}
template <>
std::unique_ptr<google::protobuf::Message> getProtoMessage(const IMUData* message, bool) {
    // create and populate ImgFrame protobuf message
    auto imuData = std::make_unique<proto::imu_data::IMUData>();
    auto imuPackets = imuData->mutable_packets();
    imuPackets->Reserve(message->packets.size());
    for(auto packet : message->packets) {
        auto imuPacket = imuPackets->Add();
        auto imuAccelerometer = imuPacket->mutable_accelerometer();
        imuAccelerometer->mutable_vec()->set_x(packet.acceleroMeter.x);
        imuAccelerometer->mutable_vec()->set_y(packet.acceleroMeter.y);
        imuAccelerometer->mutable_vec()->set_z(packet.acceleroMeter.z);
        imuAccelerometer->mutable_report()->set_accuracy(static_cast<dai::proto::imu_data::Accuracy>(packet.acceleroMeter.accuracy));
        imuAccelerometer->mutable_report()->set_sequence(packet.acceleroMeter.sequence);
        imuAccelerometer->mutable_report()->mutable_ts()->set_sec(packet.acceleroMeter.timestamp.sec);
        imuAccelerometer->mutable_report()->mutable_ts()->set_nsec(packet.acceleroMeter.timestamp.nsec);
        imuAccelerometer->mutable_report()->mutable_tsdevice()->set_sec(packet.acceleroMeter.tsDevice.sec);
        imuAccelerometer->mutable_report()->mutable_tsdevice()->set_nsec(packet.acceleroMeter.tsDevice.nsec);

        auto imuGyroscope = imuPacket->mutable_gyroscope();
        imuGyroscope->mutable_vec()->set_x(packet.gyroscope.x);
        imuGyroscope->mutable_vec()->set_y(packet.gyroscope.y);
        imuGyroscope->mutable_vec()->set_z(packet.gyroscope.z);
        imuGyroscope->mutable_report()->set_accuracy(static_cast<dai::proto::imu_data::Accuracy>(packet.gyroscope.accuracy));
        imuGyroscope->mutable_report()->set_sequence(packet.gyroscope.sequence);
        imuGyroscope->mutable_report()->mutable_ts()->set_sec(packet.gyroscope.timestamp.sec);
        imuGyroscope->mutable_report()->mutable_ts()->set_nsec(packet.gyroscope.timestamp.nsec);
        imuGyroscope->mutable_report()->mutable_tsdevice()->set_sec(packet.gyroscope.tsDevice.sec);
        imuGyroscope->mutable_report()->mutable_tsdevice()->set_nsec(packet.gyroscope.tsDevice.nsec);

        auto imuMagnetometer = imuPacket->mutable_magnetometer();
        imuMagnetometer->mutable_vec()->set_x(packet.magneticField.x);
        imuMagnetometer->mutable_vec()->set_y(packet.magneticField.y);
        imuMagnetometer->mutable_vec()->set_z(packet.magneticField.z);
        imuMagnetometer->mutable_report()->set_accuracy(static_cast<dai::proto::imu_data::Accuracy>(packet.magneticField.accuracy));
        imuMagnetometer->mutable_report()->set_sequence(packet.magneticField.sequence);
        imuMagnetometer->mutable_report()->mutable_ts()->set_sec(packet.magneticField.timestamp.sec);
        imuMagnetometer->mutable_report()->mutable_ts()->set_nsec(packet.magneticField.timestamp.nsec);
        imuMagnetometer->mutable_report()->mutable_tsdevice()->set_sec(packet.magneticField.tsDevice.sec);
        imuMagnetometer->mutable_report()->mutable_tsdevice()->set_nsec(packet.magneticField.tsDevice.nsec);

        auto imuRotationVector = imuPacket->mutable_rotationvector();
        imuRotationVector->mutable_quat()->set_x(packet.rotationVector.i);
        imuRotationVector->mutable_quat()->set_y(packet.rotationVector.j);
        imuRotationVector->mutable_quat()->set_z(packet.rotationVector.k);
        imuRotationVector->mutable_quat()->set_w(packet.rotationVector.real);
        imuRotationVector->mutable_report()->set_accuracy(static_cast<dai::proto::imu_data::Accuracy>(packet.rotationVector.accuracy));
        imuRotationVector->mutable_report()->set_sequence(packet.rotationVector.sequence);
        imuRotationVector->mutable_report()->mutable_ts()->set_sec(packet.rotationVector.timestamp.sec);
        imuRotationVector->mutable_report()->mutable_ts()->set_nsec(packet.rotationVector.timestamp.nsec);
        imuRotationVector->mutable_report()->mutable_tsdevice()->set_sec(packet.rotationVector.tsDevice.sec);
        imuRotationVector->mutable_report()->mutable_tsdevice()->set_nsec(packet.rotationVector.tsDevice.nsec);
    }

    // Set timestamps
    proto::common::Timestamp* ts = imuData->mutable_ts();
    ts->set_sec(message->ts.sec);
    ts->set_nsec(message->ts.nsec);
    proto::common::Timestamp* tsDevice = imuData->mutable_tsdevice();
    tsDevice->set_sec(message->tsDevice.sec);
    tsDevice->set_nsec(message->tsDevice.nsec);
    imuData->set_sequencenum(message->sequenceNum);

    return imuData;
}
template <>
std::unique_ptr<google::protobuf::Message> getProtoMessage(const ImgDetections* message, bool) {
    auto imgDetections = std::make_unique<proto::img_detections::ImgDetections>();

    imgDetections->set_sequencenum(message->sequenceNum);
    proto::common::Timestamp* ts = imgDetections->mutable_ts();
    ts->set_sec(message->ts.sec);
    ts->set_nsec(message->ts.nsec);
    proto::common::Timestamp* tsDevice = imgDetections->mutable_tsdevice();
    tsDevice->set_sec(message->tsDevice.sec);
    tsDevice->set_nsec(message->tsDevice.nsec);

    for(const auto& detection : message->detections) {
        proto::img_detections::ImgDetection* imgDetection = imgDetections->add_detections();
        imgDetection->set_label(detection.label);
        imgDetection->set_labelname(detection.labelName);
        imgDetection->set_confidence(detection.confidence);
        imgDetection->set_xmin(detection.xmin);
        imgDetection->set_ymin(detection.ymin);
        imgDetection->set_xmax(detection.xmax);
        imgDetection->set_ymax(detection.ymax);
    }

    proto::common::ImgTransformation* imgTransformation = imgDetections->mutable_transformation();
    if(message->transformation.has_value()) {
        utility::serializeImgTransformation(imgTransformation, message->transformation.value());
    }
    return imgDetections;
}
template <>
std::unique_ptr<google::protobuf::Message> getProtoMessage(const EncodedFrame* message, bool metadataOnly) {
    // Create a unique pointer to the protobuf EncodedFrame message
    auto encodedFrame = std::make_unique<proto::encoded_frame::EncodedFrame>();

    // Populate the protobuf message fields with the EncodedFrame data
    encodedFrame->set_instancenum(message->instanceNum);  // instanceNum -> instancenum
    encodedFrame->set_width(message->width);
    encodedFrame->set_height(message->height);
    encodedFrame->set_quality(message->quality);
    encodedFrame->set_bitrate(message->bitrate);
    encodedFrame->set_profile(static_cast<proto::encoded_frame::Profile>(message->profile));  // Profile enum
    encodedFrame->set_lossless(message->lossless);
    encodedFrame->set_type(static_cast<proto::encoded_frame::FrameType>(message->type));  // FrameType enum
    encodedFrame->set_frameoffset(message->frameOffset);                                  // frameOffset -> frameoffset
    encodedFrame->set_framesize(message->frameSize);                                      // frameSize -> framesize
    encodedFrame->set_sequencenum(message->sequenceNum);                                  // sequenceNum -> sequencenum

    // Set timestamps
    proto::common::Timestamp* ts = encodedFrame->mutable_ts();
    ts->set_sec(message->ts.sec);
    ts->set_nsec(message->ts.nsec);

    proto::common::Timestamp* tsDevice = encodedFrame->mutable_tsdevice();
    tsDevice->set_sec(message->tsDevice.sec);
    tsDevice->set_nsec(message->tsDevice.nsec);

    // Set camera settings
    proto::common::CameraSettings* cam = encodedFrame->mutable_cam();
    cam->set_exposuretimeus(message->cam.exposureTimeUs);    // exposureTimeUs -> exposuretimeus
    cam->set_sensitivityiso(message->cam.sensitivityIso);    // sensitivityIso -> sensitivityiso
    cam->set_lensposition(message->cam.lensPosition);        // lensPosition -> lensposition
    cam->set_wbcolortemp(message->cam.wbColorTemp);          // wbColorTemp -> wbcolortemp
    cam->set_lenspositionraw(message->cam.lensPositionRaw);  // lensPositionRaw -> lenspositionraw

    if(!metadataOnly) {
        // Set the encoded message data
        encodedFrame->set_data(message->data->getData().data(), message->data->getData().size());
    }

    proto::common::ImgTransformation* imgTransformation = encodedFrame->mutable_transformation();
    utility::serializeImgTransformation(imgTransformation, message->transformation);

    // Return the populated protobuf message
    return encodedFrame;
}
template <>
std::unique_ptr<google::protobuf::Message> getProtoMessage(const ImgFrame* message, bool metadataOnly) {
    // create and populate ImgFrame protobuf message
    auto imgFrame = std::make_unique<proto::img_frame::ImgFrame>();
    proto::common::Timestamp* ts = imgFrame->mutable_ts();
    ts->set_sec(message->ts.sec);
    ts->set_nsec(message->ts.nsec);
    proto::common::Timestamp* tsDevice = imgFrame->mutable_tsdevice();
    tsDevice->set_sec(message->tsDevice.sec);
    tsDevice->set_nsec(message->tsDevice.nsec);

    imgFrame->set_sequencenum(message->sequenceNum);

    proto::img_frame::Specs* fb = imgFrame->mutable_fb();
    fb->set_type(static_cast<proto::img_frame::Type>(message->fb.type));
    fb->set_width(message->fb.width);
    fb->set_height(message->fb.height);
    fb->set_stride(message->getStride());  // getStride() handles the case when fb.stride is set to 0
    fb->set_bytespp(message->fb.bytesPP);
    fb->set_p1offset(message->fb.p1Offset);
    fb->set_p2offset(message->fb.p2Offset);
    fb->set_p3offset(message->fb.p3Offset);

    proto::img_frame::Specs* sourceFb = imgFrame->mutable_sourcefb();
    sourceFb->set_type(static_cast<proto::img_frame::Type>(message->sourceFb.type));
    sourceFb->set_width(message->sourceFb.width);
    sourceFb->set_height(message->sourceFb.height);
    sourceFb->set_stride(message->sourceFb.stride);
    sourceFb->set_bytespp(message->sourceFb.bytesPP);
    sourceFb->set_p1offset(message->sourceFb.p1Offset);
    sourceFb->set_p2offset(message->sourceFb.p2Offset);
    sourceFb->set_p3offset(message->sourceFb.p3Offset);

    proto::common::CameraSettings* cam = imgFrame->mutable_cam();
    cam->set_exposuretimeus(message->cam.exposureTimeUs);
    cam->set_sensitivityiso(message->cam.sensitivityIso);
    cam->set_lensposition(message->cam.lensPosition);
    cam->set_wbcolortemp(message->cam.wbColorTemp);
    cam->set_lenspositionraw(message->cam.lensPositionRaw);

    imgFrame->set_instancenum(message->instanceNum);

    imgFrame->set_category(message->category);

    proto::common::ImgTransformation* imgTransformation = imgFrame->mutable_transformation();
    utility::serializeImgTransformation(imgTransformation, message->transformation);

    if(!metadataOnly) {
        imgFrame->set_data(message->data->getData().data(), message->data->getData().size());
    }

    return imgFrame;
}
template <>
std::unique_ptr<google::protobuf::Message> getProtoMessage(const PointCloudData* message, bool metadataOnly) {
    auto pointCloudData = std::make_unique<dai::proto::point_cloud_data::PointCloudData>();

    auto timestamp = pointCloudData->mutable_ts();
    timestamp->set_sec(message->ts.sec);
    timestamp->set_nsec(message->ts.nsec);

    auto timestampDevice = pointCloudData->mutable_tsdevice();
    timestampDevice->set_sec(message->tsDevice.sec);
    timestampDevice->set_nsec(message->tsDevice.nsec);

    pointCloudData->set_sequencenum(message->sequenceNum);
    pointCloudData->set_width(message->getWidth());
    pointCloudData->set_height(message->getHeight());
    pointCloudData->set_instancenum(message->getInstanceNum());
    pointCloudData->set_minx(message->getMinX());
    pointCloudData->set_miny(message->getMinY());
    pointCloudData->set_minz(message->getMinZ());
    pointCloudData->set_maxx(message->getMaxX());
    pointCloudData->set_maxy(message->getMaxY());
    pointCloudData->set_maxz(message->getMaxZ());
    pointCloudData->set_sparse(message->isSparse());
    pointCloudData->set_color(message->isColor());

    if(!metadataOnly) {
        pointCloudData->set_data(message->data->getData().data(), message->data->getSize());
    }

    return pointCloudData;
}

// template <>
// void setProtoMessage(ImgAnnotations* obj, std::shared_ptr<google::protobuf::Message> msg, bool) {
// }
// template <>
// void setProtoMessage(SpatialImgDetections* obj, std::shared_ptr<google::protobuf::Message> msg, bool) {
// }
// template <>
// void setProtoMessage(ImgDetections* obj, std::shared_ptr<google::protobuf::Message> msg, bool) {
// }
template <>
void setProtoMessage(IMUData& obj, const google::protobuf::Message* msg, bool) {
    auto imuData = dynamic_cast<const proto::imu_data::IMUData*>(msg);
    obj.packets.clear();
    obj.packets.reserve(imuData->packets().size());
    for(auto packet : imuData->packets()) {
        IMUPacket imuPacket;
        auto protoAccelerometer = packet.accelerometer();
        auto& daiAccelerometer = imuPacket.acceleroMeter;
        daiAccelerometer.x = protoAccelerometer.vec().x();
        daiAccelerometer.y = protoAccelerometer.vec().y();
        daiAccelerometer.z = protoAccelerometer.vec().z();
        daiAccelerometer.accuracy = static_cast<IMUReport::Accuracy>(protoAccelerometer.report().accuracy());
        daiAccelerometer.sequence = protoAccelerometer.report().sequence();
        daiAccelerometer.timestamp.sec = protoAccelerometer.report().ts().sec();
        daiAccelerometer.timestamp.nsec = protoAccelerometer.report().ts().nsec();
        daiAccelerometer.tsDevice.sec = protoAccelerometer.report().tsdevice().sec();
        daiAccelerometer.tsDevice.nsec = protoAccelerometer.report().tsdevice().nsec();

        auto protoGyroscope = packet.gyroscope();
        auto& daiGyroscope = imuPacket.gyroscope;
        daiGyroscope.x = protoGyroscope.vec().x();
        daiGyroscope.y = protoGyroscope.vec().y();
        daiGyroscope.z = protoGyroscope.vec().z();
        daiGyroscope.accuracy = static_cast<IMUReport::Accuracy>(protoGyroscope.report().accuracy());
        daiGyroscope.sequence = protoGyroscope.report().sequence();
        daiGyroscope.timestamp.sec = protoGyroscope.report().ts().sec();
        daiGyroscope.timestamp.nsec = protoGyroscope.report().ts().nsec();
        daiGyroscope.tsDevice.sec = protoGyroscope.report().tsdevice().sec();
        daiGyroscope.tsDevice.nsec = protoGyroscope.report().tsdevice().nsec();

        auto protoMagnetometer = packet.magnetometer();
        auto& daiMagnetometer = imuPacket.magneticField;
        daiMagnetometer.x = protoMagnetometer.vec().x();
        daiMagnetometer.y = protoMagnetometer.vec().y();
        daiMagnetometer.z = protoMagnetometer.vec().z();
        daiMagnetometer.accuracy = static_cast<IMUReport::Accuracy>(protoMagnetometer.report().accuracy());
        daiMagnetometer.sequence = protoMagnetometer.report().sequence();
        daiMagnetometer.timestamp.sec = protoMagnetometer.report().ts().sec();
        daiMagnetometer.timestamp.nsec = protoMagnetometer.report().ts().nsec();
        daiMagnetometer.tsDevice.sec = protoMagnetometer.report().tsdevice().sec();
        daiMagnetometer.tsDevice.nsec = protoMagnetometer.report().tsdevice().nsec();

        auto protoRotationVector = packet.rotationvector();
        auto& daiRotationVector = imuPacket.rotationVector;
        daiRotationVector.i = protoRotationVector.quat().x();
        daiRotationVector.j = protoRotationVector.quat().y();
        daiRotationVector.k = protoRotationVector.quat().z();
        daiRotationVector.real = protoRotationVector.quat().w();
        daiRotationVector.accuracy = static_cast<IMUReport::Accuracy>(protoRotationVector.report().accuracy());
        daiRotationVector.sequence = protoRotationVector.report().sequence();
        daiRotationVector.timestamp.sec = protoRotationVector.report().ts().sec();
        daiRotationVector.timestamp.nsec = protoRotationVector.report().ts().nsec();
        daiRotationVector.tsDevice.sec = protoRotationVector.report().tsdevice().sec();
        daiRotationVector.tsDevice.nsec = protoRotationVector.report().tsdevice().nsec();

        obj.packets.push_back(imuPacket);
    }

    obj.setTimestamp(fromProtoTimestamp(imuData->ts()));
    obj.setTimestampDevice(fromProtoTimestamp(imuData->tsdevice()));
    obj.setSequenceNum(imuData->sequencenum());
}
template <>
void setProtoMessage(ImgFrame& obj, const google::protobuf::Message* msg, bool metadataOnly) {
    auto imgFrame = dynamic_cast<const proto::img_frame::ImgFrame*>(msg);
    // create and populate ImgFrame protobuf message
    obj.setTimestamp(utility::fromProtoTimestamp(imgFrame->ts()));
    obj.setTimestampDevice(utility::fromProtoTimestamp(imgFrame->tsdevice()));

    obj.setSequenceNum(imgFrame->sequencenum());

    obj.fb.type = static_cast<dai::ImgFrame::Type>(imgFrame->fb().type());
    obj.fb.width = imgFrame->fb().width();
    obj.fb.height = imgFrame->fb().height();
    obj.fb.stride = imgFrame->fb().stride();
    obj.fb.bytesPP = imgFrame->fb().bytespp();
    obj.fb.p1Offset = imgFrame->fb().p1offset();
    obj.fb.p2Offset = imgFrame->fb().p2offset();
    obj.fb.p3Offset = imgFrame->fb().p3offset();

    obj.sourceFb.type = static_cast<dai::ImgFrame::Type>(imgFrame->sourcefb().type());
    obj.sourceFb.width = imgFrame->sourcefb().width();
    obj.sourceFb.height = imgFrame->sourcefb().height();
    obj.sourceFb.stride = imgFrame->sourcefb().stride();
    obj.sourceFb.bytesPP = imgFrame->sourcefb().bytespp();
    obj.sourceFb.p1Offset = imgFrame->sourcefb().p1offset();
    obj.sourceFb.p2Offset = imgFrame->sourcefb().p2offset();
    obj.sourceFb.p3Offset = imgFrame->sourcefb().p3offset();

    obj.cam.exposureTimeUs = imgFrame->cam().exposuretimeus();
    obj.cam.sensitivityIso = imgFrame->cam().sensitivityiso();
    obj.cam.lensPosition = imgFrame->cam().lensposition();
    obj.cam.wbColorTemp = imgFrame->cam().wbcolortemp();
    obj.cam.lensPositionRaw = imgFrame->cam().lenspositionraw();

    obj.instanceNum = imgFrame->instancenum();

    obj.category = imgFrame->category();

    obj.transformation = deserializeImgTransformation(imgFrame->transformation());

    if(!metadataOnly) {
        std::vector<uint8_t> data(imgFrame->data().begin(), imgFrame->data().end());
        obj.setData(data);
    }
}
template <>
void setProtoMessage(EncodedFrame& obj, const google::protobuf::Message* msg, bool metadataOnly) {
    auto encFrame = dynamic_cast<const proto::encoded_frame::EncodedFrame*>(msg);
    // create and populate ImgFrame protobuf message
    obj.setTimestamp(utility::fromProtoTimestamp(encFrame->ts()));
    obj.setTimestampDevice(utility::fromProtoTimestamp(encFrame->tsdevice()));

    obj.setSequenceNum(encFrame->sequencenum());

    obj.width = encFrame->width();
    obj.height = encFrame->height();

    obj.instanceNum = encFrame->instancenum();

    obj.quality = encFrame->quality();
    obj.bitrate = encFrame->bitrate();
    obj.profile = static_cast<EncodedFrame::Profile>(encFrame->profile());

    obj.lossless = encFrame->lossless();
    obj.type = static_cast<EncodedFrame::FrameType>(encFrame->type());

    obj.frameOffset = encFrame->frameoffset();
    obj.frameSize = encFrame->framesize();

    obj.cam.exposureTimeUs = encFrame->cam().exposuretimeus();
    obj.cam.sensitivityIso = encFrame->cam().sensitivityiso();
    obj.cam.lensPosition = encFrame->cam().lensposition();
    obj.cam.wbColorTemp = encFrame->cam().wbcolortemp();
    obj.cam.lensPositionRaw = encFrame->cam().lenspositionraw();

    obj.transformation = deserializeImgTransformation(encFrame->transformation());

    if(!metadataOnly) {
        std::vector<uint8_t> data(encFrame->data().begin(), encFrame->data().end());
        obj.setData(data);
    }
}
template <>
void setProtoMessage(PointCloudData& obj, const google::protobuf::Message* msg, bool metadataOnly) {
    auto pcl = dynamic_cast<const proto::point_cloud_data::PointCloudData*>(msg);
    // create and populate ImgFrame protobuf message
    obj.setTimestamp(utility::fromProtoTimestamp(pcl->ts()));
    obj.setTimestampDevice(utility::fromProtoTimestamp(pcl->tsdevice()));

    obj.setSequenceNum(pcl->sequencenum());

    obj.setWidth(pcl->width());
    obj.setHeight(pcl->height());

    obj.setInstanceNum(pcl->instancenum());

    obj.setMinX(pcl->minx());
    obj.setMinY(pcl->miny());
    obj.setMinZ(pcl->minz());
    obj.setMaxX(pcl->maxx());
    obj.setMaxY(pcl->maxy());
    obj.setMaxZ(pcl->maxz());
    obj.setSparse(pcl->sparse());
    obj.setColor(pcl->color());

    if(!metadataOnly) {
        std::vector<uint8_t> data(pcl->data().begin(), pcl->data().end());
        obj.setData(data);
    }
}

};  // namespace utility
};  // namespace dai<|MERGE_RESOLUTION|>--- conflicted
+++ resolved
@@ -166,15 +166,12 @@
         case DatatypeEnum::ToFDepthConfidenceFilterConfig:
         case DatatypeEnum::RGBDData:
         case DatatypeEnum::ObjectTrackerConfig:
-<<<<<<< HEAD
         case DatatypeEnum::SegmentationMask:
-=======
         case DatatypeEnum::Keypoints:
         case DatatypeEnum::DynamicCalibrationControl:
         case DatatypeEnum::DynamicCalibrationResult:
         case DatatypeEnum::CalibrationQuality:
         case DatatypeEnum::CoverageData:
->>>>>>> 339403f5
             return false;
     }
     return false;
