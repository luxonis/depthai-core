--- conflicted
+++ resolved
@@ -38,15 +38,6 @@
     }
 }
 
-<<<<<<< HEAD
-    Impl(const std::vector<uint8_t>& data, NNArchiveEntry::Compression compression)
-        : mConfig(NNArchiveConfig(data, compression)), mBlob(NNArchiveBlob(mConfig, data, compression)) {}
-
-    Impl(NNArchiveConfig config, NNArchiveBlob blob) : mConfig(std::move(config)), mBlob(std::move(blob)) {};
-
-    Impl(const Path& path, NNArchiveEntry::Compression compression)
-        : mConfig(NNArchiveConfig(path, compression)), mBlob(blobFromConfig(mConfig, path, compression)) {}
-=======
 std::optional<OpenVINO::Blob> NNArchive::getBlob() const {
     switch(archiveType) {
         case NNArchiveType::BLOB:
@@ -61,7 +52,6 @@
             break;
     }
 }
->>>>>>> e3b93f18
 
 std::optional<OpenVINO::SuperBlob> NNArchive::getSuperBlob() const {
     switch(archiveType) {
@@ -93,13 +83,9 @@
     }
 }
 
-<<<<<<< HEAD
-NNArchive::NNArchive(const std::vector<uint8_t>& data, NNArchiveEntry::Compression compression) : pimpl(spimpl::make_impl<Impl>(data, compression)) {};
-=======
 NNArchiveType NNArchive::getArchiveType() const {
     return archiveType;
 }
->>>>>>> e3b93f18
 
 const NNArchiveConfig& NNArchive::getConfig() const {
     return *archiveConfigPtr;
