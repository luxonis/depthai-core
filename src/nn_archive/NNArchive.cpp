#include "depthai/nn_archive/NNArchive.hpp"

#include <chrono>
#include <cstdint>
#include <optional>
#include <stdexcept>

#include "depthai/nn_archive/NNArchiveVersionedConfig.hpp"

// internal private
#include "common/ModelType.hpp"
#include "utility/ArchiveUtil.hpp"
#include "utility/ErrorMacros.hpp"
#include "utility/Platform.hpp"

namespace dai {

<<<<<<< HEAD
NNArchive::NNArchive(const std::filesystem::path& archivePath, NNArchiveOptions options) : archiveOptions(options) {
=======
NNArchiveOptions::NNArchiveOptions() {
    // Default options
    extractFolder(platform::getTempPath());
}

NNArchive::NNArchive(const std::string& archivePath, NNArchiveOptions options) : archiveOptions(options) {
>>>>>>> 46ebf1a6
    // Make sure archive exits
    if(!std::filesystem::exists(archivePath)) DAI_CHECK_V(false, "Archive file does not exist: {}", archivePath);

    // Read config
    archiveVersionedConfigPtr.reset(new NNArchiveVersionedConfig(archivePath, archiveOptions.compression()));

    // Only V1 config is supported at the moment
    DAI_CHECK(archiveVersionedConfigPtr->getVersion() == NNArchiveConfigVersion::V1, "Only V1 config is supported at the moment");
    std::string modelPathInArchive = archiveVersionedConfigPtr->getConfig<nn_archive::v1::Config>().model.metadata.path;

    // Read archive type
    modelType = model::readModelType(modelPathInArchive);

    // Unpack model
<<<<<<< HEAD
    unpackArchiveInDirectory(archivePath, (std::filesystem::path(archiveOptions.extractFolder()) / archivePath.filename()).string());
    unpackedModelPath = (std::filesystem::path(archiveOptions.extractFolder()) / archivePath.filename() / modelPathInArchive).string();
=======
    std::filesystem::path unpackedArchivePath = std::filesystem::path(archiveOptions.extractFolder()) / std::filesystem::path(archivePath).filename();
    unpackArchiveInDirectory(archivePath, unpackedArchivePath.string());
    unpackedModelPath = (unpackedArchivePath / modelPathInArchive).string();
>>>>>>> 46ebf1a6

    switch(modelType) {
        case model::ModelType::BLOB:
            blobPtr.reset(new OpenVINO::Blob(readModelFromArchive(archivePath, modelPathInArchive)));
            break;
        case model::ModelType::SUPERBLOB:
            superblobPtr.reset(new OpenVINO::SuperBlob(readModelFromArchive(archivePath, modelPathInArchive)));
            break;
        case model::ModelType::DLC:
        case model::ModelType::OTHER:
            break;  // Just do nothing, model is already unpacked
        case model::ModelType::NNARCHIVE:
            DAI_CHECK_V(false, "NNArchive inside NNArchive is not supported. Please unpack the inner archive first.");
            break;
        default:
            DAI_CHECK(false, "Unknown archive type");
            break;
    }
}

std::optional<OpenVINO::Blob> NNArchive::getBlob() const {
    switch(modelType) {
        case model::ModelType::BLOB:
            return *blobPtr;
            break;
        case model::ModelType::SUPERBLOB:
        case model::ModelType::DLC:
        case model::ModelType::OTHER:
            return std::nullopt;
            break;
        case model::ModelType::NNARCHIVE:
            DAI_CHECK_V(false, "NNArchive inside NNArchive is not supported. Please unpack the inner archive first.");
            break;
        default:
            DAI_CHECK(false, "Unknown archive type");
            break;
    }
}

std::optional<OpenVINO::SuperBlob> NNArchive::getSuperBlob() const {
    switch(modelType) {
        case model::ModelType::SUPERBLOB:
            return *superblobPtr;
            break;
        case model::ModelType::BLOB:
        case model::ModelType::OTHER:
        case model::ModelType::DLC:
            return std::nullopt;
            break;
        case model::ModelType::NNARCHIVE:
            DAI_CHECK_V(false, "NNArchive inside NNArchive is not supported. Please unpack the inner archive first.");
            break;
        default:
            DAI_CHECK(false, "Unknown archive type");
            break;
    }
}

std::optional<std::filesystem::path> NNArchive::getModelPath() const {
    switch(modelType) {
        case model::ModelType::OTHER:
        case model::ModelType::DLC:
        case model::ModelType::BLOB:
        case model::ModelType::SUPERBLOB:
            return unpackedModelPath;
            break;
        case model::ModelType::NNARCHIVE:
            DAI_CHECK_V(false, "NNArchive inside NNArchive is not supported. Please unpack the inner archive first.");
            break;
        default:
            DAI_CHECK(false, "Unknown archive type");
            break;
    }
}

model::ModelType NNArchive::getModelType() const {
    return modelType;
}

const NNArchiveVersionedConfig& NNArchive::getVersionedConfig() const {
    return *archiveVersionedConfigPtr;
}

std::vector<uint8_t> NNArchive::readModelFromArchive(const std::filesystem::path& archivePath, const std::string& modelPathInArchive) const {
    utility::ArchiveUtil archive(archivePath, archiveOptions.compression());
    std::vector<uint8_t> modelBytes;
    const bool success = archive.readEntry(modelPathInArchive, modelBytes);
    DAI_CHECK_V(success, "No model {} found in NNArchive {} | Please check your NNArchive.", modelPathInArchive, archivePath);
    return modelBytes;
}

void NNArchive::unpackArchiveInDirectory(const std::filesystem::path& archivePath, const std::filesystem::path& directory) const {
    utility::ArchiveUtil archive(archivePath, archiveOptions.compression());
    archive.unpackArchiveInDirectory(directory);
}

std::optional<std::pair<uint32_t, uint32_t>> NNArchive::getInputSize(uint32_t index) const {
    auto inputs = archiveVersionedConfigPtr->getConfig<nn_archive::v1::Config>().model.inputs;
    if(inputs.size() <= index) {
        throw std::runtime_error("Input index in NNArchive is out of bounds");
    }

    auto input = inputs[index];
    auto layout = input.layout;
    if(!layout) {
        return std::nullopt;
    }
    if((*layout != "NCHW" && *layout != "NHWC") || input.shape.size() != 4) {
        return std::nullopt;
    }

    for(auto& dim : input.shape) {
        if(dim < 0) {
            throw std::runtime_error("Input shape must be positive in NNArchive");
        }
    }
    if(*layout == "NCHW") {
        uint32_t width = input.shape[3];
        uint32_t height = input.shape[2];
        return std::make_pair(width, height);
    }
    if(*layout == "NHWC") {
        uint32_t width = input.shape[2];
        uint32_t height = input.shape[1];
        return std::make_pair(width, height);
    }

    // Should never happen
    throw std::runtime_error("Unknown layout in NNArchive");
}

std::optional<uint32_t> NNArchive::getInputWidth(uint32_t index) const {
    auto size = getInputSize(index);
    if(size) {
        return size->first;
    }
    return std::nullopt;
}

std::optional<uint32_t> NNArchive::getInputHeight(uint32_t index) const {
    auto size = getInputSize(index);
    if(size) {
        return size->second;
    }
    return std::nullopt;
}

std::vector<dai::Platform> NNArchive::getSupportedPlatforms() const {
    auto pathToModel = getModelPath();
    if(!pathToModel) {
        return {};
    }
    auto pathToModelChecked = *pathToModel;

    auto endsWith = [](const std::filesystem::path& path, const std::string& suffix) { return path.extension() == suffix; };

    if(endsWith(pathToModelChecked, ".dlc")) {
        return {Platform::RVC4};
    }
    if(endsWith(pathToModelChecked, ".superblob")) {
        return {Platform::RVC2};
    }
    if(endsWith(pathToModelChecked, ".blob")) {
        auto model = OpenVINO::Blob(pathToModelChecked);
        if(model.device == OpenVINO::Device::VPUX) {
            return {Platform::RVC3};
        }
        if(model.device == OpenVINO::Device::VPU) {
            return {Platform::RVC2};
        }

        // Should never get here
        return {};
    }

    return {};
}

}  // namespace dai<|MERGE_RESOLUTION|>--- conflicted
+++ resolved
@@ -15,16 +15,12 @@
 
 namespace dai {
 
-<<<<<<< HEAD
-NNArchive::NNArchive(const std::filesystem::path& archivePath, NNArchiveOptions options) : archiveOptions(options) {
-=======
 NNArchiveOptions::NNArchiveOptions() {
     // Default options
     extractFolder(platform::getTempPath());
 }
 
-NNArchive::NNArchive(const std::string& archivePath, NNArchiveOptions options) : archiveOptions(options) {
->>>>>>> 46ebf1a6
+NNArchive::NNArchive(const std::filesystem::path& archivePath, NNArchiveOptions options) : archiveOptions(options) {
     // Make sure archive exits
     if(!std::filesystem::exists(archivePath)) DAI_CHECK_V(false, "Archive file does not exist: {}", archivePath);
 
@@ -39,14 +35,9 @@
     modelType = model::readModelType(modelPathInArchive);
 
     // Unpack model
-<<<<<<< HEAD
-    unpackArchiveInDirectory(archivePath, (std::filesystem::path(archiveOptions.extractFolder()) / archivePath.filename()).string());
-    unpackedModelPath = (std::filesystem::path(archiveOptions.extractFolder()) / archivePath.filename() / modelPathInArchive).string();
-=======
     std::filesystem::path unpackedArchivePath = std::filesystem::path(archiveOptions.extractFolder()) / std::filesystem::path(archivePath).filename();
-    unpackArchiveInDirectory(archivePath, unpackedArchivePath.string());
-    unpackedModelPath = (unpackedArchivePath / modelPathInArchive).string();
->>>>>>> 46ebf1a6
+    unpackArchiveInDirectory(archivePath, unpackedArchivePath);
+    unpackedModelPath = (unpackedArchivePath / modelPathInArchive);
 
     switch(modelType) {
         case model::ModelType::BLOB:
