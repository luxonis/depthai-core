#pragma once

#include <httplib.h>

#include <condition_variable>
#include <depthai/pipeline/Node.hpp>
#include <depthai/utility/Pimpl.hpp>
#include <depthai/utility/ProtoSerializable.hpp>
#include <foxglove/websocket/server_interface.hpp>
#include <foxglove/websocket/websocket_server.hpp>
#include <memory>
#include <mutex>
#include <string>
#include <thread>
#include <unordered_map>
#include <vector>

#include "utility/PimplImpl.hpp"

namespace dai {

class RemoteConnectionImpl {
   public:
    RemoteConnectionImpl(const std::string& address, uint16_t webSocketPort, bool serveFrontend, uint16_t httpPort);
    ~RemoteConnectionImpl();

    void addTopic(const std::string& topicName, Node::Output& output, const std::string& group, bool useVisualizationIfAvailable);
    std::shared_ptr<MessageQueue> addTopic(
        const std::string& topicName, const std::string& group, unsigned int maxSize, bool blocking, bool useVisualizationIfAvailable);
    bool removeTopic(const std::string& topicName);
    void registerPipeline(Pipeline& pipeline);
    void registerService(const std::string& serviceName, std::function<nlohmann::json(const nlohmann::json&)> callback);
    int waitKey(int delayMs);

   private:
    /**
     * @brief Initialize websocket server
     * @param address Address to bind to
     * @param port Port to bind to
     * @return True if successful, false otherwise
     *
     */
    bool initWebsocketServer(const std::string& address, uint16_t port);

    /**
     * @brief Initialize HTTP server
     * @param address Address to bind to
     * @param port Port to bind to
     * @return True if successful, false otherwise
     */
    bool initHttpServer(const std::string& address, uint16_t port);

    void addPublishThread(const std::string& topicName,
                          const std::shared_ptr<MessageQueue>& outputQueue,
                          const std::string& group,
                          bool useVisualizationIfAvailable);
    void exposeTopicGroupsService();
    void exposeKeyPressedService();
<<<<<<< HEAD
    void exposePipelineService(Pipeline& pipeline);
=======
    void exposePipelineService(const Pipeline& pipeline);
    void exposeLibraryVersionService();
>>>>>>> 76da315e
    void keyPressedCallback(int key);

    std::mutex keyMutex;
    std::condition_variable keyCv;
    int keyPressed = -1;

    struct TopicData {
        std::string group;
        std::shared_ptr<MessageQueue> outputQueue;
        foxglove::ServiceId id;
        std::unique_ptr<std::thread> thread;
    };

    std::unordered_map<std::string, TopicData> topics;
    std::unique_ptr<foxglove::ServerInterface<websocketpp::connection_hdl>> server;
    std::unique_ptr<httplib::Server> httpServer;
    std::unique_ptr<std::thread> httpServerThread;
    std::map<foxglove::ServiceId, std::function<foxglove::ServiceResponse(foxglove::ServiceResponse)>> serviceMap;
    std::function<uint8_t(DatatypeEnum)> getMessagePriority;
};

}  // namespace dai<|MERGE_RESOLUTION|>--- conflicted
+++ resolved
@@ -56,12 +56,8 @@
                           bool useVisualizationIfAvailable);
     void exposeTopicGroupsService();
     void exposeKeyPressedService();
-<<<<<<< HEAD
     void exposePipelineService(Pipeline& pipeline);
-=======
-    void exposePipelineService(const Pipeline& pipeline);
     void exposeLibraryVersionService();
->>>>>>> 76da315e
     void keyPressedCallback(int key);
 
     std::mutex keyMutex;
