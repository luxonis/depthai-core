--- conflicted
+++ resolved
@@ -88,11 +88,7 @@
                     case NALU::P:
                     case NALU::I: {
                         if(mp4Track == MP4_INVALID_TRACK_ID) {
-<<<<<<< HEAD
-                            // spdlog::warn("VideoRecorder track is invalid");
-=======
                             // spdlog::info("VideoRecorder track is invalid"); // TODO(asahtik) - check if this is OK or should be a warning
->>>>>>> 3a430883
                             break;
                         };
                         std::vector<uint8_t> nalData(nal.data(), nal.data() + nal.size());
