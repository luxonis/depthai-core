#include "depthai/pipeline/datatype/ImgFrame.hpp"

#include <cmath>
#include <opencv2/imgproc.hpp>

// #include "spdlog/spdlog.h"

namespace dai {

ImgFrame& ImgFrame::setFrame(cv::Mat frame) {
    std::vector<uint8_t> dataVec;
    assert(frame.isContinuous());
    dataVec.insert(dataVec.begin(), frame.datastart, frame.dataend);
    setData(dataVec);
    return *this;
}

cv::Mat ImgFrame::getFrame(bool deepCopy) {
    // Convert to cv::Mat. If deepCopy enabled, then copy pixel data, otherwise reference only
    cv::Mat mat;
    cv::Size size = {0, 0};
    int type = 0;

    switch(getType()) {
        case Type::RGB888i:
        case Type::BGR888i:
            size = cv::Size(getWidth(), getHeight());
            type = CV_8UC3;
            break;
        case Type::BGR888p:
        case Type::RGB888p:
            size = cv::Size(getWidth(), getHeight() * 3);
            type = CV_8UC1;
            break;
        case Type::YUV420p:
        case Type::NV12:
        case Type::NV21:
            size = cv::Size(getWidth(), getPlaneHeight() * 3 / 2);
            type = CV_8UC1;
            break;

        case Type::RAW8:
        case Type::GRAY8:
            size = cv::Size(getWidth(), getHeight());
            type = CV_8UC1;
            break;

        case Type::GRAYF16:
            size = cv::Size(getWidth(), getHeight());
            type = CV_16FC1;
            break;

        case Type::RAW16:
        case Type::RAW14:
        case Type::RAW12:
        case Type::RAW10:
            size = cv::Size(getWidth(), getHeight());
            type = CV_16UC1;
            break;

        case Type::RGBF16F16F16i:
        case Type::BGRF16F16F16i:
        case Type::RGBF16F16F16p:
        case Type::BGRF16F16F16p:
            size = cv::Size(getWidth(), getHeight());
            type = CV_16FC3;
            break;

        case Type::BITSTREAM:
        default:
            size = cv::Size(static_cast<int>(getData().size()), 1);
            type = CV_8UC1;
            break;
    }

    // Check if enough data
    long requiredSize = CV_ELEM_SIZE(type) * size.area();

    // TMP TMP
    // long actualSize = static_cast<long>(img.data.size());
    long actualSize = static_cast<long>(data->getSize());

    if(actualSize < requiredSize) {
        throw std::runtime_error("ImgFrame doesn't have enough data to encode specified frame, required " + std::to_string(requiredSize) + ", actual "
                                 + std::to_string(actualSize) + ". Maybe metadataOnly transfer was made?");
    } else if(actualSize > requiredSize) {
        // FIXME doesn't build on Windows (multiple definitions during link)
        // logger::warn("ImgFrame has excess data: actual {}, expected {}", actualSize, requiredSize);
    }
    if(getWidth() <= 0 || getHeight() <= 0) {
        throw std::runtime_error("ImgFrame metadata not valid (width or height = 0)");
    }

    // Copy or reference to existing data
    if(deepCopy) {
        // Create new image data
        mat.create(size, type);

        // TMPTMP
        // Copy number of bytes that are available by Mat space or by img data size
        // std::memcpy(mat.data, img.data.data(), std::min((long)(img.data.size()), (long)(mat.dataend - mat.datastart)));
        std::memcpy(mat.data, data->getData().data(), std::min((long)(data->getSize()), (long)(mat.dataend - mat.datastart)));
        // TODO stride handling
    } else {
        // TMP TMP
        if(fb.stride != 0) {
            mat = cv::Mat(size, type, data->getData().data());
        } else {
            mat = cv::Mat(size, type, data->getData().data(), getStride());
        }
    }

    return mat;
}

cv::Mat ImgFrame::getCvFrame() {
    cv::Mat frame = getFrame();
    cv::Mat output;

    switch(getType()) {
        case Type::RGB888i:
            cv::cvtColor(frame, output, cv::ColorConversionCodes::COLOR_RGB2BGR);
            break;

        case Type::BGR888i:
            output = frame.clone();
            break;

        case Type::RGB888p: {
            cv::Size s(getWidth(), getHeight());
            std::vector<cv::Mat> channels;
            // RGB
            channels.push_back(cv::Mat(s, CV_8UC1, (uint8_t*)getData().data() + s.area() * 2));
            channels.push_back(cv::Mat(s, CV_8UC1, (uint8_t*)getData().data() + s.area() * 1));
            channels.push_back(cv::Mat(s, CV_8UC1, (uint8_t*)getData().data() + s.area() * 0));
            cv::merge(channels, output);
        } break;

        case Type::BGR888p: {
            cv::Size s(getWidth(), getHeight());
            std::vector<cv::Mat> channels;
            // BGR
            channels.push_back(cv::Mat(s, CV_8UC1, (uint8_t*)getData().data() + s.area() * 0));
            channels.push_back(cv::Mat(s, CV_8UC1, (uint8_t*)getData().data() + s.area() * 1));
            channels.push_back(cv::Mat(s, CV_8UC1, (uint8_t*)getData().data() + s.area() * 2));
            cv::merge(channels, output);
        } break;

        case Type::YUV420p:
            cv::cvtColor(frame, output, cv::ColorConversionCodes::COLOR_YUV2BGR_IYUV);
            break;

        case Type::NV12:
        case Type::NV21: {
            int code = (getType() == Type::NV12) ? cv::ColorConversionCodes::COLOR_YUV2BGR_NV12 : cv::ColorConversionCodes::COLOR_YUV2BGR_NV21;
            if(getPlaneHeight() <= getHeight()) {
                cv::cvtColor(frame, output, code);
            } else {
                cv::Size s(getWidth(), getHeight());
                int type = CV_8UC1;
                int step = getStride();
                cv::Mat frameY(s, type, getData().data(), step);
                cv::Mat frameUV(s / 2, type, getData().data() + getPlaneStride(), step);
                cv::cvtColorTwoPlane(frameY, frameUV, output, code);
            }
        } break;

        case Type::RAW8:
        case Type::RAW16:
        case Type::RAW14:
        case Type::RAW12:
        case Type::RAW10:
        case Type::GRAY8:
        case Type::GRAYF16:
            output = frame.clone();
            break;

        default:
            output = frame.clone();
            break;
    }

    return output;
}

ImgFrame& ImgFrame::setCvFrame(cv::Mat mat, Type type) {
    cv::Mat output;
    setType(type);
    setSize(mat.cols, mat.rows);
<<<<<<< HEAD
    switch(type) {
        case Type::RGB888i:
            cv::cvtColor(mat, output, cv::ColorConversionCodes::COLOR_BGR2RGB);
            output.convertTo(output, CV_8UC3);
=======
    unsigned int size = mat.cols * mat.rows;
    switch(type) {
        case Type::RGB888i:
            fb.width = mat.cols;
            fb.height = mat.rows;
            fb.stride = mat.cols * 3;
            cv::cvtColor(mat, output, cv::ColorConversionCodes::COLOR_BGR2RGB);
>>>>>>> 4a8d19ee
            setFrame(output);
            break;

        case Type::BGR888i:
<<<<<<< HEAD
            mat.convertTo(mat, CV_8UC3);
=======
            fb.width = mat.cols;
            fb.height = mat.rows;
            fb.stride = mat.cols * 3;
>>>>>>> 4a8d19ee
            setFrame(mat);
            break;

        case Type::RGB888p: {
<<<<<<< HEAD
            mat.convertTo(mat, CV_8UC3);
=======
            fb.width = mat.cols;
            fb.height = mat.rows;
            fb.stride = mat.cols;
            fb.p1Offset = 0;
            fb.p2Offset = size;
            fb.p3Offset = size * 2;
>>>>>>> 4a8d19ee
            std::vector<uint8_t> dataVec;
            std::vector<cv::Mat> channels;
            cv::split(mat, channels);
            dataVec.insert(dataVec.end(), channels[2].datastart, channels[2].dataend);
            dataVec.insert(dataVec.end(), channels[1].datastart, channels[1].dataend);
            dataVec.insert(dataVec.end(), channels[0].datastart, channels[0].dataend);
            setData(dataVec);
            size_t offset = channels[0].dataend - channels[0].datastart;
            fb.p1Offset = 0;
            fb.p2Offset = offset;
            fb.p3Offset = offset * 2;
        } break;

        case Type::BGR888p: {
<<<<<<< HEAD
            mat.convertTo(mat, CV_8UC3);
=======
            fb.width = mat.cols;
            fb.height = mat.rows;
            fb.stride = mat.cols;
            fb.p1Offset = 0;
            fb.p2Offset = size;
            fb.p3Offset = size * 2;
>>>>>>> 4a8d19ee
            std::vector<uint8_t> dataVec;
            std::vector<cv::Mat> channels;
            cv::split(mat, channels);
            dataVec.insert(dataVec.end(), channels[0].datastart, channels[0].dataend);
            dataVec.insert(dataVec.end(), channels[1].datastart, channels[1].dataend);
            dataVec.insert(dataVec.end(), channels[2].datastart, channels[2].dataend);
            setData(dataVec);
            size_t offset = channels[0].dataend - channels[0].datastart;
            fb.p1Offset = 0;
            fb.p2Offset = offset;
            fb.p3Offset = offset * 2;
        } break;

        case Type::YUV420p:
<<<<<<< HEAD
            cv::cvtColor(mat, output, cv::ColorConversionCodes::COLOR_BGR2YUV_IYUV);
=======
            fb.width = mat.cols;
            fb.height = mat.rows;
            fb.stride = mat.cols;
            fb.p1Offset = 0;
            fb.p2Offset = size;
            fb.p3Offset = size / 4;
            cv::cvtColor(mat, output, cv::ColorConversionCodes::COLOR_BGR2YUV_I420);
>>>>>>> 4a8d19ee
            setFrame(output);
            break;

        case Type::NV12:
        case Type::NV21: {
<<<<<<< HEAD
            cv::cvtColor(mat, output, cv::COLOR_BGR2YUV_I420);

            std::vector<cv::Mat> planes;
            cv::split(output, planes);

            std::vector<uint8_t> dataVec;
            dataVec.insert(dataVec.end(), planes[0].data, planes[0].data + static_cast<ptrdiff_t>(planes[0].cols * planes[0].rows));
            int uvSize = planes[0].rows * planes[0].cols / 4;
            if (type == Type::NV12) {
                dataVec.insert(dataVec.end(), planes[1].data, planes[1].data + uvSize);
                dataVec.insert(dataVec.end(), planes[2].data, planes[2].data + uvSize);
            } else {
                dataVec.insert(dataVec.end(), planes[2].data, planes[2].data + uvSize);
                dataVec.insert(dataVec.end(), planes[1].data, planes[1].data + uvSize);
            }
=======
            fb.width = mat.cols;
            fb.height = mat.rows;
            fb.stride = mat.cols;
            fb.p1Offset = 0;
            fb.p2Offset = size;
            fb.p3Offset = size;
            auto code = type == Type::NV12 ? cv::COLOR_BGR2YUV_I420 : cv::COLOR_BGR2YUV_YV12;
            cv::cvtColor(mat, output, code);
            assert(output.isContinuous());
            assert(output.total() * output.elemSize() == mat.cols * mat.rows * 3UL / 2UL);
            std::vector<uint8_t> dataVec;
            unsigned int ySize = mat.cols * mat.rows;
            assert(ySize % 4 == 0);
            unsigned int uvSize = ySize / 4;
            assert(ySize + 2 * uvSize == output.total());
            dataVec.insert(dataVec.end(), output.ptr(), output.ptr() + ySize);
            cv::Mat uVals(mat.rows / 2, mat.cols / 2, CV_8UC1, output.ptr() + ySize);
            cv::Mat vVals(mat.rows / 2, mat.cols / 2, CV_8UC1, output.ptr() + ySize + uvSize);
            cv::Mat uvVals;
            cv::merge(std::vector<cv::Mat>{uVals, vVals}, uvVals);
            assert(uvVals.total() * uvVals.elemSize() == uvSize * 2);
            assert(uvVals.isContinuous());
            dataVec.insert(dataVec.end(), uvVals.ptr(), uvVals.ptr() + uvSize * 2);
            setData(dataVec);
>>>>>>> 4a8d19ee
            break;
        }
        // case Type::RAW8:
        // case Type::RAW16:
        // case Type::RAW14:
        // case Type::RAW12:
        // case Type::RAW10:
        case Type::GRAY8:
        case Type::GRAYF16:
<<<<<<< HEAD
=======
            fb.width = mat.cols;
            fb.height = mat.rows;
            fb.stride = type == Type::GRAY8 ? mat.cols : mat.cols * 2;
>>>>>>> 4a8d19ee
            if (mat.channels() == 3) {
                cv::cvtColor(mat, output, cv::ColorConversionCodes::COLOR_BGR2GRAY);
            } else {
                output = mat;
            }
            if (type == Type::GRAY8) {
                output.convertTo(output, CV_8UC1);
            } else {
                output.convertTo(output, CV_16FC1);
            }
            setFrame(output);
            break;

        default:
            setFrame(mat);
            break;
    }
    return *this;
}

}  // namespace dai<|MERGE_RESOLUTION|>--- conflicted
+++ resolved
@@ -187,12 +187,6 @@
     cv::Mat output;
     setType(type);
     setSize(mat.cols, mat.rows);
-<<<<<<< HEAD
-    switch(type) {
-        case Type::RGB888i:
-            cv::cvtColor(mat, output, cv::ColorConversionCodes::COLOR_BGR2RGB);
-            output.convertTo(output, CV_8UC3);
-=======
     unsigned int size = mat.cols * mat.rows;
     switch(type) {
         case Type::RGB888i:
@@ -200,32 +194,23 @@
             fb.height = mat.rows;
             fb.stride = mat.cols * 3;
             cv::cvtColor(mat, output, cv::ColorConversionCodes::COLOR_BGR2RGB);
->>>>>>> 4a8d19ee
             setFrame(output);
             break;
 
         case Type::BGR888i:
-<<<<<<< HEAD
-            mat.convertTo(mat, CV_8UC3);
-=======
             fb.width = mat.cols;
             fb.height = mat.rows;
             fb.stride = mat.cols * 3;
->>>>>>> 4a8d19ee
             setFrame(mat);
             break;
 
         case Type::RGB888p: {
-<<<<<<< HEAD
-            mat.convertTo(mat, CV_8UC3);
-=======
             fb.width = mat.cols;
             fb.height = mat.rows;
             fb.stride = mat.cols;
             fb.p1Offset = 0;
             fb.p2Offset = size;
             fb.p3Offset = size * 2;
->>>>>>> 4a8d19ee
             std::vector<uint8_t> dataVec;
             std::vector<cv::Mat> channels;
             cv::split(mat, channels);
@@ -240,16 +225,12 @@
         } break;
 
         case Type::BGR888p: {
-<<<<<<< HEAD
-            mat.convertTo(mat, CV_8UC3);
-=======
             fb.width = mat.cols;
             fb.height = mat.rows;
             fb.stride = mat.cols;
             fb.p1Offset = 0;
             fb.p2Offset = size;
             fb.p3Offset = size * 2;
->>>>>>> 4a8d19ee
             std::vector<uint8_t> dataVec;
             std::vector<cv::Mat> channels;
             cv::split(mat, channels);
@@ -264,9 +245,6 @@
         } break;
 
         case Type::YUV420p:
-<<<<<<< HEAD
-            cv::cvtColor(mat, output, cv::ColorConversionCodes::COLOR_BGR2YUV_IYUV);
-=======
             fb.width = mat.cols;
             fb.height = mat.rows;
             fb.stride = mat.cols;
@@ -274,29 +252,11 @@
             fb.p2Offset = size;
             fb.p3Offset = size / 4;
             cv::cvtColor(mat, output, cv::ColorConversionCodes::COLOR_BGR2YUV_I420);
->>>>>>> 4a8d19ee
             setFrame(output);
             break;
 
         case Type::NV12:
         case Type::NV21: {
-<<<<<<< HEAD
-            cv::cvtColor(mat, output, cv::COLOR_BGR2YUV_I420);
-
-            std::vector<cv::Mat> planes;
-            cv::split(output, planes);
-
-            std::vector<uint8_t> dataVec;
-            dataVec.insert(dataVec.end(), planes[0].data, planes[0].data + static_cast<ptrdiff_t>(planes[0].cols * planes[0].rows));
-            int uvSize = planes[0].rows * planes[0].cols / 4;
-            if (type == Type::NV12) {
-                dataVec.insert(dataVec.end(), planes[1].data, planes[1].data + uvSize);
-                dataVec.insert(dataVec.end(), planes[2].data, planes[2].data + uvSize);
-            } else {
-                dataVec.insert(dataVec.end(), planes[2].data, planes[2].data + uvSize);
-                dataVec.insert(dataVec.end(), planes[1].data, planes[1].data + uvSize);
-            }
-=======
             fb.width = mat.cols;
             fb.height = mat.rows;
             fb.stride = mat.cols;
@@ -321,7 +281,6 @@
             assert(uvVals.isContinuous());
             dataVec.insert(dataVec.end(), uvVals.ptr(), uvVals.ptr() + uvSize * 2);
             setData(dataVec);
->>>>>>> 4a8d19ee
             break;
         }
         // case Type::RAW8:
@@ -331,12 +290,9 @@
         // case Type::RAW10:
         case Type::GRAY8:
         case Type::GRAYF16:
-<<<<<<< HEAD
-=======
             fb.width = mat.cols;
             fb.height = mat.rows;
             fb.stride = type == Type::GRAY8 ? mat.cols : mat.cols * 2;
->>>>>>> 4a8d19ee
             if (mat.channels() == 3) {
                 cv::cvtColor(mat, output, cv::ColorConversionCodes::COLOR_BGR2GRAY);
             } else {
