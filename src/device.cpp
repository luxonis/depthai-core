#include "device.hpp"
#include "matrix_ops.hpp"
// shared
#include "depthai-shared/json_helper.hpp"
#include "depthai-shared/depthai_constants.hpp"
#include "depthai-shared/cnn_info.hpp"

// project
//#include "pipeline/host_pipeline_config.hpp"
#include "pipeline/host_pipeline_config.hpp"
#include "host_data_reader.hpp"

extern "C"
{
#include "bspatch/bspatch.h"
}

// Resource compiled assets (cmds)
#ifdef DEPTHAI_RESOURCE_COMPILED_BINARIES
#include "cmrc/cmrc.hpp"
CMRC_DECLARE(depthai);
#endif

#define WARNING "\033[1;5;31m"
#define ENDC "\033[0m"

constexpr static auto cmrc_depthai_cmd_path = "depthai.cmd";
constexpr static auto cmrc_depthai_usb2_cmd_path = "depthai-usb2.cmd";
constexpr static auto cmrc_depthai_usb2_patch_path = "depthai-usb2-patch.patch";

// GLOBAL
static XLinkGlobalHandler_t g_xlink_global_handler = {};

Device::Device(std::string usb_device, bool usb2_mode)
{

// Binaries are resource compiled
#ifdef DEPTHAI_RESOURCE_COMPILED_BINARIES

    // Get binaries from internal sources
    auto fs = cmrc::depthai::get_filesystem();

    if (usb2_mode)
    {

#ifdef DEPTHAI_PATCH_ONLY_MODE

        // Get size of original
        auto depthai_binary = fs.open(cmrc_depthai_cmd_path);

        // Open patch
        auto depthai_usb2_patch = fs.open(cmrc_depthai_usb2_patch_path);

        // Get new size
        int64_t patched_size = bspatch_mem_get_newsize(
            (uint8_t*)depthai_usb2_patch.begin(), depthai_usb2_patch.size());

        // Reserve space for patched binary
        patched_cmd.resize(patched_size);

        // Patch
        int error = bspatch_mem(
            (uint8_t*)depthai_binary.begin(), depthai_binary.size(),
            (uint8_t*)depthai_usb2_patch.begin(), depthai_usb2_patch.size(), patched_cmd.data());

        // if patch successful
        if (!error)
        {
            // Boot
            init_device("", usb_device, patched_cmd.data(), patched_size);
        }
        else
        {
            std::cout << "Error while patching..." << std::endl;
            // TODO handle error (throw most likely)
        }

#else
        auto depthai_usb2_binary = fs.open(cmrc_depthai_usb2_cmd_path);
        uint8_t* binary = (uint8_t*)depthai_usb2_binary.begin();
        long size = depthai_usb2_binary.size();
        init_device("", usb_device, binary, size);

#endif
    }
    else
    {

        auto depthai_binary = fs.open(cmrc_depthai_cmd_path);
        uint8_t* binary = (uint8_t*)depthai_binary.begin();
        long size = depthai_binary.size();
        init_device("", usb_device, binary, size);
    }

#else
    // Binaries from default path (TODO)

#endif
}

Device::Device() : Device("", false) {}

Device::Device(std::string cmd_file, std::string usb_device)
{

    if (!init_device(cmd_file, usb_device))
    {
        throw std::runtime_error("Cannot initialize device");
    }
}

<<<<<<< HEAD
Device::~Device() { deinit_device(); }
=======
Device::~Device(){
    deinit_device();
}

bool Device::is_device_changed(){
    return device_changed;
}

void Device::reset_device_changed(){
    device_changed = false;
}

void Device::override_device_changed(){
    device_changed = true;
}

bool Device::is_rgb_connected(){
    return g_config_d2h.at("_cams").at("rgb").get<bool>();
}

bool Device::is_left_connected(){
    return g_config_d2h.at("_cams").at("left").get<bool>();
}

bool Device::is_right_connected(){
    return g_config_d2h.at("_cams").at("right").get<bool>();
}

>>>>>>> 29f516b8

void Device::wdog_thread(std::chrono::milliseconds& wd_timeout)
{
    std::cout << "watchdog started " << std::endl;
    const std::chrono::milliseconds poll_rate(100);
    const auto sleep_nr = wd_timeout / poll_rate;
    while (wdog_thread_alive)
    {
        wdog_keep = 0;
        for (int i = 0; i < sleep_nr; i++)
        {
            std::this_thread::sleep_for(poll_rate);
            if (wdog_thread_alive == 0)
            {
                break;
            }
        }
        if (wdog_keep == 0 && wdog_thread_alive == 1)
        {
            std::cout << "watchdog triggered " << std::endl;
            soft_deinit_device();
            bool init;
            for (int retry = 0; retry < 1; retry++)
            {
                init =
                    init_device(cmd_backup, usb_device_backup, binary_backup, binary_size_backup);
                if (init)
                {
                    break;
                }
            }
            if (!init)
            {
                exit(9);
            }
            create_pipeline(config_backup);
            device_changed = true;
        }
    }
}

int Device::wdog_start(void)
{
<<<<<<< HEAD
    static int once = 1;
    if (once)
    {
        wdog_thread_alive = 1;
        wd_thread = std::thread(&Device::wdog_thread, this, std::ref(wd_timeout));
        once = 0;
=======
    if(!wdog_thread_alive)
    {
        wdog_thread_alive = 1;
        wd_thread = std::thread(&Device::wdog_thread, this, std::ref(wd_timeout)); 
>>>>>>> 29f516b8
    }
    return 0;
}
int Device::wdog_stop(void)
{
    if (wdog_thread_alive)
    {
        wdog_thread_alive = 0;
        wd_thread.join();
    }
    return 0;
}

void Device::wdog_keepalive(void) { wdog_keep = 1; }

<<<<<<< HEAD
bool Device::init_device(
    const std::string& device_cmd_file, const std::string& usb_device, uint8_t* binary,
    long binary_size)
=======
int Device::read_and_parse_config_d2h(void)
>>>>>>> 29f516b8
{
    // config_d2h
    {
        printf("Loading config file\n");

<<<<<<< HEAD
    do
    {
        // xlink
        if (nullptr != g_xlink)
=======
        std::string config_d2h_str;
        StreamInfo si("config_d2h", 102400);

        int config_file_length = g_xlink->openReadAndCloseStream(
                si,
                config_d2h_str
                );
        if(config_file_length == -1)
>>>>>>> 29f516b8
        {
            return -1;
        }
<<<<<<< HEAD

        g_xlink = std::unique_ptr<XLinkWrapper>(new XLinkWrapper(true));

        if (binary != nullptr && binary_size != 0)
        {
            if (!g_xlink->initFromHostSide(
                    &g_xlink_global_handler, &g_xlink_device_handler, binary, binary_size,
                    usb_device, true))
            {
                std::cout << "depthai: Error initializing xlink\n";
                break;
            }
        }
        else
        {
            if (!g_xlink->initFromHostSide(
                    &g_xlink_global_handler, &g_xlink_device_handler, device_cmd_file, usb_device,
                    true))
            {
                std::cout << "depthai: Error initializing xlink\n";
                break;
            }
=======
        if (!getJSONFromString(config_d2h_str, g_config_d2h))
        {
            std::cout << "depthai: error parsing config_d2h\n";
>>>>>>> 29f516b8
        }
    }
    return 0;
}

void Device::load_and_print_config_d2h(void)
{

    bool rgb_connected = g_config_d2h.at("_cams").at("rgb").get<bool>();
    bool left_connected = g_config_d2h.at("_cams").at("left").get<bool>();
    bool right_connected = g_config_d2h.at("_cams").at("right").get<bool>();
    if(!rgb_connected && (left_connected ^ right_connected))
    {
        std::cerr << WARNING "ERROR: No cameras detected on the board. \n" ENDC;
        //break;
    }

<<<<<<< HEAD
            int config_file_length = g_xlink->openReadAndCloseStream(si, config_d2h_str);
            if (config_file_length == -1)
            {
                break;
            }
            if (!getJSONFromString(config_d2h_str, g_config_d2h))
            {
                std::cout << "depthai: error parsing config_d2h\n";
            }
        }

        bool rgb_connected = g_config_d2h.at("_cams").at("rgb").get<bool>();
        bool left_connected = g_config_d2h.at("_cams").at("left").get<bool>();
        bool right_connected = g_config_d2h.at("_cams").at("right").get<bool>();
        if (!rgb_connected && (left_connected ^ right_connected))
=======
    // check version
    {

        /* TODO: review in new refactored way
        std::string device_version = g_config_d2h.at("_version").get<std::string>();
        if (device_version != c_depthai_version)
>>>>>>> 29f516b8
        {
            printf("Version does not match (%s & %s)\n",
                device_version.c_str(), c_depthai_version);
            break;
        }

        std::string device_dev_version = g_config_d2h.at("_dev_version").get<std::string>();
        if (device_dev_version != c_depthai_dev_version)
        {
            printf("WARNING: Version (dev) does not match (%s & %s)\n",
                device_dev_version.c_str(), c_depthai_dev_version);
        }
        */
    }

<<<<<<< HEAD
        version = g_config_d2h.at("eeprom").at("version").get<decltype(version)>();
        printf("EEPROM data:");
        H1_l.clear();
        H2_r.clear();
        R1_l.clear();
        R2_r.clear();
        M1_l.clear();
        M2_r.clear();
        R.clear();
        T.clear();
        d1_l.clear();
        d2_r.clear();
        std::vector<float> temp;

        if (version == -1)
        {
            printf(" invalid / unprogrammed\n");
        }
        else
        {
            printf(" valid (v%d)\n", version);
            std::string board_name;
            std::string board_rev;
            float rgb_fov_deg = 0;
            bool stereo_center_crop = false;
            if (version >= 2)
            {
                board_name = g_config_d2h.at("eeprom").at("board_name").get<std::string>();
                board_rev = g_config_d2h.at("eeprom").at("board_rev").get<std::string>();
                rgb_fov_deg = g_config_d2h.at("eeprom").at("rgb_fov_deg").get<float>();
            }
            if (version >= 3)
            {
                stereo_center_crop = g_config_d2h.at("eeprom").at("stereo_center_crop").get<bool>();
            }
            float left_fov_deg = g_config_d2h.at("eeprom").at("left_fov_deg").get<float>();
            float left_to_right_distance_m =
                g_config_d2h.at("eeprom").at("left_to_right_distance_m").get<float>();
            float left_to_rgb_distance_m =
                g_config_d2h.at("eeprom").at("left_to_rgb_distance_m").get<float>();
            bool swap_left_and_right_cameras =
                g_config_d2h.at("eeprom").at("swap_left_and_right_cameras").get<bool>();
            std::vector<float> calib;
            printf(
                "  Board name     : %s\n", board_name.empty() ? "<NOT-SET>" : board_name.c_str());
            printf("  Board rev      : %s\n", board_rev.empty() ? "<NOT-SET>" : board_rev.c_str());
            printf("  HFOV L/R       : %g deg\n", left_fov_deg);
            printf("  HFOV RGB       : %g deg\n", rgb_fov_deg);
            printf("  L-R   distance : %g cm\n", 100 * left_to_right_distance_m);
            printf("  L-RGB distance : %g cm\n", 100 * left_to_rgb_distance_m);
            printf("  L/R swapped    : %s\n", swap_left_and_right_cameras ? "yes" : "no");
            printf("  L/R crop region: %s\n", stereo_center_crop ? "center" : "top");
            // std::cout << "H2 matrix of right came----------------> " << H2_r.size() << std::endl;

            if (version <= 3)
            {
                printf("  Calibration homography right to left (legacy, please consider "
                       "recalibrating):\n");
                calib = g_config_d2h.at("eeprom").at("calib_old_H").get<std::vector<float>>();
                for (int i = 0; i < 9; i++)
                {
                    printf(" %11.6f,", calib.at(i));
                    temp.push_back(calib.at(i));
                    if (i % 3 == 2)
                    {
                        printf("\n");
                        H2_r.push_back(temp);
                        temp.clear();
                    }
                }
                // std::cout << "H2 matrix of right came----------------> " << H2_r.size() <<
                // std::endl;
            }
            else if (version == 4)
            {

                std::vector<std::vector<float>> temp_inv;

                printf("  Calibration inverse homography H1 (left):\n");
                calib = g_config_d2h.at("eeprom").at("calib_H1_L").get<std::vector<float>>();
                for (int i = 0; i < 9; i++)
                {
                    printf(" %11.6f,", calib.at(i));
                    temp.push_back(calib.at(i));
                    if (i % 3 == 2)
                    {
                        printf("\n");
                        temp_inv.push_back(temp);
                        temp.clear();
                    }
=======
    version = g_config_d2h.at("eeprom").at("version").get<decltype(version)>();
    printf("EEPROM data:");
    H1_l.clear();
    H2_r.clear();
    R1_l.clear();
    R2_r.clear();
    M1_l.clear();
    M2_r.clear();
    R.clear();
    T.clear();
    d1_l.clear();
    d2_r.clear();
    std::vector<float> temp;

    if (version == -1) {
        printf(" invalid / unprogrammed\n");
    } else {
        printf(" valid (v%d)\n", version);
        std::string board_name;
        std::string board_rev;
        float rgb_fov_deg = 0;
        bool stereo_center_crop = false;
        if (version >= 2) {
            board_name = g_config_d2h.at("eeprom").at("board_name").get<std::string>();
            board_rev  = g_config_d2h.at("eeprom").at("board_rev").get<std::string>();
            rgb_fov_deg= g_config_d2h.at("eeprom").at("rgb_fov_deg").get<float>();
        }
        if (version >= 3) {
            stereo_center_crop = g_config_d2h.at("eeprom").at("stereo_center_crop").get<bool>();
        }
        float left_fov_deg = g_config_d2h.at("eeprom").at("left_fov_deg").get<float>();
        float left_to_right_distance_m = g_config_d2h.at("eeprom").at("left_to_right_distance_m").get<float>();
        float left_to_rgb_distance_m = g_config_d2h.at("eeprom").at("left_to_rgb_distance_m").get<float>();
        bool swap_left_and_right_cameras = g_config_d2h.at("eeprom").at("swap_left_and_right_cameras").get<bool>();
        std::vector<float> calib;
        printf("  Board name     : %s\n", board_name.empty() ? "<NOT-SET>" : board_name.c_str());
        printf("  Board rev      : %s\n", board_rev.empty()  ? "<NOT-SET>" : board_rev.c_str());
        printf("  HFOV L/R       : %g deg\n", left_fov_deg);
        printf("  HFOV RGB       : %g deg\n", rgb_fov_deg);
        printf("  L-R   distance : %g cm\n", 100 * left_to_right_distance_m);
        printf("  L-RGB distance : %g cm\n", 100 * left_to_rgb_distance_m);
        printf("  L/R swapped    : %s\n", swap_left_and_right_cameras ? "yes" : "no");
        printf("  L/R crop region: %s\n", stereo_center_crop ? "center" : "top");
        // std::cout << "H2 matrix of right came----------------> " << H2_r.size() <<  std::endl;

        if (version <= 3) {
            printf("  Calibration homography right to left (legacy, please consider recalibrating):\n");
            calib = g_config_d2h.at("eeprom").at("calib_old_H").get<std::vector<float>>();
            for (int i = 0; i < 9; i++) {
                printf(" %11.6f,", calib.at(i));
                temp.push_back(calib.at(i));
                if (i % 3 == 2) {
                    printf("\n");
                    H2_r.push_back(temp);
                    temp.clear();
                }
            }
                        // std::cout << "H2 matrix of right came----------------> " << H2_r.size() <<  std::endl;

        } else if (version == 4) {

            std::vector<std::vector<float>> temp_inv;

            printf("  Calibration inverse homography H1 (left):\n");
            calib = g_config_d2h.at("eeprom").at("calib_H1_L").get<std::vector<float>>();
            for (int i = 0; i < 9; i++) {
                printf(" %11.6f,", calib.at(i));
                temp.push_back(calib.at(i));
                if (i % 3 == 2) {
                    printf("\n");
                    temp_inv.push_back(temp);
                    temp.clear();
>>>>>>> 29f516b8
                }
            }

            mat_inv(temp_inv, H1_l);
            temp_inv.clear();

<<<<<<< HEAD
                for (int i = 0; i < 9; ++i)
                {
                }
                printf("  Calibration inverse homography H2 (right):\n");
                calib = g_config_d2h.at("eeprom").at("calib_H2_R").get<std::vector<float>>();
                for (int i = 0; i < 9; i++)
                {
                    printf(" %11.6f,", calib.at(i));
                    temp.push_back(calib.at(i));
                    if (i % 3 == 2)
                    {
                        printf("\n");
                        temp_inv.push_back(temp);
                        temp.clear();
                    }
=======
            for (int i = 0; i < 9; ++i) {
            }
            printf("  Calibration inverse homography H2 (right):\n");
            calib = g_config_d2h.at("eeprom").at("calib_H2_R").get<std::vector<float>>();
            for (int i = 0; i < 9; i++) {
                printf(" %11.6f,", calib.at(i));
                temp.push_back(calib.at(i));
                if (i % 3 == 2) {
                    printf("\n");
                    temp_inv.push_back(temp);
                    temp.clear();
>>>>>>> 29f516b8
                }
            }

<<<<<<< HEAD
                mat_inv(temp_inv, H2_r);
                temp_inv.clear();

                printf("  Calibration intrinsic matrix M1 (left):\n");
                calib = g_config_d2h.at("eeprom").at("calib_M1_L").get<std::vector<float>>();
                for (int i = 0; i < 9; i++)
                {
                    printf(" %11.6f,", calib.at(i));
                    temp.push_back(calib.at(i));
                    if (i % 3 == 2)
                    {
                        printf("\n");
                        M1_l.push_back(temp);
                        temp.clear();
                    }
=======
            mat_inv(temp_inv, H2_r);
            temp_inv.clear();

            printf("  Calibration intrinsic matrix M1 (left):\n");
            calib = g_config_d2h.at("eeprom").at("calib_M1_L").get<std::vector<float>>();
            for (int i = 0; i < 9; i++) {
                printf(" %11.6f,", calib.at(i));
                temp.push_back(calib.at(i));
                if (i % 3 == 2) {
                    printf("\n");
                    M1_l.push_back(temp);
                    temp.clear();
>>>>>>> 29f516b8
                }
            }

<<<<<<< HEAD
                printf("  Calibration intrinsic matrix M2 (right):\n");
                calib = g_config_d2h.at("eeprom").at("calib_M2_R").get<std::vector<float>>();
                for (int i = 0; i < 9; i++)
                {
                    printf(" %11.6f,", calib.at(i));
                    temp.push_back(calib.at(i));
                    if (i % 3 == 2)
                    {
                        printf("\n");
                        M2_r.push_back(temp);
                        temp.clear();
                    }
=======
            printf("  Calibration intrinsic matrix M2 (right):\n");
            calib = g_config_d2h.at("eeprom").at("calib_M2_R").get<std::vector<float>>();
            for (int i = 0; i < 9; i++) {
                printf(" %11.6f,", calib.at(i));
                temp.push_back(calib.at(i));
                if (i % 3 == 2) {
                    printf("\n");
                    M2_r.push_back(temp);
                    temp.clear();
>>>>>>> 29f516b8
                }
            }

<<<<<<< HEAD
                printf("  Calibration rotation matrix R:\n");
                calib = g_config_d2h.at("eeprom").at("calib_R").get<std::vector<float>>();
                for (int i = 0; i < 9; i++)
                {
                    printf(" %11.6f,", calib.at(i));
                    temp.push_back(calib.at(i));
                    if (i % 3 == 2)
                    {
                        printf("\n");
                        R.push_back(temp);
                        temp.clear();
                    }
=======
            printf("  Calibration rotation matrix R:\n");
            calib = g_config_d2h.at("eeprom").at("calib_R").get<std::vector<float>>();
            for (int i = 0; i < 9; i++) {
                printf(" %11.6f,", calib.at(i));
                temp.push_back(calib.at(i));
                if (i % 3 == 2) {
                    printf("\n");
                    R.push_back(temp);
                    temp.clear();
>>>>>>> 29f516b8
                }
            }

<<<<<<< HEAD
                printf("  Calibration translation matrix T:\n");
                calib = g_config_d2h.at("eeprom").at("calib_T").get<std::vector<float>>();
                for (int i = 0; i < 3; i++)
                {
                    printf(" %11.6f,\n", calib.at(i));
                }
                T = calib;

                std::cout << "H2 matrix of right came----------------> " << H2_r.size()
                          << std::endl;
            }
            else if (version == 5)
            {
                printf("  Rectification Rotation R1 (left):\n");
                calib = g_config_d2h.at("eeprom").at("calib_R1_L").get<std::vector<float>>();
                for (int i = 0; i < 9; i++)
                {
                    printf(" %11.6f,", calib.at(i));
                    temp.push_back(calib.at(i));
                    if (i % 3 == 2)
                    {
                        printf("\n");
                        R1_l.push_back(temp);
                        temp.clear();
                    }
                }
                for (int i = 0; i < 9; ++i)
                {
                }
                printf("  Rectification Rotation R2 (right):\n");
                calib = g_config_d2h.at("eeprom").at("calib_R2_R").get<std::vector<float>>();
                for (int i = 0; i < 9; i++)
                {
                    printf(" %11.6f,", calib.at(i));
                    temp.push_back(calib.at(i));
                    if (i % 3 == 2)
                    {
                        printf("\n");
                        R2_r.push_back(temp);
                        temp.clear();
                    }
=======
            printf("  Calibration translation matrix T:\n");
            calib = g_config_d2h.at("eeprom").at("calib_T").get<std::vector<float>>();
            for (int i = 0; i < 3; i++) {
                printf(" %11.6f,\n", calib.at(i));
            }
            T = calib;

            std::cout << "H2 matrix of right came----------------> " << H2_r.size() <<  std::endl;

        }
        else if (version == 5){
            printf("  Rectification Rotation R1 (left):\n");
            calib = g_config_d2h.at("eeprom").at("calib_R1_L").get<std::vector<float>>();
            for (int i = 0; i < 9; i++) {
                printf(" %11.6f,", calib.at(i));
                temp.push_back(calib.at(i));
                if (i % 3 == 2) {
                    printf("\n");
                    R1_l.push_back(temp);
                    temp.clear();
                }
            }
            for (int i = 0; i < 9; ++i) {
            }
            printf("  Rectification Rotation R2 (right):\n");
            calib = g_config_d2h.at("eeprom").at("calib_R2_R").get<std::vector<float>>();
            for (int i = 0; i < 9; i++) {
                printf(" %11.6f,", calib.at(i));
                temp.push_back(calib.at(i));
                if (i % 3 == 2) {
                    printf("\n");
                    R2_r.push_back(temp);
                    temp.clear();
                }
            }

            printf("  Calibration intrinsic matrix M1 (left):\n");
            calib = g_config_d2h.at("eeprom").at("calib_M1_L").get<std::vector<float>>();
            for (int i = 0; i < 9; i++) {
                printf(" %11.6f,", calib.at(i));
                temp.push_back(calib.at(i));
                if (i % 3 == 2) {
                    printf("\n");
                    M1_l.push_back(temp);
                    temp.clear();
                }
            }

            printf("  Calibration intrinsic matrix M2 (right):\n");
            calib = g_config_d2h.at("eeprom").at("calib_M2_R").get<std::vector<float>>();
            for (int i = 0; i < 9; i++) {
                printf(" %11.6f,", calib.at(i));
                temp.push_back(calib.at(i));
                if (i % 3 == 2) {
                    printf("\n");
                    M2_r.push_back(temp);
                    temp.clear();
>>>>>>> 29f516b8
                }
            }

<<<<<<< HEAD
                printf("  Calibration intrinsic matrix M1 (left):\n");
                calib = g_config_d2h.at("eeprom").at("calib_M1_L").get<std::vector<float>>();
                for (int i = 0; i < 9; i++)
                {
                    printf(" %11.6f,", calib.at(i));
                    temp.push_back(calib.at(i));
                    if (i % 3 == 2)
                    {
                        printf("\n");
                        M1_l.push_back(temp);
                        temp.clear();
                    }
=======
            printf("  Calibration rotation matrix R:\n");
            calib = g_config_d2h.at("eeprom").at("calib_R").get<std::vector<float>>();
            for (int i = 0; i < 9; i++) {
                printf(" %11.6f,", calib.at(i));
                temp.push_back(calib.at(i));
                if (i % 3 == 2) {
                    printf("\n");
                    R.push_back(temp);
                    temp.clear();
>>>>>>> 29f516b8
                }
            }

<<<<<<< HEAD
                printf("  Calibration intrinsic matrix M2 (right):\n");
                calib = g_config_d2h.at("eeprom").at("calib_M2_R").get<std::vector<float>>();
                for (int i = 0; i < 9; i++)
                {
=======
            printf("  Calibration translation matrix T:\n");
            calib = g_config_d2h.at("eeprom").at("calib_T").get<std::vector<float>>();
            for (int i = 0; i < 3; i++) {
                printf(" %11.6f,\n", calib.at(i));
            }
            T = calib;

            printf("  Calibration Distortion Coeff d1 (Left):\n");
            calib = g_config_d2h.at("eeprom").at("calib_d1_L").get<std::vector<float>>();
            for (int i = 0; i < 14; i++) {
                printf(" %11.6f,", calib.at(i));
                if (i % 7 == 6)
                    printf("\n");
            }
            d1_l = calib;

            printf("  Calibration Distortion Coeff d2 (Right):\n");
            calib = g_config_d2h.at("eeprom").at("calib_d2_R").get<std::vector<float>>();
            for (int i = 0; i < 14; i++) {
                printf(" %11.6f,", calib.at(i));
                if (i % 7 == 6)
                    printf("\n");
            }
            d2_r = calib;

            T_rgb = g_config_d2h.at("eeprom").at("calib_T_rgb").get<std::vector<float>>();
            if (T_rgb[0] != 0){
            
                printf("  Calibration intrinsic matrix M3 (rgb):\n");
                calib = g_config_d2h.at("eeprom").at("calib_M3_rgb").get<std::vector<float>>();
                for (int i = 0; i < 9; i++) {
>>>>>>> 29f516b8
                    printf(" %11.6f,", calib.at(i));
                    temp.push_back(calib.at(i));
                    if (i % 3 == 2)
                    {
                        printf("\n");
                        M3_rgb.push_back(temp);
                        temp.clear();
                    }
                }

<<<<<<< HEAD
                printf("  Calibration rotation matrix R:\n");
                calib = g_config_d2h.at("eeprom").at("calib_R").get<std::vector<float>>();
                for (int i = 0; i < 9; i++)
                {
=======
                printf("  RGB-Right rotation matrix R (rgb):\n");
                calib = g_config_d2h.at("eeprom").at("calib_R_rgb").get<std::vector<float>>();
                for (int i = 0; i < 9; i++) {
>>>>>>> 29f516b8
                    printf(" %11.6f,", calib.at(i));
                    temp.push_back(calib.at(i));
                    if (i % 3 == 2)
                    {
                        printf("\n");
                        R_rgb.push_back(temp);
                        temp.clear();

<<<<<<< HEAD
                printf("  Calibration translation matrix T:\n");
                calib = g_config_d2h.at("eeprom").at("calib_T").get<std::vector<float>>();
                for (int i = 0; i < 3; i++)
                {
                    printf(" %11.6f,\n", calib.at(i));
=======
                    }
>>>>>>> 29f516b8
                }

<<<<<<< HEAD
                printf("  Calibration Distortion Coeff d1 (Left):\n");
                calib = g_config_d2h.at("eeprom").at("calib_d1_L").get<std::vector<float>>();
                for (int i = 0; i < 14; i++)
                {
=======
                printf(" Calibration Distortion Coeff d3 (rgb):\n");
                calib = g_config_d2h.at("eeprom").at("calib_d3_rgb").get<std::vector<float>>();
                for (int i = 0; i < 14; i++) {
>>>>>>> 29f516b8
                    printf(" %11.6f,", calib.at(i));
                    if (i % 7 == 6)
                        printf("\n");
                }
                d3_rgb = calib;

<<<<<<< HEAD
                printf("  Calibration Distortion Coeff d2 (Right):\n");
                calib = g_config_d2h.at("eeprom").at("calib_d2_R").get<std::vector<float>>();
                for (int i = 0; i < 14; i++)
                {
                    printf(" %11.6f,", calib.at(i));
                    if (i % 7 == 6)
                        printf("\n");
=======
                printf(" Calibration translation vector T (rgb):\n");
                for(int i = 0; i < 3; ++i){
                     printf(" %11.6f,\n", T_rgb.at(i));
>>>>>>> 29f516b8
                }
            }

            std::vector<std::vector<float>> M2_r_inv;
            std::vector<std::vector<float>> M1_l_inv;
            std::vector<std::vector<float>> left_matrix = mat_mul(M2_r, R2_r);

<<<<<<< HEAD
                std::vector<std::vector<float>> M2_r_inv;
                std::vector<std::vector<float>> M1_l_inv;
                std::vector<std::vector<float>> left_matrix = mat_mul(M2_r, R2_r);
=======
            mat_inv(M2_r, M2_r_inv);
            H2_r = mat_mul(left_matrix, M2_r_inv);
>>>>>>> 29f516b8

            left_matrix = mat_mul(M2_r, R1_l);
            mat_inv(M1_l, M1_l_inv);
            H1_l = mat_mul(left_matrix, M1_l_inv);
        }
    }
    return;
}

bool Device::init_device(
    const std::string &device_cmd_file,
    const std::string &usb_device,
    uint8_t* binary,
    long binary_size
)
{
    cmd_backup = device_cmd_file;
    usb_device_backup = usb_device;
    binary_backup = binary;
    binary_size_backup = binary_size;
    bool result = false;
    std::string error_msg;

<<<<<<< HEAD
                left_matrix = mat_mul(M2_r, R1_l);
                mat_inv(M1_l, M1_l_inv);
                H1_l = mat_mul(left_matrix, M1_l_inv);
=======

    do
    {
        // xlink
        if (nullptr != g_xlink)
        {
            error_msg = "Device is already initialized.";
            std::cout << error_msg << "\n";
            break;
        }

        g_xlink = std::unique_ptr<XLinkWrapper>(new XLinkWrapper(true));

        if(binary != nullptr && binary_size != 0){
            if (!g_xlink->initFromHostSide(
                &g_xlink_global_handler,
                &g_xlink_device_handler,
                binary, binary_size,
                usb_device,
                true)
            )
            {
                std::cout << "depthai: Error initializing xlink\n";
                break;
            }
        } else {
            if (!g_xlink->initFromHostSide(
                &g_xlink_global_handler,
                &g_xlink_device_handler,
                device_cmd_file,
                usb_device,
                true)
            )
            {
                std::cout << "depthai: Error initializing xlink\n";
                break;
>>>>>>> 29f516b8
            }
        }

        // usb_speed = 
        // mx_serial =
        std::vector<std::string> speed_str = {"Unknown", "Low/1.5Mbps", "Full/12Mbps", "High/480Mbps", "Super/5000Mbps", "Super+/10000Mbps"};
        std::cout <<"Usb speed : " << speed_str[g_xlink->getUSBSpeed()] << std::endl;
        std::cout <<"Mx serial id : " << g_xlink->getMxSerial() << std::endl;
        
        g_xlink->setWatchdogUpdateFunction(std::bind(&Device::wdog_keepalive, this));
        wdog_start();

        if (read_and_parse_config_d2h() != 0)
            break;
        load_and_print_config_d2h();

        result = true;
    } while (false);

    if (!result)
    {
        g_xlink = nullptr;
        // TODO: add custom python exception for passing messages
        // throw std::exception();
    }

    return result;
}

std::vector<std::string> Device::get_available_streams()
{
    std::vector<std::string> result;

    if (g_config_d2h.is_object() && g_config_d2h.contains("_available_streams") &&
        g_config_d2h.at("_available_streams").is_array())
    {
        for (const auto& obj : g_config_d2h.at("_available_streams"))
        {
            result.push_back(obj.get<std::string>());
        }
    }

    return result;
}

<<<<<<< HEAD
=======
bool Device::is_eeprom_loaded(){
    if(M1_l.empty() && M2_r.empty()) return false;
    else return true;
}


>>>>>>> 29f516b8
std::vector<std::vector<float>> Device::get_left_intrinsic()
{
    if (version < 4)
    {
        std::cerr << "legacy, get_left_intrinsic() is not available in version " << version
                  << "\n recalibrate and load the new calibration to the device. \n";
        abort();
    }
    return M1_l;
}

std::vector<std::vector<float>> Device::get_left_homography()
{
    if (version < 4)
    {
        std::cerr << "legacy, get_left_homography() is not available in version " << version
                  << "\n recalibrate and load the new calibration to the device. \n";
        abort();
    }
    else
    {
        return H1_l;
    }
}

std::vector<std::vector<float>> Device::get_intrinsic(CameraControl::CamId cam){

    if (cam == CameraControl::CamId::RGB){
        return M3_rgb;
    }
    else if(cam == CameraControl::CamId::RIGHT){
        return M2_r;
    }
    else if(cam == CameraControl::CamId::LEFT){
        return M1_l;
    }
    else {         
        throw std::runtime_error("Invalid camera ID sent!");
    }
}

std::vector<float> Device::get_distortion_coeffs(CameraControl::CamId cam){
    if (cam == CameraControl::CamId::RGB){
        return d3_rgb;
    }
    else if(cam == CameraControl::CamId::RIGHT){
        return d2_r;
    }
    else if(cam == CameraControl::CamId::LEFT){
        return d1_l;
    }
    else {         
        throw std::runtime_error("Invalid camera ID sent!");
    }
}

std::vector<std::vector<float>> Device::get_rgb_rotation(){
    if (version < 5) {
        std::cerr << "legacy, get_rgb_rotation() is not available in version " << version << "\n recalibrate and load the new calibration to the device. \n";
        abort();
    }
    return R_rgb;
}

std::vector<float> Device::get_rgb_translation(){
    if (version < 5) {
        std::cerr << "legacy, get_rgb_translation() is not available in version " << version << "\n recalibrate and load the new calibration to the device. \n";
        abort();
    }
    return T_rgb;
}

std::vector<std::vector<float>> Device::get_right_intrinsic()
{
    if (version < 4)
    {
        std::cerr << "legacy, get_right_intrinsic() is not available in version " << version
                  << "\n recalibrate and load the new calibration to the device. \n";
        abort();
    }
    return M2_r;
}

<<<<<<< HEAD
std::vector<std::vector<float>> Device::get_right_homography() { return H2_r; }
=======
std::vector<std::vector<float>> Device::get_right_homography()
{
    return H2_r;
}

bool Device::is_usb3()
{
    if(g_xlink->getUSBSpeed() == X_LINK_USB_SPEED_SUPER || g_xlink->getUSBSpeed() == X_LINK_USB_SPEED_SUPER_PLUS){
        return true;
    }
    return false;
}
>>>>>>> 29f516b8

std::vector<std::vector<float>> Device::get_rotation()
{
    if (version < 4)
    {
        std::cerr << "legacy, get_rotation() is not available in version " << version
                  << "\n recalibrate and load the new calibration to the device. \n";
        abort();
    }
    return R;
}



std::vector<float> Device::get_translation()
{
    if (version < 4)
    {
        std::cerr << "legacy, get_Translation() is not available in version " << version
                  << "\n recalibrate and load the new calibration to the device. \n";
        abort();
    }
    return T;
}

<<<<<<< HEAD
std::shared_ptr<CNNHostPipeline> Device::create_pipeline(const std::string& config_json_str)
=======

std::shared_ptr<CNNHostPipeline> Device::get_pipeline(){
    if(gl_result == nullptr)
        throw std::runtime_error("Create pipeline using create_pipeline() before fetching an existing one!");

    return gl_result;

}


std::shared_ptr<CNNHostPipeline> Device::create_pipeline(
    const std::string &config_json_str
)
>>>>>>> 29f516b8
{
    using json = nlohmann::json;

    config_backup = config_json_str;

    bool init_ok = false;
    do
    {
        // check xlink
        if (nullptr == g_xlink)
        {
            std::cerr << WARNING "device is not initialized\n" ENDC;
            break;
        }

        // str -> json
        json config_json;
        if (!getJSONFromString(config_json_str, config_json))
        {
            std::cerr << WARNING "Error: Cant parse json config :" << config_json_str << "\n" ENDC;
            break;
        }

        // json -> configurations
        HostPipelineConfig config;
        if (!config.initWithJSON(config_json))
        {
            std::cerr << "Error: Cant init configs with json: " << config_json.dump() << "\n";
            break;
        }

        int num_stages = config.ai.blob_file2.empty() ? 1 : 2;

        // read tensor info
        std::vector<dai::TensorInfo>       tensors_info_output, tensors_info_input;
        std::vector<nlohmann::json>        NN_config;

        std::cout << config.ai.blob_file_config << std::endl;
        std::ifstream jsonFile(config.ai.blob_file_config);

        nlohmann::json json_NN_meta;
        nlohmann::json json_NN_;
        if (jsonFile.is_open()) {
            json_NN_ = nlohmann::json::parse(jsonFile);
        }

        if(!json_NN_.contains("NN_config"))
        {
            std::cout << "No NN config provided, defaulting to \"raw\" output format!" << std::endl;
            json_NN_meta["output_format"] = "raw";
        }
        else
        {
            json_NN_meta = json_NN_["NN_config"];
        }

        //stage 2 is always "raw"
        nlohmann::json json_NN_meta_stage2;
        json_NN_meta_stage2["output_format"] = "raw";

        nlohmann::json NN_config_stage[2] = {json_NN_meta, json_NN_meta_stage2};

        if(num_stages == 2)
        {
            if(NN_config_stage[0]["output_format"] != std::string("detection"))
            {
                throw std::runtime_error("In case of 2 stage inference the first stage network must have [\"NN_config\"][\"output_format\"] set to detection!");
            }
        }

        // pipeline configurations json
        // homography
        const int homography_count =
            9 * 7 + 3 * 2 + 14 * 3; /*R1,R2,M1,M2,R,T,M3,R_rgb,T_rgb,d1,d2,d3*/
        std::vector<float> calibration_buff(homography_count);
        bool stereo_center_crop = false;

        if (config.depth.calibration_file.empty())
        {
            std::cout << "depthai: Calibration file is not specified, will use default setting;\n";
        }
        else
        {
            HostDataReader calibration_reader;
            std::cout << "Calibration file path is ->" << config.depth.calibration_file << std::endl;
            if (!calibration_reader.init(config.depth.calibration_file))
            {
                std::cerr << WARNING "depthai: Error opening calibration file: "
                          << config.depth.calibration_file << "\n" ENDC;
                break;
            }

            const int homography_size = sizeof(float) * homography_count;
            int sz = calibration_reader.getSize();
            std::cout << homography_size << std::endl;
            std::cout << sz << std::endl;

            if (sz < homography_size)
            {
                if (version < 5 && config.board_config.store_to_eeprom)
                {
                    std::cerr << WARNING "Calibration file is outdated. Recalibration required "
                                         "before writing to EEPROM."
                              << std::endl
                              << "To continue using old calibration disable('-e') write to EEPROM.";
                    abort();
                }
                else
                {
                    std::cerr << WARNING "Calibration file size " << sz
                              << ENDC
                        " < smaller than expected, data ignored. May need to recalibrate\n";
                }
            }
            else
            {
                calibration_reader.readData(
                    reinterpret_cast<unsigned char*>(calibration_buff.data()), homography_size);
                int flags_size = sz - homography_size;
                if (flags_size > 0)
                {
                    assert(flags_size == 1);
                    calibration_reader.readData(
                        reinterpret_cast<unsigned char*>(&stereo_center_crop), 1);
                }
            }
        }

        if (version > 4)
        {
            if (config.mono_cam_config.resolution_h == 800)
            {
                // create_mesh()
            }
            else if (config.mono_cam_config.resolution_h == 720)
            {
                // adjusting y axis of the image center since it was cancluated for width of 800.

                M1_l[1][2] -= 40;
                M2_r[1][2] -= 40;
            }
            else if (config.mono_cam_config.resolution_h == 400)
            {
                /* adjusting intrinsic matrix by multiplying everything by multiplying all the
                 *intrinisc parameters by 0.5 except the right bottom corner which is a scale.
                 */

                M1_l[0][0] *= 0.5;
                M1_l[0][2] *= 0.5;
                M1_l[1][1] *= 0.5;
                M1_l[1][2] *= 0.5;

                M2_r[0][0] *= 0.5;
                M2_r[0][2] *= 0.5;
                M2_r[1][1] *= 0.5;
                M2_r[1][2] *= 0.5;
            }

            std::vector<std::vector<float>> M2_r_inv;
            std::vector<std::vector<float>> M1_l_inv;
            std::vector<std::vector<float>> left_matrix = mat_mul(M2_r, R2_r);

            mat_inv(M2_r, M2_r_inv);
            H2_r = mat_mul(left_matrix, M2_r_inv);

            left_matrix = mat_mul(M2_r, R1_l);
            mat_inv(M1_l, M1_l_inv);
            H1_l = mat_mul(left_matrix, M1_l_inv);
        }
        std::vector<float> left_mesh_buff(1, 0);
        std::vector<float> right_mesh_buff(1, 0);
        config.depth.warp.use_mesh = false;
        if (config.depth.warp.use_mesh)
        {

            const int map_size = 1280 * 800;
            std::vector<float> left_x_map_buff(map_size, 0);
            std::vector<float> right_x_map_buff(map_size, 0);
            std::vector<float> left_y_map_buff(map_size, 0);
            std::vector<float> right_y_map_buff(map_size, 0);

            std::cout << "left map file: " << config.depth.left_mesh_file << std::endl;
            std::cout << "right map file: " << config.depth.right_mesh_file << std::endl;

            if (config.depth.left_mesh_file.empty() && config.depth.right_mesh_file.empty())
            {
                std::cout << "depthai: mesh file is not specified, will use Homography;\n";
            }
            else if (config.depth.left_mesh_file.empty())
            {
                std::cout << "depthai: Only right camera mesh file is specified, Left camera mesh "
                             "file not specified;\n";
            }
            else if (config.depth.right_mesh_file.empty())
            {
                std::cout << "depthai: Only left camera mesh file is specified, Right camera mesh "
                             "file not specified;\n";
            }
            else
            {

                HostDataReader mesh_reader;
                const int expectec_mesh_size = sizeof(float) * map_size * 2;

                // Reading left mesh into the vector
                if (!mesh_reader.init(config.depth.left_mesh_file))
                {
                    std::cerr << WARNING "depthai: Error opening left camera mesh file: " ENDC
                              << config.depth.left_mesh_file << std::endl;
                    // break;
                }
                else
                {
                    int file_sz = mesh_reader.getSize();
                    assert(file_sz == expectec_mesh_size);
                    mesh_reader.readData(
                        reinterpret_cast<unsigned char*>(left_x_map_buff.data()),
                        expectec_mesh_size);
                    mesh_reader.readData(
                        reinterpret_cast<unsigned char*>(left_y_map_buff.data()),
                        expectec_mesh_size);
                    mesh_reader.closeFile();
                    int32_t res = config.mono_cam_config.resolution_h;
                    // create_mesh(left_x_map_buff, left_y_map_buff, left_mesh_buff, res);
                    // std::cout << "left mesh loaded with size :" << left_map_buff.size() << " File
                    // size: " << file_sz << " expectec_mesh_size ->" << expectec_mesh_size <<
                    // std::endl;
                }

                // Reading right mesh into the vector
                if (!mesh_reader.init(config.depth.right_mesh_file))
                {
                    std::cerr << WARNING "depthai: Error opening right camera mesh file: " ENDC
                              << config.depth.right_mesh_file << std::endl;
                    // break;
                }
                else
                {
                    int file_sz = mesh_reader.getSize();
                    assert(file_sz == expectec_mesh_size);
                    mesh_reader.readData(
                        reinterpret_cast<unsigned char*>(right_x_map_buff.data()),
                        expectec_mesh_size);
                    mesh_reader.readData(
                        reinterpret_cast<unsigned char*>(right_y_map_buff.data()),
                        expectec_mesh_size);
                    mesh_reader.closeFile();
                }
            }
        }
        // else {
        //     left_mesh_buff.resize(1);
        //     right_mesh_buff.resize(1);
        //     }

        bool rgb_connected = g_config_d2h.at("_cams").at("rgb").get<bool>();
        bool left_connected = g_config_d2h.at("_cams").at("left").get<bool>();
        bool right_connected = g_config_d2h.at("_cams").at("right").get<bool>();
        if (config.board_config.swap_left_and_right_cameras)
        {
            bool temp = left_connected;
            left_connected = right_connected;
            right_connected = temp;
        }

        if (!rgb_connected)
        {
            std::cout << "RGB camera (IMX378) is not detected on board! \n";
            if (config.ai.camera_input == "rgb")
            {
                std::cerr << WARNING "WARNING: NN inference was requested on RGB camera (IMX378), "
                                     "defaulting to right stereo camera (OV9282)! \n" ENDC;
                config.ai.camera_input = "right";
            }
        }
        if (left_connected ^ right_connected)
        {
            std::string cam_not_connected = (left_connected == false) ? "Left" : "Right";
            std::cerr << WARNING "WARNING: " << cam_not_connected
                      << " stereo camera (OV9282) is not detected on board! \n" ENDC;
            if (config.ai.camera_input != "rgb")
            {
                std::cerr << WARNING "WARNING: NN inference was requested on "
                          << config.ai.camera_input
                          << " stereo camera (OV9282), defaulting to RGB camera (IMX378)! \n" ENDC;
                config.ai.camera_input = "rgb";
            }
        }

        json json_config_obj;

        // Add video configuration if specified
        if (config_json.count("video_config") > 0)
        {
            json_config_obj["video_config"] = config_json["video_config"];
        }

        json_config_obj["board"]["clear-eeprom"] = config.board_config.clear_eeprom;
        json_config_obj["board"]["store-to-eeprom"] = config.board_config.store_to_eeprom;
        json_config_obj["board"]["override-eeprom"] = config.board_config.override_eeprom;
        json_config_obj["board"]["swap-left-and-right-cameras"] =
            config.board_config.swap_left_and_right_cameras;
        json_config_obj["board"]["left_fov_deg"] = config.board_config.left_fov_deg;
        json_config_obj["board"]["rgb_fov_deg"] = config.board_config.rgb_fov_deg;
        json_config_obj["board"]["left_to_right_distance_m"] =
            config.board_config.left_to_right_distance_m;
        json_config_obj["board"]["left_to_rgb_distance_m"] =
            config.board_config.left_to_rgb_distance_m;
        json_config_obj["board"]["stereo_center_crop"] =
            config.board_config.stereo_center_crop || stereo_center_crop;
        json_config_obj["board"]["name"] = config.board_config.name;
        json_config_obj["board"]["revision"] = config.board_config.revision;
        json_config_obj["_board"] = {{"calib_data", calibration_buff},
                                     {"mesh_left", left_mesh_buff},
                                     {"mesh_right", right_mesh_buff}};
        json_config_obj["depth"]["padding_factor"] = config.depth.padding_factor;
        json_config_obj["depth"]["depth_limit_mm"] = (int)(config.depth.depth_limit_m * 1000);
        json_config_obj["depth"]["median_kernel_size"] = config.depth.median_kernel_size;
        json_config_obj["depth"]["lr_check"] = config.depth.lr_check;
        json_config_obj["depth"]["warp_rectify"] = {
            {"use_mesh", config.depth.warp.use_mesh},
            {"mirror_frame", config.depth.warp.mirror_frame},
            {"edge_fill_color", config.depth.warp.edge_fill_color},
        };

        json_config_obj["_load_inBlob"] = true;
        json_config_obj["_pipeline"] = {{"_streams", json::array()}};

<<<<<<< HEAD
        json_config_obj["camera"]["rgb"]["resolution_w"] = config.rgb_cam_config.resolution_w;
        json_config_obj["camera"]["rgb"]["resolution_h"] = config.rgb_cam_config.resolution_h;
        json_config_obj["camera"]["rgb"]["fps"] = config.rgb_cam_config.fps;
=======
        json_config_obj["camera"]["rgb"]["resolution_w"]  = config.rgb_cam_config.resolution_w;
        json_config_obj["camera"]["rgb"]["resolution_h"]  = config.rgb_cam_config.resolution_h;
        json_config_obj["camera"]["rgb"]["fps"]           = config.rgb_cam_config.fps;
        json_config_obj["camera"]["rgb"]["initial_focus"] = config.rgb_cam_config.initial_focus;
        json_config_obj["camera"]["rgb"]["enable_autofocus"] = config.rgb_cam_config.enable_autofocus;
>>>>>>> 29f516b8
        json_config_obj["camera"]["mono"]["resolution_w"] = config.mono_cam_config.resolution_w;
        json_config_obj["camera"]["mono"]["resolution_h"] = config.mono_cam_config.resolution_h;
        json_config_obj["camera"]["mono"]["fps"] = config.mono_cam_config.fps;

        std::string blob_file[] = {config.ai.blob_file, config.ai.blob_file2};

        std::vector<HostDataReader> _blob_reader(num_stages);
        std::vector<int> size_blob(num_stages);
        for (int stage = 0; stage < num_stages; stage++)
        {
            if (!blob_file[stage].empty())
            {
                if (!_blob_reader[stage].init(blob_file[stage]))
                {
                    std::cerr << WARNING "depthai: Error opening blob file: " << blob_file[stage]
                              << "\n" ENDC;
                    break;
                }
                size_blob[stage] = _blob_reader[stage].getSize();
            }
        }

        json_config_obj["ai"]["blob0_size"] = size_blob[0];
        json_config_obj["ai"]["blob1_size"] = (num_stages > 1) ? size_blob[1] : 0;
        json_config_obj["ai"]["calc_dist_to_bb"] = config.ai.calc_dist_to_bb;
        json_config_obj["ai"]["keep_aspect_ratio"] = config.ai.keep_aspect_ratio;
        json_config_obj["ai"]["shaves"] = config.ai.shaves;
        json_config_obj["ai"]["cmx_slices"] = config.ai.cmx_slices;
        json_config_obj["ai"]["NCEs"] = config.ai.NN_engines;
        json_config_obj["ai"]["camera_input"] = config.ai.camera_input;
        json_config_obj["ai"]["num_stages"] = num_stages;

        json_config_obj["ai"]["NN_config"] = json_NN_meta;
        json_config_obj["ot"]["max_tracklets"] = config.ot.max_tracklets;
        json_config_obj["ot"]["confidence_threshold"] = config.ot.confidence_threshold;

        json_config_obj["app"]["sync_video_meta_streams"] = config.app_config.sync_video_meta_streams;
        json_config_obj["app"]["sync_sequence_numbers"] = config.app_config.sync_sequence_numbers;
        json_config_obj["app"]["usb_chunk_KiB"] = config.app_config.usb_chunk_KiB;
        json_config_obj["app"]["enable_reconfig"] = config.app_config.enable_reconfig;
        json_config_obj["app"]["enable_imu"] = config.app_config.enable_imu;

        bool add_disparity_post_processing_color = false;
        bool temp_measurement = false;

        std::vector<std::string> pipeline_device_streams;

        for (const auto& stream : config.streams)
        {
            if (c_streams_myriad_to_pc[stream.name].dimensions[0] == MONO_RES_AUTO)
            {
                c_streams_myriad_to_pc[stream.name].dimensions[0] =
                    config.mono_cam_config.resolution_h;
                c_streams_myriad_to_pc[stream.name].dimensions[1] =
                    config.mono_cam_config.resolution_w;
            }

            if (stream.name == "disparity_color")
            {
                c_streams_myriad_to_pc["disparity"].dimensions[0] =
                    c_streams_myriad_to_pc[stream.name].dimensions[0];
                c_streams_myriad_to_pc["disparity"].dimensions[1] =
                    c_streams_myriad_to_pc[stream.name].dimensions[1];
                add_disparity_post_processing_color = true;
                json obj = {{"name", "disparity"}};
                if (0.f != stream.max_fps)
                {
                    obj["max_fps"] = stream.max_fps;
                };
                json_config_obj["_pipeline"]["_streams"].push_back(obj);
            }
            else
            {
                if (stream.name == "meta_d2h")
                {
                    temp_measurement = true;
                }
                json obj = {{"name", stream.name}};

                if (!stream.data_type.empty())
                {
                    obj["data_type"] = stream.data_type;
                };
                if (0.f != stream.max_fps)
                {
                    obj["max_fps"] = stream.max_fps;
                };

                if (stream.name == "depth")
                {
                    obj["data_type"] = "uint16";
                }

                json_config_obj["_pipeline"]["_streams"].push_back(obj);
                pipeline_device_streams.push_back(stream.name);
            }
        }

        // host -> "config_h2d" -> device
        std::string pipeline_config_str_packed = json_config_obj.dump();
        std::cout << "config_h2d json:\n" << pipeline_config_str_packed << "\n";
        // resize, as xlink expects exact;y the same size for input:
        std::cout << "size of input string json_config_obj to config_h2d is ->"
                  << pipeline_config_str_packed.size() << std::endl;

        std::cout << "size of json_config_obj that is expected to be sent to config_h2d is ->"
                  << g_streams_pc_to_myriad.at("config_h2d").size << std::endl;

        assert(pipeline_config_str_packed.size() < g_streams_pc_to_myriad.at("config_h2d").size);
        pipeline_config_str_packed.resize(g_streams_pc_to_myriad.at("config_h2d").size, 0);

        if (!g_xlink->openWriteAndCloseStream(
                g_streams_pc_to_myriad.at("config_h2d"), pipeline_config_str_packed.data()))
        {
            std::cerr << WARNING "depthai: pipelineConfig write error\n" ENDC;
            break;
        }

        // host -> "host_capture" -> device
        auto stream = g_streams_pc_to_myriad.at("host_capture");
        g_host_capture_command =
            std::unique_ptr<HostCaptureCommand>(new HostCaptureCommand((stream)));
        g_xlink->observe(*g_host_capture_command, stream);

        // read & pass blob file
        if (config.ai.blob_file.empty())
        {
            std::cout << "depthai: Blob file is not specified, will use default setting;\n";
        }
        else
        {
            for (int stage = 0; stage < num_stages; stage++)
            {
                std::vector<uint8_t> buff_blob(size_blob[stage]);

                std::cout << "Read: "
                          << _blob_reader[stage].readData(buff_blob.data(), size_blob[stage])
                          << std::endl;

                // inBlob
                StreamInfo blobInfo;
                blobInfo.name = "inBlob";
                blobInfo.size = size_blob[stage];

                if (!g_xlink->openWriteAndCloseStream(blobInfo, buff_blob.data()))
                {
                    std::cout << "depthai: pipelineConfig write error: Blob size too big: "
                              << size_blob[stage] << "\n";
                    break;
                }
                printf("depthai: done sending Blob file %s\n", blob_file[stage].c_str());

                // outBlob
                StreamInfo outBlob("outBlob", 102400);
                                
               
                std::string blob_info_str;

                int out_blob_length = g_xlink->openReadAndCloseStream(
                    outBlob,
                    blob_info_str
                    );
                if(out_blob_length == -1)
                {
                    break;
                }
                nlohmann::json blob_info;
                if (!getJSONFromString(blob_info_str, blob_info))
                {
                    std::cout << "depthai: error parsing blob_info\n";
                    break;
                }
                // std::cout << blob_info << std::endl;

                std::vector<nlohmann::json> input_layers = blob_info["input_layers"].get<std::vector<nlohmann::json>>();
                std::vector<nlohmann::json> output_layers = blob_info["output_layers"].get<std::vector<nlohmann::json>>();

                for(auto input_json : input_layers)
                {
                    dai::TensorInfo _tensors_info_input(input_json);
                    std::cout << "Input layer : " << std::endl;
                    std::cout << _tensors_info_input << std::endl;

                    tensors_info_input.push_back(_tensors_info_input);
                }

                for(auto output_json : output_layers)
                {
                    dai::TensorInfo _tensors_info_output(output_json);
                    std::cout << "Output layer : " << std::endl;
                    std::cout << _tensors_info_output << std::endl;
                    
                    tensors_info_output.push_back(_tensors_info_output);

                    NN_config.push_back(NN_config_stage[stage]);
                }

                int satisfied_resources = blob_info["metadata"]["satisfied_resources"];
                int number_of_shaves = blob_info["metadata"]["number_of_shaves"];
                int number_of_cmx_slices = blob_info["metadata"]["number_of_cmx_slices"];

                if (stage == 0)
                {
                    nn_to_depth_mapping["off_x"] = blob_info["metadata"]["nn_to_depth"]["offset_x"];
                    nn_to_depth_mapping["off_y"] = blob_info["metadata"]["nn_to_depth"]["offset_y"];
                    nn_to_depth_mapping["max_w"] = blob_info["metadata"]["nn_to_depth"]["max_width"];
                    nn_to_depth_mapping["max_h"] = blob_info["metadata"]["nn_to_depth"]["max_height"];
                    printf("CNN to depth bounding-box mapping: start(%d, %d), max_size(%d, %d)\n",
                            nn_to_depth_mapping["off_x"],
                            nn_to_depth_mapping["off_y"],
                            nn_to_depth_mapping["max_w"],
                            nn_to_depth_mapping["max_h"]);
                }

                if (stage == 0) {
     
                    c_streams_myriad_to_pc["previewout"].dimensions = {
                                                                       (int)tensors_info_input[0].get_dimension(dai::TensorInfo::Dimension::C),
                                                                       (int)tensors_info_input[0].get_dimension(dai::TensorInfo::Dimension::H),
                                                                       (int)tensors_info_input[0].get_dimension(dai::TensorInfo::Dimension::W),
                                                                       };
                }
                // check CMX slices & used shaves
                if (number_of_cmx_slices > config.ai.cmx_slices)
                {
                    std::cerr << WARNING "Error: Blob is compiled for " << number_of_cmx_slices
                              << " cmx slices but device is configured to calculate on " << config.ai.cmx_slices << "\n" ENDC;
                    break;
                }

                if (number_of_shaves > config.ai.shaves)
                {
                    std::cerr << WARNING "Error: Blob is compiled for " << number_of_shaves
                              << " shaves but device is configured to calculate on " << config.ai.shaves << "\n" ENDC;
                    break;
                }

                if(!satisfied_resources)
                {
                    std::cerr << WARNING "ERROR: requested CNN resources overlaps with RGB camera \n" ENDC;
                    return nullptr;
                }
            }
        }

        // sort streams by device specified order
        {
            // mapping: stream name -> array index
            std::vector<std::string> available_streams_ordered = get_available_streams();
            std::unordered_map<std::string, int> stream_name_to_idx;
            for (int i = 0; i < available_streams_ordered.size(); ++i)
            {
                stream_name_to_idx[available_streams_ordered[i]] = i;
            }

            // check requested streams are in available streams
            bool wrong_stream_name = false;
            for (const auto& stream_name : pipeline_device_streams)
            {
                if (stream_name_to_idx.find(stream_name) == stream_name_to_idx.end())
                {
                    std::cout << "Error: device does not provide stream: " << stream_name << "\n";
                    wrong_stream_name = true;
                }
            }

            if (wrong_stream_name)
            {
                break;
            }

            // sort
            std::sort(
                std::begin(pipeline_device_streams), std::end(pipeline_device_streams),
                [&stream_name_to_idx](const std::string& a, const std::string& b) {
                    return stream_name_to_idx[a] < stream_name_to_idx[b];
                });
        }

        // pipeline
        if(gl_result == nullptr)
            gl_result = std::shared_ptr<CNNHostPipeline>(new CNNHostPipeline(tensors_info_input, tensors_info_output, NN_config));

        for (const std::string& stream_name : pipeline_device_streams)
        {
            std::cout << "Host stream start:" << stream_name << "\n";

            if (g_xlink->openStreamInThreadAndNotifyObservers(
                    c_streams_myriad_to_pc.at(stream_name)))
            {
                gl_result->makeStreamPublic(stream_name);
                gl_result->observe(*g_xlink.get(), c_streams_myriad_to_pc.at(stream_name));
            }
            else
            {
                std::cout << "depthai: " << stream_name << " error;\n";
                // TODO: rollback correctly!
                break;
            }
        }

        // disparity post processor
        if (add_disparity_post_processing_color)
        {
            g_disparity_post_proc = std::unique_ptr<DisparityStreamPostProcessor>(
                new DisparityStreamPostProcessor(add_disparity_post_processing_color));

            const std::string stream_in_name = "disparity";
            const std::string stream_out_color_name = "disparity_color";

            if (g_xlink->openStreamInThreadAndNotifyObservers(
                    c_streams_myriad_to_pc.at(stream_in_name)))
            {
                g_disparity_post_proc->observe(
                    *g_xlink.get(), c_streams_myriad_to_pc.at(stream_in_name));

                if (add_disparity_post_processing_color)
                {
                    gl_result->makeStreamPublic(stream_out_color_name);
                    gl_result->observe(
                        *g_disparity_post_proc.get(),
                        c_streams_myriad_to_pc.at(stream_out_color_name));
                }
            }
            else
            {
                std::cout << "depthai: stream open error " << stream_in_name << " (2)\n";
                // TODO: rollback correctly!
                break;
            }
        }

        if (temp_measurement)
        {
            // device support listener
            g_device_support_listener =
                std::unique_ptr<DeviceSupportListener>(new DeviceSupportListener);

            g_device_support_listener->observe(
                *g_xlink.get(), c_streams_myriad_to_pc.at("meta_d2h"));
        }

        // if (config.app_config.enable_reconfig) {
        //     // Read again the device config, after an eventual EEPROM write
        //     printf("Reading again device config\n");
        //     if (read_and_parse_config_d2h() != 0)
        //         break;

        //     // At this point it's possible to send again config_h2d.
        //     // Simple test for now, TODO create some API to rewrite calib.
        //     // Only "board"/"_board" entries will be processed by the device.
        //     if (!g_xlink->openWriteAndCloseStream(
        //             g_streams_pc_to_myriad.at("config_h2d"),
        //             pipeline_config_str_packed.data())
        //         )
        //     {
        //         std::cerr << WARNING "depthai: pipelineConfig write error\n" ENDC;
        //         break;
        //     }

        // }

        init_ok = true;
        std::cout << "depthai: INIT OK!\n";
    } while (false);

    if (!init_ok)
    {
        gl_result = nullptr;
    }

    return gl_result;
}

<<<<<<< HEAD
// create_mesh(std::vector<std::vector<float>>& M, std::vector<std::vector<float>>& R,
// std::vector<float>d, int bin_size){
=======
void Device::write_eeprom_data(const std::string &board_config){
    std::string board_config_str_packed;

    board_config_str_packed = board_config;
    std::cout << board_config_str_packed <<std::endl;
    board_config_str_packed.resize(g_streams_pc_to_myriad.at("config_h2d").size, 0);

    if (read_and_parse_config_d2h() != 0)
            return;

    if (!g_xlink->openWriteAndCloseStream(
        g_streams_pc_to_myriad.at("config_h2d"),
        board_config_str_packed.data()))
    {
        throw std::runtime_error("EEPROM write error...!");
    }

    return;

}

// create_mesh(std::vector<std::vector<float>>& M, std::vector<std::vector<float>>& R, std::vector<float>d, int bin_size){
>>>>>>> 29f516b8
//     float fx = M[0][0], fy = M[1][1], u0 = M[0][2], v0 = M[1][2];
//     float k1 = d[0], k2 = d[1] , p1 = d[2] , p2 = d[3] , k3 = d[4];
//     float s4 = d[11], k4 = d[5], k5 = d[6], k6 = d[7], s1 = d[8];
//     float s2 = d[9] , s3 = d[10], tauX = d[12] , tauY = d[13];

//     std::vector<std::vector<float>> matTilt{{1,0,0},
//                                             {0,1,0},
//                                             {0,0,1}};

//     std::vector<std::vector<float>> _x = 0, _y = 0, _w = 0, ir; // _x, _y, _w are 2D coordinates
//     in homogeneous coordinates mat_inv(mat_mul(self.M2, R), ir); // TODO: Change it to using LU
//     later to reduce the computation load if necessary std::cout << "Printing Res for creating
//     mesh " << width << " Height: " << height << "  " << std::endl;

//     for(int i = 0; i < height; ++i){

//         for(int j = 0; j < width; ++j){

//         }

//     }

// }

// -40 for
// create_mesh(std::vector<float>& x_map_buff, std::vector<float>& y_map_buff, std::vector<float>&
// mesh, int32_t res){
//
// }

void Device::request_jpeg()
{
    if (g_host_capture_command != nullptr)
    {
        g_host_capture_command->capture();
    }
}

<<<<<<< HEAD
void Device::request_af_trigger()
{
    if (g_host_capture_command != nullptr)
    {
=======
std::string Device::get_mx_id(){
    // if(mx_serial.empty()){
    std::string val =  g_xlink->getMxSerial();
    if(val.empty()){
        std::cerr << "Serial id Not found!" << std::endl;
        return "";
    }
    return val;
}

void Device::request_af_trigger(){
    if(g_host_capture_command != nullptr){
>>>>>>> 29f516b8
        g_host_capture_command->afTrigger();
    }
}

void Device::request_af_mode(CaptureMetadata::AutofocusMode mode)
{
    if (g_host_capture_command != nullptr)
    {
        g_host_capture_command->afMode(mode);
    }
}

void Device::send_disparity_confidence_threshold(uint8_t confidence)
{
    if (g_host_capture_command != nullptr)
    {
        g_host_capture_command->sendDisparityConfidenceThreshold(confidence);
    }
}

void Device::send_camera_control(CameraControl::CamId camera_id,
        CameraControl::Command command_id,
        const std::string &extra_args) {
    if(g_host_capture_command != nullptr) {
        g_host_capture_command->sendCameraControl(camera_id, command_id, extra_args.c_str());
    }
}

std::map<std::string, int> Device::get_nn_to_depth_bbox_mapping(){
    return nn_to_depth_mapping;
}<|MERGE_RESOLUTION|>--- conflicted
+++ resolved
@@ -109,9 +109,6 @@
     }
 }
 
-<<<<<<< HEAD
-Device::~Device() { deinit_device(); }
-=======
 Device::~Device(){
     deinit_device();
 }
@@ -140,7 +137,6 @@
     return g_config_d2h.at("_cams").at("right").get<bool>();
 }
 
->>>>>>> 29f516b8
 
 void Device::wdog_thread(std::chrono::milliseconds& wd_timeout)
 {
@@ -184,19 +180,10 @@
 
 int Device::wdog_start(void)
 {
-<<<<<<< HEAD
-    static int once = 1;
-    if (once)
-    {
-        wdog_thread_alive = 1;
-        wd_thread = std::thread(&Device::wdog_thread, this, std::ref(wd_timeout));
-        once = 0;
-=======
     if(!wdog_thread_alive)
     {
         wdog_thread_alive = 1;
         wd_thread = std::thread(&Device::wdog_thread, this, std::ref(wd_timeout)); 
->>>>>>> 29f516b8
     }
     return 0;
 }
@@ -212,24 +199,12 @@
 
 void Device::wdog_keepalive(void) { wdog_keep = 1; }
 
-<<<<<<< HEAD
-bool Device::init_device(
-    const std::string& device_cmd_file, const std::string& usb_device, uint8_t* binary,
-    long binary_size)
-=======
 int Device::read_and_parse_config_d2h(void)
->>>>>>> 29f516b8
 {
     // config_d2h
     {
         printf("Loading config file\n");
 
-<<<<<<< HEAD
-    do
-    {
-        // xlink
-        if (nullptr != g_xlink)
-=======
         std::string config_d2h_str;
         StreamInfo si("config_d2h", 102400);
 
@@ -238,38 +213,12 @@
                 config_d2h_str
                 );
         if(config_file_length == -1)
->>>>>>> 29f516b8
         {
             return -1;
         }
-<<<<<<< HEAD
-
-        g_xlink = std::unique_ptr<XLinkWrapper>(new XLinkWrapper(true));
-
-        if (binary != nullptr && binary_size != 0)
-        {
-            if (!g_xlink->initFromHostSide(
-                    &g_xlink_global_handler, &g_xlink_device_handler, binary, binary_size,
-                    usb_device, true))
-            {
-                std::cout << "depthai: Error initializing xlink\n";
-                break;
-            }
-        }
-        else
-        {
-            if (!g_xlink->initFromHostSide(
-                    &g_xlink_global_handler, &g_xlink_device_handler, device_cmd_file, usb_device,
-                    true))
-            {
-                std::cout << "depthai: Error initializing xlink\n";
-                break;
-            }
-=======
         if (!getJSONFromString(config_d2h_str, g_config_d2h))
         {
             std::cout << "depthai: error parsing config_d2h\n";
->>>>>>> 29f516b8
         }
     }
     return 0;
@@ -287,30 +236,12 @@
         //break;
     }
 
-<<<<<<< HEAD
-            int config_file_length = g_xlink->openReadAndCloseStream(si, config_d2h_str);
-            if (config_file_length == -1)
-            {
-                break;
-            }
-            if (!getJSONFromString(config_d2h_str, g_config_d2h))
-            {
-                std::cout << "depthai: error parsing config_d2h\n";
-            }
-        }
-
-        bool rgb_connected = g_config_d2h.at("_cams").at("rgb").get<bool>();
-        bool left_connected = g_config_d2h.at("_cams").at("left").get<bool>();
-        bool right_connected = g_config_d2h.at("_cams").at("right").get<bool>();
-        if (!rgb_connected && (left_connected ^ right_connected))
-=======
     // check version
     {
 
         /* TODO: review in new refactored way
         std::string device_version = g_config_d2h.at("_version").get<std::string>();
         if (device_version != c_depthai_version)
->>>>>>> 29f516b8
         {
             printf("Version does not match (%s & %s)\n",
                 device_version.c_str(), c_depthai_version);
@@ -326,98 +257,6 @@
         */
     }
 
-<<<<<<< HEAD
-        version = g_config_d2h.at("eeprom").at("version").get<decltype(version)>();
-        printf("EEPROM data:");
-        H1_l.clear();
-        H2_r.clear();
-        R1_l.clear();
-        R2_r.clear();
-        M1_l.clear();
-        M2_r.clear();
-        R.clear();
-        T.clear();
-        d1_l.clear();
-        d2_r.clear();
-        std::vector<float> temp;
-
-        if (version == -1)
-        {
-            printf(" invalid / unprogrammed\n");
-        }
-        else
-        {
-            printf(" valid (v%d)\n", version);
-            std::string board_name;
-            std::string board_rev;
-            float rgb_fov_deg = 0;
-            bool stereo_center_crop = false;
-            if (version >= 2)
-            {
-                board_name = g_config_d2h.at("eeprom").at("board_name").get<std::string>();
-                board_rev = g_config_d2h.at("eeprom").at("board_rev").get<std::string>();
-                rgb_fov_deg = g_config_d2h.at("eeprom").at("rgb_fov_deg").get<float>();
-            }
-            if (version >= 3)
-            {
-                stereo_center_crop = g_config_d2h.at("eeprom").at("stereo_center_crop").get<bool>();
-            }
-            float left_fov_deg = g_config_d2h.at("eeprom").at("left_fov_deg").get<float>();
-            float left_to_right_distance_m =
-                g_config_d2h.at("eeprom").at("left_to_right_distance_m").get<float>();
-            float left_to_rgb_distance_m =
-                g_config_d2h.at("eeprom").at("left_to_rgb_distance_m").get<float>();
-            bool swap_left_and_right_cameras =
-                g_config_d2h.at("eeprom").at("swap_left_and_right_cameras").get<bool>();
-            std::vector<float> calib;
-            printf(
-                "  Board name     : %s\n", board_name.empty() ? "<NOT-SET>" : board_name.c_str());
-            printf("  Board rev      : %s\n", board_rev.empty() ? "<NOT-SET>" : board_rev.c_str());
-            printf("  HFOV L/R       : %g deg\n", left_fov_deg);
-            printf("  HFOV RGB       : %g deg\n", rgb_fov_deg);
-            printf("  L-R   distance : %g cm\n", 100 * left_to_right_distance_m);
-            printf("  L-RGB distance : %g cm\n", 100 * left_to_rgb_distance_m);
-            printf("  L/R swapped    : %s\n", swap_left_and_right_cameras ? "yes" : "no");
-            printf("  L/R crop region: %s\n", stereo_center_crop ? "center" : "top");
-            // std::cout << "H2 matrix of right came----------------> " << H2_r.size() << std::endl;
-
-            if (version <= 3)
-            {
-                printf("  Calibration homography right to left (legacy, please consider "
-                       "recalibrating):\n");
-                calib = g_config_d2h.at("eeprom").at("calib_old_H").get<std::vector<float>>();
-                for (int i = 0; i < 9; i++)
-                {
-                    printf(" %11.6f,", calib.at(i));
-                    temp.push_back(calib.at(i));
-                    if (i % 3 == 2)
-                    {
-                        printf("\n");
-                        H2_r.push_back(temp);
-                        temp.clear();
-                    }
-                }
-                // std::cout << "H2 matrix of right came----------------> " << H2_r.size() <<
-                // std::endl;
-            }
-            else if (version == 4)
-            {
-
-                std::vector<std::vector<float>> temp_inv;
-
-                printf("  Calibration inverse homography H1 (left):\n");
-                calib = g_config_d2h.at("eeprom").at("calib_H1_L").get<std::vector<float>>();
-                for (int i = 0; i < 9; i++)
-                {
-                    printf(" %11.6f,", calib.at(i));
-                    temp.push_back(calib.at(i));
-                    if (i % 3 == 2)
-                    {
-                        printf("\n");
-                        temp_inv.push_back(temp);
-                        temp.clear();
-                    }
-=======
     version = g_config_d2h.at("eeprom").at("version").get<decltype(version)>();
     printf("EEPROM data:");
     H1_l.clear();
@@ -490,30 +329,12 @@
                     printf("\n");
                     temp_inv.push_back(temp);
                     temp.clear();
->>>>>>> 29f516b8
                 }
             }
 
             mat_inv(temp_inv, H1_l);
             temp_inv.clear();
 
-<<<<<<< HEAD
-                for (int i = 0; i < 9; ++i)
-                {
-                }
-                printf("  Calibration inverse homography H2 (right):\n");
-                calib = g_config_d2h.at("eeprom").at("calib_H2_R").get<std::vector<float>>();
-                for (int i = 0; i < 9; i++)
-                {
-                    printf(" %11.6f,", calib.at(i));
-                    temp.push_back(calib.at(i));
-                    if (i % 3 == 2)
-                    {
-                        printf("\n");
-                        temp_inv.push_back(temp);
-                        temp.clear();
-                    }
-=======
             for (int i = 0; i < 9; ++i) {
             }
             printf("  Calibration inverse homography H2 (right):\n");
@@ -525,27 +346,9 @@
                     printf("\n");
                     temp_inv.push_back(temp);
                     temp.clear();
->>>>>>> 29f516b8
-                }
-            }
-
-<<<<<<< HEAD
-                mat_inv(temp_inv, H2_r);
-                temp_inv.clear();
-
-                printf("  Calibration intrinsic matrix M1 (left):\n");
-                calib = g_config_d2h.at("eeprom").at("calib_M1_L").get<std::vector<float>>();
-                for (int i = 0; i < 9; i++)
-                {
-                    printf(" %11.6f,", calib.at(i));
-                    temp.push_back(calib.at(i));
-                    if (i % 3 == 2)
-                    {
-                        printf("\n");
-                        M1_l.push_back(temp);
-                        temp.clear();
-                    }
-=======
+                }
+            }
+
             mat_inv(temp_inv, H2_r);
             temp_inv.clear();
 
@@ -558,24 +361,9 @@
                     printf("\n");
                     M1_l.push_back(temp);
                     temp.clear();
->>>>>>> 29f516b8
-                }
-            }
-
-<<<<<<< HEAD
-                printf("  Calibration intrinsic matrix M2 (right):\n");
-                calib = g_config_d2h.at("eeprom").at("calib_M2_R").get<std::vector<float>>();
-                for (int i = 0; i < 9; i++)
-                {
-                    printf(" %11.6f,", calib.at(i));
-                    temp.push_back(calib.at(i));
-                    if (i % 3 == 2)
-                    {
-                        printf("\n");
-                        M2_r.push_back(temp);
-                        temp.clear();
-                    }
-=======
+                }
+            }
+
             printf("  Calibration intrinsic matrix M2 (right):\n");
             calib = g_config_d2h.at("eeprom").at("calib_M2_R").get<std::vector<float>>();
             for (int i = 0; i < 9; i++) {
@@ -585,24 +373,9 @@
                     printf("\n");
                     M2_r.push_back(temp);
                     temp.clear();
->>>>>>> 29f516b8
-                }
-            }
-
-<<<<<<< HEAD
-                printf("  Calibration rotation matrix R:\n");
-                calib = g_config_d2h.at("eeprom").at("calib_R").get<std::vector<float>>();
-                for (int i = 0; i < 9; i++)
-                {
-                    printf(" %11.6f,", calib.at(i));
-                    temp.push_back(calib.at(i));
-                    if (i % 3 == 2)
-                    {
-                        printf("\n");
-                        R.push_back(temp);
-                        temp.clear();
-                    }
-=======
+                }
+            }
+
             printf("  Calibration rotation matrix R:\n");
             calib = g_config_d2h.at("eeprom").at("calib_R").get<std::vector<float>>();
             for (int i = 0; i < 9; i++) {
@@ -612,53 +385,9 @@
                     printf("\n");
                     R.push_back(temp);
                     temp.clear();
->>>>>>> 29f516b8
-                }
-            }
-
-<<<<<<< HEAD
-                printf("  Calibration translation matrix T:\n");
-                calib = g_config_d2h.at("eeprom").at("calib_T").get<std::vector<float>>();
-                for (int i = 0; i < 3; i++)
-                {
-                    printf(" %11.6f,\n", calib.at(i));
-                }
-                T = calib;
-
-                std::cout << "H2 matrix of right came----------------> " << H2_r.size()
-                          << std::endl;
-            }
-            else if (version == 5)
-            {
-                printf("  Rectification Rotation R1 (left):\n");
-                calib = g_config_d2h.at("eeprom").at("calib_R1_L").get<std::vector<float>>();
-                for (int i = 0; i < 9; i++)
-                {
-                    printf(" %11.6f,", calib.at(i));
-                    temp.push_back(calib.at(i));
-                    if (i % 3 == 2)
-                    {
-                        printf("\n");
-                        R1_l.push_back(temp);
-                        temp.clear();
-                    }
-                }
-                for (int i = 0; i < 9; ++i)
-                {
-                }
-                printf("  Rectification Rotation R2 (right):\n");
-                calib = g_config_d2h.at("eeprom").at("calib_R2_R").get<std::vector<float>>();
-                for (int i = 0; i < 9; i++)
-                {
-                    printf(" %11.6f,", calib.at(i));
-                    temp.push_back(calib.at(i));
-                    if (i % 3 == 2)
-                    {
-                        printf("\n");
-                        R2_r.push_back(temp);
-                        temp.clear();
-                    }
-=======
+                }
+            }
+
             printf("  Calibration translation matrix T:\n");
             calib = g_config_d2h.at("eeprom").at("calib_T").get<std::vector<float>>();
             for (int i = 0; i < 3; i++) {
@@ -716,24 +445,9 @@
                     printf("\n");
                     M2_r.push_back(temp);
                     temp.clear();
->>>>>>> 29f516b8
-                }
-            }
-
-<<<<<<< HEAD
-                printf("  Calibration intrinsic matrix M1 (left):\n");
-                calib = g_config_d2h.at("eeprom").at("calib_M1_L").get<std::vector<float>>();
-                for (int i = 0; i < 9; i++)
-                {
-                    printf(" %11.6f,", calib.at(i));
-                    temp.push_back(calib.at(i));
-                    if (i % 3 == 2)
-                    {
-                        printf("\n");
-                        M1_l.push_back(temp);
-                        temp.clear();
-                    }
-=======
+                }
+            }
+
             printf("  Calibration rotation matrix R:\n");
             calib = g_config_d2h.at("eeprom").at("calib_R").get<std::vector<float>>();
             for (int i = 0; i < 9; i++) {
@@ -743,16 +457,9 @@
                     printf("\n");
                     R.push_back(temp);
                     temp.clear();
->>>>>>> 29f516b8
-                }
-            }
-
-<<<<<<< HEAD
-                printf("  Calibration intrinsic matrix M2 (right):\n");
-                calib = g_config_d2h.at("eeprom").at("calib_M2_R").get<std::vector<float>>();
-                for (int i = 0; i < 9; i++)
-                {
-=======
+                }
+            }
+
             printf("  Calibration translation matrix T:\n");
             calib = g_config_d2h.at("eeprom").at("calib_T").get<std::vector<float>>();
             for (int i = 0; i < 3; i++) {
@@ -784,7 +491,6 @@
                 printf("  Calibration intrinsic matrix M3 (rgb):\n");
                 calib = g_config_d2h.at("eeprom").at("calib_M3_rgb").get<std::vector<float>>();
                 for (int i = 0; i < 9; i++) {
->>>>>>> 29f516b8
                     printf(" %11.6f,", calib.at(i));
                     temp.push_back(calib.at(i));
                     if (i % 3 == 2)
@@ -795,16 +501,9 @@
                     }
                 }
 
-<<<<<<< HEAD
-                printf("  Calibration rotation matrix R:\n");
-                calib = g_config_d2h.at("eeprom").at("calib_R").get<std::vector<float>>();
-                for (int i = 0; i < 9; i++)
-                {
-=======
                 printf("  RGB-Right rotation matrix R (rgb):\n");
                 calib = g_config_d2h.at("eeprom").at("calib_R_rgb").get<std::vector<float>>();
                 for (int i = 0; i < 9; i++) {
->>>>>>> 29f516b8
                     printf(" %11.6f,", calib.at(i));
                     temp.push_back(calib.at(i));
                     if (i % 3 == 2)
@@ -813,46 +512,21 @@
                         R_rgb.push_back(temp);
                         temp.clear();
 
-<<<<<<< HEAD
-                printf("  Calibration translation matrix T:\n");
-                calib = g_config_d2h.at("eeprom").at("calib_T").get<std::vector<float>>();
-                for (int i = 0; i < 3; i++)
-                {
-                    printf(" %11.6f,\n", calib.at(i));
-=======
                     }
->>>>>>> 29f516b8
-                }
-
-<<<<<<< HEAD
-                printf("  Calibration Distortion Coeff d1 (Left):\n");
-                calib = g_config_d2h.at("eeprom").at("calib_d1_L").get<std::vector<float>>();
-                for (int i = 0; i < 14; i++)
-                {
-=======
+                }
+
                 printf(" Calibration Distortion Coeff d3 (rgb):\n");
                 calib = g_config_d2h.at("eeprom").at("calib_d3_rgb").get<std::vector<float>>();
                 for (int i = 0; i < 14; i++) {
->>>>>>> 29f516b8
                     printf(" %11.6f,", calib.at(i));
                     if (i % 7 == 6)
                         printf("\n");
                 }
                 d3_rgb = calib;
 
-<<<<<<< HEAD
-                printf("  Calibration Distortion Coeff d2 (Right):\n");
-                calib = g_config_d2h.at("eeprom").at("calib_d2_R").get<std::vector<float>>();
-                for (int i = 0; i < 14; i++)
-                {
-                    printf(" %11.6f,", calib.at(i));
-                    if (i % 7 == 6)
-                        printf("\n");
-=======
                 printf(" Calibration translation vector T (rgb):\n");
                 for(int i = 0; i < 3; ++i){
                      printf(" %11.6f,\n", T_rgb.at(i));
->>>>>>> 29f516b8
                 }
             }
 
@@ -860,14 +534,8 @@
             std::vector<std::vector<float>> M1_l_inv;
             std::vector<std::vector<float>> left_matrix = mat_mul(M2_r, R2_r);
 
-<<<<<<< HEAD
-                std::vector<std::vector<float>> M2_r_inv;
-                std::vector<std::vector<float>> M1_l_inv;
-                std::vector<std::vector<float>> left_matrix = mat_mul(M2_r, R2_r);
-=======
             mat_inv(M2_r, M2_r_inv);
             H2_r = mat_mul(left_matrix, M2_r_inv);
->>>>>>> 29f516b8
 
             left_matrix = mat_mul(M2_r, R1_l);
             mat_inv(M1_l, M1_l_inv);
@@ -891,11 +559,6 @@
     bool result = false;
     std::string error_msg;
 
-<<<<<<< HEAD
-                left_matrix = mat_mul(M2_r, R1_l);
-                mat_inv(M1_l, M1_l_inv);
-                H1_l = mat_mul(left_matrix, M1_l_inv);
-=======
 
     do
     {
@@ -932,7 +595,6 @@
             {
                 std::cout << "depthai: Error initializing xlink\n";
                 break;
->>>>>>> 29f516b8
             }
         }
 
@@ -978,15 +640,12 @@
     return result;
 }
 
-<<<<<<< HEAD
-=======
 bool Device::is_eeprom_loaded(){
     if(M1_l.empty() && M2_r.empty()) return false;
     else return true;
 }
 
 
->>>>>>> 29f516b8
 std::vector<std::vector<float>> Device::get_left_intrinsic()
 {
     if (version < 4)
@@ -1070,9 +729,6 @@
     return M2_r;
 }
 
-<<<<<<< HEAD
-std::vector<std::vector<float>> Device::get_right_homography() { return H2_r; }
-=======
 std::vector<std::vector<float>> Device::get_right_homography()
 {
     return H2_r;
@@ -1085,7 +741,6 @@
     }
     return false;
 }
->>>>>>> 29f516b8
 
 std::vector<std::vector<float>> Device::get_rotation()
 {
@@ -1111,9 +766,6 @@
     return T;
 }
 
-<<<<<<< HEAD
-std::shared_ptr<CNNHostPipeline> Device::create_pipeline(const std::string& config_json_str)
-=======
 
 std::shared_ptr<CNNHostPipeline> Device::get_pipeline(){
     if(gl_result == nullptr)
@@ -1127,7 +779,6 @@
 std::shared_ptr<CNNHostPipeline> Device::create_pipeline(
     const std::string &config_json_str
 )
->>>>>>> 29f516b8
 {
     using json = nlohmann::json;
 
@@ -1456,17 +1107,11 @@
         json_config_obj["_load_inBlob"] = true;
         json_config_obj["_pipeline"] = {{"_streams", json::array()}};
 
-<<<<<<< HEAD
-        json_config_obj["camera"]["rgb"]["resolution_w"] = config.rgb_cam_config.resolution_w;
-        json_config_obj["camera"]["rgb"]["resolution_h"] = config.rgb_cam_config.resolution_h;
-        json_config_obj["camera"]["rgb"]["fps"] = config.rgb_cam_config.fps;
-=======
         json_config_obj["camera"]["rgb"]["resolution_w"]  = config.rgb_cam_config.resolution_w;
         json_config_obj["camera"]["rgb"]["resolution_h"]  = config.rgb_cam_config.resolution_h;
         json_config_obj["camera"]["rgb"]["fps"]           = config.rgb_cam_config.fps;
         json_config_obj["camera"]["rgb"]["initial_focus"] = config.rgb_cam_config.initial_focus;
         json_config_obj["camera"]["rgb"]["enable_autofocus"] = config.rgb_cam_config.enable_autofocus;
->>>>>>> 29f516b8
         json_config_obj["camera"]["mono"]["resolution_w"] = config.mono_cam_config.resolution_w;
         json_config_obj["camera"]["mono"]["resolution_h"] = config.mono_cam_config.resolution_h;
         json_config_obj["camera"]["mono"]["fps"] = config.mono_cam_config.fps;
@@ -1841,10 +1486,6 @@
     return gl_result;
 }
 
-<<<<<<< HEAD
-// create_mesh(std::vector<std::vector<float>>& M, std::vector<std::vector<float>>& R,
-// std::vector<float>d, int bin_size){
-=======
 void Device::write_eeprom_data(const std::string &board_config){
     std::string board_config_str_packed;
 
@@ -1867,7 +1508,6 @@
 }
 
 // create_mesh(std::vector<std::vector<float>>& M, std::vector<std::vector<float>>& R, std::vector<float>d, int bin_size){
->>>>>>> 29f516b8
 //     float fx = M[0][0], fy = M[1][1], u0 = M[0][2], v0 = M[1][2];
 //     float k1 = d[0], k2 = d[1] , p1 = d[2] , p2 = d[3] , k3 = d[4];
 //     float s4 = d[11], k4 = d[5], k5 = d[6], k6 = d[7], s1 = d[8];
@@ -1906,12 +1546,6 @@
     }
 }
 
-<<<<<<< HEAD
-void Device::request_af_trigger()
-{
-    if (g_host_capture_command != nullptr)
-    {
-=======
 std::string Device::get_mx_id(){
     // if(mx_serial.empty()){
     std::string val =  g_xlink->getMxSerial();
@@ -1924,7 +1558,6 @@
 
 void Device::request_af_trigger(){
     if(g_host_capture_command != nullptr){
->>>>>>> 29f516b8
         g_host_capture_command->afTrigger();
     }
 }
