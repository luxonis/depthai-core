#include "device.hpp"
#include "matrix_ops.hpp"
// shared
#include "depthai-shared/json_helper.hpp"
#include "depthai-shared/depthai_constants.hpp"
#include "depthai-shared/cnn_info.hpp"

// project
//#include "pipeline/host_pipeline_config.hpp"
#include "pipeline/host_pipeline_config.hpp"
#include "host_data_reader.hpp"

extern "C" {
    #include "bspatch/bspatch.h"
}

// Resource compiled assets (cmds)
#ifdef DEPTHAI_RESOURCE_COMPILED_BINARIES
#include "cmrc/cmrc.hpp"
CMRC_DECLARE(depthai);
#endif

#define WARNING "\033[1;5;31m"
#define ENDC "\033[0m"

constexpr static auto cmrc_depthai_cmd_path = "depthai.cmd";
constexpr static auto cmrc_depthai_usb2_cmd_path = "depthai-usb2.cmd";
constexpr static auto cmrc_depthai_usb2_patch_path = "depthai-usb2-patch.patch";

// GLOBAL
static XLinkGlobalHandler_t g_xlink_global_handler = {};

Device::Device(std::string usb_device, bool usb2_mode){
    
    // Binaries are resource compiled
    #ifdef DEPTHAI_RESOURCE_COMPILED_BINARIES

        // Get binaries from internal sources
        auto fs = cmrc::depthai::get_filesystem();

        if(usb2_mode){

            #ifdef DEPTHAI_PATCH_ONLY_MODE
            
                // Get size of original
                auto depthai_binary = fs.open(cmrc_depthai_cmd_path);

                // Open patch
                auto depthai_usb2_patch = fs.open(cmrc_depthai_usb2_patch_path);

                // Get new size
                int64_t patched_size = bspatch_mem_get_newsize( (uint8_t*) depthai_usb2_patch.begin(), depthai_usb2_patch.size());

                // Reserve space for patched binary
                patched_cmd.resize(patched_size);

                // Patch
                int error = bspatch_mem( (uint8_t*) depthai_binary.begin(), depthai_binary.size(), (uint8_t*) depthai_usb2_patch.begin(), depthai_usb2_patch.size(), patched_cmd.data());

                // if patch successful
                if(!error){
                    // Boot
                    init_device("", usb_device, patched_cmd.data(), patched_size);
                } else {
                    std::cout << "Error while patching..." << std::endl;
                    // TODO handle error (throw most likely)
                }

            #else
                auto depthai_usb2_binary = fs.open(cmrc_depthai_usb2_cmd_path);
                uint8_t* binary = (uint8_t*) depthai_usb2_binary.begin();
                long size = depthai_usb2_binary.size();
                init_device("", usb_device, binary, size);

            #endif

        } else {

            auto depthai_binary = fs.open(cmrc_depthai_cmd_path);
            uint8_t* binary = (uint8_t*) depthai_binary.begin();
            long size = depthai_binary.size();
            init_device("", usb_device, binary, size);

        }


    #else
    // Binaries from default path (TODO)

    #endif


}

Device::Device() : Device("", false){

}

Device::Device(std::string cmd_file, std::string usb_device){
        
    if(!init_device(cmd_file, usb_device)){
        throw std::runtime_error("Cannot initialize device");
    }
}

Device::~Device(){
    deinit_device();
}



void Device::wdog_thread(std::chrono::milliseconds& wd_timeout)
{
    std::cout << "watchdog started " << std::endl;
    const std::chrono::milliseconds poll_rate(100);
    const auto sleep_nr = wd_timeout / poll_rate;
    while(wdog_thread_alive)
    {
        wdog_keep = 0;
        for(int i = 0; i < sleep_nr; i++)
        {
            std::this_thread::sleep_for(poll_rate);
            if(wdog_thread_alive == 0)
            {
                break;
            }
        }
        if(wdog_keep == 0 && wdog_thread_alive == 1)
        {
            std::cout << "watchdog triggered " << std::endl;
            soft_deinit_device();
            bool init;
            for(int retry = 0; retry < 1; retry++)
            {
                init = init_device(cmd_backup, usb_device_backup, binary_backup, binary_size_backup);
                if(init)
                {
                    break;
                }
            }
            if(!init)
            {
                exit(9);
            }
            create_pipeline(config_backup);
        }
    }

}

int Device::wdog_start(void)
{
    static int once = 1;
    if(once)
    {
        wdog_thread_alive = 1;
        wd_thread = std::thread(&Device::wdog_thread, this, std::ref(wd_timeout)); 
        once = 0;
    }
    return 0;
}
int Device::wdog_stop(void)
{
    if(wdog_thread_alive)
    {
        wdog_thread_alive = 0;
        wd_thread.join();
    }
    return 0;
}

void Device::wdog_keepalive(void)
{
    wdog_keep = 1;
}

bool Device::init_device(
    const std::string &device_cmd_file,
    const std::string &usb_device,
    uint8_t* binary,
    long binary_size
)
{
    cmd_backup = device_cmd_file;
    usb_device_backup = usb_device;
    binary_backup = binary;
    binary_size_backup = binary_size;
    bool result = false;
    std::string error_msg;


    do
    {
        // xlink
        if (nullptr != g_xlink)
        {
            error_msg = "Device is already initialized.";
            std::cout << error_msg << "\n";
            break;
        }

        g_xlink = std::unique_ptr<XLinkWrapper>(new XLinkWrapper(true));

        if(binary != nullptr && binary_size != 0){
            if (!g_xlink->initFromHostSide(
                &g_xlink_global_handler,
                &g_xlink_device_handler,
                usb_speed,
                binary, binary_size,
                usb_device,
                true)
            )
            {
                std::cout << "depthai: Error initializing xlink\n";
                break;
            }
        } else {
            if (!g_xlink->initFromHostSide(
                &g_xlink_global_handler,
                &g_xlink_device_handler,
                usb_speed,
                device_cmd_file,
                usb_device,
                true)
            )
            {
                std::cout << "depthai: Error initializing xlink\n";
                break;
            }
        }

<<<<<<< HEAD
        std::cout <<"Here is usb speed as string in device.cpp: " << usb_speed << std::endl;

=======
        // usb_speed = 
        // mx_serial =
        std::cout <<"Usb speed : " << g_xlink->getUSBSpeed() << std::endl;
        std::cout <<"Mx serial id : " << g_xlink->getMxSerial() << std::endl;
        
>>>>>>> 11ed595f
        g_xlink->setWatchdogUpdateFunction(std::bind(&Device::wdog_keepalive, this));
        wdog_start();

        // config_d2h
        {
            printf("Loading config file\n");

            std::string config_d2h_str;
            StreamInfo si("config_d2h", 102400);

            int config_file_length = g_xlink->openReadAndCloseStream(
                    si,
                    config_d2h_str
                    );
            if(config_file_length == -1)
            {
                break;
            }
            if (!getJSONFromString(config_d2h_str, g_config_d2h))
            {
                std::cout << "depthai: error parsing config_d2h\n";
            }
        }

        bool rgb_connected = g_config_d2h.at("_cams").at("rgb").get<bool>();
        bool left_connected = g_config_d2h.at("_cams").at("left").get<bool>();
        bool right_connected = g_config_d2h.at("_cams").at("right").get<bool>();
        if(!rgb_connected && (left_connected ^ right_connected))
        {
            std::cerr << WARNING "FATAL ERROR: No cameras detected on the board. \n" ENDC;
            break;
        }

        // check version
        {

            /* TODO: review in new refactored way
            std::string device_version = g_config_d2h.at("_version").get<std::string>();
            if (device_version != c_depthai_version)
            {
                printf("Version does not match (%s & %s)\n",
                    device_version.c_str(), c_depthai_version);
                break;
            }

            std::string device_dev_version = g_config_d2h.at("_dev_version").get<std::string>();
            if (device_dev_version != c_depthai_dev_version)
            {
                printf("WARNING: Version (dev) does not match (%s & %s)\n",
                    device_dev_version.c_str(), c_depthai_dev_version);
            }
            */
        }

        version = g_config_d2h.at("eeprom").at("version").get<decltype(version)>();
        printf("EEPROM data:");
        H1_l.clear();
        H2_r.clear();
        R1_l.clear();
        R2_r.clear();
        M1_l.clear();
        M2_r.clear();
        R.clear();
        T.clear();
        d1_l.clear();
        d2_r.clear();
        std::vector<float> temp;

        if (version == -1) {
            printf(" invalid / unprogrammed\n");
        } else {
            printf(" valid (v%d)\n", version);
            std::string board_name;
            std::string board_rev;
            float rgb_fov_deg = 0;
            bool stereo_center_crop = false;
            if (version >= 2) {
                board_name = g_config_d2h.at("eeprom").at("board_name").get<std::string>();
                board_rev  = g_config_d2h.at("eeprom").at("board_rev").get<std::string>();
                rgb_fov_deg= g_config_d2h.at("eeprom").at("rgb_fov_deg").get<float>();
            }
            if (version >= 3) {
                stereo_center_crop = g_config_d2h.at("eeprom").at("stereo_center_crop").get<bool>();
            }
            float left_fov_deg = g_config_d2h.at("eeprom").at("left_fov_deg").get<float>();
            float left_to_right_distance_m = g_config_d2h.at("eeprom").at("left_to_right_distance_m").get<float>();
            float left_to_rgb_distance_m = g_config_d2h.at("eeprom").at("left_to_rgb_distance_m").get<float>();
            bool swap_left_and_right_cameras = g_config_d2h.at("eeprom").at("swap_left_and_right_cameras").get<bool>();
            std::vector<float> calib;
            printf("  Board name     : %s\n", board_name.empty() ? "<NOT-SET>" : board_name.c_str());
            printf("  Board rev      : %s\n", board_rev.empty()  ? "<NOT-SET>" : board_rev.c_str());
            printf("  HFOV L/R       : %g deg\n", left_fov_deg);
            printf("  HFOV RGB       : %g deg\n", rgb_fov_deg);
            printf("  L-R   distance : %g cm\n", 100 * left_to_right_distance_m);
            printf("  L-RGB distance : %g cm\n", 100 * left_to_rgb_distance_m);
            printf("  L/R swapped    : %s\n", swap_left_and_right_cameras ? "yes" : "no");
            printf("  L/R crop region: %s\n", stereo_center_crop ? "center" : "top");
            // std::cout << "H2 matrix of right came----------------> " << H2_r.size() <<  std::endl;

            if (version <= 3) {
                printf("  Calibration homography right to left (legacy, please consider recalibrating):\n");
                calib = g_config_d2h.at("eeprom").at("calib_old_H").get<std::vector<float>>();
                for (int i = 0; i < 9; i++) {
                    printf(" %11.6f,", calib.at(i));
                    temp.push_back(calib.at(i));
                    if (i % 3 == 2) {
                        printf("\n");
                        H2_r.push_back(temp);
                        temp.clear();
                    }
                }
                            // std::cout << "H2 matrix of right came----------------> " << H2_r.size() <<  std::endl;

            } else if (version == 4) {

                std::vector<std::vector<float>> temp_inv;
                
                printf("  Calibration inverse homography H1 (left):\n");
                calib = g_config_d2h.at("eeprom").at("calib_H1_L").get<std::vector<float>>();
                for (int i = 0; i < 9; i++) {
                    printf(" %11.6f,", calib.at(i));
                    temp.push_back(calib.at(i));
                    if (i % 3 == 2) {
                        printf("\n");
                        temp_inv.push_back(temp);
                        temp.clear();
                    }
                }

                mat_inv(temp_inv, H1_l);
                temp_inv.clear();

                for (int i = 0; i < 9; ++i) {
                }
                printf("  Calibration inverse homography H2 (right):\n");
                calib = g_config_d2h.at("eeprom").at("calib_H2_R").get<std::vector<float>>();
                for (int i = 0; i < 9; i++) {
                    printf(" %11.6f,", calib.at(i));
                    temp.push_back(calib.at(i));
                    if (i % 3 == 2) {
                        printf("\n");
                        temp_inv.push_back(temp);
                        temp.clear();
                    }
                }

                mat_inv(temp_inv, H2_r);
                temp_inv.clear();
                
                printf("  Calibration intrinsic matrix M1 (left):\n");
                calib = g_config_d2h.at("eeprom").at("calib_M1_L").get<std::vector<float>>();
                for (int i = 0; i < 9; i++) {
                    printf(" %11.6f,", calib.at(i));
                    temp.push_back(calib.at(i));
                    if (i % 3 == 2) {
                        printf("\n");
                        M1_l.push_back(temp);
                        temp.clear();
                    }
                }

                printf("  Calibration intrinsic matrix M2 (right):\n");
                calib = g_config_d2h.at("eeprom").at("calib_M2_R").get<std::vector<float>>();
                for (int i = 0; i < 9; i++) {
                    printf(" %11.6f,", calib.at(i));
                    temp.push_back(calib.at(i));
                    if (i % 3 == 2) {
                        printf("\n");
                        M2_r.push_back(temp);
                        temp.clear();
                    }
                }

                printf("  Calibration rotation matrix R:\n");
                calib = g_config_d2h.at("eeprom").at("calib_R").get<std::vector<float>>();
                for (int i = 0; i < 9; i++) {
                    printf(" %11.6f,", calib.at(i));
                    temp.push_back(calib.at(i));
                    if (i % 3 == 2) {
                        printf("\n");
                        R.push_back(temp);
                        temp.clear();
                    }
                }

                printf("  Calibration translation matrix T:\n");
                calib = g_config_d2h.at("eeprom").at("calib_T").get<std::vector<float>>();
                for (int i = 0; i < 3; i++) {
                    printf(" %11.6f,\n", calib.at(i));
                }
                T = calib;

            std::cout << "H2 matrix of right came----------------> " << H2_r.size() <<  std::endl;

            }
            else if (version == 5){
                printf("  Rectification Rotation R1 (left):\n");
                calib = g_config_d2h.at("eeprom").at("calib_R1_L").get<std::vector<float>>();
                for (int i = 0; i < 9; i++) {
                    printf(" %11.6f,", calib.at(i));
                    temp.push_back(calib.at(i));
                    if (i % 3 == 2) {
                        printf("\n");
                        R1_l.push_back(temp);
                        temp.clear();
                    }
                }
                for (int i = 0; i < 9; ++i) {
                }
                printf("  Rectification Rotation R2 (right):\n");
                calib = g_config_d2h.at("eeprom").at("calib_R2_R").get<std::vector<float>>();
                for (int i = 0; i < 9; i++) {
                    printf(" %11.6f,", calib.at(i));
                    temp.push_back(calib.at(i));
                    if (i % 3 == 2) {
                        printf("\n");
                        R2_r.push_back(temp);
                        temp.clear();
                    }
                }

                printf("  Calibration intrinsic matrix M1 (left):\n");
                calib = g_config_d2h.at("eeprom").at("calib_M1_L").get<std::vector<float>>();
                for (int i = 0; i < 9; i++) {
                    printf(" %11.6f,", calib.at(i));
                    temp.push_back(calib.at(i));
                    if (i % 3 == 2) {
                        printf("\n");
                        M1_l.push_back(temp);
                        temp.clear();
                    }
                }

                printf("  Calibration intrinsic matrix M2 (right):\n");
                calib = g_config_d2h.at("eeprom").at("calib_M2_R").get<std::vector<float>>();
                for (int i = 0; i < 9; i++) {
                    printf(" %11.6f,", calib.at(i));
                    temp.push_back(calib.at(i));
                    if (i % 3 == 2) {
                        printf("\n");
                        M2_r.push_back(temp);
                        temp.clear();
                    }
                }

                printf("  Calibration rotation matrix R:\n");
                calib = g_config_d2h.at("eeprom").at("calib_R").get<std::vector<float>>();
                for (int i = 0; i < 9; i++) {
                    printf(" %11.6f,", calib.at(i));
                    temp.push_back(calib.at(i));
                    if (i % 3 == 2) {
                        printf("\n");
                        R.push_back(temp);
                        temp.clear();
                    }
                }

                printf("  Calibration translation matrix T:\n");
                calib = g_config_d2h.at("eeprom").at("calib_T").get<std::vector<float>>();
                for (int i = 0; i < 3; i++) {
                    printf(" %11.6f,\n", calib.at(i));
                }
                T = calib;

                printf("  Calibration Distortion Coeff d1 (Left):\n");
                calib = g_config_d2h.at("eeprom").at("calib_d1_L").get<std::vector<float>>();
                for (int i = 0; i < 14; i++) {
                    printf(" %11.6f,", calib.at(i));
                    if (i % 7 == 6)
                        printf("\n");
                }
                d1_l = calib;

                printf("  Calibration Distortion Coeff d2 (Right):\n");
                calib = g_config_d2h.at("eeprom").at("calib_d2_R").get<std::vector<float>>();
                for (int i = 0; i < 14; i++) {
                    printf(" %11.6f,", calib.at(i));
                    if (i % 7 == 6)
                        printf("\n");
                }
                d2_r = calib;

                std::vector<std::vector<float>> M2_r_inv;
                std::vector<std::vector<float>> M1_l_inv;
                std::vector<std::vector<float>> left_matrix = mat_mul(M2_r, R2_r);     

                mat_inv(M2_r, M2_r_inv);
                H2_r = mat_mul(left_matrix, M2_r_inv);

                left_matrix = mat_mul(M2_r, R1_l);
                mat_inv(M1_l, M1_l_inv);
                H1_l = mat_mul(left_matrix, M1_l_inv);
            }

        }

        result = true;
    } while (false);

    if (!result)
    {
        g_xlink = nullptr;
        // TODO: add custom python exception for passing messages
        // throw std::exception();
    }

    return result;
}


std::vector<std::string> Device::get_available_streams()
{
    std::vector<std::string> result;

    if (g_config_d2h.is_object() &&
        g_config_d2h.contains("_available_streams") &&
        g_config_d2h.at("_available_streams").is_array()
        )
    {
        for (const auto &obj : g_config_d2h.at("_available_streams"))
        {
            result.push_back(obj.get<std::string>());
        }
    }

    return result;
}

bool Device::is_eeprom_loaded(){
    if(M1_l.empty() && M2_r.empty()) return false;
    else return true;
}


std::vector<std::vector<float>> Device::get_left_intrinsic()
{
    if (version < 4) {
        std::cerr << "legacy, get_left_intrinsic() is not available in version " << version << "\n recalibrate and load the new calibration to the device. \n";
        abort();
    }
    return M1_l;
}

std::vector<std::vector<float>> Device::get_left_homography()
{
    if (version < 4) {
        std::cerr << "legacy, get_left_homography() is not available in version " << version << "\n recalibrate and load the new calibration to the device. \n";
        abort();
    }
    else {
        return H1_l;
    }
    
}

std::vector<std::vector<float>> Device::get_right_intrinsic()
{
    if (version < 4) {
        std::cerr << "legacy, get_right_intrinsic() is not available in version " << version << "\n recalibrate and load the new calibration to the device. \n";
        abort();
    }
    return M2_r;
}

std::vector<std::vector<float>> Device::get_right_homography()
{
        return H2_r;
    
}

bool Device::is_usb3()
{
        // if(usb_speed.find("Super") != std::string::npos)
        if(g_xlink->getUSBSpeed().find("Super") != std::string::npos)    
            return true;
        else
            return false;
}

std::vector<std::vector<float>> Device::get_rotation()
{
    if (version < 4) {
        std::cerr << "legacy, get_rotation() is not available in version " << version << "\n recalibrate and load the new calibration to the device. \n";
        abort();
    }
    return R;
}

std::vector<float> Device::get_translation()
{
    if (version < 4) {
        std::cerr << "legacy, get_Translation() is not available in version " << version << "\n recalibrate and load the new calibration to the device. \n";
        abort();
    }
    return T;
}


std::shared_ptr<CNNHostPipeline> Device::create_pipeline(
    const std::string &config_json_str
)
{
    using json = nlohmann::json;

    config_backup = config_json_str;

    bool init_ok = false;
    do
    {
        // check xlink
        if (nullptr == g_xlink)
        {
            std::cerr << WARNING "device is not initialized\n" ENDC;
            break;
        }

        // str -> json
        json config_json;
        if (!getJSONFromString(config_json_str, config_json))
        {
            std::cerr << WARNING "Error: Cant parse json config :" << config_json_str << "\n" ENDC;
            break;
        }

        // json -> configurations
        HostPipelineConfig config;
        if (!config.initWithJSON(config_json))
        {
            std::cerr << "Error: Cant init configs with json: " << config_json.dump() << "\n";
            break;
        }

        int num_stages = config.ai.blob_file2.empty() ? 1 : 2;

        // read tensor info
        std::vector<dai::TensorInfo>       tensors_info_output, tensors_info_input;
        std::cout << config.ai.blob_file_config << std::endl;
        std::ifstream jsonFile(config.ai.blob_file_config);

        nlohmann::json json_NN_meta;
        nlohmann::json json_NN_;
        if (jsonFile.is_open()) {
            json_NN_ = nlohmann::json::parse(jsonFile);
        }

        if(!json_NN_.contains("NN_config"))
        {
            std::cout << "No NN config provided, defaulting to \"raw\" output format!" << std::endl;
            json_NN_meta["NN_config"]["output_format"] = "raw";
        }
        else
        {
            json_NN_meta = json_NN_["NN_config"];
        }


        // pipeline configurations json
        // homography
        const int homography_count = 9 * 7 + 3 * 2 + 14 * 3; /*R1,R2,M1,M2,R,T,M3,R_rgb,T_rgb,d1,d2,d3*/
        std::vector<float> calibration_buff(homography_count);
        bool stereo_center_crop = false;

        if (config.depth.calibration_file.empty())
        {
            std::cout << "depthai: Calibration file is not specified, will use default setting;\n";
        }
        else
        {
            HostDataReader calibration_reader;
            std::cout << "Calibration file path is ->" << config.depth.calibration_file << std::endl;
            if (!calibration_reader.init(config.depth.calibration_file))
            {
                std::cerr << WARNING "depthai: Error opening calibration file: " << config.depth.calibration_file << "\n" ENDC;
                break;
            }

            const int homography_size = sizeof(float) * homography_count;
            int sz = calibration_reader.getSize();
            std::cout << homography_size << std::endl;
            std::cout << sz << std::endl;
            
            if (sz < homography_size) {
                if(version < 5 && config.board_config.store_to_eeprom){
                    std::cerr << WARNING "Calibration file is outdated. Recalibration required before writing to EEPROM." << std::endl << "To continue using old calibration disable('-e') write to EEPROM.";
                    abort();
                }
                else{
                    std::cerr << WARNING "Calibration file size " << sz << ENDC " < smaller than expected, data ignored. May need to recalibrate\n";
                }
            } else {
                calibration_reader.readData(reinterpret_cast<unsigned char*>(calibration_buff.data()), homography_size);
                int flags_size = sz - homography_size;
                if (flags_size > 0) {
                    assert(flags_size == 1);
                    calibration_reader.readData(reinterpret_cast<unsigned char*>(&stereo_center_crop), 1);
                }
            }
        }

        if(version > 4){
            if(config.mono_cam_config.resolution_h == 800){
                // create_mesh()
            }
            else if(config.mono_cam_config.resolution_h == 720){
                // adjusting y axis of the image center since it was cancluated for width of 800.
                
                M1_l[1][2] -= 40;  
                M2_r[1][2] -= 40;
            }
            else if(config.mono_cam_config.resolution_h == 400){
                /* adjusting intrinsic matrix by multiplying everything by multiplying all the intrinisc 
                *parameters by 0.5 except the right bottom corner which is a scale.
                */

                M1_l[0][0] *= 0.5; 
                M1_l[0][2] *= 0.5;
                M1_l[1][1] *= 0.5;
                M1_l[1][2] *= 0.5;

                M2_r[0][0] *= 0.5;
                M2_r[0][2] *= 0.5;
                M2_r[1][1] *= 0.5;
                M2_r[1][2] *= 0.5;
            }
        

            std::vector<std::vector<float>> M2_r_inv;
            std::vector<std::vector<float>> M1_l_inv;
            std::vector<std::vector<float>> left_matrix = mat_mul(M2_r, R2_r);     

            mat_inv(M2_r, M2_r_inv);
            H2_r = mat_mul(left_matrix, M2_r_inv);

            left_matrix = mat_mul(M2_r, R1_l);
            mat_inv(M1_l, M1_l_inv);
            H1_l = mat_mul(left_matrix, M1_l_inv);
        }
        std::vector<float> left_mesh_buff(1,0);
        std::vector<float> right_mesh_buff(1,0);
        config.depth.warp.use_mesh = false;
        if (config.depth.warp.use_mesh) {

            const int map_size = 1280 * 800;
            std::vector<float> left_x_map_buff(map_size, 0);
            std::vector<float> right_x_map_buff(map_size, 0);
            std::vector<float> left_y_map_buff(map_size, 0);
            std::vector<float> right_y_map_buff(map_size, 0);

            std::cout << "left map file: " << config.depth.left_mesh_file << std::endl;
            std::cout << "right map file: " << config.depth.right_mesh_file << std::endl;

            if (config.depth.left_mesh_file.empty() && config.depth.right_mesh_file.empty()) {
                std::cout << "depthai: mesh file is not specified, will use Homography;\n";
            } else if (config.depth.left_mesh_file.empty()) {
                std::cout << "depthai: Only right camera mesh file is specified, Left camera mesh file not specified;\n";
            } else if (config.depth.right_mesh_file.empty()) {
                std::cout << "depthai: Only left camera mesh file is specified, Right camera mesh file not specified;\n";
            } else {

                HostDataReader mesh_reader;
                const int expectec_mesh_size = sizeof(float) * map_size * 2;

                // Reading left mesh into the vector
                if (!mesh_reader.init(config.depth.left_mesh_file)) {
                    std::cerr << WARNING "depthai: Error opening left camera mesh file: " ENDC << config.depth.left_mesh_file << std::endl;
                    //break;
                } else {
                    int file_sz = mesh_reader.getSize();
                    assert(file_sz == expectec_mesh_size);
                    mesh_reader.readData(reinterpret_cast<unsigned char*>(left_x_map_buff.data()), expectec_mesh_size);
                    mesh_reader.readData(reinterpret_cast<unsigned char*>(left_y_map_buff.data()), expectec_mesh_size);
                    mesh_reader.closeFile();
                    int32_t res = config.mono_cam_config.resolution_h;
                    // create_mesh(left_x_map_buff, left_y_map_buff, left_mesh_buff, res);
                    // std::cout << "left mesh loaded with size :" << left_map_buff.size() << "  File size: " << file_sz << " expectec_mesh_size ->" << expectec_mesh_size << std::endl;
                }

                // Reading right mesh into the vector
                if (!mesh_reader.init(config.depth.right_mesh_file)) {
                    std::cerr << WARNING "depthai: Error opening right camera mesh file: " ENDC << config.depth.right_mesh_file << std::endl;
                    //break;
                } else {
                    int file_sz = mesh_reader.getSize();
                    assert(file_sz == expectec_mesh_size);
                    mesh_reader.readData(reinterpret_cast<unsigned char*>(right_x_map_buff.data()), expectec_mesh_size);
                    mesh_reader.readData(reinterpret_cast<unsigned char*>(right_y_map_buff.data()), expectec_mesh_size);
                    mesh_reader.closeFile();


                }
            }
        } 
        // else {
        //     left_mesh_buff.resize(1);
        //     right_mesh_buff.resize(1);
        //     }


        bool rgb_connected = g_config_d2h.at("_cams").at("rgb").get<bool>();
        bool left_connected = g_config_d2h.at("_cams").at("left").get<bool>();
        bool right_connected = g_config_d2h.at("_cams").at("right").get<bool>();
        if(config.board_config.swap_left_and_right_cameras)
        {
            bool temp = left_connected;
            left_connected = right_connected;
            right_connected = temp;
        }


        if(!rgb_connected)
        {
            std::cout << "RGB camera (IMX378) is not detected on board! \n";
            if(config.ai.camera_input == "rgb")
            {
                std::cerr << WARNING "WARNING: NN inference was requested on RGB camera (IMX378), defaulting to right stereo camera (OV9282)! \n" ENDC;
                config.ai.camera_input = "right";
            }
        }
        if(left_connected ^ right_connected)
        {
            std::string cam_not_connected = (left_connected == false) ? "Left" : "Right";
            std::cerr << WARNING "WARNING: "<< cam_not_connected << " stereo camera (OV9282) is not detected on board! \n" ENDC;
            if(config.ai.camera_input != "rgb")
            {
                std::cerr << WARNING "WARNING: NN inference was requested on " << config.ai.camera_input << " stereo camera (OV9282), defaulting to RGB camera (IMX378)! \n" ENDC;
                config.ai.camera_input = "rgb";
            }
        }

        json json_config_obj;

        // Add video configuration if specified
        if(config_json.count("video_config") > 0){
            json_config_obj["video_config"] = config_json["video_config"]; 
        }

        json_config_obj["board"]["clear-eeprom"] = config.board_config.clear_eeprom;
        json_config_obj["board"]["store-to-eeprom"] = config.board_config.store_to_eeprom;
        json_config_obj["board"]["override-eeprom"] = config.board_config.override_eeprom;
        json_config_obj["board"]["swap-left-and-right-cameras"] = config.board_config.swap_left_and_right_cameras;
        json_config_obj["board"]["left_fov_deg"] = config.board_config.left_fov_deg;
        json_config_obj["board"]["rgb_fov_deg"] = config.board_config.rgb_fov_deg;
        json_config_obj["board"]["left_to_right_distance_m"] = config.board_config.left_to_right_distance_m;
        json_config_obj["board"]["left_to_rgb_distance_m"] = config.board_config.left_to_rgb_distance_m;
        json_config_obj["board"]["stereo_center_crop"] = config.board_config.stereo_center_crop || stereo_center_crop;
        json_config_obj["board"]["name"] = config.board_config.name;
        json_config_obj["board"]["revision"] = config.board_config.revision;
        json_config_obj["_board"] = {
            { "calib_data", calibration_buff },
            { "mesh_left", left_mesh_buff },
            { "mesh_right", right_mesh_buff }
        };
        json_config_obj["depth"]["padding_factor"] = config.depth.padding_factor;
        json_config_obj["depth"]["depth_limit_mm"] = (int)(config.depth.depth_limit_m * 1000);
        json_config_obj["depth"]["median_kernel_size"] = config.depth.median_kernel_size;
        json_config_obj["depth"]["lr_check"] = config.depth.lr_check;
        json_config_obj["depth"]["warp_rectify"] = {
            { "use_mesh", config.depth.warp.use_mesh },
            { "mirror_frame", config.depth.warp.mirror_frame },
            { "edge_fill_color", config.depth.warp.edge_fill_color },
        };

        json_config_obj["_load_inBlob"] = true;
        json_config_obj["_pipeline"] =
        {
            {"_streams", json::array()}
        };

        json_config_obj["camera"]["rgb"]["resolution_w"]  = config.rgb_cam_config.resolution_w;
        json_config_obj["camera"]["rgb"]["resolution_h"]  = config.rgb_cam_config.resolution_h;
        json_config_obj["camera"]["rgb"]["fps"]           = config.rgb_cam_config.fps;
        json_config_obj["camera"]["mono"]["resolution_w"] = config.mono_cam_config.resolution_w;
        json_config_obj["camera"]["mono"]["resolution_h"] = config.mono_cam_config.resolution_h;
        json_config_obj["camera"]["mono"]["fps"]          = config.mono_cam_config.fps;

        std::string blob_file[] = {config.ai.blob_file, config.ai.blob_file2};

        std::vector <HostDataReader> _blob_reader(num_stages);
        std::vector <int> size_blob(num_stages);
        for (int stage = 0; stage < num_stages; stage++)
        {
            if (!blob_file[stage].empty())
            {
                if (!_blob_reader[stage].init(blob_file[stage]))
                {
                    std::cerr << WARNING "depthai: Error opening blob file: " << blob_file[stage] << "\n" ENDC;
                    break;
                }
                size_blob[stage] = _blob_reader[stage].getSize();
            }
        }

        json_config_obj["ai"]["blob0_size"] = size_blob[0];
        json_config_obj["ai"]["blob1_size"] = (num_stages > 1) ? size_blob[1] : 0;
        json_config_obj["ai"]["calc_dist_to_bb"] = config.ai.calc_dist_to_bb;
        json_config_obj["ai"]["keep_aspect_ratio"] = config.ai.keep_aspect_ratio;
        json_config_obj["ai"]["shaves"] = config.ai.shaves;
        json_config_obj["ai"]["cmx_slices"] = config.ai.cmx_slices;
        json_config_obj["ai"]["NCEs"] = config.ai.NN_engines;
        json_config_obj["ai"]["camera_input"] = config.ai.camera_input;
        json_config_obj["ai"]["num_stages"] = num_stages;

        json_config_obj["ai"]["NN_config"] = json_NN_meta;
        json_config_obj["ot"]["max_tracklets"] = config.ot.max_tracklets;
        json_config_obj["ot"]["confidence_threshold"] = config.ot.confidence_threshold;

        json_config_obj["app"]["sync_video_meta_streams"] = config.app_config.sync_video_meta_streams;
        json_config_obj["app"]["sync_sequence_numbers"] = config.app_config.sync_sequence_numbers;
        json_config_obj["app"]["usb_chunk_KiB"] = config.app_config.usb_chunk_KiB;

        bool add_disparity_post_processing_color = false;
        bool temp_measurement = false;

        std::vector<std::string> pipeline_device_streams;

        for (const auto &stream : config.streams)
        {
            if (c_streams_myriad_to_pc[stream.name].dimensions[0] == MONO_RES_AUTO) {
                c_streams_myriad_to_pc[stream.name].dimensions[0] = config.mono_cam_config.resolution_h;
                c_streams_myriad_to_pc[stream.name].dimensions[1] = config.mono_cam_config.resolution_w;
            }

            if (stream.name == "disparity_color")
            {
                c_streams_myriad_to_pc["disparity"].dimensions[0] = c_streams_myriad_to_pc[stream.name].dimensions[0];
                c_streams_myriad_to_pc["disparity"].dimensions[1] = c_streams_myriad_to_pc[stream.name].dimensions[1];
                add_disparity_post_processing_color = true;
                json obj = { {"name", "disparity"} };
                if (0.f != stream.max_fps)     { obj["max_fps"]   = stream.max_fps;   };
                json_config_obj["_pipeline"]["_streams"].push_back(obj);
            }
            else
            {
                if (stream.name == "meta_d2h")
                {
                    temp_measurement = true;
                }
                json obj = { {"name" ,stream.name} };

                if (!stream.data_type.empty()) { obj["data_type"] = stream.data_type; };
                if (0.f != stream.max_fps)     { obj["max_fps"]   = stream.max_fps;   };

                if (stream.name == "depth"){obj["data_type"] = "uint16"; }

                json_config_obj["_pipeline"]["_streams"].push_back(obj);
                pipeline_device_streams.push_back(stream.name);
            }
        }


        // host -> "config_h2d" -> device
        std::string pipeline_config_str_packed = json_config_obj.dump();
        std::cout << "config_h2d json:\n" << pipeline_config_str_packed << "\n";
        // resize, as xlink expects exact;y the same size for input:
        std::cout << "size of input string json_config_obj to config_h2d is ->" << pipeline_config_str_packed.size() << std::endl;

        std::cout << "size of json_config_obj that is expected to be sent to config_h2d is ->" << g_streams_pc_to_myriad.at("config_h2d").size << std::endl;

        assert(pipeline_config_str_packed.size() < g_streams_pc_to_myriad.at("config_h2d").size);
        pipeline_config_str_packed.resize(g_streams_pc_to_myriad.at("config_h2d").size, 0);

        if (!g_xlink->openWriteAndCloseStream(
                g_streams_pc_to_myriad.at("config_h2d"),
                pipeline_config_str_packed.data())
            )
        {
            std::cerr << WARNING "depthai: pipelineConfig write error\n" ENDC;
            break;
        }

        // host -> "host_capture" -> device
        auto stream = g_streams_pc_to_myriad.at("host_capture");
        g_host_capture_command = std::unique_ptr<HostCaptureCommand>(new HostCaptureCommand((stream)));
        g_xlink->observe(*g_host_capture_command, stream);


        // read & pass blob file
        if (config.ai.blob_file.empty())
        {
            std::cout << "depthai: Blob file is not specified, will use default setting;\n";
        }
        else
        {
            for (int stage = 0; stage < num_stages; stage++)
            {
                std::vector<uint8_t> buff_blob(size_blob[stage]);

                std::cout << "Read: " << _blob_reader[stage].readData(buff_blob.data(), size_blob[stage]) << std::endl;

                // inBlob
                StreamInfo blobInfo;
                blobInfo.name = "inBlob";
                blobInfo.size = size_blob[stage];

                if (!g_xlink->openWriteAndCloseStream(blobInfo, buff_blob.data()))
                {
                    std::cout << "depthai: pipelineConfig write error: Blob size too big: " << size_blob[stage] << "\n";
                    break;
                }
                printf("depthai: done sending Blob file %s\n", blob_file[stage].c_str());

                // outBlob
                StreamInfo outBlob("outBlob", 102400);
                                
               
                std::string blob_info_str;

                int out_blob_length = g_xlink->openReadAndCloseStream(
                    outBlob,
                    blob_info_str
                    );
                if(out_blob_length == -1)
                {
                    break;
                }
                nlohmann::json blob_info;
                if (!getJSONFromString(blob_info_str, blob_info))
                {
                    std::cout << "depthai: error parsing blob_info\n";
                    break;
                }
                // std::cout << blob_info << std::endl;

                std::vector<nlohmann::json> input_layers = blob_info["input_layers"].get<std::vector<nlohmann::json>>();
                std::vector<nlohmann::json> output_layers = blob_info["output_layers"].get<std::vector<nlohmann::json>>();

                for(auto input_json : input_layers)
                {
                    dai::TensorInfo _tensors_info_input(input_json);
                    std::cout << "Input layer : " << std::endl;
                    std::cout << _tensors_info_input << std::endl;

                    tensors_info_input.push_back(_tensors_info_input);
                }

                for(auto output_json : output_layers)
                {
                    dai::TensorInfo _tensors_info_output(output_json);
                    std::cout << "Output layer : " << std::endl;
                    std::cout << _tensors_info_output << std::endl;
                    
                    tensors_info_output.push_back(_tensors_info_output);
                }

                int satisfied_resources = blob_info["metadata"]["satisfied_resources"];
                int number_of_shaves = blob_info["metadata"]["number_of_shaves"];
                int number_of_cmx_slices = blob_info["metadata"]["number_of_cmx_slices"];

                if (stage == 0)
                {
                    nn_to_depth_mapping["off_x"] = blob_info["metadata"]["nn_to_depth"]["offset_x"];
                    nn_to_depth_mapping["off_y"] = blob_info["metadata"]["nn_to_depth"]["offset_y"];
                    nn_to_depth_mapping["max_w"] = blob_info["metadata"]["nn_to_depth"]["max_width"];
                    nn_to_depth_mapping["max_h"] = blob_info["metadata"]["nn_to_depth"]["max_height"];
                    printf("CNN to depth bounding-box mapping: start(%d, %d), max_size(%d, %d)\n",
                            nn_to_depth_mapping["off_x"],
                            nn_to_depth_mapping["off_y"],
                            nn_to_depth_mapping["max_w"],
                            nn_to_depth_mapping["max_h"]);
                }

                if (stage == 0) {
     
                    c_streams_myriad_to_pc["previewout"].dimensions = {
                                                                       (int)tensors_info_input[0].get_dimension(dai::TensorInfo::Dimension::C),
                                                                       (int)tensors_info_input[0].get_dimension(dai::TensorInfo::Dimension::H),
                                                                       (int)tensors_info_input[0].get_dimension(dai::TensorInfo::Dimension::W),
                                                                       };
                }
                // check CMX slices & used shaves
                if (number_of_cmx_slices > config.ai.cmx_slices)
                {
                    std::cerr << WARNING "Error: Blob is compiled for " << number_of_cmx_slices
                              << " cmx slices but device is configured to calculate on " << config.ai.cmx_slices << "\n" ENDC;
                    break;
                }

                if (number_of_shaves > config.ai.shaves)
                {
                    std::cerr << WARNING "Error: Blob is compiled for " << number_of_shaves
                              << " shaves but device is configured to calculate on " << config.ai.shaves << "\n" ENDC;
                    break;
                }

                if(!satisfied_resources)
                {
                    std::cerr << WARNING "ERROR: requested CNN resources overlaps with RGB camera \n" ENDC;
                    return nullptr;
                }

            }
        }


        // sort streams by device specified order
        {
            // mapping: stream name -> array index
            std::vector<std::string> available_streams_ordered = get_available_streams();
            std::unordered_map<std::string, int> stream_name_to_idx;
            for (int i = 0; i < available_streams_ordered.size(); ++i)
            {
                stream_name_to_idx[ available_streams_ordered[i] ] = i;
            }

            // check requested streams are in available streams
            bool wrong_stream_name = false;
            for (const auto &stream_name : pipeline_device_streams)
            {
                if (stream_name_to_idx.find(stream_name) == stream_name_to_idx.end())
                {
                    std::cout << "Error: device does not provide stream: " << stream_name << "\n";
                    wrong_stream_name = true;
                }
            }

            if (wrong_stream_name)
            {
                break;
            }

            // sort
            std::sort(std::begin(pipeline_device_streams), std::end(pipeline_device_streams),
                [&stream_name_to_idx]
                (const std::string &a, const std::string &b)
                {
                    return stream_name_to_idx[a] < stream_name_to_idx[b];
                }
            );
        }


        // pipeline
        if(gl_result == nullptr)
            gl_result = std::shared_ptr<CNNHostPipeline>(new CNNHostPipeline(tensors_info_input, tensors_info_output));

        for (const std::string &stream_name : pipeline_device_streams)
        {
            std::cout << "Host stream start:" << stream_name << "\n";

            if (g_xlink->openStreamInThreadAndNotifyObservers(c_streams_myriad_to_pc.at(stream_name)))
            {
                gl_result->makeStreamPublic(stream_name);
                gl_result->observe(*g_xlink.get(), c_streams_myriad_to_pc.at(stream_name));
            }
            else
            {
                std::cout << "depthai: " << stream_name << " error;\n";
                // TODO: rollback correctly!
                break;
            }
        }


        // disparity post processor
        if (add_disparity_post_processing_color)
        {
            g_disparity_post_proc = std::unique_ptr<DisparityStreamPostProcessor>(
                new DisparityStreamPostProcessor(
                    add_disparity_post_processing_color));

            const std::string stream_in_name = "disparity";
            const std::string stream_out_color_name = "disparity_color";

            if (g_xlink->openStreamInThreadAndNotifyObservers(c_streams_myriad_to_pc.at(stream_in_name)))
            {
                g_disparity_post_proc->observe(*g_xlink.get(), c_streams_myriad_to_pc.at(stream_in_name));

                if (add_disparity_post_processing_color)
                {
                    gl_result->makeStreamPublic(stream_out_color_name);
                    gl_result->observe(*g_disparity_post_proc.get(), c_streams_myriad_to_pc.at(stream_out_color_name));
                }
            }
            else
            {
                std::cout << "depthai: stream open error " << stream_in_name << " (2)\n";
                // TODO: rollback correctly!
                break;
            }
        }

        if(temp_measurement)
        {
            // device support listener
            g_device_support_listener = std::unique_ptr<DeviceSupportListener>(new DeviceSupportListener);

            g_device_support_listener->observe(
                *g_xlink.get(),
                c_streams_myriad_to_pc.at("meta_d2h")
                );
        }

        init_ok = true;
        std::cout << "depthai: INIT OK!\n";
    }
    while (false);

    if (!init_ok)
    {
        gl_result = nullptr;
    }

    return gl_result;
}


// create_mesh(std::vector<std::vector<float>>& M, std::vector<std::vector<float>>& R, std::vector<float>d, int bin_size){
//     float fx = M[0][0], fy = M[1][1], u0 = M[0][2], v0 = M[1][2];
//     float k1 = d[0], k2 = d[1] , p1 = d[2] , p2 = d[3] , k3 = d[4];
//     float s4 = d[11], k4 = d[5], k5 = d[6], k6 = d[7], s1 = d[8];
//     float s2 = d[9] , s3 = d[10], tauX = d[12] , tauY = d[13];

//     std::vector<std::vector<float>> matTilt{{1,0,0},
//                                             {0,1,0},
//                                             {0,0,1}};

//     std::vector<std::vector<float>> _x = 0, _y = 0, _w = 0, ir; // _x, _y, _w are 2D coordinates in homogeneous coordinates
//     mat_inv(mat_mul(self.M2, R), ir); // TODO: Change it to using LU later to reduce the computation load if necessary
//     std::cout << "Printing Res for creating mesh " << width << " Height: " << height << "  " << std::endl;

//     for(int i = 0; i < height; ++i){


//         for(int j = 0; j < width; ++j){

//         }

//     }


// }



// -40 for 
// create_mesh(std::vector<float>& x_map_buff, std::vector<float>& y_map_buff, std::vector<float>& mesh, int32_t res){
// 
// }

void Device::request_jpeg(){
if(g_host_capture_command != nullptr){
        g_host_capture_command->capture();
    }
}

std::string Device::get_mx_id(){
    // if(mx_serial.empty()){
    std::string val =  g_xlink->getMxSerial();
    if(val.empty()){
        std::cerr << "Serial id Not found!" << std::endl;
        return "";
    }
    return val;
}

void Device::request_af_trigger(){
    if(g_host_capture_command != nullptr){
        g_host_capture_command->afTrigger();
    }
}

void Device::request_af_mode(CaptureMetadata::AutofocusMode mode){
    if(g_host_capture_command != nullptr){
        g_host_capture_command->afMode(mode);
    }
}

void Device::send_disparity_confidence_threshold(uint8_t confidence){
    if(g_host_capture_command != nullptr){
        g_host_capture_command->sendDisparityConfidenceThreshold(confidence);
    }
}

void Device::send_camera_control(CameraControl::CamId camera_id,
        CameraControl::Command command_id,
        const std::string &extra_args) {
    if(g_host_capture_command != nullptr) {
        g_host_capture_command->sendCameraControl(camera_id, command_id, extra_args.c_str());
    }
}

std::map<std::string, int> Device::get_nn_to_depth_bbox_mapping(){
    return nn_to_depth_mapping;
}<|MERGE_RESOLUTION|>--- conflicted
+++ resolved
@@ -229,16 +229,11 @@
             }
         }
 
-<<<<<<< HEAD
-        std::cout <<"Here is usb speed as string in device.cpp: " << usb_speed << std::endl;
-
-=======
         // usb_speed = 
         // mx_serial =
         std::cout <<"Usb speed : " << g_xlink->getUSBSpeed() << std::endl;
         std::cout <<"Mx serial id : " << g_xlink->getMxSerial() << std::endl;
         
->>>>>>> 11ed595f
         g_xlink->setWatchdogUpdateFunction(std::bind(&Device::wdog_keepalive, this));
         wdog_start();
 
