--- conflicted
+++ resolved
@@ -281,55 +281,6 @@
 //     return getQueueEvent(getOutputQueueNames(), timeout);
 // }
 
-<<<<<<< HEAD
-bool Device::startPipelineImpl(const Pipeline& pipeline) {
-    auto schema = pipeline.getPipelineSchema();
-    // TODO(Morato) - bring back queues on a pipeline level
-    // for(auto& kv : schema.nodes) {
-    //     spdlog::trace("Inspecting node: {} for {} or {}", kv.second.name, std::string(node::XLinkIn::NAME), std::string(node::XLinkOut::NAME));
-    //     if(kv.second.name == node::XLinkIn::NAME) {
-    //         // deserialize properties to check the stream name
-    //         node::XLinkIn::Properties props;
-    //         utility::deserialize(kv.second.properties, props);
-    //         auto streamName = props.streamName;
-    //         if(inputQueueMap.count(streamName) != 0) throw std::invalid_argument(fmt::format("Streams have duplicate name '{}'", streamName));
-    //         // Create DataInputQueue's
-    //         inputQueueMap[streamName] = std::make_shared<DataInputQueue>(connection, streamName, 16, true, props.maxDataSize);
-    //     } else if(kv.second.name == node::XLinkOut::NAME) {
-    //         // deserialize properties to check the stream name
-    //         node::XLinkOut::Properties props;
-    //         utility::deserialize(kv.second.properties, props);
-    //         auto streamName = props.streamName;
-
-    //         if(outputQueueMap.count(streamName) != 0) throw std::invalid_argument(fmt::format("Streams have duplcate name '{}'", streamName));
-    //         // Create DataOutputQueue's
-    //         outputQueueMap[streamName] = std::make_shared<DataOutputQueue>(connection, streamName);
-    //         spdlog::trace("Opened DataOutputQueue for {}", streamName);
-    //         // Add callback for events
-    //         callbackIdMap[streamName] = outputQueueMap[streamName]->addCallback([this](std::string queueName, std::shared_ptr<ADatatype>) {
-    //             {
-    //                 // Lock first
-    //                 std::unique_lock<std::mutex> lock(eventMtx);
-
-    //                 // Check if size is equal or greater than EVENT_QUEUE_MAXIMUM_SIZE
-    //                 if(eventQueue.size() >= EVENT_QUEUE_MAXIMUM_SIZE) {
-    //                     auto numToRemove = eventQueue.size() - EVENT_QUEUE_MAXIMUM_SIZE + 1;
-    //                     eventQueue.erase(eventQueue.begin(), eventQueue.begin() + numToRemove);
-    //                 }
-
-    //                 // Add to the end of event queue
-    //                 eventQueue.push_back(std::move(queueName));
-    //             }
-
-    //             // notify the rest
-    //             eventCv.notify_all();
-    //         });
-    // }
-    // }
-
-    return DeviceBase::startPipelineImpl(pipeline);
-}
-=======
 // bool Device::startPipelineImpl(const Pipeline& pipeline) {
 //     // auto schema = pipeline.getPipelineSchema();
 //     // for(auto& kv : schema.nodes) {
@@ -376,6 +327,5 @@
 
 //     return DeviceBase::startPipelineImpl(pipeline);
 // }
->>>>>>> d41eeee8
 
 }  // namespace dai