--- conflicted
+++ resolved
@@ -856,11 +856,7 @@
     return client->call("getLogLevel").as<LogLevel>();
 }
 
-<<<<<<< HEAD
-DeviceInfo Device::getCurrentDeviceInfo() {
-=======
 DeviceInfo Device::getDeviceInfo() {
->>>>>>> bde4254d
     return deviceInfo;
 }
 
@@ -916,21 +912,6 @@
     checkClosed();
 
     return client->call("getSystemInformationLoggingRate").as<float>();
-}
-
-bool Device::flashCalibration(CalibrationHandler calibrationDataHandler) {
-    // std::unique_lock<std::mutex> lock(this->rpcMutex);
-    int res = client->call("storeToEeprom", calibrationDataHandler.getEepromData());
-    if(res == 0) {
-        return true;
-    } else {
-        return false;
-    }
-}
-
-CalibrationHandler Device::getCalibration() {
-    dai::EepromData eepromData = client->call("readFromEeprom");
-    return CalibrationHandler(eepromData);
 }
 
 bool Device::flashCalibration(CalibrationHandler calibrationDataHandler) {
