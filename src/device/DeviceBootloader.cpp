--- conflicted
+++ resolved
@@ -19,11 +19,7 @@
 #include "utility/Resources.hpp"
 
 // libraries
-<<<<<<< HEAD
-#include "spdlog/details/os.h"
-=======
 #include "spdlog/fmt/chrono.h"
->>>>>>> 24664ce5
 #include "spdlog/spdlog.h"
 #include "zlib.h"
 
@@ -77,14 +73,6 @@
 
     // Get openvino version
     OpenVINO::Version version = pipeline.getOpenVINOVersion();
-
-    if(pathToCmd == "") {
-        auto envFw = spdlog::details::os::getenv("DEPTHAI_FW");
-        if(!envFw.empty()) {
-            pathToCmd = envFw;
-            spdlog::warn("DEPTHAI_FW env var set, overriding DAP firmware: {}", envFw);
-        }
-    }
 
     // Prepare device firmware
     std::vector<uint8_t> deviceFirmware;
