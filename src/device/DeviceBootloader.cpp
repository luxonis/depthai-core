--- conflicted
+++ resolved
@@ -496,15 +496,6 @@
         throw std::runtime_error("Couldn't parse version response");
     }
 
-<<<<<<< HEAD
-    // Workaround for older bootloader versions not tagged, default to 0.0.4
-    if(ver.major == 0 && ver.minor == 0 && ver.patch == 0) {
-        ver.patch = 4;
-    }
-
-    // Create bootloader::Version object and return
-    return DeviceBootloader::Version(ver.major, ver.minor, ver.patch);
-=======
     Version blVersion(ver.major, ver.minor, ver.patch);
 
     if(blVersion >= Version(Request::GetBootloaderCommit::VERSION)) {
@@ -518,11 +509,15 @@
             throw std::runtime_error("Couldn't get bootloader commit");
         }
 
+        // Workaround for older bootloader versions not tagged, default to 0.0.4
+        if(ver.major == 0 && ver.minor == 0 && ver.patch == 0) {
+            ver.patch = 4;
+        }
+    
         blVersion = Version(ver.major, ver.minor, ver.patch, commit.commitStr);
     }
 
     return blVersion;
->>>>>>> f34ac1d9
 }
 
 DeviceBootloader::Type DeviceBootloader::getType() const {
@@ -545,7 +540,6 @@
     // Bug in NETWORK bootloader in version 0.0.12 < 0.0.14 - flashing can cause a soft brick
     if(bootloaderType == Type::NETWORK && version < Version(0, 0, 14)) {
         throw std::invalid_argument("Network bootloader requires version 0.0.14 or higher to flash applications. Current version: " + version.toString());
-<<<<<<< HEAD
     }
 
     // Older versions have a limitation on the maximum firmware size that can be booted from NOR flash,
@@ -558,8 +552,6 @@
             throw std::invalid_argument("Application to flash is too large, unsupported by current flashed bootloader " + flashedVersion.toString()
                                         + ". Please upgrade the bootloader");
         }
-=======
->>>>>>> f34ac1d9
     }
 
     // send request to FLASH BOOTLOADER
