--- conflicted
+++ resolved
@@ -710,21 +710,16 @@
     return user.isUserBootloader;
 }
 
-<<<<<<< HEAD
-std::tuple<bool, std::string> DeviceBootloader::flashDepthaiApplicationPackage(std::function<void(float)> progressCb, std::vector<uint8_t> package) {
-    // Bug in NETWORK bootloader in version 0.0.12 < 0.0.14 - flashing can cause a soft brick
-=======
 std::tuple<bool, std::string> DeviceBootloader::flashDepthaiApplicationPackage(std::function<void(float)> progressCb,
                                                                                std::vector<uint8_t> package,
                                                                                Memory memory) {
     // Bug in NETWORK bootloader in version 0.0.12 < 0.0.14 - flashing can cause a soft brick
     auto version = getVersion();
->>>>>>> 856d4791
     if(bootloaderType == Type::NETWORK && version < Version(0, 0, 14)) {
         throw std::invalid_argument("Network bootloader requires version 0.0.14 or higher to flash applications. Current version: " + version.toString());
     }
 
-<<<<<<< HEAD
+    // FIXME see if still needed...
     // Older versions have a limitation on the maximum firmware size that can be booted from NOR flash,
     // due to 24-bit addressing. Check only if a bootloader is flashed (version > 0.0.0)
     if(flashedVersion < Version(0, 0, 14) && !(flashedVersion < Version(0, 0, 1))) {
@@ -737,13 +732,6 @@
         }
     }
 
-    // send request to FLASH BOOTLOADER
-    Request::UpdateFlash updateFlash;
-    updateFlash.storage = Request::UpdateFlash::SBR;
-    updateFlash.totalSize = static_cast<uint32_t>(package.size());
-    updateFlash.numPackets = ((static_cast<uint32_t>(package.size()) - 1) / bootloader::XLINK_STREAM_MAX_SIZE) + 1;
-    if(!sendRequest(updateFlash)) return {false, "Couldn't send bootloader flash request"};
-=======
     std::tuple<bool, std::string> ret;
     if(memory == Memory::AUTO) {
         // send request to FLASH BOOTLOADER
@@ -752,7 +740,6 @@
         updateFlash.totalSize = static_cast<uint32_t>(package.size());
         updateFlash.numPackets = ((static_cast<uint32_t>(package.size()) - 1) / bootloader::XLINK_STREAM_MAX_SIZE) + 1;
         if(!sendRequest(updateFlash)) return {false, "Couldn't send bootloader flash request"};
->>>>>>> 856d4791
 
         // After that send numPackets of data
         stream->writeSplit(package.data(), package.size(), bootloader::XLINK_STREAM_MAX_SIZE);
