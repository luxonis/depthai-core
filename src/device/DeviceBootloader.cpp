#include "device/DeviceBootloader.hpp"

// std
#include <fstream>

// shared
#include "depthai-bootloader-shared/Bootloader.hpp"
#include "depthai-bootloader-shared/SBR.h"
#include "depthai-bootloader-shared/Structure.hpp"
#include "depthai-bootloader-shared/XLinkConstants.hpp"
#include "depthai-shared/datatype/RawImgFrame.hpp"
#include "depthai-shared/pipeline/Assets.hpp"
#include "depthai-shared/utility/Serialization.hpp"
#include "depthai-shared/xlink/XLinkConstants.hpp"

// project
#include "device/Device.hpp"
#include "pipeline/Pipeline.hpp"
#include "utility/Platform.hpp"
#include "utility/Resources.hpp"
#include "utility/spdlog-fmt.hpp"

// libraries
#include "spdlog/fmt/chrono.h"
#include "spdlog/spdlog.h"
#include "zlib.h"

// Resource compiled assets (cmds)
#ifdef DEPTHAI_RESOURCE_COMPILED_BINARIES
    #include "cmrc/cmrc.hpp"
CMRC_DECLARE(depthai);
#endif

namespace dai {

// Using
namespace Request = bootloader::request;
namespace Response = bootloader::response;

// constants
constexpr const DeviceBootloader::Type DeviceBootloader::DEFAULT_TYPE;

// static api

// First tries to find UNBOOTED device, then BOOTLOADER device
std::tuple<bool, DeviceInfo> DeviceBootloader::getFirstAvailableDevice() {
    bool found;
    DeviceInfo dev;
    std::tie(found, dev) = XLinkConnection::getFirstDevice(X_LINK_UNBOOTED);
    if(!found) {
        std::tie(found, dev) = XLinkConnection::getFirstDevice(X_LINK_BOOTLOADER);
    }
    if(!found) {
        std::tie(found, dev) = XLinkConnection::getFirstDevice(X_LINK_FLASH_BOOTED);
    }
    return {found, dev};
}

// Returns all devices which aren't already booted
std::vector<DeviceInfo> DeviceBootloader::getAllAvailableDevices() {
    std::vector<DeviceInfo> availableDevices;
    auto connectedDevices = XLinkConnection::getAllConnectedDevices();
    for(const auto& d : connectedDevices) {
        if(d.state != X_LINK_BOOTED) availableDevices.push_back(d);
    }
    return availableDevices;
}

std::vector<uint8_t> DeviceBootloader::createDepthaiApplicationPackage(const Pipeline& pipeline, const dai::Path& pathToCmd, bool compress) {
    // Serialize the pipeline
    PipelineSchema schema;
    Assets assets;
    std::vector<std::uint8_t> assetStorage;
    pipeline.serialize(schema, assets, assetStorage);

    // Get openvino version
    OpenVINO::Version version = pipeline.getOpenVINOVersion();

    // Prepare device firmware
    std::vector<uint8_t> deviceFirmware;
    if(!pathToCmd.empty()) {
        std::ifstream fwStream(pathToCmd, std::ios::binary);
        if(!fwStream.is_open())
            throw std::runtime_error(fmt::format("Cannot create application package, device firmware at path: {} doesn't exist", pathToCmd));
        deviceFirmware = std::vector<std::uint8_t>(std::istreambuf_iterator<char>(fwStream), {});
    } else {
        // TODO(themarpe) - specify OpenVINO version
        deviceFirmware = Resources::getInstance().getDeviceFirmware(false, version);
    }
    if(deviceFirmware.empty()) {
        throw std::runtime_error("Error getting device firmware");
    }

    // Serialize data
    std::vector<uint8_t> pipelineBinary, assetsBinary;
    utility::serialize(schema, pipelineBinary);
    utility::serialize(assets, assetsBinary);

    // Prepare SBR structure
    SBR sbr = {};
    SBR_SECTION* fwSection = &sbr.sections[0];
    SBR_SECTION* pipelineSection = &sbr.sections[1];
    SBR_SECTION* assetsSection = &sbr.sections[2];
    SBR_SECTION* assetStorageSection = &sbr.sections[3];
    SBR_SECTION* lastSection = assetStorageSection;

    // Alignup for easier updating
    auto getSectionAlignedOffset = [](long S) {
        constexpr long SECTION_ALIGNMENT_SIZE = 1 * 1024 * 1024;  // 1MiB for easier updating
        return ((((S) + (SECTION_ALIGNMENT_SIZE)-1)) & ~((SECTION_ALIGNMENT_SIZE)-1));
    };

    // Should compress firmware?
    if(compress) {
        using namespace std::chrono;

        auto t1 = steady_clock::now();
        auto compressBufferSize = compressBound(static_cast<decltype(compressBound(1))>(deviceFirmware.size()));
        std::vector<uint8_t> compressBuffer(compressBufferSize);
        // Chosen impirically
        constexpr int COMPRESSION_LEVEL = 9;
        if(compress2(compressBuffer.data(),
                     &compressBufferSize,
                     deviceFirmware.data(),
                     static_cast<decltype(compressBufferSize)>(deviceFirmware.size()),
                     COMPRESSION_LEVEL)
           != Z_OK) {
            throw std::runtime_error("Error while compressing device firmware\n");
        }

        // Resize output buffer
        compressBuffer.resize(compressBufferSize);

        // Set the compressed firmware
        auto prevSize = deviceFirmware.size();
        deviceFirmware = std::move(compressBuffer);

        auto diff = duration_cast<milliseconds>(steady_clock::now() - t1);
        spdlog::debug("Compressed firmware for Dephai Application Package. Took {}, size reduced from {:.2f}MiB to {:.2f}MiB",
                      diff,
                      prevSize / (1024.0f * 1024.0f),
                      deviceFirmware.size() / (1024.0f * 1024.0f));
    }

    // First section, MVCMD, name '__firmware'
    sbr_section_set_name(fwSection, "__firmware");
    sbr_section_set_bootable(fwSection, true);
    sbr_section_set_size(fwSection, static_cast<uint32_t>(deviceFirmware.size()));
    sbr_section_set_checksum(fwSection, sbr_compute_checksum(deviceFirmware.data(), static_cast<uint32_t>(deviceFirmware.size())));
    sbr_section_set_offset(fwSection, SBR_RAW_SIZE);
    // Ignore checksum to allow faster booting (images are verified after flashing, low risk)
    sbr_section_set_ignore_checksum(fwSection, true);
    // Set compression flags
    if(compress) {
        sbr_section_set_compression(fwSection, SBR_COMPRESSION_ZLIB);
    } else {
        sbr_section_set_compression(fwSection, SBR_NO_COMPRESSION);
    }

    // Second section, pipeline schema, name 'pipeline'
    sbr_section_set_name(pipelineSection, "pipeline");
    sbr_section_set_size(pipelineSection, static_cast<uint32_t>(pipelineBinary.size()));
    sbr_section_set_checksum(pipelineSection, sbr_compute_checksum(pipelineBinary.data(), static_cast<uint32_t>(pipelineBinary.size())));
    sbr_section_set_offset(pipelineSection, getSectionAlignedOffset(fwSection->offset + fwSection->size));

    // Third section, assets map, name 'assets'
    sbr_section_set_name(assetsSection, "assets");
    sbr_section_set_size(assetsSection, static_cast<uint32_t>(assetsBinary.size()));
    sbr_section_set_checksum(assetsSection, sbr_compute_checksum(assetsBinary.data(), static_cast<uint32_t>(assetsBinary.size())));
    sbr_section_set_offset(assetsSection, getSectionAlignedOffset(pipelineSection->offset + pipelineSection->size));

    // Fourth section, asset storage, name 'asset_storage'
    sbr_section_set_name(assetStorageSection, "asset_storage");
    sbr_section_set_size(assetStorageSection, static_cast<uint32_t>(assetStorage.size()));
    sbr_section_set_checksum(assetStorageSection, sbr_compute_checksum(assetStorage.data(), static_cast<uint32_t>(assetStorage.size())));
    sbr_section_set_offset(assetStorageSection, getSectionAlignedOffset(assetsSection->offset + assetsSection->size));

    // TODO(themarpe) - Add additional sections (Pipeline nodes will be able to use sections)

    // Create a vector to hold whole dap package
    std::vector<uint8_t> fwPackage;
    fwPackage.resize(lastSection->offset + lastSection->size);

    // Serialize SBR
    sbr_serialize(&sbr, fwPackage.data(), static_cast<uint32_t>(fwPackage.size()));

    // Write to fwPackage
    for(std::size_t i = 0; i < deviceFirmware.size(); i++) fwPackage[fwSection->offset + i] = deviceFirmware[i];
    for(std::size_t i = 0; i < pipelineBinary.size(); i++) fwPackage[pipelineSection->offset + i] = pipelineBinary[i];
    for(std::size_t i = 0; i < assetsBinary.size(); i++) fwPackage[assetsSection->offset + i] = assetsBinary[i];
    for(std::size_t i = 0; i < assetStorage.size(); i++) fwPackage[assetStorageSection->offset + i] = assetStorage[i];

    return fwPackage;
}

std::vector<uint8_t> DeviceBootloader::createDepthaiApplicationPackage(const Pipeline& pipeline, bool compress) {
    return createDepthaiApplicationPackage(pipeline, {}, compress);
}

void DeviceBootloader::saveDepthaiApplicationPackage(const dai::Path& path, const Pipeline& pipeline, const dai::Path& pathToCmd, bool compress) {
    auto dap = createDepthaiApplicationPackage(pipeline, pathToCmd, compress);
    std::ofstream outfile(path, std::ios::binary);
    outfile.write(reinterpret_cast<const char*>(dap.data()), dap.size());
}

void DeviceBootloader::saveDepthaiApplicationPackage(const dai::Path& path, const Pipeline& pipeline, bool compress) {
    auto dap = createDepthaiApplicationPackage(pipeline, compress);
    std::ofstream outfile(path, std::ios::binary);
    outfile.write(reinterpret_cast<const char*>(dap.data()), dap.size());
}

DeviceBootloader::DeviceBootloader(const DeviceInfo& devInfo) : deviceInfo(devInfo) {
    init(true, {}, tl::nullopt, false);
}

template <>
DeviceBootloader::DeviceBootloader(const DeviceInfo& devInfo, bool allowFlashingBootloader) : deviceInfo(devInfo) {
    init(true, {}, tl::nullopt, allowFlashingBootloader);
}

DeviceBootloader::DeviceBootloader(const DeviceInfo& devInfo, Type type, bool allowFlashingBootloader) : deviceInfo(devInfo) {
    init(true, {}, type, allowFlashingBootloader);
}

DeviceBootloader::DeviceBootloader(const DeviceInfo& devInfo, const dai::Path& pathToBootloader, bool allowFlashingBootloader) : deviceInfo(devInfo) {
    init(false, pathToBootloader, tl::nullopt, allowFlashingBootloader);
}

void DeviceBootloader::init(bool embeddedMvcmd, const dai::Path& pathToMvcmd, tl::optional<bootloader::Type> type, bool allowBlFlash) {
    stream = nullptr;
    allowFlashingBootloader = allowBlFlash;

    bootloaderType = type.value_or(DEFAULT_TYPE);

    // Init device (if bootloader, handle correctly - issue USB boot command)
    if(deviceInfo.state == X_LINK_UNBOOTED) {
        // Unbooted device found, boot to BOOTLOADER and connect with XLinkConnection constructor
        if(embeddedMvcmd) {
            connection = std::make_shared<XLinkConnection>(deviceInfo, getEmbeddedBootloaderBinary(bootloaderType), X_LINK_BOOTLOADER);
        } else {
            connection = std::make_shared<XLinkConnection>(deviceInfo, pathToMvcmd, X_LINK_BOOTLOADER);
        }

        // prepare bootloader stream
        stream = std::make_unique<XLinkStream>(connection, bootloader::XLINK_CHANNEL_BOOTLOADER, bootloader::XLINK_STREAM_MAX_SIZE);

        // Retrieve bootloader version
        version = requestVersion();

        // Device wasn't already in bootloader, that means that embedded bootloader is booted
        isEmbedded = true;
    } else if(deviceInfo.state == X_LINK_BOOTLOADER || deviceInfo.state == X_LINK_FLASH_BOOTED) {
        // If device is in flash booted state, reset to bootloader and then continue by booting appropriate FW
        if(deviceInfo.state == X_LINK_FLASH_BOOTED) {
            // Boot bootloader and set current deviceInfo to new device state
            deviceInfo = XLinkConnection::bootBootloader(deviceInfo);
        }

        // In this case boot specified bootloader only if current bootloader isn't of correct type
        // Check version first, if >= 0.0.12 then check type and then either bootmemory to correct BL or continue as is

        // Device already in bootloader mode.
        // Connect without booting
        connection = std::make_shared<XLinkConnection>(deviceInfo, X_LINK_BOOTLOADER);

        // If type is specified, try to boot into that BL type
        stream = std::make_unique<XLinkStream>(connection, bootloader::XLINK_CHANNEL_BOOTLOADER, bootloader::XLINK_STREAM_MAX_SIZE);

        // Retrieve bootloader version
        flashedVersion = version = requestVersion();
        if(version >= Version(0, 0, 12)) {
            // If version is adequate, do an in memory boot.

            // Send request for bootloader type
            if(!sendRequest(Request::GetBootloaderType{})) {
                throw std::runtime_error("Error trying to connect to device");
            }
            // Receive response
            Response::BootloaderType runningBootloaderType;
            if(!receiveResponse(runningBootloaderType)) throw std::runtime_error("Error trying to connect to device");

            // Modify actual bootloader type
            bootloaderType = runningBootloaderType.type;

            Type desiredBootloaderType = type.value_or(bootloaderType);

            // If not correct type OR if allowFlashingBootloader is set, then boot internal (latest) bootloader of correct type
            if((desiredBootloaderType != bootloaderType) || allowFlashingBootloader) {
                // prepare watchdog thread, which will keep device alive
                std::atomic<bool> wdRunning{true};
                std::thread wd = std::thread([&]() {
                    // prepare watchdog thread
                    try {
                        // constructor can throw in rare+quick start/stop scenarios because
                        // the connection is close() eg. by DeviceBootloader::close()
                        XLinkStream stream(connection, bootloader::XLINK_CHANNEL_WATCHDOG, 64);
                        std::vector<uint8_t> watchdogKeepalive = {0, 0, 0, 0};
                        while(wdRunning) {
                            try {
                                stream.write(watchdogKeepalive);
                            } catch(const std::exception&) {
                                break;
                            }
                            // Ping with a period half of that of the watchdog timeout
                            std::this_thread::sleep_for(bootloader::XLINK_WATCHDOG_TIMEOUT / 2);
                        }
                    } catch(const std::exception&) {
                        // ignore, probably invalid connection or stream
                    }
                });

                // Send request to boot firmware directly from bootloader
                Request::BootMemory bootMemory;
                auto binary = getEmbeddedBootloaderBinary(desiredBootloaderType);
                bootMemory.totalSize = static_cast<uint32_t>(binary.size());
                bootMemory.numPackets = ((static_cast<uint32_t>(binary.size()) - 1) / bootloader::XLINK_STREAM_MAX_SIZE) + 1;
                if(!sendRequest(bootMemory)) {
                    throw std::runtime_error("Error trying to connect to device");
                }

                // After that send numPackets of data
                stream->writeSplit(binary.data(), binary.size(), bootloader::XLINK_STREAM_MAX_SIZE);
                // Close existing stream first
                stream = nullptr;
                // Stop watchdog
                wdRunning = false;
                wd.join();
                // Close connection
                connection->close();

                // Now reconnect
                connection = std::make_shared<XLinkConnection>(deviceInfo, X_LINK_BOOTLOADER);

                // prepare new bootloader stream
                stream = std::make_unique<XLinkStream>(connection, bootloader::XLINK_CHANNEL_BOOTLOADER, bootloader::XLINK_STREAM_MAX_SIZE);

                // Retrieve bootloader version
                version = requestVersion();

                // The type of bootloader is now 'desiredBootloaderType'
                bootloaderType = desiredBootloaderType;

                // Embedded bootloader was used to boot, set to true
                isEmbedded = true;
            } else {
                // Just connected to existing bootloader on device. Set embedded to false
                isEmbedded = false;
            }

        } else {
            // If version isn't adequate to do an in memory boot - do regular Bootloader -> USB ROM -> Boot transition.
            Type desiredBootloaderType = type.value_or(Type::USB);

            // If not correct type OR if allowFlashingBootloader is set, then boot internal (latest) bootloader of correct type
            if((desiredBootloaderType != Type::USB) || allowFlashingBootloader) {
                // Send request to jump to USB bootloader and wait for link down
                bootUsbRomBootloader();
                // Close existing stream first
                stream = nullptr;
                // Close connection
                connection->close();
                // Unbooted state at this point
                deviceInfo.state = X_LINK_UNBOOTED;

                // Now reconnect
                // Unbooted device found, boot to BOOTLOADER and connect with XLinkConnection constructor
                if(embeddedMvcmd) {
                    connection = std::make_shared<XLinkConnection>(deviceInfo, getEmbeddedBootloaderBinary(desiredBootloaderType), X_LINK_BOOTLOADER);
                } else {
                    connection = std::make_shared<XLinkConnection>(deviceInfo, pathToMvcmd, X_LINK_BOOTLOADER);
                }

                // prepare bootloader stream
                stream = std::make_unique<XLinkStream>(connection, bootloader::XLINK_CHANNEL_BOOTLOADER, bootloader::XLINK_STREAM_MAX_SIZE);

                // Retrieve bootloader version
                version = requestVersion();

                // The type of bootloader is now 'desiredBootloaderType'
                bootloaderType = desiredBootloaderType;

                // Embedded bootloader was used to boot, set to true
                isEmbedded = true;

            } else {
                bootloaderType = dai::bootloader::Type::USB;

                // Just connected to existing bootloader on device. Set embedded to false
                isEmbedded = false;
            }
        }

    } else {
        throw std::runtime_error("Device not in UNBOOTED, BOOTLOADER or FLASH_BOOTED state");
    }

    deviceInfo.state = X_LINK_BOOTLOADER;

    // prepare watchdog thread, which will keep device alive
    watchdogThread = std::thread([this]() {
        try {
            // constructor often throws in quick start/stop scenarios because
            // the connection is close()...usually by DeviceBootloader::close()
            XLinkStream stream(connection, bootloader::XLINK_CHANNEL_WATCHDOG, 64);
            std::vector<uint8_t> watchdogKeepalive = {0, 0, 0, 0};
            std::vector<uint8_t> reset = {1, 0, 0, 0};
            while(watchdogRunning) {
                try {
                    stream.write(watchdogKeepalive);
                } catch(const std::exception&) {
                    break;
                }
                // Ping with a period half of that of the watchdog timeout
                std::this_thread::sleep_for(bootloader::XLINK_WATCHDOG_TIMEOUT / 2);
            }

            try {
                // Send reset request
                stream.write(reset);
                // Dummy read (wait till link falls down)
                const auto dummy = stream.readMove();
            } catch(const std::exception&) {
                // ignore
            }
        } catch(const std::exception&) {
            // ignore
        }

        // Sleep a bit, so device isn't available anymore
        std::this_thread::sleep_for(std::chrono::milliseconds(500));
    });
}

void DeviceBootloader::close() {
    // Only allow to close once
    if(closed.exchange(true)) return;

    using namespace std::chrono;
    auto t1 = steady_clock::now();
    spdlog::debug("DeviceBootloader about to be closed...");

    // Close connection first; causes Xlink internal calls to unblock semaphore waits and
    // return error codes, which then allows queues to unblock
    // always manage ownership because other threads (e.g. watchdog) are running and need to
    // keep the shared_ptr valid (even if closed). Otherwise leads to using null pointers,
    // invalid memory, etc. which hard crashes main app
    connection->close();

    // Stop watchdog
    watchdogRunning = false;

    // Stop watchdog first (this resets and waits for link to fall down)
    if(watchdogThread.joinable()) watchdogThread.join();

    // Close stream
    // BUGBUG investigate ownership; can another thread accessing this at the same time?
    stream = nullptr;

    spdlog::debug("DeviceBootloader closed, {}", duration_cast<milliseconds>(steady_clock::now() - t1).count());
}

bool DeviceBootloader::isClosed() const {
    return closed || !watchdogRunning;
}

void DeviceBootloader::checkClosed() const {
    if(isClosed()) throw std::invalid_argument("DeviceBootloader already closed or disconnected");
}

DeviceBootloader::~DeviceBootloader() {
    close();
}

DeviceBootloader::Version DeviceBootloader::getEmbeddedBootloaderVersion() {
    return DeviceBootloader::Version(DEPTHAI_BOOTLOADER_VERSION);
}

DeviceBootloader::Version DeviceBootloader::getVersion() const {
    return version;
}

DeviceBootloader::Version DeviceBootloader::getFlashedVersion() const {
    return flashedVersion;
}

DeviceBootloader::Version DeviceBootloader::requestVersion() {
    // Send request to jump to USB bootloader
    if(!sendRequest(Request::GetBootloaderVersion{})) {
        throw std::runtime_error("Couldn't get bootloader version");
    }

    // Receive response
    Response::BootloaderVersion ver;
    if(!receiveResponse(ver)) {
        throw std::runtime_error("Couldn't get bootloader version");
    }

    // Workaround for older bootloader versions not tagged, default to 0.0.4
    if(ver.major == 0 && ver.minor == 0 && ver.patch == 0) {
        ver.patch = 4;
    }

    // Create bootloader::Version object and return
    return DeviceBootloader::Version(ver.major, ver.minor, ver.patch);
}

DeviceBootloader::Type DeviceBootloader::getType() const {
    return bootloaderType;
}

bool DeviceBootloader::isAllowedFlashingBootloader() const {
    return allowFlashingBootloader;
}

std::tuple<bool, std::string> DeviceBootloader::flash(std::function<void(float)> progressCb, const Pipeline& pipeline, bool compress) {
    return flashDepthaiApplicationPackage(progressCb, createDepthaiApplicationPackage(pipeline, compress));
}

std::tuple<bool, std::string> DeviceBootloader::flash(const Pipeline& pipeline, bool compress) {
    return flashDepthaiApplicationPackage(createDepthaiApplicationPackage(pipeline, compress));
}

std::tuple<bool, std::string> DeviceBootloader::flashDepthaiApplicationPackage(std::function<void(float)> progressCb, std::vector<uint8_t> package) {
    // Bug in NETWORK bootloader in version 0.0.12 < 0.0.14 - flashing can cause a soft brick
<<<<<<< HEAD
    auto version = getVersion();
    if(bootloaderType == Type::NETWORK && version < Version(0, 0, 14)) {
        throw std::invalid_argument("Network bootloader requires version 0.0.14 or higher to flash applications. Current version: " + version.toString());
=======
    if(bootloaderType == Type::NETWORK && version < Version(0, 0, 14)) {
        throw std::invalid_argument("Network bootloader requires version 0.0.14 or higher to flash applications. Current version: " + version.toString());
    }

    // Older versions have a limitation on the maximum firmware size that can be booted from NOR flash,
    // due to 24-bit addressing. Check only if a bootloader is flashed (version > 0.0.0)
    if(flashedVersion < Version(0, 0, 14) && !(flashedVersion < Version(0, 0, 1))) {
        // TODO should check firmware section only, and make sure it's not compressed either
        constexpr uint32_t MAX_24BIT_SIZE = 1 << 24;
        uint32_t dapLastOffset = bootloader::getStructure(bootloaderType).offset.at(bootloader::Section::APPLICATION) + package.size();
        if(dapLastOffset > MAX_24BIT_SIZE) {
            throw std::invalid_argument("Application to flash is too large, unsupported by current flashed bootloader " + flashedVersion.toString()
                                        + ". Please upgrade the bootloader");
        }
>>>>>>> b42dfaf5
    }

    // send request to FLASH BOOTLOADER
    Request::UpdateFlash updateFlash;
    updateFlash.storage = Request::UpdateFlash::SBR;
    updateFlash.totalSize = static_cast<uint32_t>(package.size());
    updateFlash.numPackets = ((static_cast<uint32_t>(package.size()) - 1) / bootloader::XLINK_STREAM_MAX_SIZE) + 1;
    if(!sendRequest(updateFlash)) return {false, "Couldn't send bootloader flash request"};

    // After that send numPackets of data
    stream->writeSplit(package.data(), package.size(), bootloader::XLINK_STREAM_MAX_SIZE);

    // Then wait for response by bootloader
    // Wait till FLASH_COMPLETE response
    Response::FlashComplete result;
    result.success = 0;  // TODO remove these inits after fix https://github.com/luxonis/depthai-bootloader-shared/issues/4
    result.errorMsg[0] = 0;
    do {
        std::vector<uint8_t> data;
        if(!receiveResponseData(data)) return {false, "Couldn't receive bootloader response"};

        Response::FlashStatusUpdate update;
        if(parseResponse(data, update)) {
            // if progress callback is set
            if(progressCb != nullptr) {
                progressCb(update.progress);
            }
        } else if(parseResponse(data, result)) {
            break;
        } else {
            // Unknown response, shouldn't happen
            return {false, "Unknown response from bootloader while flashing"};
        }

    } while(true);

    // Return if flashing was successful
    return {result.success, result.errorMsg};
}

std::tuple<bool, std::string> DeviceBootloader::flashDepthaiApplicationPackage(std::vector<uint8_t> package) {
    return flashDepthaiApplicationPackage(nullptr, package);
}

<<<<<<< HEAD
std::tuple<bool, std::string> DeviceBootloader::flashClear() {
    std::vector<uint8_t> clear;
    for(size_t i = 0; i < SBR_RAW_SIZE; i++) {
        clear.push_back(0xFF);
    }
    return flashCustom(Memory::FLASH, bootloader::getStructure(getType()).offset.at(Section::APPLICATION), clear);
}

std::tuple<bool, std::string> DeviceBootloader::flashBootloader(std::function<void(float)> progressCb, std::string path) {
=======
std::tuple<bool, std::string> DeviceBootloader::flashBootloader(std::function<void(float)> progressCb, const dai::Path& path) {
>>>>>>> b42dfaf5
    return flashBootloader(Memory::FLASH, bootloaderType, progressCb, path);
}

std::tuple<bool, std::string> DeviceBootloader::flashBootloader(Memory memory, Type type, std::function<void(float)> progressCb, const dai::Path& path) {
    // Check if 'allowFlashingBootloader' is set to true.
    if(!allowFlashingBootloader) {
        throw std::invalid_argument("DeviceBootloader wasn't initialized to allow flashing bootloader. Set 'allowFlashingBootloader' in constructor");
    }

    // Only flash memory is supported for now
    if(memory != Memory::FLASH) {
        throw std::invalid_argument("Only FLASH memory is supported for now");
    }
    if(bootloaderType != type && getVersion() < Version(Request::UpdateFlashEx2::VERSION)) {
        throw std::runtime_error("Current bootloader version doesn't support flashing different type of bootloader");
    }

    std::vector<uint8_t> package;
    if(!path.empty()) {
        std::ifstream fwStream(path, std::ios::binary);
        if(!fwStream.is_open()) throw std::runtime_error(fmt::format("Cannot flash bootloader, binary at path: {} doesn't exist", path));
        package = std::vector<std::uint8_t>(std::istreambuf_iterator<char>(fwStream), {});
    } else {
        package = getEmbeddedBootloaderBinary(type);
    }

    // If booted and desired bootloader types don't match
    // Use UpdateFlashEx2 instead to properly flash
    if(bootloaderType == type) {
        // Old command

        // send request to FLASH BOOTLOADER
        Request::UpdateFlash updateFlash;
        updateFlash.storage = Request::UpdateFlash::BOOTLOADER;
        updateFlash.totalSize = static_cast<uint32_t>(package.size());
        updateFlash.numPackets = ((static_cast<uint32_t>(package.size()) - 1) / bootloader::XLINK_STREAM_MAX_SIZE) + 1;
        if(!sendRequest(updateFlash)) return {false, "Couldn't send bootloader flash request"};

    } else {
        // send request to FLASH BOOTLOADER
        Request::UpdateFlashEx2 updateFlashEx2;
        updateFlashEx2.memory = memory;
        updateFlashEx2.offset = dai::bootloader::getStructure(type).offset.at(Section::BOOTLOADER);
        updateFlashEx2.totalSize = static_cast<uint32_t>(package.size());
        updateFlashEx2.numPackets = ((static_cast<uint32_t>(package.size()) - 1) / bootloader::XLINK_STREAM_MAX_SIZE) + 1;
        if(!sendRequest(updateFlashEx2)) return {false, "Couldn't send bootloader flash request"};
    }

    // After that send numPackets of data
    stream->writeSplit(package.data(), package.size(), bootloader::XLINK_STREAM_MAX_SIZE);

    // Then wait for response by bootloader
    // Wait till FLASH_COMPLETE response
    Response::FlashComplete result;
    result.success = 0;  // TODO remove these inits after fix https://github.com/luxonis/depthai-bootloader-shared/issues/4
    result.errorMsg[0] = 0;
    do {
        std::vector<uint8_t> data;
        if(!receiveResponseData(data)) return {false, "Couldn't receive bootloader response"};

        Response::FlashStatusUpdate update;
        if(parseResponse(data, update)) {
            // if progress callback is set
            if(progressCb != nullptr) {
                progressCb(update.progress);
            }
            // if flash complete response arrived, break from while loop
        } else if(parseResponse(data, result)) {
            break;
        } else {
            // Unknown response, shouldn't happen
            return {false, "Unknown response from bootloader while flashing"};
        }

    } while(true);

    // Return if flashing was successful
    return {result.success, result.errorMsg};
}

std::tuple<bool, std::string> DeviceBootloader::flashGpioModeBootHeader(Memory memory, int gpioMode) {
    // TODO(themarpe) - use memory param
    (void)memory;

    Request::UpdateFlashBootHeader updateBootHeader;
    updateBootHeader.type = Request::UpdateFlashBootHeader::GPIO_MODE;
    updateBootHeader.gpioMode = gpioMode;

    // Send & Get response
    if(!sendRequest(updateBootHeader)) return {false, "Couldn't send request to flash boot header"};
    Response::FlashComplete resp = {};
    receiveResponse(resp);
    return {resp.success, resp.errorMsg};
}

std::tuple<bool, std::string> DeviceBootloader::flashUsbRecoveryBootHeader(Memory memory) {
    // TODO(themarpe) - use memory param
    (void)memory;

    Request::UpdateFlashBootHeader updateBootHeader;
    updateBootHeader.type = Request::UpdateFlashBootHeader::USB_RECOVERY;

    // Send & Get response
    if(!sendRequest(updateBootHeader)) return {false, "Couldn't send request to flash boot header"};
    Response::FlashComplete resp = {};
    receiveResponse(resp);
    return {resp.success, resp.errorMsg};
}

std::tuple<bool, std::string> DeviceBootloader::flashBootHeader(Memory memory, int64_t offset, int64_t location, int32_t dummyCycles, int32_t frequency) {
    // TODO(themarpe) - use memory param
    (void)memory;

    Request::UpdateFlashBootHeader updateBootHeader;
    updateBootHeader.type = Request::UpdateFlashBootHeader::NORMAL;
    updateBootHeader.offset = offset;
    updateBootHeader.location = location;
    updateBootHeader.dummyCycles = dummyCycles;
    updateBootHeader.frequency = frequency;

    // Send & Get response
    if(!sendRequest(updateBootHeader)) return {false, "Couldn't send request to flash boot header"};
    Response::FlashComplete resp = {};
    receiveResponse(resp);
    return {resp.success, resp.errorMsg};
}

std::tuple<bool, std::string> DeviceBootloader::flashFastBootHeader(Memory memory, int64_t offset, int64_t location, int32_t dummyCycles, int32_t frequency) {
    // TODO(themarpe) - use memory param
    (void)memory;

    Request::UpdateFlashBootHeader updateBootHeader;
    updateBootHeader.type = Request::UpdateFlashBootHeader::FAST;
    updateBootHeader.offset = offset;
    updateBootHeader.location = location;
    updateBootHeader.dummyCycles = dummyCycles;
    updateBootHeader.frequency = frequency;

    // Send & Get response
    if(!sendRequest(updateBootHeader)) return {false, "Couldn't send request to flash boot header"};
    Response::FlashComplete resp = {};
    receiveResponse(resp);
    return {resp.success, resp.errorMsg};
}

std::tuple<bool, std::string> DeviceBootloader::flashCustom(Memory memory,
                                                            size_t offset,
                                                            const std::vector<uint8_t>& data,
                                                            std::function<void(float)> progressCb) {
    if(data.size() == 0) {
        throw std::invalid_argument("Size to flash is zero");
    }
    return flashCustom(memory, offset, data.data(), data.size(), "", progressCb);
}
std::tuple<bool, std::string> DeviceBootloader::flashCustom(
    Memory memory, size_t offset, const uint8_t* data, size_t size, std::function<void(float)> progressCb) {
    if(data == nullptr || size == 0) {
        throw std::invalid_argument("Data is nullptr or size is zero");
    }
    return flashCustom(memory, offset, data, size, "", progressCb);
}
std::tuple<bool, std::string> DeviceBootloader::flashCustom(Memory memory, size_t offset, std::string filename, std::function<void(float)> progressCb) {
    return flashCustom(memory, offset, nullptr, 0, filename, progressCb);
}
std::tuple<bool, std::string> DeviceBootloader::flashCustom(
    Memory memory, size_t offset, const uint8_t* data, size_t size, std::string filename, std::function<void(float)> progressCb) {
    // Only flash memory is supported for now
    if(memory != Memory::FLASH) {
        throw std::invalid_argument("Only FLASH memory is supported for now");
    }
    if(getVersion() < Version(0, 0, 12)) {
        throw std::runtime_error("Current bootloader version doesn't support custom flashing");
    }

    std::vector<uint8_t> optFileData;
    if(!filename.empty()) {
        // Read file into memory first
        std::ifstream stream(filename, std::ios::in | std::ios::binary);
        optFileData = std::vector<std::uint8_t>(std::istreambuf_iterator<char>(stream), {});
        data = optFileData.data();
        size = optFileData.size();
    }

    // send request to FLASH BOOTLOADER
    Request::UpdateFlashEx2 updateFlashEx2;
    updateFlashEx2.memory = memory;
    updateFlashEx2.offset = static_cast<uint32_t>(offset);
    updateFlashEx2.totalSize = static_cast<uint32_t>(size);
    updateFlashEx2.numPackets = ((static_cast<uint32_t>(size) - 1) / bootloader::XLINK_STREAM_MAX_SIZE) + 1;
    if(!sendRequest(updateFlashEx2)) return {false, "Couldn't send bootloader flash request"};

    // After that send numPackets of data
    stream->writeSplit(data, size, bootloader::XLINK_STREAM_MAX_SIZE);

    // Then wait for response by bootloader
    // Wait till FLASH_COMPLETE response
    Response::FlashComplete result;
    result.success = 0;  // TODO remove these inits after fix https://github.com/luxonis/depthai-bootloader-shared/issues/4
    result.errorMsg[0] = 0;
    do {
        std::vector<uint8_t> data;
        if(!receiveResponseData(data)) return {false, "Couldn't receive bootloader response"};

        Response::FlashStatusUpdate update;
        if(parseResponse(data, update)) {
            // if progress callback is set
            if(progressCb != nullptr) {
                progressCb(update.progress);
            }
            // if flash complete response arrived, break from while loop
        } else if(parseResponse(data, result)) {
            break;
        } else {
            // Unknown response, shouldn't happen
            return {false, "Unknown response from bootloader while flashing"};
        }

    } while(true);

    // Return if flashing was successful
    return {result.success, result.errorMsg};
}

std::tuple<bool, std::string> DeviceBootloader::readCustom(
    Memory memory, size_t offset, size_t size, std::vector<uint8_t>& data, std::function<void(float)> progressCb) {
    // Resize container if not too small
    if(data.size() < size) {
        data.resize(size);
    }
    return readCustom(memory, offset, size, data.data(), "", progressCb);
}
std::tuple<bool, std::string> DeviceBootloader::readCustom(Memory memory, size_t offset, size_t size, uint8_t* data, std::function<void(float)> progressCb) {
    return readCustom(memory, offset, size, data, "", progressCb);
}
std::tuple<bool, std::string> DeviceBootloader::readCustom(
    Memory memory, size_t offset, size_t size, std::string filename, std::function<void(float)> progressCb) {
    return readCustom(memory, offset, size, nullptr, filename, progressCb);
}
std::tuple<bool, std::string, std::vector<uint8_t>> DeviceBootloader::readCustom(Memory memory,
                                                                                 size_t offset,
                                                                                 size_t size,
                                                                                 std::function<void(float)> progressCb) {
    std::vector<uint8_t> data;
    auto ret = readCustom(memory, offset, size, data, progressCb);
    return {std::get<0>(ret), std::get<1>(ret), data};
}

std::tuple<bool, std::string> DeviceBootloader::readCustom(
    Memory memory, size_t offset, size_t size, uint8_t* data, std::string filename, std::function<void(float)> progressCb) {
    // Only flash memory is supported for now
    if(memory != Memory::FLASH) {
        throw std::invalid_argument("Only FLASH memory is supported for now");
    }

    // send request to Read Flash
    Request::ReadFlash readFlash;
    readFlash.memory = memory;
    readFlash.offset = static_cast<uint32_t>(offset);
    readFlash.totalSize = static_cast<uint32_t>(size);
    if(!sendRequest(readFlash)) return {false, "Couldn't send bootloader flash request"};

    // Then wait for response by bootloader
    Response::ReadFlash response;
    receiveResponse(response);
    // If error
    if(!response.success) {
        return {false, std::string(response.errorMsg)};
    }

    // Read numPackets of data
    if(filename.empty()) {
        // Read to buffer
        size_t dataOffset = 0;
        for(unsigned i = 0; i < response.numPackets; i++) {
            auto d = stream->read();
            memcpy(data + dataOffset, d.data(), d.size());
            dataOffset += d.size();
            if(progressCb) progressCb((1.0f / response.numPackets) * (i + 1));
        }
    } else {
        // Write to file
        std::ofstream outputFile(filename);
        for(unsigned i = 0; i < response.numPackets; i++) {
            auto d = stream->read();
            outputFile.write(reinterpret_cast<char*>(d.data()), d.size());
            if(progressCb) progressCb((1.0f / response.numPackets) * (i + 1));
        }
    }

    // Return if flashing was successful
    return {response.success, response.errorMsg};
}

nlohmann::json DeviceBootloader::readConfigData(Memory memory, Type type) {
    // Send request to GET_BOOTLOADER_CONFIG
    Request::GetBootloaderConfig getConfigReq;
    getConfigReq.memory = memory;

    if(type != Type::AUTO) {
        const auto confStructure = bootloader::getStructure(type);
        getConfigReq.offset = confStructure.offset.at(bootloader::Section::BOOTLOADER_CONFIG);
        getConfigReq.maxSize = confStructure.size.at(bootloader::Section::BOOTLOADER_CONFIG);
    } else {
        // leaves as default values, which correspond to AUTO
    }

    if(!sendRequest(getConfigReq)) return {false, "Couldn't send request to get configuration data"};

    // Get response
    Response::GetBootloaderConfig resp;
    resp.success = 0;  // TODO remove these inits after fix https://github.com/luxonis/depthai-bootloader-shared/issues/4

    if(receiveResponse(resp) && resp.success) {
        // Read back bootloader config (1 packet max)
        auto bsonConfig = stream->read();
        // Parse from BSON
        return nlohmann::json::from_bson(bsonConfig);
    } else {
        return {};
    }
}

std::tuple<bool, std::string> DeviceBootloader::flashConfigClear(Memory memory, Type type) {
    // send request to SET_BOOTLOADER_CONFIG
    Request::SetBootloaderConfig setConfigReq;
    setConfigReq.memory = memory;
    if(type != Type::AUTO) {
        setConfigReq.offset = bootloader::getStructure(type).offset.at(bootloader::Section::BOOTLOADER_CONFIG);
    }

    setConfigReq.numPackets = 0;
    setConfigReq.totalSize = 0;
    setConfigReq.clearConfig = 1;
    if(!sendRequest(setConfigReq)) return {false, "Couldn't send request to flash configuration clear"};

    // Read back response
    Response::FlashComplete result;
    result.success = 0;  // TODO remove these inits after fix https://github.com/luxonis/depthai-bootloader-shared/issues/4
    result.errorMsg[0] = 0;
    if(!receiveResponse(result)) {
        return {false, "Couldn't receive response to flash configuration clear"};
    }

    // Return if flashing was successful
    return {result.success, result.errorMsg};
}

std::tuple<bool, std::string> DeviceBootloader::flashConfigData(nlohmann::json configData, Memory memory, Type type) {
    // Parse to BSON
    auto bson = nlohmann::json::to_bson(configData);

    // Send request to SET_BOOTLOADER_CONFIG
    Request::SetBootloaderConfig setConfigReq;
    setConfigReq.memory = memory;
    if(type != Type::AUTO) {
        setConfigReq.offset = bootloader::getStructure(type).offset.at(bootloader::Section::BOOTLOADER_CONFIG);
    }
    setConfigReq.numPackets = 1;
    setConfigReq.totalSize = static_cast<decltype(setConfigReq.totalSize)>(bson.size());
    setConfigReq.clearConfig = 0;
    if(!sendRequest(setConfigReq)) return {false, "Couldn't send request to flash configuration data"};

    // Send 1 packet, of bson config data
    stream->write(bson);

    // Read back response
    Response::FlashComplete result;
    result.success = 0;  // TODO remove these inits after fix https://github.com/luxonis/depthai-bootloader-shared/issues/4
    result.errorMsg[0] = 0;
    if(!receiveResponse(result)) {
        return {false, "Couldn't receive response to flash configuration data"};
    }

    // Return if flashing was successful
    return {result.success, result.errorMsg};
}

std::tuple<bool, std::string> DeviceBootloader::flashConfigFile(const dai::Path& configPath, Memory memory, Type type) {
    // read a JSON file
    std::ifstream configInputStream(configPath);
    if(!configInputStream.is_open()) throw std::runtime_error(fmt::format("Cannot flash configuration, JSON at path: {} doesn't exist", configPath));
    nlohmann::json configJson;
    configInputStream >> configJson;
    return flashConfigData(configJson, memory, type);
}

DeviceBootloader::Config DeviceBootloader::readConfig(Memory memory, Type type) {
    auto json = readConfigData(memory, type);
    // Implicit parse from json to Config
    return json;
}

std::tuple<bool, std::string> DeviceBootloader::flashConfig(const Config& config, Memory memory, Type type) {
    // Implicit parse from Config to json
    return flashConfigData(config, memory, type);
}

// Boot memory
void DeviceBootloader::bootMemory(const std::vector<uint8_t>& embeddedFw) {
    // Send request to boot firmware directly from bootloader
    Request::BootMemory bootMemory;
    bootMemory.totalSize = static_cast<uint32_t>(embeddedFw.size());
    bootMemory.numPackets = ((static_cast<uint32_t>(embeddedFw.size()) - 1) / bootloader::XLINK_STREAM_MAX_SIZE) + 1;
    if(!sendRequest(bootMemory)) {
        throw std::runtime_error("Error trying to connect to device");
    }

    // After that send numPackets of data
    stream->writeSplit(embeddedFw.data(), embeddedFw.size(), bootloader::XLINK_STREAM_MAX_SIZE);

    // Then wait for the link to fall down
    try {
        stream->read();
    } catch(const std::exception&) {
        // ignore
    }
}

void DeviceBootloader::bootUsbRomBootloader() {
    // Boot into USB ROM BOOTLOADER now
    if(!sendRequest(Request::UsbRomBoot{})) {
        throw std::runtime_error("Error trying to connect to device");
    }

    // Then wait for the link to fall down
    try {
        stream->read();
    } catch(const std::exception&) {
        // ignore
    }
}

bool DeviceBootloader::isEmbeddedVersion() const {
    return isEmbedded;
}

std::vector<std::uint8_t> DeviceBootloader::getEmbeddedBootloaderBinary(Type type) {
    return Resources::getInstance().getBootloaderFirmware(type);
}

DeviceBootloader::Version::Version(const std::string& v) : versionMajor(0), versionMinor(0), versionPatch(0) {
    // Parse string
    if(std::sscanf(v.c_str(), "%u.%u.%u", &versionMajor, &versionMinor, &versionPatch) != 3) throw std::runtime_error("Cannot parse version: " + v);
}

DeviceBootloader::Version::Version(unsigned vmajor, unsigned vminor, unsigned vpatch) : versionMajor(vmajor), versionMinor(vminor), versionPatch(vpatch) {}

bool DeviceBootloader::Version::operator==(const Version& other) const {
    if(versionMajor == other.versionMajor && versionMinor == other.versionMinor && versionPatch == other.versionPatch) return true;
    return false;
}

bool DeviceBootloader::Version::operator<(const Version& other) const {
    if(versionMajor < other.versionMajor) {
        return true;
    } else {
        if(versionMinor < other.versionMinor) {
            return true;
        } else {
            if(versionPatch < other.versionPatch) {
                return true;
            }
        }
    }
    return false;
}

std::string DeviceBootloader::Version::toString() const {
    return std::to_string(versionMajor) + "." + std::to_string(versionMinor) + "." + std::to_string(versionPatch);
}

template <typename T>
bool DeviceBootloader::sendRequest(const T& request) {
    if(stream == nullptr) return false;

    // Do a version check beforehand
    if(getVersion() < Version(T::VERSION)) {
        throw std::runtime_error(
            fmt::format("Bootloader version {} required to send request '{}'. Current version {}", T::VERSION, T::NAME, getVersion().toString()));
    }

    try {
        stream->write((uint8_t*)&request, sizeof(T));
    } catch(const std::exception&) {
        return false;
    }

    return true;
}

bool DeviceBootloader::receiveResponseData(std::vector<uint8_t>& data) {
    if(stream == nullptr) return false;

    data = stream->read();
    return true;
}

template <typename T>
bool DeviceBootloader::parseResponse(const std::vector<uint8_t>& data, T& response) {
    // Checks that 'data' is type T
    Response::Command command;
    if(data.size() < sizeof(command)) return false;
    memcpy(&command, data.data(), sizeof(command));
    if(response.cmd != command) return false;
    if(data.size() < sizeof(response)) return false;

    // If yes, memcpy to response
    memcpy(&response, data.data(), sizeof(response));
    return true;
}

template <typename T>
bool DeviceBootloader::receiveResponse(T& response) {
    if(stream == nullptr) return false;
    // Receive data first
    std::vector<uint8_t> data;
    if(!receiveResponseData(data)) return false;

    // Then try to parse
    if(!parseResponse(data, response)) return false;

    return true;
}

// Config functions
void DeviceBootloader::Config::setStaticIPv4(std::string ip, std::string mask, std::string gateway) {
    network.ipv4 = platform::getIPv4AddressAsBinary(ip);
    network.ipv4Mask = platform::getIPv4AddressAsBinary(mask);
    network.ipv4Gateway = platform::getIPv4AddressAsBinary(gateway);
    network.staticIpv4 = true;
}
void DeviceBootloader::Config::setDynamicIPv4(std::string ip, std::string mask, std::string gateway) {
    network.ipv4 = platform::getIPv4AddressAsBinary(ip);
    network.ipv4Mask = platform::getIPv4AddressAsBinary(mask);
    network.ipv4Gateway = platform::getIPv4AddressAsBinary(gateway);
    network.staticIpv4 = false;
}

bool DeviceBootloader::Config::isStaticIPV4() {
    return network.staticIpv4;
}

std::string DeviceBootloader::Config::getIPv4() {
    return platform::getIPv4AddressAsString(network.ipv4);
}
std::string DeviceBootloader::Config::getIPv4Mask() {
    return platform::getIPv4AddressAsString(network.ipv4Mask);
}
std::string DeviceBootloader::Config::getIPv4Gateway() {
    return platform::getIPv4AddressAsString(network.ipv4Gateway);
}

void DeviceBootloader::Config::setDnsIPv4(std::string dns, std::string dnsAlt) {
    network.ipv4Dns = platform::getIPv4AddressAsBinary(dns);
    network.ipv4DnsAlt = platform::getIPv4AddressAsBinary(dnsAlt);
}

std::string DeviceBootloader::Config::getDnsIPv4() {
    return platform::getIPv4AddressAsString(network.ipv4Dns);
}

std::string DeviceBootloader::Config::getDnsAltIPv4() {
    return platform::getIPv4AddressAsString(network.ipv4DnsAlt);
}

void DeviceBootloader::Config::setUsbTimeout(std::chrono::milliseconds ms) {
    usb.timeoutMs = static_cast<decltype(usb.timeoutMs)>(ms.count());
}

std::chrono::milliseconds DeviceBootloader::Config::getUsbTimeout() {
    return std::chrono::milliseconds(usb.timeoutMs);
}

void DeviceBootloader::Config::setNetworkTimeout(std::chrono::milliseconds ms) {
    network.timeoutMs = static_cast<decltype(network.timeoutMs)>(ms.count());
}

std::chrono::milliseconds DeviceBootloader::Config::getNetworkTimeout() {
    return std::chrono::milliseconds(network.timeoutMs);
}

void DeviceBootloader::Config::setUsbMaxSpeed(UsbSpeed speed) {
    usb.maxUsbSpeed = static_cast<int>(speed);
}

UsbSpeed DeviceBootloader::Config::getUsbMaxSpeed() {
    return static_cast<UsbSpeed>(usb.maxUsbSpeed);
}

void DeviceBootloader::Config::setMacAddress(std::string mac) {
    std::array<uint8_t, 6> a;
    int last = -1;
    int rc = std::sscanf(mac.c_str(), "%hhx:%hhx:%hhx:%hhx:%hhx:%hhx%n", &a[0], &a[1], &a[2], &a[3], &a[4], &a[5], &last);
    if(rc != 6 || static_cast<long>(mac.size()) != last) {
        throw std::invalid_argument("Invalid MAC address format " + mac);
    }

    // Set the parsed mac address
    network.mac = a;
}
std::string DeviceBootloader::Config::getMacAddress() {
    // 32 characters is adequite for MAC address representation
    std::array<char, 32> macStr = {};
    std::snprintf(macStr.data(),
                  macStr.size(),
                  "%02X:%02X:%02X:%02X:%02X:%02X",
                  network.mac[0],
                  network.mac[1],
                  network.mac[2],
                  network.mac[3],
                  network.mac[4],
                  network.mac[5]);

    return std::string(macStr.data());
}

}  // namespace dai<|MERGE_RESOLUTION|>--- conflicted
+++ resolved
@@ -522,11 +522,7 @@
 
 std::tuple<bool, std::string> DeviceBootloader::flashDepthaiApplicationPackage(std::function<void(float)> progressCb, std::vector<uint8_t> package) {
     // Bug in NETWORK bootloader in version 0.0.12 < 0.0.14 - flashing can cause a soft brick
-<<<<<<< HEAD
     auto version = getVersion();
-    if(bootloaderType == Type::NETWORK && version < Version(0, 0, 14)) {
-        throw std::invalid_argument("Network bootloader requires version 0.0.14 or higher to flash applications. Current version: " + version.toString());
-=======
     if(bootloaderType == Type::NETWORK && version < Version(0, 0, 14)) {
         throw std::invalid_argument("Network bootloader requires version 0.0.14 or higher to flash applications. Current version: " + version.toString());
     }
@@ -541,7 +537,6 @@
             throw std::invalid_argument("Application to flash is too large, unsupported by current flashed bootloader " + flashedVersion.toString()
                                         + ". Please upgrade the bootloader");
         }
->>>>>>> b42dfaf5
     }
 
     // send request to FLASH BOOTLOADER
@@ -586,7 +581,6 @@
     return flashDepthaiApplicationPackage(nullptr, package);
 }
 
-<<<<<<< HEAD
 std::tuple<bool, std::string> DeviceBootloader::flashClear() {
     std::vector<uint8_t> clear;
     for(size_t i = 0; i < SBR_RAW_SIZE; i++) {
@@ -595,10 +589,7 @@
     return flashCustom(Memory::FLASH, bootloader::getStructure(getType()).offset.at(Section::APPLICATION), clear);
 }
 
-std::tuple<bool, std::string> DeviceBootloader::flashBootloader(std::function<void(float)> progressCb, std::string path) {
-=======
 std::tuple<bool, std::string> DeviceBootloader::flashBootloader(std::function<void(float)> progressCb, const dai::Path& path) {
->>>>>>> b42dfaf5
     return flashBootloader(Memory::FLASH, bootloaderType, progressCb, path);
 }
 
