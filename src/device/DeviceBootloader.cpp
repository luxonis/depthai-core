#include "device/DeviceBootloader.hpp"

// std
#include <fstream>

// shared
#include "depthai-bootloader-shared/Bootloader.hpp"
#include "depthai-bootloader-shared/SBR.h"
#include "depthai-bootloader-shared/Structure.hpp"
#include "depthai-bootloader-shared/XLinkConstants.hpp"
#include "depthai-shared/datatype/RawImgFrame.hpp"
#include "depthai-shared/pipeline/Assets.hpp"
#include "depthai-shared/utility/Serialization.hpp"
#include "depthai-shared/xlink/XLinkConstants.hpp"

// project
#include "device/Device.hpp"
#include "pipeline/Pipeline.hpp"
#include "utility/Platform.hpp"
#include "utility/Resources.hpp"
#include "utility/spdlog-fmt.hpp"

// libraries
#include "XLink/XLink.h"
#include "spdlog/fmt/chrono.h"
#include "spdlog/spdlog.h"
#include "utility/Logging.hpp"
#include "zlib.h"

// Resource compiled assets (cmds)
#ifdef DEPTHAI_RESOURCE_COMPILED_BINARIES
    #include "cmrc/cmrc.hpp"
CMRC_DECLARE(depthai);
#endif

namespace dai {

// Using
namespace Request = bootloader::request;
namespace Response = bootloader::response;

// constants
constexpr const DeviceBootloader::Type DeviceBootloader::DEFAULT_TYPE;

// static api

// First tries to find UNBOOTED device, then BOOTLOADER device
std::tuple<bool, DeviceInfo> DeviceBootloader::getFirstAvailableDevice() {
    // Get all connected devices
    auto devices = XLinkConnection::getAllConnectedDevices();
    // Search order - first unbooted, then bootloader and last flash booted
    for(auto searchState : {X_LINK_UNBOOTED, X_LINK_BOOTLOADER, X_LINK_FLASH_BOOTED}) {
        for(const auto& device : devices) {
            if(device.state == searchState) {
                return {true, device};
            }
        }
    }
    return {false, {}};
}

// Returns all devices which aren't already booted
std::vector<DeviceInfo> DeviceBootloader::getAllAvailableDevices() {
    std::vector<DeviceInfo> availableDevices;
    auto connectedDevices = XLinkConnection::getAllConnectedDevices();
    for(const auto& d : connectedDevices) {
        if(d.state != X_LINK_BOOTED) availableDevices.push_back(d);
    }
    return availableDevices;
}

std::vector<uint8_t> DeviceBootloader::createDepthaiApplicationPackage(
    const Pipeline& pipeline, const dai::Path& pathToCmd, bool compress, std::string applicationName, bool checkChecksum) {
    // Serialize the pipeline
    PipelineSchema schema;
    Assets assets;
    std::vector<std::uint8_t> assetStorage;
    pipeline.serialize(schema, assets, assetStorage);

    // Get DeviceConfig
    DeviceBase::Config deviceConfig = pipeline.getDeviceConfig();

    // Prepare device firmware
    std::vector<uint8_t> deviceFirmware = Resources::getInstance().getDeviceFirmware(deviceConfig, pathToCmd);
    if(deviceFirmware.empty()) {
        throw std::runtime_error("Error getting device firmware");
    }

    // Serialize data
    std::vector<uint8_t> pipelineBinary, assetsBinary;
    utility::serialize(schema, pipelineBinary);
    utility::serialize(assets, assetsBinary);

    // Prepare FW version buffer
    std::string fwVersionBuffer{DEPTHAI_DEVICE_VERSION};

    // Prepare SBR structure
    SBR sbr = {};
    SBR_SECTION* lastSection = &sbr.sections[0];

    // Order of sections
    SBR_SECTION* fwSection = lastSection++;
    SBR_SECTION* pipelineSection = lastSection++;
    SBR_SECTION* assetsSection = lastSection++;
    SBR_SECTION* assetStorageSection = lastSection++;
    SBR_SECTION* fwVersionSection = lastSection++;
    SBR_SECTION* appNameSection = lastSection++;

    // Set to last section
    lastSection = lastSection - 1;

    // Alignup for easier updating
    auto getSectionAlignedOffset = [](long S) {
        constexpr long SECTION_ALIGNMENT_SIZE = 1 * 1024 * 1024;  // 1MiB for easier updating
        return ((((S) + (SECTION_ALIGNMENT_SIZE)-1)) & ~((SECTION_ALIGNMENT_SIZE)-1));
    };
    // Alignup for easier updating
    auto getSectionAlignedOffsetSmall = [](long S) {
        constexpr long SECTION_ALIGNMENT_SIZE = 64 * 1024;  // 64k for flash alignement
        return ((((S) + (SECTION_ALIGNMENT_SIZE)-1)) & ~((SECTION_ALIGNMENT_SIZE)-1));
    };

    // Should compress firmware?
    if(compress) {
        using namespace std::chrono;

        auto t1 = steady_clock::now();
        auto compressBufferSize = compressBound(static_cast<decltype(compressBound(1))>(deviceFirmware.size()));
        std::vector<uint8_t> compressBuffer(compressBufferSize);
        // Chosen impirically
        constexpr int COMPRESSION_LEVEL = 9;
        if(compress2(compressBuffer.data(),
                     &compressBufferSize,
                     deviceFirmware.data(),
                     static_cast<decltype(compressBufferSize)>(deviceFirmware.size()),
                     COMPRESSION_LEVEL)
           != Z_OK) {
            throw std::runtime_error("Error while compressing device firmware\n");
        }

        // Resize output buffer
        compressBuffer.resize(compressBufferSize);

        // Set the compressed firmware
        auto prevSize = deviceFirmware.size();
        deviceFirmware = std::move(compressBuffer);

        auto diff = duration_cast<milliseconds>(steady_clock::now() - t1);
        logger::debug("Compressed firmware for Dephai Application Package. Took {}, size reduced from {:.2f}MiB to {:.2f}MiB",
                      diff,
                      prevSize / (1024.0f * 1024.0f),
                      deviceFirmware.size() / (1024.0f * 1024.0f));
    }

    // Section, MVCMD, name '__firmware'
    sbr_section_set_name(fwSection, "__firmware");
    sbr_section_set_bootable(fwSection, true);
    sbr_section_set_size(fwSection, static_cast<uint32_t>(deviceFirmware.size()));
    sbr_section_set_checksum(fwSection, sbr_compute_checksum(deviceFirmware.data(), static_cast<uint32_t>(deviceFirmware.size())));
    sbr_section_set_offset(fwSection, SBR_RAW_SIZE);
    if(checkChecksum) {
        // Don't ignore checksum, use it when booting
        sbr_section_set_ignore_checksum(fwSection, false);
    } else {
        // Ignore checksum to allow faster booting (images are verified after flashing, low risk)
        sbr_section_set_ignore_checksum(fwSection, true);
    }
    // Set compression flags
    if(compress) {
        sbr_section_set_compression(fwSection, SBR_COMPRESSION_ZLIB);
    } else {
        sbr_section_set_compression(fwSection, SBR_NO_COMPRESSION);
    }

    // Section, pipeline schema, name 'pipeline'
    sbr_section_set_name(pipelineSection, "pipeline");
    sbr_section_set_size(pipelineSection, static_cast<uint32_t>(pipelineBinary.size()));
    sbr_section_set_checksum(pipelineSection, sbr_compute_checksum(pipelineBinary.data(), static_cast<uint32_t>(pipelineBinary.size())));
    sbr_section_set_offset(pipelineSection, getSectionAlignedOffset(fwSection->offset + fwSection->size));

    // Section, assets map, name 'assets'
    sbr_section_set_name(assetsSection, "assets");
    sbr_section_set_size(assetsSection, static_cast<uint32_t>(assetsBinary.size()));
    sbr_section_set_checksum(assetsSection, sbr_compute_checksum(assetsBinary.data(), static_cast<uint32_t>(assetsBinary.size())));
    sbr_section_set_offset(assetsSection, getSectionAlignedOffsetSmall(pipelineSection->offset + pipelineSection->size));

    // Section, asset storage, name 'asset_storage'
    sbr_section_set_name(assetStorageSection, "asset_storage");
    sbr_section_set_size(assetStorageSection, static_cast<uint32_t>(assetStorage.size()));
    sbr_section_set_checksum(assetStorageSection, sbr_compute_checksum(assetStorage.data(), static_cast<uint32_t>(assetStorage.size())));
    sbr_section_set_offset(assetStorageSection, getSectionAlignedOffsetSmall(assetsSection->offset + assetsSection->size));

    // Section, firmware version
    sbr_section_set_name(fwVersionSection, "__fw_version");
    sbr_section_set_size(fwVersionSection, static_cast<uint32_t>(fwVersionBuffer.size()));
    sbr_section_set_checksum(fwVersionSection, sbr_compute_checksum(fwVersionBuffer.data(), static_cast<uint32_t>(fwVersionBuffer.size())));
    sbr_section_set_offset(fwVersionSection, getSectionAlignedOffsetSmall(assetStorageSection->offset + assetStorageSection->size));

    // Section, application name
    sbr_section_set_name(appNameSection, "app_name");
    sbr_section_set_size(appNameSection, static_cast<uint32_t>(applicationName.size()));
    sbr_section_set_checksum(appNameSection, sbr_compute_checksum(applicationName.data(), static_cast<uint32_t>(applicationName.size())));
    sbr_section_set_offset(appNameSection, getSectionAlignedOffsetSmall(fwVersionSection->offset + fwVersionSection->size));

    // TODO(themarpe) - Add additional sections (Pipeline nodes will be able to use sections)

    // Create a vector to hold whole dap package
    std::vector<uint8_t> fwPackage;
    fwPackage.resize(lastSection->offset + lastSection->size);

    // Serialize SBR
    sbr_serialize(&sbr, fwPackage.data(), static_cast<uint32_t>(fwPackage.size()));

    // Write to fwPackage
    for(std::size_t i = 0; i < deviceFirmware.size(); i++) fwPackage[fwSection->offset + i] = deviceFirmware[i];
    for(std::size_t i = 0; i < fwVersionBuffer.size(); i++) fwPackage[fwVersionSection->offset + i] = fwVersionBuffer[i];
    for(std::size_t i = 0; i < applicationName.size(); i++) fwPackage[appNameSection->offset + i] = applicationName[i];
    for(std::size_t i = 0; i < pipelineBinary.size(); i++) fwPackage[pipelineSection->offset + i] = pipelineBinary[i];
    for(std::size_t i = 0; i < assetsBinary.size(); i++) fwPackage[assetsSection->offset + i] = assetsBinary[i];
    for(std::size_t i = 0; i < assetStorage.size(); i++) fwPackage[assetStorageSection->offset + i] = assetStorage[i];

    // Debug
    if(logger::get_level() == spdlog::level::debug) {
        SBR_SECTION* cur = &sbr.sections[0];
        logger::debug("DepthAI Application Package");
        for(; cur != lastSection + 1; cur++) {
            logger::debug("{}, {}B, {}, {}, {}, {}", cur->name, cur->size, cur->offset, cur->checksum, cur->type, cur->flags);
        }
    }

    return fwPackage;
}

std::vector<uint8_t> DeviceBootloader::createDepthaiApplicationPackage(const Pipeline& pipeline,
                                                                       bool compress,
                                                                       std::string applicationName,
                                                                       bool checkChecksum) {
    return createDepthaiApplicationPackage(pipeline, "", compress, applicationName, checkChecksum);
}

void DeviceBootloader::saveDepthaiApplicationPackage(
    const dai::Path& path, const Pipeline& pipeline, const dai::Path& pathToCmd, bool compress, std::string applicationName, bool checkChecksum) {
    auto dap = createDepthaiApplicationPackage(pipeline, pathToCmd, compress, applicationName, checkChecksum);
    std::ofstream outfile(path, std::ios::binary);
    outfile.write(reinterpret_cast<const char*>(dap.data()), dap.size());
}

void DeviceBootloader::saveDepthaiApplicationPackage(
    const dai::Path& path, const Pipeline& pipeline, bool compress, std::string applicationName, bool checkChecksum) {
    auto dap = createDepthaiApplicationPackage(pipeline, compress, applicationName, checkChecksum);
    std::ofstream outfile(path, std::ios::binary);
    outfile.write(reinterpret_cast<const char*>(dap.data()), dap.size());
}

DeviceBootloader::DeviceBootloader(const DeviceInfo& devInfo) : deviceInfo(devInfo) {
    init(true, {}, tl::nullopt, false);
}

template <>
DeviceBootloader::DeviceBootloader(const DeviceInfo& devInfo, bool allowFlashingBootloader) : deviceInfo(devInfo) {
    init(true, {}, tl::nullopt, allowFlashingBootloader);
}

DeviceBootloader::DeviceBootloader(const DeviceInfo& devInfo, Type type, bool allowFlashingBootloader) : deviceInfo(devInfo) {
    init(true, {}, type, allowFlashingBootloader);
}

DeviceBootloader::DeviceBootloader(const DeviceInfo& devInfo, const dai::Path& pathToBootloader, bool allowFlashingBootloader) : deviceInfo(devInfo) {
    init(false, pathToBootloader, tl::nullopt, allowFlashingBootloader);
}

DeviceBootloader::DeviceBootloader(std::string nameOrDeviceId, bool allowFlashingBootloader) : deviceInfo(std::move(nameOrDeviceId)) {
    init(true, {}, tl::nullopt, allowFlashingBootloader);
}

void DeviceBootloader::init(bool embeddedMvcmd, const dai::Path& pathToMvcmd, tl::optional<bootloader::Type> type, bool allowBlFlash) {
    stream = nullptr;
    allowFlashingBootloader = allowBlFlash;

    bootloaderType = type.value_or(DEFAULT_TYPE);

    // If deviceInfo isn't fully specified (eg ANY_STATE, etc...), but id or name is - try finding it first
    if((deviceInfo.state == X_LINK_ANY_STATE || deviceInfo.protocol == X_LINK_ANY_PROTOCOL) && (!deviceInfo.mxid.empty() || !deviceInfo.name.empty())) {
        deviceDesc_t foundDesc;
        auto ret = XLinkFindFirstSuitableDevice(deviceInfo.getXLinkDeviceDesc(), &foundDesc);
        if(ret == X_LINK_SUCCESS) {
            deviceInfo = DeviceInfo(foundDesc);
<<<<<<< HEAD
            spdlog::debug("Found an actual device by given DeviceInfo: {}", deviceInfo.toString());
=======
            logger::debug("Found an actual device by given DeviceInfo: {}", deviceInfo.toString());
>>>>>>> 82ab07d0
        } else {
            throw std::runtime_error("Specified device not found");
        }
    }

    // Init device (if bootloader, handle correctly - issue USB boot command)
    if(deviceInfo.state == X_LINK_UNBOOTED) {
        // Unbooted device found, boot to BOOTLOADER and connect with XLinkConnection constructor
        if(embeddedMvcmd) {
            connection = std::make_shared<XLinkConnection>(deviceInfo, getEmbeddedBootloaderBinary(bootloaderType), X_LINK_BOOTLOADER);
        } else {
            connection = std::make_shared<XLinkConnection>(deviceInfo, pathToMvcmd, X_LINK_BOOTLOADER);
        }

        // prepare bootloader stream
        stream = std::make_unique<XLinkStream>(connection, bootloader::XLINK_CHANNEL_BOOTLOADER, bootloader::XLINK_STREAM_MAX_SIZE);

        // Retrieve bootloader version
        version = requestVersion();

        // Device wasn't already in bootloader, that means that embedded bootloader is booted
        isEmbedded = true;
    } else if(deviceInfo.state == X_LINK_BOOTLOADER || deviceInfo.state == X_LINK_FLASH_BOOTED) {
        // If device is in flash booted state, reset to bootloader and then continue by booting appropriate FW
        if(deviceInfo.state == X_LINK_FLASH_BOOTED) {
            // Boot bootloader and set current deviceInfo to new device state
            deviceInfo = XLinkConnection::bootBootloader(deviceInfo);
        }

        // In this case boot specified bootloader only if current bootloader isn't of correct type
        // Check version first, if >= 0.0.12 then check type and then either bootmemory to correct BL or continue as is

        // Device already in bootloader mode.
        // Connect without booting
        connection = std::make_shared<XLinkConnection>(deviceInfo, X_LINK_BOOTLOADER);

        // If type is specified, try to boot into that BL type
        stream = std::make_unique<XLinkStream>(connection, bootloader::XLINK_CHANNEL_BOOTLOADER, bootloader::XLINK_STREAM_MAX_SIZE);

        // Retrieve bootloader version
        version = requestVersion();
        if(version >= Version(0, 0, 12)) {
            // If version is adequate, do an in memory boot.

            // Send request for bootloader type
            if(!sendRequest(Request::GetBootloaderType{})) {
                throw std::runtime_error("Error trying to connect to device");
            }
            // Receive response
            Response::BootloaderType runningBootloaderType;
            if(!receiveResponse(runningBootloaderType)) throw std::runtime_error("Error trying to connect to device");

            // Modify actual bootloader type
            bootloaderType = runningBootloaderType.type;

            Type desiredBootloaderType = type.value_or(bootloaderType);

            // If not correct type OR if allowFlashingBootloader is set, then boot internal (latest) bootloader of correct type
            if((desiredBootloaderType != bootloaderType) || allowFlashingBootloader) {
                // prepare watchdog thread, which will keep device alive
                std::atomic<bool> wdRunning{true};
                std::thread wd = std::thread([&]() {
                    // prepare watchdog thread
                    try {
                        // constructor can throw in rare+quick start/stop scenarios because
                        // the connection is close() eg. by DeviceBootloader::close()
                        XLinkStream stream(connection, bootloader::XLINK_CHANNEL_WATCHDOG, 64);
                        std::vector<uint8_t> watchdogKeepalive = {0, 0, 0, 0};
                        while(wdRunning) {
                            try {
                                stream.write(watchdogKeepalive);
                            } catch(const std::exception&) {
                                break;
                            }
                            // Ping with a period half of that of the watchdog timeout
                            std::this_thread::sleep_for(bootloader::XLINK_WATCHDOG_TIMEOUT / 2);
                        }
                    } catch(const std::exception&) {
                        // ignore, probably invalid connection or stream
                    }
                });

                // Send request to boot firmware directly from bootloader
                Request::BootMemory bootMemory;
                auto binary = getEmbeddedBootloaderBinary(desiredBootloaderType);
                bootMemory.totalSize = static_cast<uint32_t>(binary.size());
                bootMemory.numPackets = ((static_cast<uint32_t>(binary.size()) - 1) / bootloader::XLINK_STREAM_MAX_SIZE) + 1;
                if(!sendRequest(bootMemory)) {
                    throw std::runtime_error("Error trying to connect to device");
                }

                // After that send numPackets of data
                stream->writeSplit(binary.data(), binary.size(), bootloader::XLINK_STREAM_MAX_SIZE);
                // Close existing stream first
                stream = nullptr;
                // Stop watchdog
                wdRunning = false;
                wd.join();
                // Close connection
                connection->close();

                // Now reconnect
                connection = std::make_shared<XLinkConnection>(deviceInfo, X_LINK_BOOTLOADER);

                // prepare new bootloader stream
                stream = std::make_unique<XLinkStream>(connection, bootloader::XLINK_CHANNEL_BOOTLOADER, bootloader::XLINK_STREAM_MAX_SIZE);

                // Retrieve bootloader version
                version = requestVersion();

                // The type of bootloader is now 'desiredBootloaderType'
                bootloaderType = desiredBootloaderType;

                // Embedded bootloader was used to boot, set to true
                isEmbedded = true;
            } else {
                // Just connected to existing bootloader on device. Set embedded to false
                isEmbedded = false;
            }

        } else {
            // If version isn't adequate to do an in memory boot - do regular Bootloader -> USB ROM -> Boot transition.
            Type desiredBootloaderType = type.value_or(Type::USB);

            // If not correct type OR if allowFlashingBootloader is set, then boot internal (latest) bootloader of correct type
            if((desiredBootloaderType != Type::USB) || allowFlashingBootloader) {
                // Send request to jump to USB bootloader
                // Boot into USB ROM BOOTLOADER NOW
                if(!sendRequest(Request::UsbRomBoot{})) {
                    throw std::runtime_error("Error trying to connect to device");
                }
                // Close existing stream first
                stream = nullptr;
                // Close connection
                connection->close();

                // Now reconnect
                // Unbooted device found, boot to BOOTLOADER and connect with XLinkConnection constructor
                if(embeddedMvcmd) {
                    connection = std::make_shared<XLinkConnection>(deviceInfo, getEmbeddedBootloaderBinary(desiredBootloaderType), X_LINK_BOOTLOADER);
                } else {
                    connection = std::make_shared<XLinkConnection>(deviceInfo, pathToMvcmd, X_LINK_BOOTLOADER);
                }

                // prepare bootloader stream
                stream = std::make_unique<XLinkStream>(connection, bootloader::XLINK_CHANNEL_BOOTLOADER, bootloader::XLINK_STREAM_MAX_SIZE);

                // Retrieve bootloader version
                version = requestVersion();

                // The type of bootloader is now 'desiredBootloaderType'
                bootloaderType = desiredBootloaderType;

                // Embedded bootloader was used to boot, set to true
                isEmbedded = true;

            } else {
                bootloaderType = dai::bootloader::Type::USB;

                // Just connected to existing bootloader on device. Set embedded to false
                isEmbedded = false;
            }
        }

    } else {
        throw std::runtime_error("Device not in UNBOOTED, BOOTLOADER or FLASH_BOOTED state");
    }

    deviceInfo.state = X_LINK_BOOTLOADER;

    // Specify "last" ping time (5s in the future, for some grace time)
    {
        std::unique_lock<std::mutex> lock(lastWatchdogPingTimeMtx);
        lastWatchdogPingTime = std::chrono::steady_clock::now() + std::chrono::seconds(5);
    }
    // prepare watchdog thread, which will keep device alive
    watchdogThread = std::thread([this]() {
        try {
            // constructor often throws in quick start/stop scenarios because
            // the connection is close()...usually by DeviceBootloader::close()
            XLinkStream stream(connection, bootloader::XLINK_CHANNEL_WATCHDOG, 64);
            std::vector<uint8_t> watchdogKeepalive = {0, 0, 0, 0};
            std::vector<uint8_t> reset = {1, 0, 0, 0};
            while(watchdogRunning) {
                try {
                    stream.write(watchdogKeepalive);
                } catch(const std::exception&) {
                    break;
                }
                {
                    std::unique_lock<std::mutex> lock(lastWatchdogPingTimeMtx);
                    lastWatchdogPingTime = std::chrono::steady_clock::now();
                }
                // Ping with a period half of that of the watchdog timeout
                std::this_thread::sleep_for(bootloader::XLINK_WATCHDOG_TIMEOUT / 2);
            }

            try {
                // Send reset request
                stream.write(reset);
                // Dummy read (wait till link falls down)
                const auto dummy = stream.readMove();
            } catch(const std::exception&) {
                // ignore
            }
        } catch(const std::exception&) {
            // ignore
        }

        // Sleep a bit, so device isn't available anymore
        std::this_thread::sleep_for(std::chrono::milliseconds(500));
    });

    // Start monitor thread for host - makes sure that device is responding to pings, otherwise it disconnects
    monitorThread = std::thread([this]() {
        while(watchdogRunning) {
            // Ping with a period half of that of the watchdog timeout
            std::this_thread::sleep_for(bootloader::XLINK_WATCHDOG_TIMEOUT);
            // Check if wd was pinged in the specified watchdogTimeout time.
            decltype(lastWatchdogPingTime) prevPingTime;
            {
                std::unique_lock<std::mutex> lock(lastWatchdogPingTimeMtx);
                prevPingTime = lastWatchdogPingTime;
            }
            // Recheck if watchdogRunning wasn't already closed and close if more than twice of WD passed
            // Bump checking thread to not cause spurious warnings/closes
            std::chrono::milliseconds watchdogTimeout = std::chrono::milliseconds(3000);
            if(watchdogRunning && std::chrono::steady_clock::now() - prevPingTime > watchdogTimeout * 2) {
<<<<<<< HEAD
                spdlog::warn("Monitor thread (device: {} [{}]) - ping was missed, closing the device connection", deviceInfo.mxid, deviceInfo.name);
=======
                logger::warn("Monitor thread (device: {} [{}]) - ping was missed, closing the device connection", deviceInfo.mxid, deviceInfo.name);
>>>>>>> 82ab07d0
                // ping was missed, reset the device
                watchdogRunning = false;
                // close the underlying connection
                connection->close();
            }
        }
    });

    // Bootloader device ready, check for version
    logger::debug("Connected bootloader version {}", version.toString());
    if(getEmbeddedBootloaderVersion() > version) {
        logger::info("New bootloader version available. Device has: {}, available: {}", version.toString(), getEmbeddedBootloaderVersion().toString());
    }
}

void DeviceBootloader::close() {
    // Only allow to close once
    if(closed.exchange(true)) return;

    using namespace std::chrono;
    auto t1 = steady_clock::now();
    logger::debug("DeviceBootloader about to be closed...");

    // Close connection first; causes Xlink internal calls to unblock semaphore waits and
    // return error codes, which then allows queues to unblock
    // always manage ownership because other threads (e.g. watchdog) are running and need to
    // keep the shared_ptr valid (even if closed). Otherwise leads to using null pointers,
    // invalid memory, etc. which hard crashes main app
    connection->close();

    // Stop watchdog
    watchdogRunning = false;

    // Stop watchdog first (this resets and waits for link to fall down)
    if(watchdogThread.joinable()) watchdogThread.join();
    // At the end stop the monitor thread
    if(monitorThread.joinable()) monitorThread.join();

    // Close stream
    // BUGBUG investigate ownership; can another thread accessing this at the same time?
    stream = nullptr;

    logger::debug("DeviceBootloader closed, {}", duration_cast<milliseconds>(steady_clock::now() - t1).count());
}

// This function is thread-unsafe. The idea of "isClosed" is ephemerial and
// is invalid even within this function between the evaluation of the logical OR.
// The calculated boolean and then then return by value continue to degrade in
// validity to the caller
bool DeviceBootloader::isClosed() const {
    return closed || !watchdogRunning;
}

DeviceBootloader::~DeviceBootloader() {
    close();
}

DeviceBootloader::Version DeviceBootloader::getEmbeddedBootloaderVersion() {
    return DeviceBootloader::Version(DEPTHAI_BOOTLOADER_VERSION);
}

DeviceBootloader::Version DeviceBootloader::getVersion() const {
    return version;
}

DeviceBootloader::Version DeviceBootloader::requestVersion() {
    // Send request to retrieve bootloader version
    if(!sendRequest(Request::GetBootloaderVersion{})) {
        throw std::runtime_error("Couldn't get bootloader version");
    }

    // Receive response
    Response::BootloaderVersion ver;
    if(!receiveResponse(ver)) {
        throw std::runtime_error("Couldn't parse version response");
    }

    Version blVersion(ver.major, ver.minor, ver.patch);

    if(blVersion >= Version(Request::GetBootloaderCommit::VERSION)) {
        // Send request to retrieve bootloader commit (skip version check)
        Request::GetBootloaderCommit request{};
        stream->write((uint8_t*)&request, sizeof(request));

        // Receive response
        Response::BootloaderCommit commit;
        if(!receiveResponse(commit)) {
            throw std::runtime_error("Couldn't get bootloader commit");
        }

        blVersion = Version(ver.major, ver.minor, ver.patch, commit.commitStr);
    }

    return blVersion;
}

DeviceBootloader::Type DeviceBootloader::getType() const {
    return bootloaderType;
}

bool DeviceBootloader::isAllowedFlashingBootloader() const {
    return allowFlashingBootloader;
}

std::tuple<bool, std::string> DeviceBootloader::flash(
    std::function<void(float)> progressCb, const Pipeline& pipeline, bool compress, std::string applicationName, Memory memory, bool checkCheksum) {
    return flashDepthaiApplicationPackage(progressCb, createDepthaiApplicationPackage(pipeline, compress, applicationName, checkCheksum), memory);
}

std::tuple<bool, std::string> DeviceBootloader::flash(const Pipeline& pipeline, bool compress, std::string applicationName, Memory memory, bool checkCheksum) {
    return flashDepthaiApplicationPackage(createDepthaiApplicationPackage(pipeline, compress, applicationName, checkCheksum), memory);
}

DeviceBootloader::ApplicationInfo DeviceBootloader::readApplicationInfo(Memory mem) {
    // Send request to retrieve bootloader version
    Request::GetApplicationDetails appDetails;
    appDetails.memory = mem;

    sendRequestThrow(Request::GetApplicationDetails{});

    // Receive response
    Response::ApplicationDetails details;
    receiveResponseThrow(details);

    // Set default values
    ApplicationInfo info;
    info.memory = mem;
    info.firmwareVersion = "";
    info.applicationName = "";

    // Fill out details
    info.hasApplication = details.hasApplication;
    if(details.hasFirmwareVersion) {
        info.firmwareVersion = std::string(details.firmwareVersionStr);
    }
    if(details.hasApplicationName) {
        info.applicationName = std::string(details.applicationNameStr);
    }

    if(!details.success) {
        throw std::runtime_error(details.errorMsg);
    }

    return info;
}

DeviceBootloader::MemoryInfo DeviceBootloader::getMemoryInfo(Memory memory) {
    if(memory == Memory::EMMC && bootloaderType == Type::USB) {
        // Warn, as result of "no emmc" might be deceiving
        logger::warn("USB Bootloader type does NOT support eMMC");
    }

    // Send request to retrieve bootloader version
    Request::GetMemoryDetails req{};
    req.memory = memory;
    sendRequestThrow(req);

    // Receive response
    Response::MemoryDetails details;
    receiveResponseThrow(details);

    MemoryInfo mem;
    mem.available = details.hasMemory;
    mem.size = details.memorySize;
    mem.info = std::string(details.memoryInfo);

    return mem;
}

bool DeviceBootloader::isUserBootloaderSupported() {
    // Check that type is NETWORK
    if(getType() != Type::NETWORK) {
        return false;
    }

    // Check if bootloader version is adequate
    if(getVersion().getSemver() < Version(Request::IsUserBootloader::VERSION)) {
        return false;
    }

    return true;
}

bool DeviceBootloader::isUserBootloader() {
    // Check if bootloader version is adequate
    if(getVersion().getSemver() < Version(Request::IsUserBootloader::VERSION)) {
        return false;
    }

    // Send request to retrieve if user bootloader is loaded
    Request::IsUserBootloader req{};
    sendRequestThrow(req);

    // Receive response
    Response::IsUserBootloader user;
    receiveResponseThrow(user);

    return user.isUserBootloader;
}

std::tuple<bool, std::string> DeviceBootloader::flashDepthaiApplicationPackage(std::function<void(float)> progressCb,
                                                                               std::vector<uint8_t> package,
                                                                               Memory memory) {
    // Bug in NETWORK bootloader in version 0.0.12 < 0.0.14 - flashing can cause a soft brick
    auto bootloaderVersion = getVersion();
    if(bootloaderType == Type::NETWORK && bootloaderVersion < Version(0, 0, 14)) {
        throw std::invalid_argument("Network bootloader requires version 0.0.14 or higher to flash applications. Current version: "
                                    + bootloaderVersion.toString());
    }

    std::tuple<bool, std::string> ret;
    if(memory == Memory::AUTO) {
        // send request to FLASH BOOTLOADER
        Request::UpdateFlash updateFlash;
        updateFlash.storage = Request::UpdateFlash::SBR;
        updateFlash.totalSize = static_cast<uint32_t>(package.size());
        updateFlash.numPackets = ((static_cast<uint32_t>(package.size()) - 1) / bootloader::XLINK_STREAM_MAX_SIZE) + 1;
        if(!sendRequest(updateFlash)) return {false, "Couldn't send bootloader flash request"};

        // After that send numPackets of data
        stream->writeSplit(package.data(), package.size(), bootloader::XLINK_STREAM_MAX_SIZE);

        // Then wait for response by bootloader
        // Wait till FLASH_COMPLETE response
        Response::FlashComplete result;
        result.success = 0;  // TODO remove these inits after fix https://github.com/luxonis/depthai-bootloader-shared/issues/4
        result.errorMsg[0] = 0;
        do {
            std::vector<uint8_t> data;
            if(!receiveResponseData(data)) return {false, "Couldn't receive bootloader response"};

            Response::FlashStatusUpdate update;
            if(parseResponse(data, update)) {
                // if progress callback is set
                if(progressCb != nullptr) {
                    progressCb(update.progress);
                }
            } else if(parseResponse(data, result)) {
                break;
            } else {
                // Unknown response, shouldn't happen
                return {false, "Unknown response from bootloader while flashing"};
            }

        } while(true);

        // Return if flashing was successful
        ret = {result.success, result.errorMsg};

    } else {
        // Flash custom
        ret = flashCustom(memory, bootloader::getStructure(getType()).offset.at(Section::APPLICATION), package, progressCb);
    }

    // Try specifing final app memory if set explicitly or if AUTO would be EMMC
    try {
        Memory finalAppMem = Memory::FLASH;
        if(memory != Memory::AUTO) {
            // Specify final app memory if explicitly set
            finalAppMem = memory;
        } else if(memory == Memory::AUTO && bootloaderType == Type::NETWORK) {
            // If AUTO, only do so if eMMC is target memory
            auto mem = getMemoryInfo(Memory::EMMC);
            if(mem.available) {
                finalAppMem = Memory::EMMC;
            }
        }

        // Try reading existing config, or create a new one
        nlohmann::json configJson;
        try {
            configJson = readConfigData();
        } catch(const std::exception& ex) {
            logger::debug("Error while trying to read existing bootloader configuration: {}", ex.what());
        }
        // Set the following field 'appMem' (in forward/backward compat manner)
        configJson["appMem"] = finalAppMem;
        // Flash back the rest of configuration as is
        bool success;
        std::string errorMsg;
        std::tie(success, errorMsg) = flashConfigData(configJson);
        if(success) {
            logger::debug("Success flashing the appMem configuration to '{}'", static_cast<std::int32_t>(finalAppMem));
        } else {
            throw std::runtime_error(errorMsg);
        }
    } catch(const std::exception& ex) {
        logger::debug("Error while trying to specify final appMem configuration: {}", ex.what());
    }

    return ret;
}

std::tuple<bool, std::string> DeviceBootloader::flashDepthaiApplicationPackage(std::vector<uint8_t> package, Memory memory) {
    return flashDepthaiApplicationPackage(nullptr, package, memory);
}

std::tuple<bool, std::string> DeviceBootloader::flashClear(Memory memory) {
    std::vector<uint8_t> clear;
    for(size_t i = 0; i < SBR_RAW_SIZE; i++) {
        clear.push_back(0xFF);
    }
    return flashCustom(memory, bootloader::getStructure(getType()).offset.at(Section::APPLICATION), clear);
}

std::tuple<bool, std::string> DeviceBootloader::flashBootloader(std::function<void(float)> progressCb, const dai::Path& path) {
    return flashBootloader(Memory::FLASH, bootloaderType, progressCb, path);
}

std::tuple<bool, std::string> DeviceBootloader::flashBootloader(Memory memory, Type type, std::function<void(float)> progressCb, const dai::Path& path) {
    // Check if 'allowFlashingBootloader' is set to true.
    if(!allowFlashingBootloader) {
        throw std::invalid_argument("DeviceBootloader wasn't initialized to allow flashing bootloader. Set 'allowFlashingBootloader' in constructor");
    }

    // Set specific type if AUTO
    if(type == Type::AUTO) {
        type = getType();
    }

    // Only flash memory is supported for now
    if(memory != Memory::FLASH) {
        throw std::invalid_argument("Only FLASH memory is supported for now");
    }
    if(bootloaderType != type && getVersion() < Version(Request::UpdateFlashEx2::VERSION)) {
        throw std::runtime_error("Current bootloader version doesn't support flashing different type of bootloader");
    }

    std::vector<uint8_t> package;
    if(!path.empty()) {
        std::ifstream fwStream(path, std::ios::binary);
        if(!fwStream.is_open()) throw std::runtime_error(fmt::format("Cannot flash bootloader, binary at path: {} doesn't exist", path));
        package = std::vector<std::uint8_t>(std::istreambuf_iterator<char>(fwStream), {});
    } else {
        package = getEmbeddedBootloaderBinary(type);
    }

    // If booted and desired bootloader types don't match
    // Use UpdateFlashEx2 instead to properly flash
    if(bootloaderType == type) {
        // Old command

        // send request to FLASH BOOTLOADER
        Request::UpdateFlash updateFlash;
        updateFlash.storage = Request::UpdateFlash::BOOTLOADER;
        updateFlash.totalSize = static_cast<uint32_t>(package.size());
        updateFlash.numPackets = ((static_cast<uint32_t>(package.size()) - 1) / bootloader::XLINK_STREAM_MAX_SIZE) + 1;
        if(!sendRequest(updateFlash)) return {false, "Couldn't send bootloader flash request"};

    } else {
        // send request to FLASH BOOTLOADER
        Request::UpdateFlashEx2 updateFlashEx2;
        updateFlashEx2.memory = memory;
        updateFlashEx2.offset = dai::bootloader::getStructure(type).offset.at(Section::BOOTLOADER);
        updateFlashEx2.totalSize = static_cast<uint32_t>(package.size());
        updateFlashEx2.numPackets = ((static_cast<uint32_t>(package.size()) - 1) / bootloader::XLINK_STREAM_MAX_SIZE) + 1;
        if(!sendRequest(updateFlashEx2)) return {false, "Couldn't send bootloader flash request"};
    }

    // After that send numPackets of data
    stream->writeSplit(package.data(), package.size(), bootloader::XLINK_STREAM_MAX_SIZE);

    // Then wait for response by bootloader
    // Wait till FLASH_COMPLETE response
    Response::FlashComplete result;
    result.success = 0;  // TODO remove these inits after fix https://github.com/luxonis/depthai-bootloader-shared/issues/4
    result.errorMsg[0] = 0;
    do {
        std::vector<uint8_t> data;
        if(!receiveResponseData(data)) return {false, "Couldn't receive bootloader response"};

        Response::FlashStatusUpdate update;
        if(parseResponse(data, update)) {
            // if progress callback is set
            if(progressCb != nullptr) {
                progressCb(update.progress);
            }
            // if flash complete response arrived, break from while loop
        } else if(parseResponse(data, result)) {
            break;
        } else {
            // Unknown response, shouldn't happen
            return {false, "Unknown response from bootloader while flashing"};
        }

    } while(true);

    // Return if flashing was successful
    return {result.success, result.errorMsg};
}

std::tuple<bool, std::string> DeviceBootloader::flashUserBootloader(std::function<void(float)> progressCb, const dai::Path& path) {
    // Check that type is NETWORK
    const auto type = Type::NETWORK;
    if(getType() != Type::NETWORK) {
        throw std::runtime_error("Flashing User Bootloader is only available for NETWORK bootloaders");
    }
    // Only flash memory is supported for now
    const auto memory = Memory::FLASH;
    // if(memory != Memory::FLASH) {
    //     throw std::invalid_argument("Only FLASH memory is supported for now");
    // }

    // Check if bootloader version is adequate
    if(getVersion().getSemver() < Version(Request::IsUserBootloader::VERSION)) {
        throw std::runtime_error("Current bootloader version doesn't support User Bootloader");
    }

    // Retrieve bootloader
    std::vector<uint8_t> package;
    if(!path.empty()) {
        std::ifstream fwStream(path, std::ios::binary);
        if(!fwStream.is_open()) throw std::runtime_error(fmt::format("Cannot flash User Bootloader, binary at path: {} doesn't exist", path));
        package = std::vector<std::uint8_t>(std::istreambuf_iterator<char>(fwStream), {});
    } else {
        package = getEmbeddedBootloaderBinary(type);
    }

    // Send request to FLASH USER BOOTLOADER
    Request::UpdateFlashEx2 updateFlashEx2;
    updateFlashEx2.memory = memory;
    updateFlashEx2.offset = dai::bootloader::getStructure(type).offset.at(Section::USER_BOOTLOADER);
    updateFlashEx2.totalSize = static_cast<uint32_t>(package.size());
    updateFlashEx2.numPackets = ((static_cast<uint32_t>(package.size()) - 1) / bootloader::XLINK_STREAM_MAX_SIZE) + 1;

    // Checks first
    const auto MAX_USER_BOOTLOADER_SIZE = dai::bootloader::getStructure(type).size.at(Section::USER_BOOTLOADER);
    if(static_cast<long>(updateFlashEx2.totalSize) > MAX_USER_BOOTLOADER_SIZE) {
        throw std::runtime_error(fmt::format("Selected User Bootloader is too large {} / {}B", updateFlashEx2.totalSize, MAX_USER_BOOTLOADER_SIZE));
    }

    if(!sendRequest(updateFlashEx2)) return {false, "Couldn't send bootloader flash request"};

    // After that send numPackets of data
    stream->writeSplit(package.data(), package.size(), bootloader::XLINK_STREAM_MAX_SIZE);

    // Then wait for response by bootloader
    // Wait till FLASH_COMPLETE response
    Response::FlashComplete result;
    result.success = 0;  // TODO remove these inits after fix https://github.com/luxonis/depthai-bootloader-shared/issues/4
    result.errorMsg[0] = 0;
    do {
        std::vector<uint8_t> data;
        if(!receiveResponseData(data)) return {false, "Couldn't receive bootloader response"};

        Response::FlashStatusUpdate update;
        if(parseResponse(data, update)) {
            // if progress callback is set
            if(progressCb != nullptr) {
                progressCb(update.progress);
            }
            // if flash complete response arrived, break from while loop
        } else if(parseResponse(data, result)) {
            break;
        } else {
            // Unknown response, shouldn't happen
            return {false, "Unknown response from bootloader while flashing"};
        }

    } while(true);

    // Calculate checksum and update config
    // Try reading existing config, or create a new one
    nlohmann::json configJson;
    try {
        configJson = readConfigData();
    } catch(const std::exception& ex) {
<<<<<<< HEAD
        spdlog::debug("Error while trying to read existing bootloader configuration: {}", ex.what());
=======
        logger::debug("Error while trying to read existing bootloader configuration: {}", ex.what());
>>>>>>> 82ab07d0
    }
    // Set the userBl fields (in forward/backward compat manner)
    const auto userBlSize = static_cast<std::uint32_t>(package.size());
    const auto userBlChecksum = sbr_compute_checksum(package.data(), static_cast<uint32_t>(package.size()));
    configJson["userBlSize"] = userBlSize;
    configJson["userBlChecksum"] = userBlChecksum;
    // Flash back the rest of configuration as is
    bool success;
    std::string errorMsg;
    std::tie(success, errorMsg) = flashConfigData(configJson);
    if(success) {
<<<<<<< HEAD
        spdlog::debug("Success flashing the configuration userBlSize to '{}' and userBlChecksum to '{}'", userBlSize, userBlChecksum);
=======
        logger::debug("Success flashing the configuration userBlSize to '{}' and userBlChecksum to '{}'", userBlSize, userBlChecksum);
>>>>>>> 82ab07d0
    } else {
        throw std::runtime_error(errorMsg);
    }

    // Return if flashing was successful
    return {result.success, result.errorMsg};
}

std::tuple<bool, std::string> DeviceBootloader::flashGpioModeBootHeader(Memory memory, int gpioMode) {
    // TODO(themarpe) - use memory param
    (void)memory;

    Request::UpdateFlashBootHeader updateBootHeader;
    updateBootHeader.type = Request::UpdateFlashBootHeader::GPIO_MODE;
    updateBootHeader.gpioMode = gpioMode;

    // Send & Get response
    if(!sendRequest(updateBootHeader)) return {false, "Couldn't send request to flash boot header"};
    Response::FlashComplete resp = {};
    receiveResponse(resp);
    return {resp.success, resp.errorMsg};
}

std::tuple<bool, std::string> DeviceBootloader::flashUsbRecoveryBootHeader(Memory memory) {
    // TODO(themarpe) - use memory param
    (void)memory;

    Request::UpdateFlashBootHeader updateBootHeader;
    updateBootHeader.type = Request::UpdateFlashBootHeader::USB_RECOVERY;

    // Send & Get response
    if(!sendRequest(updateBootHeader)) return {false, "Couldn't send request to flash boot header"};
    Response::FlashComplete resp = {};
    receiveResponse(resp);
    return {resp.success, resp.errorMsg};
}

std::tuple<bool, std::string> DeviceBootloader::flashBootHeader(Memory memory, int32_t frequency, int64_t location, int32_t dummyCycles, int64_t offset) {
    // TODO(themarpe) - use memory param
    (void)memory;

    Request::UpdateFlashBootHeader updateBootHeader;
    updateBootHeader.type = Request::UpdateFlashBootHeader::NORMAL;
    updateBootHeader.offset = offset;
    updateBootHeader.location = location;
    updateBootHeader.dummyCycles = dummyCycles;
    updateBootHeader.frequency = frequency;
    // Set optimized gpio boot mode, which allows changing above parameters
    updateBootHeader.gpioMode = 0x7;

    // Send & Get response
    if(!sendRequest(updateBootHeader)) return {false, "Couldn't send request to flash boot header"};
    Response::FlashComplete resp = {};
    receiveResponse(resp);
    return {resp.success, resp.errorMsg};
}

std::tuple<bool, std::string> DeviceBootloader::flashFastBootHeader(Memory memory, int32_t frequency, int64_t location, int32_t dummyCycles, int64_t offset) {
    // TODO(themarpe) - use memory param
    (void)memory;

    Request::UpdateFlashBootHeader updateBootHeader;
    updateBootHeader.type = Request::UpdateFlashBootHeader::FAST;
    updateBootHeader.offset = offset;
    updateBootHeader.location = location;
    updateBootHeader.dummyCycles = dummyCycles;
    updateBootHeader.frequency = frequency;
    // Set optimized gpio boot mode, which allows changing above parameters
    updateBootHeader.gpioMode = 0x7;

    // Send & Get response
    if(!sendRequest(updateBootHeader)) return {false, "Couldn't send request to flash boot header"};
    Response::FlashComplete resp = {};
    receiveResponse(resp);
    return {resp.success, resp.errorMsg};
}

std::tuple<bool, std::string> DeviceBootloader::flashCustom(Memory memory,
                                                            size_t offset,
                                                            const std::vector<uint8_t>& data,
                                                            std::function<void(float)> progressCb) {
    if(data.size() == 0) {
        throw std::invalid_argument("Size to flash is zero");
    }
    return flashCustom(memory, offset, data.data(), data.size(), "", progressCb);
}
std::tuple<bool, std::string> DeviceBootloader::flashCustom(
    Memory memory, size_t offset, const uint8_t* data, size_t size, std::function<void(float)> progressCb) {
    if(data == nullptr || size == 0) {
        throw std::invalid_argument("Data is nullptr or size is zero");
    }
    return flashCustom(memory, offset, data, size, "", progressCb);
}
std::tuple<bool, std::string> DeviceBootloader::flashCustom(Memory memory, size_t offset, std::string filename, std::function<void(float)> progressCb) {
    return flashCustom(memory, offset, nullptr, 0, filename, progressCb);
}
std::tuple<bool, std::string> DeviceBootloader::flashCustom(
    Memory memory, size_t offset, const uint8_t* data, size_t size, std::string filename, std::function<void(float)> progressCb) {
    // // Only flash memory is supported for now
    // if(memory != Memory::FLASH) {
    //     throw std::invalid_argument("Only FLASH memory is supported for now");
    // }
    if(getVersion() < Version(0, 0, 12)) {
        throw std::runtime_error("Current bootloader version doesn't support custom flashing");
    }

    std::vector<uint8_t> optFileData;
    if(!filename.empty()) {
        // Read file into memory first
        std::ifstream optFile(filename, std::ios::in | std::ios::binary);
        optFileData = std::vector<std::uint8_t>(std::istreambuf_iterator<char>(optFile), {});
        data = optFileData.data();
        size = optFileData.size();
    }

    // send request to FLASH BOOTLOADER
    Request::UpdateFlashEx2 updateFlashEx2;
    updateFlashEx2.memory = memory;
    updateFlashEx2.offset = static_cast<uint32_t>(offset);
    updateFlashEx2.totalSize = static_cast<uint32_t>(size);
    updateFlashEx2.numPackets = ((static_cast<uint32_t>(size) - 1) / bootloader::XLINK_STREAM_MAX_SIZE) + 1;
    if(!sendRequest(updateFlashEx2)) return {false, "Couldn't send bootloader flash request"};

    // After that send numPackets of data
    stream->writeSplit(data, size, bootloader::XLINK_STREAM_MAX_SIZE);

    // Then wait for response by bootloader
    // Wait till FLASH_COMPLETE response
    Response::FlashComplete result;
    result.success = 0;  // TODO remove these inits after fix https://github.com/luxonis/depthai-bootloader-shared/issues/4
    result.errorMsg[0] = 0;
    do {
        std::vector<uint8_t> responseData;
        if(!receiveResponseData(responseData)) return {false, "Couldn't receive bootloader response"};

        Response::FlashStatusUpdate update;
        if(parseResponse(responseData, update)) {
            // if progress callback is set
            if(progressCb != nullptr) {
                progressCb(update.progress);
            }
            // if flash complete response arrived, break from while loop
        } else if(parseResponse(responseData, result)) {
            break;
        } else {
            // Unknown response, shouldn't happen
            return {false, "Unknown response from bootloader while flashing"};
        }

    } while(true);

    // Return if flashing was successful
    return {result.success, result.errorMsg};
}

std::tuple<bool, std::string> DeviceBootloader::readCustom(
    Memory memory, size_t offset, size_t size, std::vector<uint8_t>& data, std::function<void(float)> progressCb) {
    // Resize container if not too small
    if(data.size() < size) {
        data.resize(size);
    }
    return readCustom(memory, offset, size, data.data(), "", progressCb);
}
std::tuple<bool, std::string> DeviceBootloader::readCustom(Memory memory, size_t offset, size_t size, uint8_t* data, std::function<void(float)> progressCb) {
    return readCustom(memory, offset, size, data, "", progressCb);
}
std::tuple<bool, std::string> DeviceBootloader::readCustom(
    Memory memory, size_t offset, size_t size, std::string filename, std::function<void(float)> progressCb) {
    return readCustom(memory, offset, size, nullptr, filename, progressCb);
}
std::tuple<bool, std::string, std::vector<uint8_t>> DeviceBootloader::readCustom(Memory memory,
                                                                                 size_t offset,
                                                                                 size_t size,
                                                                                 std::function<void(float)> progressCb) {
    std::vector<uint8_t> data;
    auto ret = readCustom(memory, offset, size, data, progressCb);
    return {std::get<0>(ret), std::get<1>(ret), data};
}

std::tuple<bool, std::string> DeviceBootloader::readCustom(
    Memory memory, size_t offset, size_t size, uint8_t* data, std::string filename, std::function<void(float)> progressCb) {
    // // Only flash memory is supported for now
    // if(memory != Memory::FLASH) {
    //     throw std::invalid_argument("Only FLASH memory is supported for now");
    // }

    // send request to Read Flash
    Request::ReadFlash readFlash;
    readFlash.memory = memory;
    readFlash.offset = static_cast<uint32_t>(offset);
    readFlash.totalSize = static_cast<uint32_t>(size);
    if(!sendRequest(readFlash)) return {false, "Couldn't send bootloader flash request"};

    // Then wait for response by bootloader
    Response::ReadFlash response;
    receiveResponse(response);
    // If error
    if(!response.success) {
        return {false, std::string(response.errorMsg)};
    }

    // Read numPackets of data
    if(filename.empty()) {
        // Read to buffer
        size_t dataOffset = 0;
        for(unsigned i = 0; i < response.numPackets; i++) {
            auto d = stream->read();
            memcpy(data + dataOffset, d.data(), d.size());
            dataOffset += d.size();
            if(progressCb) progressCb((1.0f / response.numPackets) * (i + 1));
        }
    } else {
        // Write to file
        std::ofstream outputFile(filename);
        for(unsigned i = 0; i < response.numPackets; i++) {
            auto d = stream->read();
            outputFile.write(reinterpret_cast<char*>(d.data()), d.size());
            if(progressCb) progressCb((1.0f / response.numPackets) * (i + 1));
        }
    }

    // Return if flashing was successful
    return {response.success, response.errorMsg};
}

nlohmann::json DeviceBootloader::readConfigData(Memory memory, Type type) {
    // Send request to GET_BOOTLOADER_CONFIG
    Request::GetBootloaderConfig getConfigReq;
    getConfigReq.memory = memory;

    if(type != Type::AUTO) {
        const auto confStructure = bootloader::getStructure(type);
        getConfigReq.offset = confStructure.offset.at(bootloader::Section::BOOTLOADER_CONFIG);
        getConfigReq.maxSize = confStructure.size.at(bootloader::Section::BOOTLOADER_CONFIG);
    } else {
        // leaves as default values, which correspond to AUTO
    }

    sendRequestThrow(getConfigReq);

    // Get response
    Response::GetBootloaderConfig resp;
    resp.success = 0;  // TODO remove these inits after fix https://github.com/luxonis/depthai-bootloader-shared/issues/4

    receiveResponseThrow(resp);
    if(resp.success) {
        // Read back bootloader config (1 packet max)
        auto bsonConfig = stream->read();
        // Parse from BSON
        return nlohmann::json::from_bson(bsonConfig);
    } else {
        throw std::runtime_error(resp.errorMsg);
    }
}

std::tuple<bool, std::string> DeviceBootloader::flashConfigClear(Memory memory, Type type) {
    // send request to SET_BOOTLOADER_CONFIG
    Request::SetBootloaderConfig setConfigReq;
    setConfigReq.memory = memory;
    if(type != Type::AUTO) {
        setConfigReq.offset = bootloader::getStructure(type).offset.at(bootloader::Section::BOOTLOADER_CONFIG);
    }

    setConfigReq.numPackets = 0;
    setConfigReq.totalSize = 0;
    setConfigReq.clearConfig = 1;
    if(!sendRequest(setConfigReq)) return {false, "Couldn't send request to flash configuration clear"};

    // Read back response
    Response::FlashComplete result;
    result.success = 0;  // TODO remove these inits after fix https://github.com/luxonis/depthai-bootloader-shared/issues/4
    result.errorMsg[0] = 0;
    if(!receiveResponse(result)) {
        return {false, "Couldn't receive response to flash configuration clear"};
    }

    // Return if flashing was successful
    return {result.success, result.errorMsg};
}

std::tuple<bool, std::string> DeviceBootloader::flashConfigData(nlohmann::json configData, Memory memory, Type type) {
    // Parse to BSON
    auto bson = nlohmann::json::to_bson(configData);

    // Send request to SET_BOOTLOADER_CONFIG
    Request::SetBootloaderConfig setConfigReq;
    setConfigReq.memory = memory;
    if(type != Type::AUTO) {
        setConfigReq.offset = bootloader::getStructure(type).offset.at(bootloader::Section::BOOTLOADER_CONFIG);
    }
    setConfigReq.numPackets = 1;
    setConfigReq.totalSize = static_cast<decltype(setConfigReq.totalSize)>(bson.size());
    setConfigReq.clearConfig = 0;
    if(!sendRequest(setConfigReq)) return {false, "Couldn't send request to flash configuration data"};

    // Send 1 packet, of bson config data
    stream->write(bson);

    // Read back response
    Response::FlashComplete result;
    result.success = 0;  // TODO remove these inits after fix https://github.com/luxonis/depthai-bootloader-shared/issues/4
    result.errorMsg[0] = 0;
    if(!receiveResponse(result)) {
        return {false, "Couldn't receive response to flash configuration data"};
    }

    // Return if flashing was successful
    return {result.success, result.errorMsg};
}

std::tuple<bool, std::string> DeviceBootloader::flashConfigFile(const dai::Path& configPath, Memory memory, Type type) {
    // read a JSON file
    std::ifstream configInputStream(configPath);
    if(!configInputStream.is_open()) throw std::runtime_error(fmt::format("Cannot flash configuration, JSON at path: {} doesn't exist", configPath));
    nlohmann::json configJson;
    configInputStream >> configJson;
    return flashConfigData(configJson, memory, type);
}

DeviceBootloader::Config DeviceBootloader::readConfig(Memory memory, Type type) {
    auto json = readConfigData(memory, type);
    return Config::fromJson(json);
}

std::tuple<bool, std::string> DeviceBootloader::flashConfig(const Config& config, Memory memory, Type type) {
    return flashConfigData(config.toJson(), memory, type);
}

// Boot memory
void DeviceBootloader::bootMemory(const std::vector<uint8_t>& embeddedFw) {
    // Send request to boot firmware directly from bootloader
    Request::BootMemory bootMemory;
    bootMemory.totalSize = static_cast<uint32_t>(embeddedFw.size());
    bootMemory.numPackets = ((static_cast<uint32_t>(embeddedFw.size()) - 1) / bootloader::XLINK_STREAM_MAX_SIZE) + 1;
    if(!sendRequest(bootMemory)) {
        throw std::runtime_error("Error trying to connect to device");
    }

    // After that send numPackets of data
    stream->writeSplit(embeddedFw.data(), embeddedFw.size(), bootloader::XLINK_STREAM_MAX_SIZE);

    // Then wait for the link to fall down
    try {
        stream->read();
    } catch(const std::exception&) {
        // ignore
    }
}

void DeviceBootloader::bootUsbRomBootloader() {
    // Boot into USB ROM BOOTLOADER now
    if(!sendRequest(Request::UsbRomBoot{})) {
        throw std::runtime_error("Error trying to connect to device");
    }

    // Then wait for the link to fall down
    try {
        stream->read();
    } catch(const std::exception&) {
        // ignore
    }
}

bool DeviceBootloader::isEmbeddedVersion() const {
    return isEmbedded;
}

std::vector<std::uint8_t> DeviceBootloader::getEmbeddedBootloaderBinary(Type type) {
    return Resources::getInstance().getBootloaderFirmware(type);
}

template <typename T>
bool DeviceBootloader::sendRequest(const T& request) {
    if(stream == nullptr) return false;

    // Do a version check beforehand (compare just the semver)
    if(getVersion().getSemver() < Version(T::VERSION)) {
        throw std::runtime_error(
            fmt::format("Bootloader version {} required to send request '{}'. Current version {}", T::VERSION, T::NAME, getVersion().toString()));
    }

    try {
        stream->write((uint8_t*)&request, sizeof(T));
    } catch(const std::exception&) {
        return false;
    }

    return true;
}

template <typename T>
void DeviceBootloader::sendRequestThrow(const T& request) {
    if(stream == nullptr) throw std::runtime_error("Couldn't send request. Stream is null");

    // Do a version check beforehand (compare just the semver)
    if(getVersion().getSemver() < Version(T::VERSION)) {
        throw std::runtime_error(
            fmt::format("Bootloader version {} required to send request '{}'. Current version {}", T::VERSION, T::NAME, getVersion().toString()));
    }

    try {
        stream->write((uint8_t*)&request, sizeof(T));
    } catch(const std::exception&) {
        throw std::runtime_error("Couldn't send " + std::string(T::NAME) + " request");
    }
}

bool DeviceBootloader::receiveResponseData(std::vector<uint8_t>& data) {
    if(stream == nullptr) return false;

    data = stream->read();
    return true;
}

template <typename T>
bool DeviceBootloader::parseResponse(const std::vector<uint8_t>& data, T& response) {
    // Checks that 'data' is type T
    Response::Command command;
    if(data.size() < sizeof(command)) return false;
    memcpy(&command, data.data(), sizeof(command));
    if(response.cmd != command) return false;
    if(data.size() < sizeof(response)) return false;

    // If yes, memcpy to response
    memcpy(&response, data.data(), sizeof(response));
    return true;
}

template <typename T>
bool DeviceBootloader::receiveResponse(T& response) {
    if(stream == nullptr) return false;
    // Receive data first
    std::vector<uint8_t> data;
    if(!receiveResponseData(data)) return false;

    // Then try to parse
    if(!parseResponse(data, response)) return false;

    return true;
}

template <typename T>
void DeviceBootloader::receiveResponseThrow(T& response) {
    if(stream == nullptr) throw std::runtime_error("Couldn't receive response. Stream is null");

    // Receive data first
    std::vector<uint8_t> data;
    if(!receiveResponseData(data)) {
        throw std::runtime_error("Couldn't receive " + std::string(T::NAME) + " response");
    }

    // Then try to parse
    if(!parseResponse(data, response)) {
        throw std::runtime_error("Couldn't parse " + std::string(T::NAME) + " response");
    }
}

// Config functions
void DeviceBootloader::Config::setStaticIPv4(std::string ip, std::string mask, std::string gateway) {
    network.ipv4 = platform::getIPv4AddressAsBinary(ip);
    network.ipv4Mask = platform::getIPv4AddressAsBinary(mask);
    network.ipv4Gateway = platform::getIPv4AddressAsBinary(gateway);
    network.staticIpv4 = true;
}
void DeviceBootloader::Config::setDynamicIPv4(std::string ip, std::string mask, std::string gateway) {
    network.ipv4 = platform::getIPv4AddressAsBinary(ip);
    network.ipv4Mask = platform::getIPv4AddressAsBinary(mask);
    network.ipv4Gateway = platform::getIPv4AddressAsBinary(gateway);
    network.staticIpv4 = false;
}

bool DeviceBootloader::Config::isStaticIPV4() {
    return network.staticIpv4;
}

std::string DeviceBootloader::Config::getIPv4() {
    return platform::getIPv4AddressAsString(network.ipv4);
}
std::string DeviceBootloader::Config::getIPv4Mask() {
    return platform::getIPv4AddressAsString(network.ipv4Mask);
}
std::string DeviceBootloader::Config::getIPv4Gateway() {
    return platform::getIPv4AddressAsString(network.ipv4Gateway);
}

void DeviceBootloader::Config::setDnsIPv4(std::string dns, std::string dnsAlt) {
    network.ipv4Dns = platform::getIPv4AddressAsBinary(dns);
    network.ipv4DnsAlt = platform::getIPv4AddressAsBinary(dnsAlt);
}

std::string DeviceBootloader::Config::getDnsIPv4() {
    return platform::getIPv4AddressAsString(network.ipv4Dns);
}

std::string DeviceBootloader::Config::getDnsAltIPv4() {
    return platform::getIPv4AddressAsString(network.ipv4DnsAlt);
}

void DeviceBootloader::Config::setUsbTimeout(std::chrono::milliseconds ms) {
    usb.timeoutMs = static_cast<decltype(usb.timeoutMs)>(ms.count());
}

std::chrono::milliseconds DeviceBootloader::Config::getUsbTimeout() {
    return std::chrono::milliseconds(usb.timeoutMs);
}

void DeviceBootloader::Config::setNetworkTimeout(std::chrono::milliseconds ms) {
    network.timeoutMs = static_cast<decltype(network.timeoutMs)>(ms.count());
}

std::chrono::milliseconds DeviceBootloader::Config::getNetworkTimeout() {
    return std::chrono::milliseconds(network.timeoutMs);
}

void DeviceBootloader::Config::setUsbMaxSpeed(UsbSpeed speed) {
    usb.maxUsbSpeed = static_cast<int>(speed);
}

UsbSpeed DeviceBootloader::Config::getUsbMaxSpeed() {
    return static_cast<UsbSpeed>(usb.maxUsbSpeed);
}

void DeviceBootloader::Config::setMacAddress(std::string mac) {
    std::array<uint8_t, 6> a = {0, 0, 0, 0, 0, 0};
    if(mac != "") {
        int last = -1;
        int rc = std::sscanf(mac.c_str(), "%hhx:%hhx:%hhx:%hhx:%hhx:%hhx%n", &a[0], &a[1], &a[2], &a[3], &a[4], &a[5], &last);
        if(rc != 6 || static_cast<long>(mac.size()) != last) {
            throw std::invalid_argument("Invalid MAC address format " + mac);
        }
    }

    // Set the parsed mac address
    network.mac = a;
}
std::string DeviceBootloader::Config::getMacAddress() {
    // 32 characters is adequite for MAC address representation
    std::array<char, 32> macStr = {};
    std::snprintf(macStr.data(),
                  macStr.size(),
                  "%02X:%02X:%02X:%02X:%02X:%02X",
                  network.mac[0],
                  network.mac[1],
                  network.mac[2],
                  network.mac[3],
                  network.mac[4],
                  network.mac[5]);

    return std::string(macStr.data());
}

nlohmann::json DeviceBootloader::Config::toJson() const {
    // Get current config & add data (but don't override)
    nlohmann::json configValues = *this;
    auto dataCopy = data;
    dataCopy.update(configValues);
    return dataCopy;
}

DeviceBootloader::Config DeviceBootloader::Config::fromJson(nlohmann::json json) {
    // Parse out json (implicitly) and
    Config cfg = json;
    // save json data as is (to retain unknown values)
    cfg.data = json;
    return cfg;
}

}  // namespace dai<|MERGE_RESOLUTION|>--- conflicted
+++ resolved
@@ -285,11 +285,7 @@
         auto ret = XLinkFindFirstSuitableDevice(deviceInfo.getXLinkDeviceDesc(), &foundDesc);
         if(ret == X_LINK_SUCCESS) {
             deviceInfo = DeviceInfo(foundDesc);
-<<<<<<< HEAD
-            spdlog::debug("Found an actual device by given DeviceInfo: {}", deviceInfo.toString());
-=======
             logger::debug("Found an actual device by given DeviceInfo: {}", deviceInfo.toString());
->>>>>>> 82ab07d0
         } else {
             throw std::runtime_error("Specified device not found");
         }
@@ -518,11 +514,7 @@
             // Bump checking thread to not cause spurious warnings/closes
             std::chrono::milliseconds watchdogTimeout = std::chrono::milliseconds(3000);
             if(watchdogRunning && std::chrono::steady_clock::now() - prevPingTime > watchdogTimeout * 2) {
-<<<<<<< HEAD
-                spdlog::warn("Monitor thread (device: {} [{}]) - ping was missed, closing the device connection", deviceInfo.mxid, deviceInfo.name);
-=======
                 logger::warn("Monitor thread (device: {} [{}]) - ping was missed, closing the device connection", deviceInfo.mxid, deviceInfo.name);
->>>>>>> 82ab07d0
                 // ping was missed, reset the device
                 watchdogRunning = false;
                 // close the underlying connection
@@ -990,11 +982,7 @@
     try {
         configJson = readConfigData();
     } catch(const std::exception& ex) {
-<<<<<<< HEAD
-        spdlog::debug("Error while trying to read existing bootloader configuration: {}", ex.what());
-=======
         logger::debug("Error while trying to read existing bootloader configuration: {}", ex.what());
->>>>>>> 82ab07d0
     }
     // Set the userBl fields (in forward/backward compat manner)
     const auto userBlSize = static_cast<std::uint32_t>(package.size());
@@ -1006,11 +994,7 @@
     std::string errorMsg;
     std::tie(success, errorMsg) = flashConfigData(configJson);
     if(success) {
-<<<<<<< HEAD
-        spdlog::debug("Success flashing the configuration userBlSize to '{}' and userBlChecksum to '{}'", userBlSize, userBlChecksum);
-=======
         logger::debug("Success flashing the configuration userBlSize to '{}' and userBlChecksum to '{}'", userBlSize, userBlChecksum);
->>>>>>> 82ab07d0
     } else {
         throw std::runtime_error(errorMsg);
     }
