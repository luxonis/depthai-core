#include "device/DeviceBootloader.hpp"

// std
#include <fstream>

// shared
#include "depthai-bootloader-shared/Bootloader.hpp"
#include "depthai-bootloader-shared/SBR.h"
#include "depthai-bootloader-shared/Structure.hpp"
#include "depthai-bootloader-shared/XLinkConstants.hpp"
#include "depthai-shared/datatype/RawImgFrame.hpp"
#include "depthai-shared/pipeline/Assets.hpp"
#include "depthai-shared/utility/Serialization.hpp"
#include "depthai-shared/xlink/XLinkConstants.hpp"

// project
#include "device/Device.hpp"
#include "pipeline/Pipeline.hpp"
#include "utility/Platform.hpp"
#include "utility/Resources.hpp"
#include "utility/spdlog-fmt.hpp"

// libraries
#include "spdlog/fmt/chrono.h"
#include "spdlog/spdlog.h"
#include "zlib.h"

// Resource compiled assets (cmds)
#ifdef DEPTHAI_RESOURCE_COMPILED_BINARIES
    #include "cmrc/cmrc.hpp"
CMRC_DECLARE(depthai);
#endif

namespace dai {

// Using
namespace Request = bootloader::request;
namespace Response = bootloader::response;

// constants
constexpr const DeviceBootloader::Type DeviceBootloader::DEFAULT_TYPE;

// static api

// First tries to find UNBOOTED device, then BOOTLOADER device
std::tuple<bool, DeviceInfo> DeviceBootloader::getFirstAvailableDevice() {
    // Get all connected devices
    auto devices = XLinkConnection::getAllConnectedDevices();
    // Search order - first unbooted, then bootloader and last flash booted
    for(auto searchState : {X_LINK_UNBOOTED, X_LINK_BOOTLOADER, X_LINK_FLASH_BOOTED}) {
        for(const auto& device : devices) {
            if(device.state == searchState) {
                return {true, device};
            }
        }
    }
    return {false, {}};
}

// Returns all devices which aren't already booted
std::vector<DeviceInfo> DeviceBootloader::getAllAvailableDevices() {
    std::vector<DeviceInfo> availableDevices;
    auto connectedDevices = XLinkConnection::getAllConnectedDevices();
    for(const auto& d : connectedDevices) {
        if(d.state != X_LINK_BOOTED) availableDevices.push_back(d);
    }
    return availableDevices;
}

std::vector<uint8_t> DeviceBootloader::createDepthaiApplicationPackage(
    const Pipeline& pipeline, const dai::Path& pathToCmd, bool compress, std::string applicationName, bool checkChecksum) {
    // Serialize the pipeline
    PipelineSchema schema;
    Assets assets;
    std::vector<std::uint8_t> assetStorage;
    pipeline.serialize(schema, assets, assetStorage);

    // Get DeviceConfig
    DeviceBase::Config deviceConfig = pipeline.getDeviceConfig();

    // Prepare device firmware
    std::vector<uint8_t> deviceFirmware = Resources::getInstance().getDeviceFirmware(deviceConfig, pathToCmd);
    if(deviceFirmware.empty()) {
        throw std::runtime_error("Error getting device firmware");
    }

    // Serialize data
    std::vector<uint8_t> pipelineBinary, assetsBinary;
    utility::serialize(schema, pipelineBinary);
    utility::serialize(assets, assetsBinary);

    // Prepare FW version buffer
    std::string fwVersionBuffer{DEPTHAI_DEVICE_VERSION};

    // Prepare SBR structure
    SBR sbr = {};
    SBR_SECTION* lastSection = &sbr.sections[0];

    // Order of sections
    SBR_SECTION* fwSection = lastSection++;
    SBR_SECTION* pipelineSection = lastSection++;
    SBR_SECTION* assetsSection = lastSection++;
    SBR_SECTION* assetStorageSection = lastSection++;
    SBR_SECTION* fwVersionSection = lastSection++;
    SBR_SECTION* appNameSection = lastSection++;

    // Set to last section
    lastSection = lastSection - 1;

    // Alignup for easier updating
    auto getSectionAlignedOffset = [](long S) {
        constexpr long SECTION_ALIGNMENT_SIZE = 1 * 1024 * 1024;  // 1MiB for easier updating
        return ((((S) + (SECTION_ALIGNMENT_SIZE)-1)) & ~((SECTION_ALIGNMENT_SIZE)-1));
    };
    // Alignup for easier updating
    auto getSectionAlignedOffsetSmall = [](long S) {
        constexpr long SECTION_ALIGNMENT_SIZE = 64 * 1024;  // 64k for flash alignement
        return ((((S) + (SECTION_ALIGNMENT_SIZE)-1)) & ~((SECTION_ALIGNMENT_SIZE)-1));
    };

    // Should compress firmware?
    if(compress) {
        using namespace std::chrono;

        auto t1 = steady_clock::now();
        auto compressBufferSize = compressBound(static_cast<decltype(compressBound(1))>(deviceFirmware.size()));
        std::vector<uint8_t> compressBuffer(compressBufferSize);
        // Chosen impirically
        constexpr int COMPRESSION_LEVEL = 9;
        if(compress2(compressBuffer.data(),
                     &compressBufferSize,
                     deviceFirmware.data(),
                     static_cast<decltype(compressBufferSize)>(deviceFirmware.size()),
                     COMPRESSION_LEVEL)
           != Z_OK) {
            throw std::runtime_error("Error while compressing device firmware\n");
        }

        // Resize output buffer
        compressBuffer.resize(compressBufferSize);

        // Set the compressed firmware
        auto prevSize = deviceFirmware.size();
        deviceFirmware = std::move(compressBuffer);

        auto diff = duration_cast<milliseconds>(steady_clock::now() - t1);
        spdlog::debug("Compressed firmware for Dephai Application Package. Took {}, size reduced from {:.2f}MiB to {:.2f}MiB",
                      diff,
                      prevSize / (1024.0f * 1024.0f),
                      deviceFirmware.size() / (1024.0f * 1024.0f));
    }

    // Section, MVCMD, name '__firmware'
    sbr_section_set_name(fwSection, "__firmware");
    sbr_section_set_bootable(fwSection, true);
    sbr_section_set_size(fwSection, static_cast<uint32_t>(deviceFirmware.size()));
    sbr_section_set_checksum(fwSection, sbr_compute_checksum(deviceFirmware.data(), static_cast<uint32_t>(deviceFirmware.size())));
    sbr_section_set_offset(fwSection, SBR_RAW_SIZE);
    if(checkChecksum) {
        // Don't ignore checksum, use it when booting
        sbr_section_set_ignore_checksum(fwSection, false);
    } else {
        // Ignore checksum to allow faster booting (images are verified after flashing, low risk)
        sbr_section_set_ignore_checksum(fwSection, true);
    }
    // Set compression flags
    if(compress) {
        sbr_section_set_compression(fwSection, SBR_COMPRESSION_ZLIB);
    } else {
        sbr_section_set_compression(fwSection, SBR_NO_COMPRESSION);
    }

    // Section, pipeline schema, name 'pipeline'
    sbr_section_set_name(pipelineSection, "pipeline");
    sbr_section_set_size(pipelineSection, static_cast<uint32_t>(pipelineBinary.size()));
    sbr_section_set_checksum(pipelineSection, sbr_compute_checksum(pipelineBinary.data(), static_cast<uint32_t>(pipelineBinary.size())));
    sbr_section_set_offset(pipelineSection, getSectionAlignedOffset(fwSection->offset + fwSection->size));

    // Section, assets map, name 'assets'
    sbr_section_set_name(assetsSection, "assets");
    sbr_section_set_size(assetsSection, static_cast<uint32_t>(assetsBinary.size()));
    sbr_section_set_checksum(assetsSection, sbr_compute_checksum(assetsBinary.data(), static_cast<uint32_t>(assetsBinary.size())));
    sbr_section_set_offset(assetsSection, getSectionAlignedOffsetSmall(pipelineSection->offset + pipelineSection->size));

    // Section, asset storage, name 'asset_storage'
    sbr_section_set_name(assetStorageSection, "asset_storage");
    sbr_section_set_size(assetStorageSection, static_cast<uint32_t>(assetStorage.size()));
    sbr_section_set_checksum(assetStorageSection, sbr_compute_checksum(assetStorage.data(), static_cast<uint32_t>(assetStorage.size())));
    sbr_section_set_offset(assetStorageSection, getSectionAlignedOffsetSmall(assetsSection->offset + assetsSection->size));

    // Section, firmware version
    sbr_section_set_name(fwVersionSection, "__fw_version");
    sbr_section_set_size(fwVersionSection, static_cast<uint32_t>(fwVersionBuffer.size()));
    sbr_section_set_checksum(fwVersionSection, sbr_compute_checksum(fwVersionBuffer.data(), static_cast<uint32_t>(fwVersionBuffer.size())));
    sbr_section_set_offset(fwVersionSection, getSectionAlignedOffsetSmall(assetStorageSection->offset + assetStorageSection->size));

    // Section, application name
    sbr_section_set_name(appNameSection, "app_name");
    sbr_section_set_size(appNameSection, static_cast<uint32_t>(applicationName.size()));
    sbr_section_set_checksum(appNameSection, sbr_compute_checksum(applicationName.data(), static_cast<uint32_t>(applicationName.size())));
    sbr_section_set_offset(appNameSection, getSectionAlignedOffsetSmall(fwVersionSection->offset + fwVersionSection->size));

    // TODO(themarpe) - Add additional sections (Pipeline nodes will be able to use sections)

    // Create a vector to hold whole dap package
    std::vector<uint8_t> fwPackage;
    fwPackage.resize(lastSection->offset + lastSection->size);

    // Serialize SBR
    sbr_serialize(&sbr, fwPackage.data(), static_cast<uint32_t>(fwPackage.size()));

    // Write to fwPackage
    for(std::size_t i = 0; i < deviceFirmware.size(); i++) fwPackage[fwSection->offset + i] = deviceFirmware[i];
    for(std::size_t i = 0; i < fwVersionBuffer.size(); i++) fwPackage[fwVersionSection->offset + i] = fwVersionBuffer[i];
    for(std::size_t i = 0; i < applicationName.size(); i++) fwPackage[appNameSection->offset + i] = applicationName[i];
    for(std::size_t i = 0; i < pipelineBinary.size(); i++) fwPackage[pipelineSection->offset + i] = pipelineBinary[i];
    for(std::size_t i = 0; i < assetsBinary.size(); i++) fwPackage[assetsSection->offset + i] = assetsBinary[i];
    for(std::size_t i = 0; i < assetStorage.size(); i++) fwPackage[assetStorageSection->offset + i] = assetStorage[i];

    // Debug
    if(spdlog::get_level() == spdlog::level::debug) {
        SBR_SECTION* cur = &sbr.sections[0];
        spdlog::debug("DepthAI Application Package");
        for(; cur != lastSection + 1; cur++) {
            spdlog::debug("{}, {}B, {}, {}, {}, {}", cur->name, cur->size, cur->offset, cur->checksum, cur->type, cur->flags);
        }
    }

    return fwPackage;
}

std::vector<uint8_t> DeviceBootloader::createDepthaiApplicationPackage(const Pipeline& pipeline,
                                                                       bool compress,
                                                                       std::string applicationName,
                                                                       bool checkChecksum) {
    return createDepthaiApplicationPackage(pipeline, "", compress, applicationName, checkChecksum);
}

void DeviceBootloader::saveDepthaiApplicationPackage(
    const dai::Path& path, const Pipeline& pipeline, const dai::Path& pathToCmd, bool compress, std::string applicationName, bool checkChecksum) {
    auto dap = createDepthaiApplicationPackage(pipeline, pathToCmd, compress, applicationName, checkChecksum);
    std::ofstream outfile(path, std::ios::binary);
    outfile.write(reinterpret_cast<const char*>(dap.data()), dap.size());
}

void DeviceBootloader::saveDepthaiApplicationPackage(
    const dai::Path& path, const Pipeline& pipeline, bool compress, std::string applicationName, bool checkChecksum) {
    auto dap = createDepthaiApplicationPackage(pipeline, compress, applicationName, checkChecksum);
    std::ofstream outfile(path, std::ios::binary);
    outfile.write(reinterpret_cast<const char*>(dap.data()), dap.size());
}

DeviceBootloader::DeviceBootloader(const DeviceInfo& devInfo) : deviceInfo(devInfo) {
    init(true, {}, tl::nullopt, false);
}

template <>
DeviceBootloader::DeviceBootloader(const DeviceInfo& devInfo, bool allowFlashingBootloader) : deviceInfo(devInfo) {
    init(true, {}, tl::nullopt, allowFlashingBootloader);
}

DeviceBootloader::DeviceBootloader(const DeviceInfo& devInfo, Type type, bool allowFlashingBootloader) : deviceInfo(devInfo) {
    init(true, {}, type, allowFlashingBootloader);
}

DeviceBootloader::DeviceBootloader(const DeviceInfo& devInfo, const dai::Path& pathToBootloader, bool allowFlashingBootloader) : deviceInfo(devInfo) {
    init(false, pathToBootloader, tl::nullopt, allowFlashingBootloader);
}

void DeviceBootloader::init(bool embeddedMvcmd, const dai::Path& pathToMvcmd, tl::optional<bootloader::Type> type, bool allowBlFlash) {
    stream = nullptr;
    allowFlashingBootloader = allowBlFlash;

    bootloaderType = type.value_or(DEFAULT_TYPE);

    // Init device (if bootloader, handle correctly - issue USB boot command)
    if(deviceInfo.state == X_LINK_UNBOOTED) {
        // Unbooted device found, boot to BOOTLOADER and connect with XLinkConnection constructor
        if(embeddedMvcmd) {
            connection = std::make_shared<XLinkConnection>(deviceInfo, getEmbeddedBootloaderBinary(bootloaderType), X_LINK_BOOTLOADER);
        } else {
            connection = std::make_shared<XLinkConnection>(deviceInfo, pathToMvcmd, X_LINK_BOOTLOADER);
        }

        // prepare bootloader stream
        stream = std::make_unique<XLinkStream>(connection, bootloader::XLINK_CHANNEL_BOOTLOADER, bootloader::XLINK_STREAM_MAX_SIZE);

        // Retrieve bootloader version
        version = requestVersion();

        // Device wasn't already in bootloader, that means that embedded bootloader is booted
        isEmbedded = true;
    } else if(deviceInfo.state == X_LINK_BOOTLOADER || deviceInfo.state == X_LINK_FLASH_BOOTED) {
        // If device is in flash booted state, reset to bootloader and then continue by booting appropriate FW
        if(deviceInfo.state == X_LINK_FLASH_BOOTED) {
            // Boot bootloader and set current deviceInfo to new device state
            deviceInfo = XLinkConnection::bootBootloader(deviceInfo);
        }

        // In this case boot specified bootloader only if current bootloader isn't of correct type
        // Check version first, if >= 0.0.12 then check type and then either bootmemory to correct BL or continue as is

        // Device already in bootloader mode.
        // Connect without booting
        connection = std::make_shared<XLinkConnection>(deviceInfo, X_LINK_BOOTLOADER);

        // If type is specified, try to boot into that BL type
        stream = std::make_unique<XLinkStream>(connection, bootloader::XLINK_CHANNEL_BOOTLOADER, bootloader::XLINK_STREAM_MAX_SIZE);

        // Retrieve bootloader version
        version = requestVersion();
        if(version >= Version(0, 0, 12)) {
            // If version is adequate, do an in memory boot.

            // Send request for bootloader type
            if(!sendRequest(Request::GetBootloaderType{})) {
                throw std::runtime_error("Error trying to connect to device");
            }
            // Receive response
            Response::BootloaderType runningBootloaderType;
            if(!receiveResponse(runningBootloaderType)) throw std::runtime_error("Error trying to connect to device");

            // Modify actual bootloader type
            bootloaderType = runningBootloaderType.type;

            Type desiredBootloaderType = type.value_or(bootloaderType);

            // If not correct type OR if allowFlashingBootloader is set, then boot internal (latest) bootloader of correct type
            if((desiredBootloaderType != bootloaderType) || allowFlashingBootloader) {
                // prepare watchdog thread, which will keep device alive
                std::atomic<bool> wdRunning{true};
                std::thread wd = std::thread([&]() {
                    // prepare watchdog thread
                    try {
                        // constructor can throw in rare+quick start/stop scenarios because
                        // the connection is close() eg. by DeviceBootloader::close()
                        XLinkStream stream(connection, bootloader::XLINK_CHANNEL_WATCHDOG, 64);
                        std::vector<uint8_t> watchdogKeepalive = {0, 0, 0, 0};
                        while(wdRunning) {
                            try {
                                stream.write(watchdogKeepalive);
                            } catch(const std::exception&) {
                                break;
                            }
                            // Ping with a period half of that of the watchdog timeout
                            std::this_thread::sleep_for(bootloader::XLINK_WATCHDOG_TIMEOUT / 2);
                        }
                    } catch(const std::exception&) {
                        // ignore, probably invalid connection or stream
                    }
                });

                // Send request to boot firmware directly from bootloader
                Request::BootMemory bootMemory;
                auto binary = getEmbeddedBootloaderBinary(desiredBootloaderType);
                bootMemory.totalSize = static_cast<uint32_t>(binary.size());
                bootMemory.numPackets = ((static_cast<uint32_t>(binary.size()) - 1) / bootloader::XLINK_STREAM_MAX_SIZE) + 1;
                if(!sendRequest(bootMemory)) {
                    throw std::runtime_error("Error trying to connect to device");
                }

                // After that send numPackets of data
                stream->writeSplit(binary.data(), binary.size(), bootloader::XLINK_STREAM_MAX_SIZE);
                // Close existing stream first
                stream = nullptr;
                // Stop watchdog
                wdRunning = false;
                wd.join();
                // Close connection
                connection->close();

                // Now reconnect
                connection = std::make_shared<XLinkConnection>(deviceInfo, X_LINK_BOOTLOADER);

                // prepare new bootloader stream
                stream = std::make_unique<XLinkStream>(connection, bootloader::XLINK_CHANNEL_BOOTLOADER, bootloader::XLINK_STREAM_MAX_SIZE);

                // Retrieve bootloader version
                version = requestVersion();

                // The type of bootloader is now 'desiredBootloaderType'
                bootloaderType = desiredBootloaderType;

                // Embedded bootloader was used to boot, set to true
                isEmbedded = true;
            } else {
                // Just connected to existing bootloader on device. Set embedded to false
                isEmbedded = false;
            }

        } else {
            // If version isn't adequate to do an in memory boot - do regular Bootloader -> USB ROM -> Boot transition.
            Type desiredBootloaderType = type.value_or(Type::USB);

            // If not correct type OR if allowFlashingBootloader is set, then boot internal (latest) bootloader of correct type
            if((desiredBootloaderType != Type::USB) || allowFlashingBootloader) {
                // Send request to jump to USB bootloader
                // Boot into USB ROM BOOTLOADER NOW
                if(!sendRequest(Request::UsbRomBoot{})) {
                    throw std::runtime_error("Error trying to connect to device");
                }
                // Close existing stream first
                stream = nullptr;
                // Close connection
                connection->close();

                // Now reconnect
                // Unbooted device found, boot to BOOTLOADER and connect with XLinkConnection constructor
                if(embeddedMvcmd) {
                    connection = std::make_shared<XLinkConnection>(deviceInfo, getEmbeddedBootloaderBinary(desiredBootloaderType), X_LINK_BOOTLOADER);
                } else {
                    connection = std::make_shared<XLinkConnection>(deviceInfo, pathToMvcmd, X_LINK_BOOTLOADER);
                }

                // prepare bootloader stream
                stream = std::make_unique<XLinkStream>(connection, bootloader::XLINK_CHANNEL_BOOTLOADER, bootloader::XLINK_STREAM_MAX_SIZE);

                // Retrieve bootloader version
                version = requestVersion();

                // The type of bootloader is now 'desiredBootloaderType'
                bootloaderType = desiredBootloaderType;

                // Embedded bootloader was used to boot, set to true
                isEmbedded = true;

            } else {
                bootloaderType = dai::bootloader::Type::USB;

                // Just connected to existing bootloader on device. Set embedded to false
                isEmbedded = false;
            }
        }

    } else {
        throw std::runtime_error("Device not in UNBOOTED, BOOTLOADER or FLASH_BOOTED state");
    }

    deviceInfo.state = X_LINK_BOOTLOADER;

    // Specify "last" ping time (5s in the future, for some grace time)
    {
        std::unique_lock<std::mutex> lock(lastWatchdogPingTimeMtx);
        lastWatchdogPingTime = std::chrono::steady_clock::now() + std::chrono::seconds(5);
    }
    // prepare watchdog thread, which will keep device alive
    watchdogThread = std::thread([this]() {
        try {
            // constructor often throws in quick start/stop scenarios because
            // the connection is close()...usually by DeviceBootloader::close()
            XLinkStream stream(connection, bootloader::XLINK_CHANNEL_WATCHDOG, 64);
            std::vector<uint8_t> watchdogKeepalive = {0, 0, 0, 0};
            std::vector<uint8_t> reset = {1, 0, 0, 0};
            while(watchdogRunning) {
                try {
                    stream.write(watchdogKeepalive);
                } catch(const std::exception&) {
                    break;
                }
                {
                    std::unique_lock<std::mutex> lock(lastWatchdogPingTimeMtx);
                    lastWatchdogPingTime = std::chrono::steady_clock::now();
                }
                // Ping with a period half of that of the watchdog timeout
                std::this_thread::sleep_for(bootloader::XLINK_WATCHDOG_TIMEOUT / 2);
            }

            try {
                // Send reset request
                stream.write(reset);
                // Dummy read (wait till link falls down)
                const auto dummy = stream.readMove();
            } catch(const std::exception&) {
                // ignore
            }
        } catch(const std::exception&) {
            // ignore
        }

        // Sleep a bit, so device isn't available anymore
        std::this_thread::sleep_for(std::chrono::milliseconds(500));
    });

    // Start monitor thread for host - makes sure that device is responding to pings, otherwise it disconnects
    monitorThread = std::thread([this]() {
        while(watchdogRunning) {
            // Ping with a period half of that of the watchdog timeout
            std::this_thread::sleep_for(bootloader::XLINK_WATCHDOG_TIMEOUT);
            // Check if wd was pinged in the specified watchdogTimeout time.
            decltype(lastWatchdogPingTime) prevPingTime;
            {
                std::unique_lock<std::mutex> lock(lastWatchdogPingTimeMtx);
                prevPingTime = lastWatchdogPingTime;
            }
            // Recheck if watchdogRunning wasn't already closed and close if more than twice of WD passed
<<<<<<< HEAD
            if(watchdogRunning && std::chrono::steady_clock::now() - prevPingTime > bootloader::XLINK_WATCHDOG_TIMEOUT * 2) {
=======
            // Bump checking thread to not cause spurious warnings/closes
            std::chrono::milliseconds watchdogTimeout = std::chrono::milliseconds(3000);
            if(watchdogRunning && std::chrono::steady_clock::now() - prevPingTime > watchdogTimeout * 2) {
>>>>>>> fb873489
                spdlog::warn("Monitor thread (device: {} [{}]) - ping was missed, closing the device connection", deviceInfo.mxid, deviceInfo.name);
                // ping was missed, reset the device
                watchdogRunning = false;
                // close the underlying connection
                connection->close();
            }
        }
    });

    // Bootloader device ready, check for version
    spdlog::debug("Connected bootloader version {}", version.toString());
    if(getEmbeddedBootloaderVersion() > version) {
        spdlog::info("New bootloader version available. Device has: {}, available: {}", version.toString(), getEmbeddedBootloaderVersion().toString());
    }
}

void DeviceBootloader::close() {
    // Only allow to close once
    if(closed.exchange(true)) return;

    using namespace std::chrono;
    auto t1 = steady_clock::now();
    spdlog::debug("DeviceBootloader about to be closed...");

    // Close connection first; causes Xlink internal calls to unblock semaphore waits and
    // return error codes, which then allows queues to unblock
    // always manage ownership because other threads (e.g. watchdog) are running and need to
    // keep the shared_ptr valid (even if closed). Otherwise leads to using null pointers,
    // invalid memory, etc. which hard crashes main app
    connection->close();

    // Stop watchdog
    watchdogRunning = false;

    // Stop watchdog first (this resets and waits for link to fall down)
    if(watchdogThread.joinable()) watchdogThread.join();
    // At the end stop the monitor thread
    if(monitorThread.joinable()) monitorThread.join();

    // Close stream
    // BUGBUG investigate ownership; can another thread accessing this at the same time?
    stream = nullptr;

    spdlog::debug("DeviceBootloader closed, {}", duration_cast<milliseconds>(steady_clock::now() - t1).count());
}

bool DeviceBootloader::isClosed() const {
    return closed || !watchdogRunning;
}

void DeviceBootloader::checkClosed() const {
    if(isClosed()) throw std::invalid_argument("DeviceBootloader already closed or disconnected");
}

DeviceBootloader::~DeviceBootloader() {
    close();
}

DeviceBootloader::Version DeviceBootloader::getEmbeddedBootloaderVersion() {
    return DeviceBootloader::Version(DEPTHAI_BOOTLOADER_VERSION);
}

DeviceBootloader::Version DeviceBootloader::getVersion() const {
    return version;
}

DeviceBootloader::Version DeviceBootloader::requestVersion() {
    // Send request to retrieve bootloader version
    if(!sendRequest(Request::GetBootloaderVersion{})) {
        throw std::runtime_error("Couldn't get bootloader version");
    }

    // Receive response
    Response::BootloaderVersion ver;
    if(!receiveResponse(ver)) {
        throw std::runtime_error("Couldn't parse version response");
    }

    Version blVersion(ver.major, ver.minor, ver.patch);

    if(blVersion >= Version(Request::GetBootloaderCommit::VERSION)) {
        // Send request to retrieve bootloader commit (skip version check)
        Request::GetBootloaderCommit request{};
        stream->write((uint8_t*)&request, sizeof(request));

        // Receive response
        Response::BootloaderCommit commit;
        if(!receiveResponse(commit)) {
            throw std::runtime_error("Couldn't get bootloader commit");
        }

        blVersion = Version(ver.major, ver.minor, ver.patch, commit.commitStr);
    }

    return blVersion;
}

DeviceBootloader::Type DeviceBootloader::getType() const {
    return bootloaderType;
}

bool DeviceBootloader::isAllowedFlashingBootloader() const {
    return allowFlashingBootloader;
}

std::tuple<bool, std::string> DeviceBootloader::flash(
    std::function<void(float)> progressCb, const Pipeline& pipeline, bool compress, std::string applicationName, Memory memory, bool checkCheksum) {
    return flashDepthaiApplicationPackage(progressCb, createDepthaiApplicationPackage(pipeline, compress, applicationName, checkCheksum), memory);
}

std::tuple<bool, std::string> DeviceBootloader::flash(const Pipeline& pipeline, bool compress, std::string applicationName, Memory memory, bool checkCheksum) {
    return flashDepthaiApplicationPackage(createDepthaiApplicationPackage(pipeline, compress, applicationName, checkCheksum), memory);
}

DeviceBootloader::ApplicationInfo DeviceBootloader::readApplicationInfo(Memory mem) {
    // Send request to retrieve bootloader version
    Request::GetApplicationDetails appDetails;
    appDetails.memory = mem;

    sendRequestThrow(Request::GetApplicationDetails{});

    // Receive response
    Response::ApplicationDetails details;
    receiveResponseThrow(details);

    // Set default values
    ApplicationInfo info;
    info.memory = mem;
    info.firmwareVersion = "";
    info.applicationName = "";

    // Fill out details
    info.hasApplication = details.hasApplication;
    if(details.hasFirmwareVersion) {
        info.firmwareVersion = std::string(details.firmwareVersionStr);
    }
    if(details.hasApplicationName) {
        info.applicationName = std::string(details.applicationNameStr);
    }

    if(!details.success) {
        throw std::runtime_error(details.errorMsg);
    }

    return info;
}

DeviceBootloader::MemoryInfo DeviceBootloader::getMemoryInfo(Memory memory) {
    if(memory == Memory::EMMC && bootloaderType == Type::USB) {
        // Warn, as result of "no emmc" might be deceiving
        spdlog::warn("USB Bootloader type does NOT support eMMC");
    }

    // Send request to retrieve bootloader version
    Request::GetMemoryDetails req{};
    req.memory = memory;
    sendRequestThrow(req);

    // Receive response
    Response::MemoryDetails details;
    receiveResponseThrow(details);

    MemoryInfo mem;
    mem.available = details.hasMemory;
    mem.size = details.memorySize;
    mem.info = std::string(details.memoryInfo);

    return mem;
}

bool DeviceBootloader::isUserBootloaderSupported() {
    // Check that type is NETWORK
    if(getType() != Type::NETWORK) {
        return false;
    }

    // Check if bootloader version is adequate
    if(getVersion().getSemver() < Version(Request::IsUserBootloader::VERSION)) {
        return false;
    }

    return true;
}

bool DeviceBootloader::isUserBootloader() {
    // Check if bootloader version is adequate
    if(getVersion().getSemver() < Version(Request::IsUserBootloader::VERSION)) {
        return false;
    }

    // Send request to retrieve if user bootloader is loaded
    Request::IsUserBootloader req{};
    sendRequestThrow(req);

    // Receive response
    Response::IsUserBootloader user;
    receiveResponseThrow(user);

    return user.isUserBootloader;
}

std::tuple<bool, std::string> DeviceBootloader::flashDepthaiApplicationPackage(std::function<void(float)> progressCb,
                                                                               std::vector<uint8_t> package,
                                                                               Memory memory) {
    // Bug in NETWORK bootloader in version 0.0.12 < 0.0.14 - flashing can cause a soft brick
    auto version = getVersion();
    if(bootloaderType == Type::NETWORK && version < Version(0, 0, 14)) {
        throw std::invalid_argument("Network bootloader requires version 0.0.14 or higher to flash applications. Current version: " + version.toString());
    }

    std::tuple<bool, std::string> ret;
    if(memory == Memory::AUTO) {
        // send request to FLASH BOOTLOADER
        Request::UpdateFlash updateFlash;
        updateFlash.storage = Request::UpdateFlash::SBR;
        updateFlash.totalSize = static_cast<uint32_t>(package.size());
        updateFlash.numPackets = ((static_cast<uint32_t>(package.size()) - 1) / bootloader::XLINK_STREAM_MAX_SIZE) + 1;
        if(!sendRequest(updateFlash)) return {false, "Couldn't send bootloader flash request"};

        // After that send numPackets of data
        stream->writeSplit(package.data(), package.size(), bootloader::XLINK_STREAM_MAX_SIZE);

        // Then wait for response by bootloader
        // Wait till FLASH_COMPLETE response
        Response::FlashComplete result;
        result.success = 0;  // TODO remove these inits after fix https://github.com/luxonis/depthai-bootloader-shared/issues/4
        result.errorMsg[0] = 0;
        do {
            std::vector<uint8_t> data;
            if(!receiveResponseData(data)) return {false, "Couldn't receive bootloader response"};

            Response::FlashStatusUpdate update;
            if(parseResponse(data, update)) {
                // if progress callback is set
                if(progressCb != nullptr) {
                    progressCb(update.progress);
                }
            } else if(parseResponse(data, result)) {
                break;
            } else {
                // Unknown response, shouldn't happen
                return {false, "Unknown response from bootloader while flashing"};
            }

        } while(true);

        // Return if flashing was successful
        ret = {result.success, result.errorMsg};

    } else {
        // Flash custom
        ret = flashCustom(memory, bootloader::getStructure(getType()).offset.at(Section::APPLICATION), package, progressCb);
    }

    // Try specifing final app memory if set explicitly or if AUTO would be EMMC
    try {
        Memory finalAppMem = Memory::FLASH;
        if(memory != Memory::AUTO) {
            // Specify final app memory if explicitly set
            finalAppMem = memory;
        } else if(memory == Memory::AUTO && bootloaderType == Type::NETWORK) {
            // If AUTO, only do so if eMMC is target memory
            auto mem = getMemoryInfo(Memory::EMMC);
            if(mem.available) {
                finalAppMem = Memory::EMMC;
            }
        }

        // Try reading existing config, or create a new one
        nlohmann::json configJson;
        try {
            configJson = readConfigData();
        } catch(const std::exception& ex) {
            spdlog::debug("Error while trying to read existing bootloader configuration: {}", ex.what());
        }
        // Set the following field 'appMem' (in forward/backward compat manner)
        configJson["appMem"] = finalAppMem;
        // Flash back the rest of configuration as is
        bool success;
        std::string errorMsg;
        std::tie(success, errorMsg) = flashConfigData(configJson);
        if(success) {
            spdlog::debug("Success flashing the appMem configuration to '{}'", static_cast<std::int32_t>(finalAppMem));
        } else {
            throw std::runtime_error(errorMsg);
        }
    } catch(const std::exception& ex) {
        spdlog::debug("Error while trying to specify final appMem configuration: {}", ex.what());
    }

    return ret;
}

std::tuple<bool, std::string> DeviceBootloader::flashDepthaiApplicationPackage(std::vector<uint8_t> package, Memory memory) {
    return flashDepthaiApplicationPackage(nullptr, package, memory);
}

std::tuple<bool, std::string> DeviceBootloader::flashClear(Memory memory) {
    std::vector<uint8_t> clear;
    for(size_t i = 0; i < SBR_RAW_SIZE; i++) {
        clear.push_back(0xFF);
    }
    return flashCustom(memory, bootloader::getStructure(getType()).offset.at(Section::APPLICATION), clear);
}

std::tuple<bool, std::string> DeviceBootloader::flashBootloader(std::function<void(float)> progressCb, const dai::Path& path) {
    return flashBootloader(Memory::FLASH, bootloaderType, progressCb, path);
}

std::tuple<bool, std::string> DeviceBootloader::flashBootloader(Memory memory, Type type, std::function<void(float)> progressCb, const dai::Path& path) {
    // Check if 'allowFlashingBootloader' is set to true.
    if(!allowFlashingBootloader) {
        throw std::invalid_argument("DeviceBootloader wasn't initialized to allow flashing bootloader. Set 'allowFlashingBootloader' in constructor");
    }

    // Set specific type if AUTO
    if(type == Type::AUTO) {
        type = getType();
    }

    // Only flash memory is supported for now
    if(memory != Memory::FLASH) {
        throw std::invalid_argument("Only FLASH memory is supported for now");
    }
    if(bootloaderType != type && getVersion() < Version(Request::UpdateFlashEx2::VERSION)) {
        throw std::runtime_error("Current bootloader version doesn't support flashing different type of bootloader");
    }

    std::vector<uint8_t> package;
    if(!path.empty()) {
        std::ifstream fwStream(path, std::ios::binary);
        if(!fwStream.is_open()) throw std::runtime_error(fmt::format("Cannot flash bootloader, binary at path: {} doesn't exist", path));
        package = std::vector<std::uint8_t>(std::istreambuf_iterator<char>(fwStream), {});
    } else {
        package = getEmbeddedBootloaderBinary(type);
    }

    // If booted and desired bootloader types don't match
    // Use UpdateFlashEx2 instead to properly flash
    if(bootloaderType == type) {
        // Old command

        // send request to FLASH BOOTLOADER
        Request::UpdateFlash updateFlash;
        updateFlash.storage = Request::UpdateFlash::BOOTLOADER;
        updateFlash.totalSize = static_cast<uint32_t>(package.size());
        updateFlash.numPackets = ((static_cast<uint32_t>(package.size()) - 1) / bootloader::XLINK_STREAM_MAX_SIZE) + 1;
        if(!sendRequest(updateFlash)) return {false, "Couldn't send bootloader flash request"};

    } else {
        // send request to FLASH BOOTLOADER
        Request::UpdateFlashEx2 updateFlashEx2;
        updateFlashEx2.memory = memory;
        updateFlashEx2.offset = dai::bootloader::getStructure(type).offset.at(Section::BOOTLOADER);
        updateFlashEx2.totalSize = static_cast<uint32_t>(package.size());
        updateFlashEx2.numPackets = ((static_cast<uint32_t>(package.size()) - 1) / bootloader::XLINK_STREAM_MAX_SIZE) + 1;
        if(!sendRequest(updateFlashEx2)) return {false, "Couldn't send bootloader flash request"};
    }

    // After that send numPackets of data
    stream->writeSplit(package.data(), package.size(), bootloader::XLINK_STREAM_MAX_SIZE);

    // Then wait for response by bootloader
    // Wait till FLASH_COMPLETE response
    Response::FlashComplete result;
    result.success = 0;  // TODO remove these inits after fix https://github.com/luxonis/depthai-bootloader-shared/issues/4
    result.errorMsg[0] = 0;
    do {
        std::vector<uint8_t> data;
        if(!receiveResponseData(data)) return {false, "Couldn't receive bootloader response"};

        Response::FlashStatusUpdate update;
        if(parseResponse(data, update)) {
            // if progress callback is set
            if(progressCb != nullptr) {
                progressCb(update.progress);
            }
            // if flash complete response arrived, break from while loop
        } else if(parseResponse(data, result)) {
            break;
        } else {
            // Unknown response, shouldn't happen
            return {false, "Unknown response from bootloader while flashing"};
        }

    } while(true);

    // Return if flashing was successful
    return {result.success, result.errorMsg};
}

std::tuple<bool, std::string> DeviceBootloader::flashUserBootloader(std::function<void(float)> progressCb, const dai::Path& path) {
    // Check that type is NETWORK
    const auto type = Type::NETWORK;
    if(getType() != Type::NETWORK) {
        throw std::runtime_error("Flashing User Bootloader is only available for NETWORK bootloaders");
    }
    // Only flash memory is supported for now
    const auto memory = Memory::FLASH;
    // if(memory != Memory::FLASH) {
    //     throw std::invalid_argument("Only FLASH memory is supported for now");
    // }

    // Check if bootloader version is adequate
    if(getVersion().getSemver() < Version(Request::IsUserBootloader::VERSION)) {
        throw std::runtime_error("Current bootloader version doesn't support User Bootloader");
    }

    // Retrieve bootloader
    std::vector<uint8_t> package;
    if(!path.empty()) {
        std::ifstream fwStream(path, std::ios::binary);
        if(!fwStream.is_open()) throw std::runtime_error(fmt::format("Cannot flash User Bootloader, binary at path: {} doesn't exist", path));
        package = std::vector<std::uint8_t>(std::istreambuf_iterator<char>(fwStream), {});
    } else {
        package = getEmbeddedBootloaderBinary(type);
    }

    // Send request to FLASH USER BOOTLOADER
    Request::UpdateFlashEx2 updateFlashEx2;
    updateFlashEx2.memory = memory;
    updateFlashEx2.offset = dai::bootloader::getStructure(type).offset.at(Section::USER_BOOTLOADER);
    updateFlashEx2.totalSize = static_cast<uint32_t>(package.size());
    updateFlashEx2.numPackets = ((static_cast<uint32_t>(package.size()) - 1) / bootloader::XLINK_STREAM_MAX_SIZE) + 1;

    // Checks first
    const auto MAX_USER_BOOTLOADER_SIZE = dai::bootloader::getStructure(type).size.at(Section::USER_BOOTLOADER);
    if(static_cast<long>(updateFlashEx2.totalSize) > MAX_USER_BOOTLOADER_SIZE) {
        throw std::runtime_error(fmt::format("Selected User Bootloader is too large {} / {}B", updateFlashEx2.totalSize, MAX_USER_BOOTLOADER_SIZE));
    }

    if(!sendRequest(updateFlashEx2)) return {false, "Couldn't send bootloader flash request"};

    // After that send numPackets of data
    stream->writeSplit(package.data(), package.size(), bootloader::XLINK_STREAM_MAX_SIZE);

    // Then wait for response by bootloader
    // Wait till FLASH_COMPLETE response
    Response::FlashComplete result;
    result.success = 0;  // TODO remove these inits after fix https://github.com/luxonis/depthai-bootloader-shared/issues/4
    result.errorMsg[0] = 0;
    do {
        std::vector<uint8_t> data;
        if(!receiveResponseData(data)) return {false, "Couldn't receive bootloader response"};

        Response::FlashStatusUpdate update;
        if(parseResponse(data, update)) {
            // if progress callback is set
            if(progressCb != nullptr) {
                progressCb(update.progress);
            }
            // if flash complete response arrived, break from while loop
        } else if(parseResponse(data, result)) {
            break;
        } else {
            // Unknown response, shouldn't happen
            return {false, "Unknown response from bootloader while flashing"};
        }

    } while(true);

    // Calculate checksum and update config
    // Try reading existing config, or create a new one
    nlohmann::json configJson;
    try {
        configJson = readConfigData();
    } catch(const std::exception& ex) {
        spdlog::debug("Error while trying to read existing bootloader configuration: {}", ex.what());
    }
    // Set the userBl fields (in forward/backward compat manner)
    const auto userBlSize = static_cast<std::uint32_t>(package.size());
    const auto userBlChecksum = sbr_compute_checksum(package.data(), static_cast<uint32_t>(package.size()));
    configJson["userBlSize"] = userBlSize;
    configJson["userBlChecksum"] = userBlChecksum;
    // Flash back the rest of configuration as is
    bool success;
    std::string errorMsg;
    std::tie(success, errorMsg) = flashConfigData(configJson);
    if(success) {
        spdlog::debug("Success flashing the configuration userBlSize to '{}' and userBlChecksum to '{}'", userBlSize, userBlChecksum);
    } else {
        throw std::runtime_error(errorMsg);
    }

    // Return if flashing was successful
    return {result.success, result.errorMsg};
}

std::tuple<bool, std::string> DeviceBootloader::flashGpioModeBootHeader(Memory memory, int gpioMode) {
    // TODO(themarpe) - use memory param
    (void)memory;

    Request::UpdateFlashBootHeader updateBootHeader;
    updateBootHeader.type = Request::UpdateFlashBootHeader::GPIO_MODE;
    updateBootHeader.gpioMode = gpioMode;

    // Send & Get response
    if(!sendRequest(updateBootHeader)) return {false, "Couldn't send request to flash boot header"};
    Response::FlashComplete resp = {};
    receiveResponse(resp);
    return {resp.success, resp.errorMsg};
}

std::tuple<bool, std::string> DeviceBootloader::flashUsbRecoveryBootHeader(Memory memory) {
    // TODO(themarpe) - use memory param
    (void)memory;

    Request::UpdateFlashBootHeader updateBootHeader;
    updateBootHeader.type = Request::UpdateFlashBootHeader::USB_RECOVERY;

    // Send & Get response
    if(!sendRequest(updateBootHeader)) return {false, "Couldn't send request to flash boot header"};
    Response::FlashComplete resp = {};
    receiveResponse(resp);
    return {resp.success, resp.errorMsg};
}

std::tuple<bool, std::string> DeviceBootloader::flashBootHeader(Memory memory, int32_t frequency, int64_t location, int32_t dummyCycles, int64_t offset) {
    // TODO(themarpe) - use memory param
    (void)memory;

    Request::UpdateFlashBootHeader updateBootHeader;
    updateBootHeader.type = Request::UpdateFlashBootHeader::NORMAL;
    updateBootHeader.offset = offset;
    updateBootHeader.location = location;
    updateBootHeader.dummyCycles = dummyCycles;
    updateBootHeader.frequency = frequency;
    // Set optimized gpio boot mode, which allows changing above parameters
    updateBootHeader.gpioMode = 0x7;

    // Send & Get response
    if(!sendRequest(updateBootHeader)) return {false, "Couldn't send request to flash boot header"};
    Response::FlashComplete resp = {};
    receiveResponse(resp);
    return {resp.success, resp.errorMsg};
}

std::tuple<bool, std::string> DeviceBootloader::flashFastBootHeader(Memory memory, int32_t frequency, int64_t location, int32_t dummyCycles, int64_t offset) {
    // TODO(themarpe) - use memory param
    (void)memory;

    Request::UpdateFlashBootHeader updateBootHeader;
    updateBootHeader.type = Request::UpdateFlashBootHeader::FAST;
    updateBootHeader.offset = offset;
    updateBootHeader.location = location;
    updateBootHeader.dummyCycles = dummyCycles;
    updateBootHeader.frequency = frequency;
    // Set optimized gpio boot mode, which allows changing above parameters
    updateBootHeader.gpioMode = 0x7;

    // Send & Get response
    if(!sendRequest(updateBootHeader)) return {false, "Couldn't send request to flash boot header"};
    Response::FlashComplete resp = {};
    receiveResponse(resp);
    return {resp.success, resp.errorMsg};
}

std::tuple<bool, std::string> DeviceBootloader::flashCustom(Memory memory,
                                                            size_t offset,
                                                            const std::vector<uint8_t>& data,
                                                            std::function<void(float)> progressCb) {
    if(data.size() == 0) {
        throw std::invalid_argument("Size to flash is zero");
    }
    return flashCustom(memory, offset, data.data(), data.size(), "", progressCb);
}
std::tuple<bool, std::string> DeviceBootloader::flashCustom(
    Memory memory, size_t offset, const uint8_t* data, size_t size, std::function<void(float)> progressCb) {
    if(data == nullptr || size == 0) {
        throw std::invalid_argument("Data is nullptr or size is zero");
    }
    return flashCustom(memory, offset, data, size, "", progressCb);
}
std::tuple<bool, std::string> DeviceBootloader::flashCustom(Memory memory, size_t offset, std::string filename, std::function<void(float)> progressCb) {
    return flashCustom(memory, offset, nullptr, 0, filename, progressCb);
}
std::tuple<bool, std::string> DeviceBootloader::flashCustom(
    Memory memory, size_t offset, const uint8_t* data, size_t size, std::string filename, std::function<void(float)> progressCb) {
    // // Only flash memory is supported for now
    // if(memory != Memory::FLASH) {
    //     throw std::invalid_argument("Only FLASH memory is supported for now");
    // }
    if(getVersion() < Version(0, 0, 12)) {
        throw std::runtime_error("Current bootloader version doesn't support custom flashing");
    }

    std::vector<uint8_t> optFileData;
    if(!filename.empty()) {
        // Read file into memory first
        std::ifstream stream(filename, std::ios::in | std::ios::binary);
        optFileData = std::vector<std::uint8_t>(std::istreambuf_iterator<char>(stream), {});
        data = optFileData.data();
        size = optFileData.size();
    }

    // send request to FLASH BOOTLOADER
    Request::UpdateFlashEx2 updateFlashEx2;
    updateFlashEx2.memory = memory;
    updateFlashEx2.offset = static_cast<uint32_t>(offset);
    updateFlashEx2.totalSize = static_cast<uint32_t>(size);
    updateFlashEx2.numPackets = ((static_cast<uint32_t>(size) - 1) / bootloader::XLINK_STREAM_MAX_SIZE) + 1;
    if(!sendRequest(updateFlashEx2)) return {false, "Couldn't send bootloader flash request"};

    // After that send numPackets of data
    stream->writeSplit(data, size, bootloader::XLINK_STREAM_MAX_SIZE);

    // Then wait for response by bootloader
    // Wait till FLASH_COMPLETE response
    Response::FlashComplete result;
    result.success = 0;  // TODO remove these inits after fix https://github.com/luxonis/depthai-bootloader-shared/issues/4
    result.errorMsg[0] = 0;
    do {
        std::vector<uint8_t> data;
        if(!receiveResponseData(data)) return {false, "Couldn't receive bootloader response"};

        Response::FlashStatusUpdate update;
        if(parseResponse(data, update)) {
            // if progress callback is set
            if(progressCb != nullptr) {
                progressCb(update.progress);
            }
            // if flash complete response arrived, break from while loop
        } else if(parseResponse(data, result)) {
            break;
        } else {
            // Unknown response, shouldn't happen
            return {false, "Unknown response from bootloader while flashing"};
        }

    } while(true);

    // Return if flashing was successful
    return {result.success, result.errorMsg};
}

std::tuple<bool, std::string> DeviceBootloader::readCustom(
    Memory memory, size_t offset, size_t size, std::vector<uint8_t>& data, std::function<void(float)> progressCb) {
    // Resize container if not too small
    if(data.size() < size) {
        data.resize(size);
    }
    return readCustom(memory, offset, size, data.data(), "", progressCb);
}
std::tuple<bool, std::string> DeviceBootloader::readCustom(Memory memory, size_t offset, size_t size, uint8_t* data, std::function<void(float)> progressCb) {
    return readCustom(memory, offset, size, data, "", progressCb);
}
std::tuple<bool, std::string> DeviceBootloader::readCustom(
    Memory memory, size_t offset, size_t size, std::string filename, std::function<void(float)> progressCb) {
    return readCustom(memory, offset, size, nullptr, filename, progressCb);
}
std::tuple<bool, std::string, std::vector<uint8_t>> DeviceBootloader::readCustom(Memory memory,
                                                                                 size_t offset,
                                                                                 size_t size,
                                                                                 std::function<void(float)> progressCb) {
    std::vector<uint8_t> data;
    auto ret = readCustom(memory, offset, size, data, progressCb);
    return {std::get<0>(ret), std::get<1>(ret), data};
}

std::tuple<bool, std::string> DeviceBootloader::readCustom(
    Memory memory, size_t offset, size_t size, uint8_t* data, std::string filename, std::function<void(float)> progressCb) {
    // // Only flash memory is supported for now
    // if(memory != Memory::FLASH) {
    //     throw std::invalid_argument("Only FLASH memory is supported for now");
    // }

    // send request to Read Flash
    Request::ReadFlash readFlash;
    readFlash.memory = memory;
    readFlash.offset = static_cast<uint32_t>(offset);
    readFlash.totalSize = static_cast<uint32_t>(size);
    if(!sendRequest(readFlash)) return {false, "Couldn't send bootloader flash request"};

    // Then wait for response by bootloader
    Response::ReadFlash response;
    receiveResponse(response);
    // If error
    if(!response.success) {
        return {false, std::string(response.errorMsg)};
    }

    // Read numPackets of data
    if(filename.empty()) {
        // Read to buffer
        size_t dataOffset = 0;
        for(unsigned i = 0; i < response.numPackets; i++) {
            auto d = stream->read();
            memcpy(data + dataOffset, d.data(), d.size());
            dataOffset += d.size();
            if(progressCb) progressCb((1.0f / response.numPackets) * (i + 1));
        }
    } else {
        // Write to file
        std::ofstream outputFile(filename);
        for(unsigned i = 0; i < response.numPackets; i++) {
            auto d = stream->read();
            outputFile.write(reinterpret_cast<char*>(d.data()), d.size());
            if(progressCb) progressCb((1.0f / response.numPackets) * (i + 1));
        }
    }

    // Return if flashing was successful
    return {response.success, response.errorMsg};
}

nlohmann::json DeviceBootloader::readConfigData(Memory memory, Type type) {
    // Send request to GET_BOOTLOADER_CONFIG
    Request::GetBootloaderConfig getConfigReq;
    getConfigReq.memory = memory;

    if(type != Type::AUTO) {
        const auto confStructure = bootloader::getStructure(type);
        getConfigReq.offset = confStructure.offset.at(bootloader::Section::BOOTLOADER_CONFIG);
        getConfigReq.maxSize = confStructure.size.at(bootloader::Section::BOOTLOADER_CONFIG);
    } else {
        // leaves as default values, which correspond to AUTO
    }

    sendRequestThrow(getConfigReq);

    // Get response
    Response::GetBootloaderConfig resp;
    resp.success = 0;  // TODO remove these inits after fix https://github.com/luxonis/depthai-bootloader-shared/issues/4

    receiveResponseThrow(resp);
    if(resp.success) {
        // Read back bootloader config (1 packet max)
        auto bsonConfig = stream->read();
        // Parse from BSON
        return nlohmann::json::from_bson(bsonConfig);
    } else {
        throw std::runtime_error(resp.errorMsg);
    }
}

std::tuple<bool, std::string> DeviceBootloader::flashConfigClear(Memory memory, Type type) {
    // send request to SET_BOOTLOADER_CONFIG
    Request::SetBootloaderConfig setConfigReq;
    setConfigReq.memory = memory;
    if(type != Type::AUTO) {
        setConfigReq.offset = bootloader::getStructure(type).offset.at(bootloader::Section::BOOTLOADER_CONFIG);
    }

    setConfigReq.numPackets = 0;
    setConfigReq.totalSize = 0;
    setConfigReq.clearConfig = 1;
    if(!sendRequest(setConfigReq)) return {false, "Couldn't send request to flash configuration clear"};

    // Read back response
    Response::FlashComplete result;
    result.success = 0;  // TODO remove these inits after fix https://github.com/luxonis/depthai-bootloader-shared/issues/4
    result.errorMsg[0] = 0;
    if(!receiveResponse(result)) {
        return {false, "Couldn't receive response to flash configuration clear"};
    }

    // Return if flashing was successful
    return {result.success, result.errorMsg};
}

std::tuple<bool, std::string> DeviceBootloader::flashConfigData(nlohmann::json configData, Memory memory, Type type) {
    // Parse to BSON
    auto bson = nlohmann::json::to_bson(configData);

    // Send request to SET_BOOTLOADER_CONFIG
    Request::SetBootloaderConfig setConfigReq;
    setConfigReq.memory = memory;
    if(type != Type::AUTO) {
        setConfigReq.offset = bootloader::getStructure(type).offset.at(bootloader::Section::BOOTLOADER_CONFIG);
    }
    setConfigReq.numPackets = 1;
    setConfigReq.totalSize = static_cast<decltype(setConfigReq.totalSize)>(bson.size());
    setConfigReq.clearConfig = 0;
    if(!sendRequest(setConfigReq)) return {false, "Couldn't send request to flash configuration data"};

    // Send 1 packet, of bson config data
    stream->write(bson);

    // Read back response
    Response::FlashComplete result;
    result.success = 0;  // TODO remove these inits after fix https://github.com/luxonis/depthai-bootloader-shared/issues/4
    result.errorMsg[0] = 0;
    if(!receiveResponse(result)) {
        return {false, "Couldn't receive response to flash configuration data"};
    }

    // Return if flashing was successful
    return {result.success, result.errorMsg};
}

std::tuple<bool, std::string> DeviceBootloader::flashConfigFile(const dai::Path& configPath, Memory memory, Type type) {
    // read a JSON file
    std::ifstream configInputStream(configPath);
    if(!configInputStream.is_open()) throw std::runtime_error(fmt::format("Cannot flash configuration, JSON at path: {} doesn't exist", configPath));
    nlohmann::json configJson;
    configInputStream >> configJson;
    return flashConfigData(configJson, memory, type);
}

DeviceBootloader::Config DeviceBootloader::readConfig(Memory memory, Type type) {
    auto json = readConfigData(memory, type);
    return Config::fromJson(json);
}

std::tuple<bool, std::string> DeviceBootloader::flashConfig(const Config& config, Memory memory, Type type) {
    return flashConfigData(config.toJson(), memory, type);
}

// Boot memory
void DeviceBootloader::bootMemory(const std::vector<uint8_t>& embeddedFw) {
    // Send request to boot firmware directly from bootloader
    Request::BootMemory bootMemory;
    bootMemory.totalSize = static_cast<uint32_t>(embeddedFw.size());
    bootMemory.numPackets = ((static_cast<uint32_t>(embeddedFw.size()) - 1) / bootloader::XLINK_STREAM_MAX_SIZE) + 1;
    if(!sendRequest(bootMemory)) {
        throw std::runtime_error("Error trying to connect to device");
    }

    // After that send numPackets of data
    stream->writeSplit(embeddedFw.data(), embeddedFw.size(), bootloader::XLINK_STREAM_MAX_SIZE);

    // Then wait for the link to fall down
    try {
        stream->read();
    } catch(const std::exception&) {
        // ignore
    }
}

void DeviceBootloader::bootUsbRomBootloader() {
    // Boot into USB ROM BOOTLOADER now
    if(!sendRequest(Request::UsbRomBoot{})) {
        throw std::runtime_error("Error trying to connect to device");
    }

    // Then wait for the link to fall down
    try {
        stream->read();
    } catch(const std::exception&) {
        // ignore
    }
}

bool DeviceBootloader::isEmbeddedVersion() const {
    return isEmbedded;
}

std::vector<std::uint8_t> DeviceBootloader::getEmbeddedBootloaderBinary(Type type) {
    return Resources::getInstance().getBootloaderFirmware(type);
}

template <typename T>
bool DeviceBootloader::sendRequest(const T& request) {
    if(stream == nullptr) return false;

    // Do a version check beforehand (compare just the semver)
    if(getVersion().getSemver() < Version(T::VERSION)) {
        throw std::runtime_error(
            fmt::format("Bootloader version {} required to send request '{}'. Current version {}", T::VERSION, T::NAME, getVersion().toString()));
    }

    try {
        stream->write((uint8_t*)&request, sizeof(T));
    } catch(const std::exception&) {
        return false;
    }

    return true;
}

template <typename T>
void DeviceBootloader::sendRequestThrow(const T& request) {
    if(stream == nullptr) throw std::runtime_error("Couldn't send request. Stream is null");

    // Do a version check beforehand (compare just the semver)
    if(getVersion().getSemver() < Version(T::VERSION)) {
        throw std::runtime_error(
            fmt::format("Bootloader version {} required to send request '{}'. Current version {}", T::VERSION, T::NAME, getVersion().toString()));
    }

    try {
        stream->write((uint8_t*)&request, sizeof(T));
    } catch(const std::exception&) {
        throw std::runtime_error("Couldn't send " + std::string(T::NAME) + " request");
    }
}

bool DeviceBootloader::receiveResponseData(std::vector<uint8_t>& data) {
    if(stream == nullptr) return false;

    data = stream->read();
    return true;
}

template <typename T>
bool DeviceBootloader::parseResponse(const std::vector<uint8_t>& data, T& response) {
    // Checks that 'data' is type T
    Response::Command command;
    if(data.size() < sizeof(command)) return false;
    memcpy(&command, data.data(), sizeof(command));
    if(response.cmd != command) return false;
    if(data.size() < sizeof(response)) return false;

    // If yes, memcpy to response
    memcpy(&response, data.data(), sizeof(response));
    return true;
}

template <typename T>
bool DeviceBootloader::receiveResponse(T& response) {
    if(stream == nullptr) return false;
    // Receive data first
    std::vector<uint8_t> data;
    if(!receiveResponseData(data)) return false;

    // Then try to parse
    if(!parseResponse(data, response)) return false;

    return true;
}

template <typename T>
void DeviceBootloader::receiveResponseThrow(T& response) {
    if(stream == nullptr) throw std::runtime_error("Couldn't receive response. Stream is null");

    // Receive data first
    std::vector<uint8_t> data;
    if(!receiveResponseData(data)) {
        throw std::runtime_error("Couldn't receive " + std::string(T::NAME) + " response");
    }

    // Then try to parse
    if(!parseResponse(data, response)) {
        throw std::runtime_error("Couldn't parse " + std::string(T::NAME) + " response");
    }
}

// Config functions
void DeviceBootloader::Config::setStaticIPv4(std::string ip, std::string mask, std::string gateway) {
    network.ipv4 = platform::getIPv4AddressAsBinary(ip);
    network.ipv4Mask = platform::getIPv4AddressAsBinary(mask);
    network.ipv4Gateway = platform::getIPv4AddressAsBinary(gateway);
    network.staticIpv4 = true;
}
void DeviceBootloader::Config::setDynamicIPv4(std::string ip, std::string mask, std::string gateway) {
    network.ipv4 = platform::getIPv4AddressAsBinary(ip);
    network.ipv4Mask = platform::getIPv4AddressAsBinary(mask);
    network.ipv4Gateway = platform::getIPv4AddressAsBinary(gateway);
    network.staticIpv4 = false;
}

bool DeviceBootloader::Config::isStaticIPV4() {
    return network.staticIpv4;
}

std::string DeviceBootloader::Config::getIPv4() {
    return platform::getIPv4AddressAsString(network.ipv4);
}
std::string DeviceBootloader::Config::getIPv4Mask() {
    return platform::getIPv4AddressAsString(network.ipv4Mask);
}
std::string DeviceBootloader::Config::getIPv4Gateway() {
    return platform::getIPv4AddressAsString(network.ipv4Gateway);
}

void DeviceBootloader::Config::setDnsIPv4(std::string dns, std::string dnsAlt) {
    network.ipv4Dns = platform::getIPv4AddressAsBinary(dns);
    network.ipv4DnsAlt = platform::getIPv4AddressAsBinary(dnsAlt);
}

std::string DeviceBootloader::Config::getDnsIPv4() {
    return platform::getIPv4AddressAsString(network.ipv4Dns);
}

std::string DeviceBootloader::Config::getDnsAltIPv4() {
    return platform::getIPv4AddressAsString(network.ipv4DnsAlt);
}

void DeviceBootloader::Config::setUsbTimeout(std::chrono::milliseconds ms) {
    usb.timeoutMs = static_cast<decltype(usb.timeoutMs)>(ms.count());
}

std::chrono::milliseconds DeviceBootloader::Config::getUsbTimeout() {
    return std::chrono::milliseconds(usb.timeoutMs);
}

void DeviceBootloader::Config::setNetworkTimeout(std::chrono::milliseconds ms) {
    network.timeoutMs = static_cast<decltype(network.timeoutMs)>(ms.count());
}

std::chrono::milliseconds DeviceBootloader::Config::getNetworkTimeout() {
    return std::chrono::milliseconds(network.timeoutMs);
}

void DeviceBootloader::Config::setUsbMaxSpeed(UsbSpeed speed) {
    usb.maxUsbSpeed = static_cast<int>(speed);
}

UsbSpeed DeviceBootloader::Config::getUsbMaxSpeed() {
    return static_cast<UsbSpeed>(usb.maxUsbSpeed);
}

void DeviceBootloader::Config::setMacAddress(std::string mac) {
    std::array<uint8_t, 6> a = {0, 0, 0, 0, 0, 0};
    if(mac != "") {
        int last = -1;
        int rc = std::sscanf(mac.c_str(), "%hhx:%hhx:%hhx:%hhx:%hhx:%hhx%n", &a[0], &a[1], &a[2], &a[3], &a[4], &a[5], &last);
        if(rc != 6 || static_cast<long>(mac.size()) != last) {
            throw std::invalid_argument("Invalid MAC address format " + mac);
        }
    }

    // Set the parsed mac address
    network.mac = a;
}
std::string DeviceBootloader::Config::getMacAddress() {
    // 32 characters is adequite for MAC address representation
    std::array<char, 32> macStr = {};
    std::snprintf(macStr.data(),
                  macStr.size(),
                  "%02X:%02X:%02X:%02X:%02X:%02X",
                  network.mac[0],
                  network.mac[1],
                  network.mac[2],
                  network.mac[3],
                  network.mac[4],
                  network.mac[5]);

    return std::string(macStr.data());
}

nlohmann::json DeviceBootloader::Config::toJson() const {
    // Get current config & add data (but don't override)
    nlohmann::json configValues = *this;
    auto dataCopy = data;
    dataCopy.update(configValues);
    return dataCopy;
}

DeviceBootloader::Config DeviceBootloader::Config::fromJson(nlohmann::json json) {
    // Parse out json (implicitly) and
    Config cfg = json;
    // save json data as is (to retain unknown values)
    cfg.data = json;
    return cfg;
}

}  // namespace dai<|MERGE_RESOLUTION|>--- conflicted
+++ resolved
@@ -493,13 +493,9 @@
                 prevPingTime = lastWatchdogPingTime;
             }
             // Recheck if watchdogRunning wasn't already closed and close if more than twice of WD passed
-<<<<<<< HEAD
-            if(watchdogRunning && std::chrono::steady_clock::now() - prevPingTime > bootloader::XLINK_WATCHDOG_TIMEOUT * 2) {
-=======
             // Bump checking thread to not cause spurious warnings/closes
             std::chrono::milliseconds watchdogTimeout = std::chrono::milliseconds(3000);
             if(watchdogRunning && std::chrono::steady_clock::now() - prevPingTime > watchdogTimeout * 2) {
->>>>>>> fb873489
                 spdlog::warn("Monitor thread (device: {} [{}]) - ping was missed, closing the device connection", deviceInfo.mxid, deviceInfo.name);
                 // ping was missed, reset the device
                 watchdogRunning = false;
