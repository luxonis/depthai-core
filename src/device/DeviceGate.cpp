#include "device/DeviceGate.hpp"

// std
#include <fstream>

// project
#include "build/version.hpp"
#include "device/Device.hpp"
#include "utility/PimplImpl.hpp"
#include "utility/Platform.hpp"
#include "utility/Resources.hpp"

// libraries
#include "httplib.h"
#include "nlohmann/json.hpp"
#include "spdlog/fmt/fmt.h"
#include "spdlog/spdlog.h"

namespace dai {

// First tries to find UNBOOTED device, then BOOTLOADER device
std::tuple<bool, DeviceInfo> DeviceGate::getFirstAvailableDevice() {
    return XLinkConnection::getFirstDevice(X_LINK_GATE);
}

// Returns all devices which aren't already booted
std::vector<DeviceInfo> DeviceGate::getAllAvailableDevices() {
    std::vector<DeviceInfo> availableDevices;
    auto connectedDevices = XLinkConnection::getAllConnectedDevices(X_LINK_GATE);
    for(const auto& d : connectedDevices) {
        if(d.state != X_LINK_BOOTED) availableDevices.push_back(d);
    }
    return availableDevices;
}

const std::string API_ROOT{"/api/v1"};
const auto sessionsEndpoint = API_ROOT + "/sessions";
const int DEFAULT_PORT{11492};

class DeviceGate::Impl {
   public:
    Impl() = default;

    // Default Gate connection
    std::unique_ptr<httplib::Client> cli;
};
DeviceGate::~DeviceGate() {
    if(!stopSession()) {
        spdlog::warn("DeviceGate stopSession not successful");
    }
    if(stateMonitoringThread.joinable()) {
        stateMonitoringThread.join();
    }
    if(!destroySession()) {
        spdlog::warn("DeviceGate destroySession not successful");
    }
    if(!deleteSession()) {
        spdlog::warn("DeviceGate deleteSession not successful");
    }
}

DeviceGate::DeviceGate(const DeviceInfo& deviceInfo) : deviceInfo(deviceInfo) {
    if(deviceInfo.state != X_LINK_GATE) {
        throw std::invalid_argument("Device is not in Gate state");
    }

    // Discover and connect
    pimpl->cli = std::make_unique<httplib::Client>(deviceInfo.name, DEFAULT_PORT);
    pimpl->cli->set_read_timeout(60);  // 60 seconds timeout to allow for compressing the core dumps without async
    // pimpl->cli->set_connection_timeout(2);
    stateMonitoringThread = std::thread(&DeviceGate::threadedStateMonitoring, this);
}

bool DeviceGate::isOkay() {
    if(auto res = pimpl->cli->Get("/api/v1/status")) {
        return nlohmann::json::parse(res->body)["status"].get<bool>();
    }
    return false;
}

Version DeviceGate::getVersion() {
    httplib::Result res = pimpl->cli->Get("/api/v1/version");
    if(res && res->status == 200) {
        auto versionStr = nlohmann::json::parse(res->body)["version_gate"].get<std::string>();
        return Version{versionStr};
    }
    return Version{0, 0, 0};
}

DeviceGate::VersionInfo DeviceGate::getAllVersion() {
    httplib::Result res = pimpl->cli->Get("/api/v1/version");
    if(res && res->status == 200) {
        auto result = nlohmann::json::parse(res->body);

        VersionInfo info;
        info.gate = result.value("version_gate", "");
        info.os = result.value("version_os", "");
        return info;
    }
    return {};
}

bool DeviceGate::createSession(bool exclusive) {
<<<<<<< HEAD

=======
>>>>>>> 957fac37
    nlohmann::json createSessionBody = {{"name", "depthai_session"},
                                        // {"fwp_checksum", fwpChecksum},
                                        {"fwp_version", DEPTHAI_DEVICE_RVC3_VERSION},
                                        {"library_version", build::VERSION},
                                        {"protected", exclusive}};

    spdlog::debug("DeviceGate createSession: {}", createSessionBody.dump());

    if(auto res = pimpl->cli->Post(sessionsEndpoint.c_str(), createSessionBody.dump(), "application/json")) {
        // Parse response
        if(res->status != 200) {
            spdlog::warn("DeviceGate createSession not successful - status: {}, error: {}", res->status, res->body);
            return false;
        }
        auto resp = nlohmann::json::parse(res->body);
        spdlog::debug("DeviceGate createSession response: {}", resp.dump());

        // Retrieve sessionId
        sessionId = resp["id"];
        bool fwpExists = resp["fwp_exists"].get<bool>();

        if(!fwpExists) {
            std::vector<uint8_t> package;
            std::string path;
            if(!path.empty()) {
                std::ifstream fwStream(path, std::ios::binary);
                if(!fwStream.is_open()) throw std::runtime_error(fmt::format("Cannot flash bootloader, binary at path: {} doesn't exist", path));
                package = std::vector<std::uint8_t>(std::istreambuf_iterator<char>(fwStream), {});
            } else {
                package = Resources::getInstance().getDeviceKbFwp();
            }

            // TODO(themarpe) - Inefficient
            httplib::MultipartFormDataItems items = {
                {"file", std::string(package.begin(), package.end()), "depthai-device-kb-fwp.tar.xz", "application/octet-stream"},
            };

            std::string url = fmt::format("{}/{}/fwp", sessionsEndpoint, sessionId);
            if(auto res = pimpl->cli->Post(url.c_str(), items)) {
                if(res.value().status == 200) {
                    spdlog::debug("DeviceGate upload fwp successful");
<<<<<<< HEAD
                    sessionState = SessionState::CREATED;
=======
                    sessionCreated = true;
>>>>>>> 957fac37
                    return true;
                } else {
                    spdlog::warn("DeviceGate upload fwp not successful - status: {}, error: {}", res->status, res->body);
                    return false;
                }

            } else {
                spdlog::warn("DeviceGate upload fwp not successful - got no response");
                return false;
            }
        }
<<<<<<< HEAD
        sessionState = SessionState::CREATED;
=======
        sessionCreated = true;
>>>>>>> 957fac37
        return true;
    } else {
        spdlog::warn("DeviceGate createSession not successful - got no response");
    }
    return false;
}

bool DeviceGate::startSession() {
    std::string url = fmt::format("{}/{}/start", sessionsEndpoint, sessionId);
    if(auto res = pimpl->cli->Post(url.c_str())) {
        if(res->status != 200) {
            spdlog::warn("DeviceGate start fwp not successful - status: {}, error: {}", res->status, res->body);
            return false;
        }
        spdlog::debug("DeviceGate start fwp successful");
        return true;
    } else {
        spdlog::debug("DeviceGate start fwp not successful - got no response");
    }

    return false;
}

bool DeviceGate::stopSession() {
<<<<<<< HEAD
=======
    auto sessionState = getState();
>>>>>>> 957fac37
    if(sessionState == SessionState::STOPPED || sessionState == SessionState::DESTROYED) {
        spdlog::warn("DeviceGate trying to stop already stopped session");
        return true;
    }

    if(sessionState == SessionState::NOT_CREATED) {
        spdlog::debug("No need to stop a session that wasn't created.");
        return true;
    }

    const auto sessionsEndpoint = API_ROOT + "/sessions";

    std::string url = fmt::format("{}/{}/stop", sessionsEndpoint, sessionId);
    if(auto res = pimpl->cli->Post(url.c_str())) {
        if(res->status != 200) {
            spdlog::warn("DeviceGate stopSession not successful - status: {}, error: {}", res->status, res->body);
            return false;
        }
        spdlog::debug("DeviceGate stopSession successful");
        return true;
    } else {
        spdlog::error("DeviceGate stopSession not successful - got no response");
    }

    return false;
}

bool DeviceGate::destroySession() {
<<<<<<< HEAD
    if(sessionState == SessionState::DESTROYED) {
=======
    if(getState() == SessionState::DESTROYED) {
>>>>>>> 957fac37
        spdlog::warn("DeviceGate trying to destroy already destroyed session");
        return true;
    }

<<<<<<< HEAD
    if(sessionState == SessionState::NOT_CREATED) {
=======
    if(getState() == SessionState::NOT_CREATED) {
>>>>>>> 957fac37
        spdlog::debug("No need to destroy a session that wasn't created.");
        return true;
    }

    std::string url = fmt::format("{}/{}/destroy", sessionsEndpoint, sessionId);
    if(auto res = pimpl->cli->Post(url.c_str())) {
        if(res->status != 200) {
            spdlog::warn("DeviceGate destroySession not successful - status: {}, error: {}", res->status, res->body);
            return false;
        }
        spdlog::debug("DeviceGate destroySession successful");
        return true;
    } else {
        spdlog::error("DeviceGate destroySession not successful - got no response");
    }
    return false;
}

bool DeviceGate::deleteSession() {
<<<<<<< HEAD
    if(sessionState == SessionState::NOT_CREATED) {
=======
    if(getState() == SessionState::NOT_CREATED) {
>>>>>>> 957fac37
        spdlog::debug("No need to delete a session that wasn't created.");
        return true;
    }

    std::string url = fmt::format("{}/{}", sessionsEndpoint, sessionId);
    if(auto res = pimpl->cli->Delete(url.c_str())) {
        if(res->status != 200) {
            spdlog::warn("DeviceGate deleteSession not successful - status: {}, error: {}", res->status, res->body);
            return false;
        }
        spdlog::debug("DeviceGate deleteSession successful");
        return true;
    } else {
        spdlog::error("DeviceGate deleteSession not successful - got no response");
    }
    return false;
}

<<<<<<< HEAD
DeviceGate::SessionState DeviceGate::updateState() {
    if(sessionState == SessionState::NOT_CREATED) {
        spdlog::debug("Session not yet created - can't get the session state");
        return sessionState;
    }
    std::string url = fmt::format("{}/{}", sessionsEndpoint, sessionId);
    if(auto res = pimpl->cli->Get(url.c_str())) {
        if(res->status != 200) {
            spdlog::warn("DeviceGate updateState not successful - status: {}, error: {}", res->status, res->body);
            return SessionState::ERROR;
        }
        auto resp = nlohmann::json::parse(res->body);
        spdlog::trace("DeviceGate updateState response: {}", resp.dump());
=======
DeviceGate::SessionState DeviceGate::getState() {
    if(!sessionCreated) {
        spdlog::debug("Session not yet created - can't get the session state from gate");
        return SessionState::NOT_CREATED;
    }
    auto sessionState = SessionState::CREATED;
    std::string url = fmt::format("{}/{}", sessionsEndpoint, sessionId);
    if(auto res = pimpl->cli->Get(url.c_str())) {
        if(res->status != 200) {
            spdlog::warn("DeviceGate getState not successful - status: {}, error: {}", res->status, res->body);
            return SessionState::ERROR_STATE;
        }
        auto resp = nlohmann::json::parse(res->body);
        spdlog::trace("DeviceGate getState response: {}", resp.dump());
>>>>>>> 957fac37

        std::string sessionStateStr = resp["state"];
        if(sessionStateStr == "CREATED") {
            sessionState = SessionState::CREATED;
        } else if(sessionStateStr == "RUNNING") {
            sessionState = SessionState::RUNNING;
        } else if(sessionStateStr == "STOPPED") {
            sessionState = SessionState::STOPPED;
        } else if(sessionStateStr == "STOPPING") {
            sessionState = SessionState::STOPPING;
        } else if(sessionStateStr == "CRASHED") {
            sessionState = SessionState::CRASHED;
        } else if(sessionStateStr == "DESTROYED") {
            sessionState = SessionState::DESTROYED;
        } else {
<<<<<<< HEAD
            spdlog::warn("DeviceGate updateState not successful - unknown session state: {}", sessionStateStr);
            sessionState = SessionState::ERROR;
        }
        return sessionState;
    } else {
        spdlog::warn("DeviceGate updateState not successful - got no response");
    }
    return SessionState::ERROR;
}

tl::optional<std::string> DeviceGate::saveFileToTemporaryDirectory(std::vector<uint8_t> data, std::string filename) {
    auto tmpdir = platform::getTempPath();
=======
            spdlog::warn("DeviceGate getState not successful - unknown session state: {}", sessionStateStr);
            sessionState = SessionState::ERROR_STATE;
        }
        return sessionState;
    } else {
        spdlog::warn("DeviceGate getState not successful - got no response");
    }
    return SessionState::ERROR_STATE;
}

tl::optional<std::string> DeviceGate::saveFileToTemporaryDirectory(std::vector<uint8_t> data, std::string filename, std::string directoryPath) {
    std::string tmpdir;
    if(directoryPath.empty()) {
        tmpdir = platform::getTempPath();
    } else {
        tmpdir = directoryPath;
    }
>>>>>>> 957fac37
    std::string path = std::string(tmpdir) + filename;

    std::ofstream file(path, std::ios::binary);
    if(!file.is_open()) {
        spdlog::error("Couldn't open file {} for writing", path);
        return tl::nullopt;
    }

    file.write(reinterpret_cast<char*>(data.data()), data.size());
    file.close();
    if(!file.good()) {
        spdlog::error("Couldn't write to file {}", path);
        return tl::nullopt;
    }
    spdlog::debug("Saved file {} to {}", filename, path);
    return std::string(path);
}

tl::optional<std::vector<uint8_t>> DeviceGate::getFile(const std::string& fileUrl, std::string& filename) {
    // Send a GET request to the server
    if(auto res = pimpl->cli->Get(fileUrl.c_str())) {
<<<<<<< HEAD
        if (res->status == 200) {
=======
        if(res->status == 200) {
>>>>>>> 957fac37
            filename = res->get_header_value("X-Filename");
            // Convert the response body to a vector of uint8_t
            std::vector<uint8_t> fileData(res->body.begin(), res->body.end());

            spdlog::debug("File download successful. Filename: {}", filename);
            return fileData;
        } else {
            spdlog::warn("File download not successful - status: {}, error: {}", res->status, res->body);
            return tl::nullopt;
        }
    } else {
        spdlog::warn("File download not successful - got no response");
        return tl::nullopt;
    }
}

<<<<<<< HEAD
void DeviceGate::threadedStateMonitoring() {
    while(true) {
        std::this_thread::sleep_for(std::chrono::seconds(1));
        auto sessionState = updateState();
        if(sessionState == SessionState::ERROR) {
            spdlog::error("DeviceGate session state is in error state - stopping the monitoring thread");
=======
void DeviceGate::waitForSessionEnd() {
    while(true) {
        std::this_thread::sleep_for(std::chrono::seconds(1));
        auto sessionState = getState();
        if(sessionState == SessionState::ERROR_STATE) {
            spdlog::error("DeviceGate session state is in error state - exiting");
>>>>>>> 957fac37
            return;
        }
        switch(sessionState) {
            case SessionState::NOT_CREATED:
            case SessionState::CREATED:
            case SessionState::RUNNING:
            case SessionState::STOPPING:
                break;  // Nothing to do
<<<<<<< HEAD
            case SessionState::ERROR:
                spdlog::error("DeviceGate session state is in error state - stopping the monitoring thread");
=======
            case SessionState::ERROR_STATE:
                spdlog::error("DeviceGate session state is in error state - exiting");
>>>>>>> 957fac37
                return;
            case SessionState::STOPPED:
                return;  // Session stopped - stop the thread
            case SessionState::CRASHED:
            case SessionState::DESTROYED:
<<<<<<< HEAD
                spdlog::warn("FW crashed - trying to get out the logs and the core dump");
                std::string logFileName;
                auto logFile = getLogFile(logFileName);
                if(logFile) {
                    if(logFileName.empty()) {
                        logFileName = "depthai_gate.log";
                    }
                    spdlog::warn("Log file found - trying to save it");
                    if(auto path = saveFileToTemporaryDirectory(*logFile, logFileName)) {
                        spdlog::warn("Log file saved to {} - please report to developers", *path);
                    } else {
                        spdlog::error("Couldn't save log file");
                    }
                } else {
                    spdlog::warn("Log file not found");
                }
                std::string coreDumpName;
=======
                auto currentVersion = getVersion();
                auto requiredVersion = Version(0, 0, 14);
                if(currentVersion < requiredVersion) {
                    spdlog::warn("FW crashed but the gate version does not support transfering over the core dump. Current version {}, required is {}",
                                 currentVersion.toString(),
                                 requiredVersion.toString());
                    return;
                }
                spdlog::warn("FW crashed - trying to get out the core dump");
                std::this_thread::sleep_for(std::chrono::seconds(3));  // Allow for the generation of the crash dump and the log file
                std::string temporaryDirectory = platform::getTempPath();
                std::string coreDumpName;
                spdlog::warn("Getting the core dump out - this can take up to a minute, because it first needs to be compressed.");
>>>>>>> 957fac37
                auto coreDump = getCoreDump(coreDumpName);
                if(coreDump) {
                    spdlog::warn("Core dump found - trying to save it");
                    if(coreDumpName.empty()) {
<<<<<<< HEAD
                        coreDumpName = "depthai_gate.core";
                    }
                    if(auto path = saveFileToTemporaryDirectory(*coreDump, coreDumpName)) {
=======
                        coreDumpName = "depthai_gate_core_dump.tar.gz";
                    }
                    std::string fullName = deviceInfo.getMxId() + "-" + coreDumpName;
                    if(auto path = saveFileToTemporaryDirectory(*coreDump, fullName, temporaryDirectory)) {
>>>>>>> 957fac37
                        spdlog::warn("Core dump saved to {} - please report to developers", *path);
                    } else {
                        spdlog::error("Couldn't save core dump");
                    }
                } else {
                    spdlog::warn("Core dump not found");
                }
                return;
        }
    }
}

<<<<<<< HEAD
tl::optional<std::vector<uint8_t>> DeviceGate::getLogFile(std::string& filename) {
    std::string url = fmt::format("{}/{}/log_file", sessionsEndpoint, sessionId);
    return DeviceGate::getFile(url, filename);
}

=======
>>>>>>> 957fac37
tl::optional<std::vector<uint8_t>> DeviceGate::getCoreDump(std::string& filename) {
    std::string url = fmt::format("{}/{}/core_dump", sessionsEndpoint, sessionId);
    return DeviceGate::getFile(url, filename);
}

// TODO(themarpe) - get all sessions, check if only one and not protected
bool DeviceGate::isBootedNonExclusive() {
    return true;
}

}  // namespace dai<|MERGE_RESOLUTION|>--- conflicted
+++ resolved
@@ -67,8 +67,6 @@
     // Discover and connect
     pimpl->cli = std::make_unique<httplib::Client>(deviceInfo.name, DEFAULT_PORT);
     pimpl->cli->set_read_timeout(60);  // 60 seconds timeout to allow for compressing the core dumps without async
-    // pimpl->cli->set_connection_timeout(2);
-    stateMonitoringThread = std::thread(&DeviceGate::threadedStateMonitoring, this);
 }
 
 bool DeviceGate::isOkay() {
@@ -101,10 +99,6 @@
 }
 
 bool DeviceGate::createSession(bool exclusive) {
-<<<<<<< HEAD
-
-=======
->>>>>>> 957fac37
     nlohmann::json createSessionBody = {{"name", "depthai_session"},
                                         // {"fwp_checksum", fwpChecksum},
                                         {"fwp_version", DEPTHAI_DEVICE_RVC3_VERSION},
@@ -146,11 +140,7 @@
             if(auto res = pimpl->cli->Post(url.c_str(), items)) {
                 if(res.value().status == 200) {
                     spdlog::debug("DeviceGate upload fwp successful");
-<<<<<<< HEAD
-                    sessionState = SessionState::CREATED;
-=======
                     sessionCreated = true;
->>>>>>> 957fac37
                     return true;
                 } else {
                     spdlog::warn("DeviceGate upload fwp not successful - status: {}, error: {}", res->status, res->body);
@@ -162,11 +152,7 @@
                 return false;
             }
         }
-<<<<<<< HEAD
-        sessionState = SessionState::CREATED;
-=======
         sessionCreated = true;
->>>>>>> 957fac37
         return true;
     } else {
         spdlog::warn("DeviceGate createSession not successful - got no response");
@@ -191,10 +177,7 @@
 }
 
 bool DeviceGate::stopSession() {
-<<<<<<< HEAD
-=======
     auto sessionState = getState();
->>>>>>> 957fac37
     if(sessionState == SessionState::STOPPED || sessionState == SessionState::DESTROYED) {
         spdlog::warn("DeviceGate trying to stop already stopped session");
         return true;
@@ -223,20 +206,12 @@
 }
 
 bool DeviceGate::destroySession() {
-<<<<<<< HEAD
-    if(sessionState == SessionState::DESTROYED) {
-=======
     if(getState() == SessionState::DESTROYED) {
->>>>>>> 957fac37
         spdlog::warn("DeviceGate trying to destroy already destroyed session");
         return true;
     }
 
-<<<<<<< HEAD
-    if(sessionState == SessionState::NOT_CREATED) {
-=======
     if(getState() == SessionState::NOT_CREATED) {
->>>>>>> 957fac37
         spdlog::debug("No need to destroy a session that wasn't created.");
         return true;
     }
@@ -256,11 +231,7 @@
 }
 
 bool DeviceGate::deleteSession() {
-<<<<<<< HEAD
-    if(sessionState == SessionState::NOT_CREATED) {
-=======
     if(getState() == SessionState::NOT_CREATED) {
->>>>>>> 957fac37
         spdlog::debug("No need to delete a session that wasn't created.");
         return true;
     }
@@ -279,21 +250,6 @@
     return false;
 }
 
-<<<<<<< HEAD
-DeviceGate::SessionState DeviceGate::updateState() {
-    if(sessionState == SessionState::NOT_CREATED) {
-        spdlog::debug("Session not yet created - can't get the session state");
-        return sessionState;
-    }
-    std::string url = fmt::format("{}/{}", sessionsEndpoint, sessionId);
-    if(auto res = pimpl->cli->Get(url.c_str())) {
-        if(res->status != 200) {
-            spdlog::warn("DeviceGate updateState not successful - status: {}, error: {}", res->status, res->body);
-            return SessionState::ERROR;
-        }
-        auto resp = nlohmann::json::parse(res->body);
-        spdlog::trace("DeviceGate updateState response: {}", resp.dump());
-=======
 DeviceGate::SessionState DeviceGate::getState() {
     if(!sessionCreated) {
         spdlog::debug("Session not yet created - can't get the session state from gate");
@@ -308,7 +264,6 @@
         }
         auto resp = nlohmann::json::parse(res->body);
         spdlog::trace("DeviceGate getState response: {}", resp.dump());
->>>>>>> 957fac37
 
         std::string sessionStateStr = resp["state"];
         if(sessionStateStr == "CREATED") {
@@ -324,20 +279,6 @@
         } else if(sessionStateStr == "DESTROYED") {
             sessionState = SessionState::DESTROYED;
         } else {
-<<<<<<< HEAD
-            spdlog::warn("DeviceGate updateState not successful - unknown session state: {}", sessionStateStr);
-            sessionState = SessionState::ERROR;
-        }
-        return sessionState;
-    } else {
-        spdlog::warn("DeviceGate updateState not successful - got no response");
-    }
-    return SessionState::ERROR;
-}
-
-tl::optional<std::string> DeviceGate::saveFileToTemporaryDirectory(std::vector<uint8_t> data, std::string filename) {
-    auto tmpdir = platform::getTempPath();
-=======
             spdlog::warn("DeviceGate getState not successful - unknown session state: {}", sessionStateStr);
             sessionState = SessionState::ERROR_STATE;
         }
@@ -355,7 +296,6 @@
     } else {
         tmpdir = directoryPath;
     }
->>>>>>> 957fac37
     std::string path = std::string(tmpdir) + filename;
 
     std::ofstream file(path, std::ios::binary);
@@ -377,11 +317,7 @@
 tl::optional<std::vector<uint8_t>> DeviceGate::getFile(const std::string& fileUrl, std::string& filename) {
     // Send a GET request to the server
     if(auto res = pimpl->cli->Get(fileUrl.c_str())) {
-<<<<<<< HEAD
-        if (res->status == 200) {
-=======
         if(res->status == 200) {
->>>>>>> 957fac37
             filename = res->get_header_value("X-Filename");
             // Convert the response body to a vector of uint8_t
             std::vector<uint8_t> fileData(res->body.begin(), res->body.end());
@@ -398,21 +334,12 @@
     }
 }
 
-<<<<<<< HEAD
-void DeviceGate::threadedStateMonitoring() {
-    while(true) {
-        std::this_thread::sleep_for(std::chrono::seconds(1));
-        auto sessionState = updateState();
-        if(sessionState == SessionState::ERROR) {
-            spdlog::error("DeviceGate session state is in error state - stopping the monitoring thread");
-=======
 void DeviceGate::waitForSessionEnd() {
     while(true) {
         std::this_thread::sleep_for(std::chrono::seconds(1));
         auto sessionState = getState();
         if(sessionState == SessionState::ERROR_STATE) {
             spdlog::error("DeviceGate session state is in error state - exiting");
->>>>>>> 957fac37
             return;
         }
         switch(sessionState) {
@@ -421,37 +348,13 @@
             case SessionState::RUNNING:
             case SessionState::STOPPING:
                 break;  // Nothing to do
-<<<<<<< HEAD
-            case SessionState::ERROR:
-                spdlog::error("DeviceGate session state is in error state - stopping the monitoring thread");
-=======
             case SessionState::ERROR_STATE:
                 spdlog::error("DeviceGate session state is in error state - exiting");
->>>>>>> 957fac37
                 return;
             case SessionState::STOPPED:
                 return;  // Session stopped - stop the thread
             case SessionState::CRASHED:
             case SessionState::DESTROYED:
-<<<<<<< HEAD
-                spdlog::warn("FW crashed - trying to get out the logs and the core dump");
-                std::string logFileName;
-                auto logFile = getLogFile(logFileName);
-                if(logFile) {
-                    if(logFileName.empty()) {
-                        logFileName = "depthai_gate.log";
-                    }
-                    spdlog::warn("Log file found - trying to save it");
-                    if(auto path = saveFileToTemporaryDirectory(*logFile, logFileName)) {
-                        spdlog::warn("Log file saved to {} - please report to developers", *path);
-                    } else {
-                        spdlog::error("Couldn't save log file");
-                    }
-                } else {
-                    spdlog::warn("Log file not found");
-                }
-                std::string coreDumpName;
-=======
                 auto currentVersion = getVersion();
                 auto requiredVersion = Version(0, 0, 14);
                 if(currentVersion < requiredVersion) {
@@ -465,21 +368,14 @@
                 std::string temporaryDirectory = platform::getTempPath();
                 std::string coreDumpName;
                 spdlog::warn("Getting the core dump out - this can take up to a minute, because it first needs to be compressed.");
->>>>>>> 957fac37
                 auto coreDump = getCoreDump(coreDumpName);
                 if(coreDump) {
                     spdlog::warn("Core dump found - trying to save it");
                     if(coreDumpName.empty()) {
-<<<<<<< HEAD
-                        coreDumpName = "depthai_gate.core";
-                    }
-                    if(auto path = saveFileToTemporaryDirectory(*coreDump, coreDumpName)) {
-=======
                         coreDumpName = "depthai_gate_core_dump.tar.gz";
                     }
                     std::string fullName = deviceInfo.getMxId() + "-" + coreDumpName;
                     if(auto path = saveFileToTemporaryDirectory(*coreDump, fullName, temporaryDirectory)) {
->>>>>>> 957fac37
                         spdlog::warn("Core dump saved to {} - please report to developers", *path);
                     } else {
                         spdlog::error("Couldn't save core dump");
@@ -492,14 +388,6 @@
     }
 }
 
-<<<<<<< HEAD
-tl::optional<std::vector<uint8_t>> DeviceGate::getLogFile(std::string& filename) {
-    std::string url = fmt::format("{}/{}/log_file", sessionsEndpoint, sessionId);
-    return DeviceGate::getFile(url, filename);
-}
-
-=======
->>>>>>> 957fac37
 tl::optional<std::vector<uint8_t>> DeviceGate::getCoreDump(std::string& filename) {
     std::string url = fmt::format("{}/{}/core_dump", sessionsEndpoint, sessionId);
     return DeviceGate::getFile(url, filename);
