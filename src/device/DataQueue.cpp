--- conflicted
+++ resolved
@@ -260,50 +260,28 @@
     send(msg->serialize());
 }
 
-<<<<<<< HEAD
 void DataInputQueue::send(const ADatatype& msg) {
     send(msg.serialize());
-=======
-void DataInputQueue::send(const ADatatype& val) {
-    send(val.serialize());
-}
-
-bool DataInputQueue::send(const std::shared_ptr<RawBuffer>& val, std::chrono::milliseconds timeout) {
+}
+
+bool DataInputQueue::send(const std::shared_ptr<RawBuffer>& rawMsg, std::chrono::milliseconds timeout) {
     if(!running) throw std::runtime_error(exceptionMessage.c_str());
 
     // Check if stream receiver has enough space for this message
-    if(val->data.size() > maxDataSize) {
-        throw std::runtime_error(fmt::format("Trying to send larger ({}B) message than XLinkIn maxDataSize ({}B)", val->data.size(), maxDataSize));
+    if(rawMsg->data.size() > maxDataSize) {
+        throw std::runtime_error(fmt::format("Trying to send larger ({}B) message than XLinkIn maxDataSize ({}B)", rawMsg->data.size(), maxDataSize));
     }
 
-    return queue.tryWaitAndPush(val, timeout);
-}
-
-bool DataInputQueue::send(const std::shared_ptr<ADatatype>& val, std::chrono::milliseconds timeout) {
-    return send(val->serialize(), timeout);
-}
-
-bool DataInputQueue::send(const ADatatype& val, std::chrono::milliseconds timeout) {
-    return send(val.serialize(), timeout);
-}
-
-void DataInputQueue::sendSync(const std::shared_ptr<RawBuffer>& val) {
-    if(!running) throw std::runtime_error(exceptionMessage.c_str());
-
-    // Check if stream receiver has enough space for this message
-    if(val->data.size() > maxDataSize) {
-        throw std::runtime_error(fmt::format("Trying to send larger ({}B) message than XLinkIn maxDataSize ({}B)", val->data.size(), maxDataSize));
-    }
-
-    queue.waitEmpty();
-    queue.push(val);
-}
-void DataInputQueue::sendSync(const std::shared_ptr<ADatatype>& val) {
-    sendSync(val->serialize());
-}
-void DataInputQueue::sendSync(const ADatatype& val) {
-    sendSync(val.serialize());
->>>>>>> ca8adfe9
-}
+    return queue.tryWaitAndPush(rawMsg, timeout);
+}
+
+bool DataInputQueue::send(const std::shared_ptr<ADatatype>& msg, std::chrono::milliseconds timeout) {
+    return send(msg->serialize(), timeout);
+}
+
+bool DataInputQueue::send(const ADatatype& msg, std::chrono::milliseconds timeout) {
+    return send(msg.serialize(), timeout);
+}
+
 
 }  // namespace dai