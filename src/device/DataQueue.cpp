#include "depthai/device/DataQueue.hpp"

// std
#include <chrono>
#include <iostream>

// project
#include "depthai/pipeline/datatype/ADatatype.hpp"
#include "depthai/xlink/XLinkStream.hpp"
#include "pipeline/datatype/StreamMessageParser.hpp"

// shared
#include "depthai-shared/xlink/XLinkConstants.hpp"

// libraries
#include "utility/Logging.hpp"

// Additions
#include "spdlog/fmt/bin_to_hex.h"
#include "spdlog/fmt/chrono.h"

namespace dai {

// DATA OUTPUT QUEUE
DataOutputQueue::DataOutputQueue(const std::shared_ptr<XLinkConnection> conn, const std::string& streamName, unsigned int maxSize, bool blocking)
    : queue(maxSize, blocking), name(streamName) {
    // Create stream first and then pass to thread
    // Open stream with 1B write size (no writing will happen here)
    XLinkStream stream(std::move(conn), name, 1);

    // Creates a thread which reads from connection into the queue
    readingThread = std::thread([this, stream = std::move(stream)]() mutable {
        std::uint64_t numPacketsRead = 0;
        try {
            while(running) {
                // Blocking -- parse packet and gather timing information
                auto packet = stream.readMove();
                const auto t1Parse = std::chrono::steady_clock::now();
                const auto msg = StreamMessageParser::parseMessage(std::move(packet));
                const auto t2Parse = std::chrono::steady_clock::now();

                // Trace level debugging
                if(logger::get_level() == spdlog::level::trace) {
                    std::vector<std::uint8_t> metadata;
                    DatatypeEnum type;
<<<<<<< HEAD
                    msg->getRaw()->serialize(metadata, type);
                    spdlog::trace("Received message from device ({}) - parsing time: {}, data size: {}, object type: {} object data: {}",
=======
                    data->getRaw()->serialize(metadata, type);
                    logger::trace("Received message from device ({}) - parsing time: {}, data size: {}, object type: {} object data: {}",
>>>>>>> 82ab07d0
                                  name,
                                  std::chrono::duration_cast<std::chrono::microseconds>(t2Parse - t1Parse),
                                  msg->data->getSize(),
                                  static_cast<std::int32_t>(type),
                                  spdlog::to_hex(metadata));
                }

                // Add 'data' to queue
                if(!queue.push(msg)) {
                    throw std::runtime_error(fmt::format("Underlying queue destructed"));
                }

                // Increment numPacketsRead
                numPacketsRead++;

                // Call callbacks
                {
                    std::unique_lock<std::mutex> l(callbacksMtx);
                    for(const auto& kv : callbacks) {
                        const auto& callback = kv.second;
                        try {
                            callback(name, msg);
                        } catch(const std::exception& ex) {
                            logger::error("Callback with id: {} throwed an exception: {}", kv.first, ex.what());
                        }
                    }
                }
            }

        } catch(const std::exception& ex) {
            exceptionMessage = fmt::format("Communication exception - possible device error/misconfiguration. Original message '{}'", ex.what());
        }

        // Close the queue
        close();
    });
}

// This function is thread-unsafe. The idea of "isClosed" is ephemerial and
// since there is no mutex lock, its state is outdated and invalid even before
// the logical NOT in this function. This calculated boolean then continues to degrade
// in validity as it is returned by value to the caller
bool DataOutputQueue::isClosed() const {
    return !running;
}

void DataOutputQueue::close() {
    // Set reading thread to stop and allow to be closed only once
    if(!running.exchange(false)) return;

    // Destroy queue
    queue.destruct();

    // Then join thread
    if((readingThread.get_id() != std::this_thread::get_id()) && readingThread.joinable()) readingThread.join();

    // Log
    logger::debug("DataOutputQueue ({}) closed", name);
}

DataOutputQueue::~DataOutputQueue() {
    // Close the queue first
    close();

    // Then join thread
    if(readingThread.joinable()) readingThread.join();
}

void DataOutputQueue::setBlocking(bool blocking) {
    if(!running) throw std::runtime_error(exceptionMessage.c_str());
    queue.setBlocking(blocking);
}

bool DataOutputQueue::getBlocking() const {
    if(!running) throw std::runtime_error(exceptionMessage.c_str());
    return queue.getBlocking();
}

void DataOutputQueue::setMaxSize(unsigned int maxSize) {
    if(!running) throw std::runtime_error(exceptionMessage.c_str());
    queue.setMaxSize(maxSize);
}

unsigned int DataOutputQueue::getMaxSize() const {
    if(!running) throw std::runtime_error(exceptionMessage.c_str());
    return queue.getMaxSize();
}

std::string DataOutputQueue::getName() const {
    return name;
}

int DataOutputQueue::addCallback(std::function<void(std::string, std::shared_ptr<ADatatype>)> callback) {
    // Lock first
    std::unique_lock<std::mutex> l(callbacksMtx);

    // Get unique id
    int id = uniqueCallbackId++;

    // move assign callback
    callbacks[id] = std::move(callback);

    // return id assigned to the callback
    return id;
}

int DataOutputQueue::addCallback(std::function<void(std::shared_ptr<ADatatype>)> callback) {
    // Create a wrapper
    return addCallback([callback = std::move(callback)](std::string, std::shared_ptr<ADatatype> message) { callback(std::move(message)); });
}

int DataOutputQueue::addCallback(std::function<void()> callback) {
    // Create a wrapper
    return addCallback([callback = std::move(callback)](std::string, std::shared_ptr<ADatatype>) { callback(); });
}

bool DataOutputQueue::removeCallback(int callbackId) {
    // Lock first
    std::unique_lock<std::mutex> l(callbacksMtx);

    // If callback with id 'callbackId' doesn't exists, return false
    if(callbacks.count(callbackId) == 0) return false;

    // Otherwise erase and return true
    callbacks.erase(callbackId);
    return true;
}

// DATA INPUT QUEUE
DataInputQueue::DataInputQueue(
    const std::shared_ptr<XLinkConnection> conn, const std::string& streamName, unsigned int maxSize, bool blocking, std::size_t maxDataSize)
    : queue(maxSize, blocking), name(streamName), maxDataSize(maxDataSize) {
    // open stream with maxDataSize write size
    XLinkStream stream(std::move(conn), name, maxDataSize + device::XLINK_MESSAGE_METADATA_MAX_SIZE);

    writingThread = std::thread([this, stream = std::move(stream)]() mutable {
        using namespace std::chrono;
        std::uint64_t numPacketsSent = 0;
        try {
            while(running) {
                // get data from queue
                OutgoingMessage outgoing;
                if(!queue.waitAndPop(outgoing)) {
                    continue;
                }

                // Blocking
                auto t1 = steady_clock::now();
                if(outgoing.data->getSize() > 0) {
                    stream.write(outgoing.data->getData(), outgoing.metadata);
                } else {
                    stream.write(outgoing.metadata);
                }
                auto t2 = steady_clock::now();

<<<<<<< HEAD
                // Log
                if(spdlog::get_level() == spdlog::level::trace) {
                    spdlog::trace("Sent message to device ({}) - data size: {}, metadata: {}, sending time: {}",
                                  stream.getStreamName(),
                                  outgoing.data->getSize(),
                                  spdlog::to_hex(outgoing.metadata),
                                  duration_cast<microseconds>(t2 - t1));
=======
                // Trace level debugging
                if(logger::get_level() == spdlog::level::trace) {
                    std::vector<std::uint8_t> metadata;
                    DatatypeEnum type;
                    data->serialize(metadata, type);
                    logger::trace("Sending message to device ({}) - serialize time: {}, data size: {}, object type: {} object data: {}",
                                  name,
                                  std::chrono::duration_cast<std::chrono::microseconds>(t2Parse - t1Parse),
                                  data->data.size(),
                                  type,
                                  spdlog::to_hex(metadata));
>>>>>>> 82ab07d0
                }

                // Increment num packets sent
                numPacketsSent++;
            }

        } catch(const std::exception& ex) {
            exceptionMessage = fmt::format("Communication exception - possible device error/misconfiguration. Original message '{}'", ex.what());
        }

        // Close the queue
        close();
    });
}

// This function is thread-unsafe. The idea of "isClosed" is ephemerial and
// since there is no mutex lock, its state is outdated and invalid even before
// the logical NOT in this function. This calculated boolean then continues to degrade
// in validity as it is returned by value to the caller
bool DataInputQueue::isClosed() const {
    return !running;
}

void DataInputQueue::close() {
    // Set writing thread to stop and allow to be closed only once
    if(!running.exchange(false)) return;

    // Destroy queue
    queue.destruct();

    // Then join thread
    if((writingThread.get_id() != std::this_thread::get_id()) && writingThread.joinable()) writingThread.join();

    // Log
    logger::debug("DataInputQueue ({}) closed", name);
}

DataInputQueue::~DataInputQueue() {
    // Close the queue
    close();

    // Then join thread
    if(writingThread.joinable()) writingThread.join();
}

void DataInputQueue::setBlocking(bool blocking) {
    if(!running) throw std::runtime_error(exceptionMessage.c_str());
    queue.setBlocking(blocking);
}

bool DataInputQueue::getBlocking() const {
    if(!running) throw std::runtime_error(exceptionMessage.c_str());
    return queue.getBlocking();
}

void DataInputQueue::setMaxSize(unsigned int maxSize) {
    if(!running) throw std::runtime_error(exceptionMessage.c_str());
    queue.setMaxSize(maxSize);
}

unsigned int DataInputQueue::getMaxSize() const {
    if(!running) throw std::runtime_error(exceptionMessage.c_str());
    return queue.getMaxSize();
}

// BUGBUG https://github.com/luxonis/depthai-core/issues/762
void DataInputQueue::setMaxDataSize(std::size_t maxSize) {
    maxDataSize = maxSize;
}

std::size_t DataInputQueue::getMaxDataSize() {
    return maxDataSize;
}

std::string DataInputQueue::getName() const {
    return name;
}

void DataInputQueue::send(const ADatatype::Serialized& serialized) {
    send(serialized.metadata, serialized.data);
}

void DataInputQueue::send(const std::shared_ptr<RawBuffer>& metadata, std::shared_ptr<Memory> data) {
    if(!running) throw std::runtime_error(exceptionMessage.c_str());
    if(!metadata) throw std::invalid_argument("Message passed is not valid (nullptr)");

    // Check if stream receiver has enough space for this message
    if(data->getSize() > maxDataSize) {
        throw std::runtime_error(fmt::format("Trying to send larger ({}B) message than XLinkIn maxDataSize ({}B)", data->getSize(), maxDataSize));
    }

<<<<<<< HEAD
    // TODO(themarpe) - move serialization to be the last step
    // Create outgoing message and serialize
    OutgoingMessage outgoing;
    // serialize
    outgoing.data = data;
    outgoing.metadata = StreamMessageParser::serializeMetadata(*metadata);

    if(!queue.push(std::move(outgoing))) {
        throw std::runtime_error(fmt::format("Underlying queue destructed"));
=======
    if(!queue.push(rawMsg)) {
        throw std::runtime_error("Underlying queue destructed");
>>>>>>> 82ab07d0
    }
}
void DataInputQueue::send(const std::shared_ptr<ADatatype>& msg) {
    if(!msg) throw std::invalid_argument("Message passed is not valid (nullptr)");
    send(msg->serialize());
}

void DataInputQueue::send(const ADatatype& msg) {
    send(msg.serialize());
}

bool DataInputQueue::send(const ADatatype::Serialized& serialized, std::chrono::milliseconds timeout) {
    return send(serialized.metadata, serialized.data, timeout);
}

bool DataInputQueue::send(const std::shared_ptr<RawBuffer>& metadata, std::shared_ptr<Memory> data, std::chrono::milliseconds timeout) {
    if(!running) throw std::runtime_error(exceptionMessage.c_str());
    if(!metadata) throw std::invalid_argument("Message passed is not valid (nullptr)");

    // Check if stream receiver has enough space for this message
    if(data->getSize() > maxDataSize) {
        throw std::runtime_error(fmt::format("Trying to send larger ({}B) message than XLinkIn maxDataSize ({}B)", data->getSize(), maxDataSize));
    }

    // TODO(themarpe) - move serialization to be the last step
    // Create outgoing message and serialize
    OutgoingMessage outgoing;
    // serialize
    outgoing.data = data;
    outgoing.metadata = StreamMessageParser::serializeMetadata(*metadata);

    return queue.tryWaitAndPush(std::move(outgoing), timeout);
}

bool DataInputQueue::send(const std::shared_ptr<ADatatype>& msg, std::chrono::milliseconds timeout) {
    if(!msg) throw std::invalid_argument("Message passed is not valid (nullptr)");
    return send(msg->serialize(), timeout);
}

bool DataInputQueue::send(const ADatatype& msg, std::chrono::milliseconds timeout) {
    return send(msg.serialize(), timeout);
}

}  // namespace dai<|MERGE_RESOLUTION|>--- conflicted
+++ resolved
@@ -43,13 +43,8 @@
                 if(logger::get_level() == spdlog::level::trace) {
                     std::vector<std::uint8_t> metadata;
                     DatatypeEnum type;
-<<<<<<< HEAD
                     msg->getRaw()->serialize(metadata, type);
                     spdlog::trace("Received message from device ({}) - parsing time: {}, data size: {}, object type: {} object data: {}",
-=======
-                    data->getRaw()->serialize(metadata, type);
-                    logger::trace("Received message from device ({}) - parsing time: {}, data size: {}, object type: {} object data: {}",
->>>>>>> 82ab07d0
                                   name,
                                   std::chrono::duration_cast<std::chrono::microseconds>(t2Parse - t1Parse),
                                   msg->data->getSize(),
@@ -205,7 +200,6 @@
                 }
                 auto t2 = steady_clock::now();
 
-<<<<<<< HEAD
                 // Log
                 if(spdlog::get_level() == spdlog::level::trace) {
                     spdlog::trace("Sent message to device ({}) - data size: {}, metadata: {}, sending time: {}",
@@ -213,19 +207,6 @@
                                   outgoing.data->getSize(),
                                   spdlog::to_hex(outgoing.metadata),
                                   duration_cast<microseconds>(t2 - t1));
-=======
-                // Trace level debugging
-                if(logger::get_level() == spdlog::level::trace) {
-                    std::vector<std::uint8_t> metadata;
-                    DatatypeEnum type;
-                    data->serialize(metadata, type);
-                    logger::trace("Sending message to device ({}) - serialize time: {}, data size: {}, object type: {} object data: {}",
-                                  name,
-                                  std::chrono::duration_cast<std::chrono::microseconds>(t2Parse - t1Parse),
-                                  data->data.size(),
-                                  type,
-                                  spdlog::to_hex(metadata));
->>>>>>> 82ab07d0
                 }
 
                 // Increment num packets sent
@@ -317,7 +298,6 @@
         throw std::runtime_error(fmt::format("Trying to send larger ({}B) message than XLinkIn maxDataSize ({}B)", data->getSize(), maxDataSize));
     }
 
-<<<<<<< HEAD
     // TODO(themarpe) - move serialization to be the last step
     // Create outgoing message and serialize
     OutgoingMessage outgoing;
@@ -327,10 +307,6 @@
 
     if(!queue.push(std::move(outgoing))) {
         throw std::runtime_error(fmt::format("Underlying queue destructed"));
-=======
-    if(!queue.push(rawMsg)) {
-        throw std::runtime_error("Underlying queue destructed");
->>>>>>> 82ab07d0
     }
 }
 void DataInputQueue::send(const std::shared_ptr<ADatatype>& msg) {
