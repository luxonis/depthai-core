#define _USE_MATH_DEFINES

#include "device/CalibrationHandler.hpp"

#include <cmath>
#include <fstream>
#include <iomanip>
#include <iostream>
#include <string>
#include <tuple>
#include <unordered_set>

#include "depthai-shared/common/CameraInfo.hpp"
#include "depthai-shared/common/Extrinsics.hpp"
#include "depthai-shared/common/Point3f.hpp"
#include "nlohmann/json.hpp"
#include "spdlog/spdlog.h"
#include "utility/matrixOps.hpp"

namespace dai {

using namespace matrix;

namespace {
void invertSe3Matrix4x4InPlace(std::vector<std::vector<float>>& mat) {
    // Transpose in-place
    float temp = mat[0][1];
    mat[0][1] = mat[1][0];
    mat[1][0] = temp;

    temp = mat[0][2];
    mat[0][2] = mat[2][0];
    mat[2][0] = temp;

    temp = mat[1][2];
    mat[1][2] = mat[2][1];
    mat[2][1] = temp;

    // The inverse of an SE(3) transformation (R, t) is (R^T, -R^T t)
    float newTrans[3];
    for(int i = 0; i < 3; ++i) {
        newTrans[i] = 0;
        for(int j = 0; j < 3; ++j) {
            newTrans[i] -= mat[i][j] * mat[j][3];
        }
    }
    for(int i = 0; i < 3; ++i) mat[i][3] = newTrans[i];
}
}  // namespace

CalibrationHandler::CalibrationHandler(dai::Path eepromDataPath) {
    std::ifstream jsonStream(eepromDataPath);
    // TODO(sachin): Check if the file exists first.
    if(!jsonStream.is_open()) {
        throw std::runtime_error("Calibration data file doesn't exist at the provided path. Please provide a absolute path.");
    }
    if(!jsonStream.good() || jsonStream.bad()) {
        throw std::runtime_error("Calibration data file not found or corrupted");
    }
    nlohmann::json jsonData = nlohmann::json::parse(jsonStream);
    eepromData = jsonData;
}

CalibrationHandler CalibrationHandler::fromJson(nlohmann::json eepromDataJson) {
    CalibrationHandler calib;
    calib.eepromData = eepromDataJson;
    return calib;
}

CalibrationHandler::CalibrationHandler(dai::Path calibrationDataPath, dai::Path boardConfigPath) {
    auto matrixConv = [](std::vector<float>& src, int startIdx) {
        std::vector<std::vector<float>> dest;
        int currIdx = startIdx;
        for(int j = 0; j < 3; j++) {
            std::vector<float> temp;
            for(int k = 0; k < 3; k++) {
                temp.push_back(src[currIdx]);
                currIdx++;
            }
            dest.push_back(temp);
        }
        return dest;
    };

    unsigned versionSize = sizeof(float) * (9 * 7 + 3 * 2 + 14 * 3); /*R1,R2,M1,M2,R,T,M3,R_rgb,T_rgb,d1,d2,d3*/
    std::ifstream file(calibrationDataPath, std::ios::binary);
    if(!file.is_open() || !file.good() || file.bad()) {
        throw std::runtime_error("Calibration data file not found or corrupted");
    }

    std::ifstream boardConfigStream(boardConfigPath);
    if(!boardConfigStream.is_open() || !boardConfigStream.good() || boardConfigStream.bad()) {
        throw std::runtime_error("BoardConfig file not found or corrupted");
    }

    nlohmann::json boardConfigData = nlohmann::json::parse(boardConfigStream);
    CameraBoardSocket left = CameraBoardSocket::LEFT;
    CameraBoardSocket right = CameraBoardSocket::RIGHT;

    if(boardConfigData.contains("board_config")) {
        eepromData.boardName = boardConfigData.at("board_config").at("name").get<std::string>();
        eepromData.boardRev = boardConfigData.at("board_config").at("revision").get<std::string>();
        bool swapLeftRightCam = boardConfigData.at("board_config").at("swap_left_and_right_cameras").get<bool>();
        eepromData.version = 6;

        if(!swapLeftRightCam) {
            right = CameraBoardSocket::LEFT;
            left = CameraBoardSocket::RIGHT;
        }

        eepromData.cameraData[right].specHfovDeg = boardConfigData.at("board_config").at("left_fov_deg").get<float>();
        eepromData.cameraData[left].specHfovDeg = boardConfigData.at("board_config").at("left_fov_deg").get<float>();
        eepromData.cameraData[CameraBoardSocket::RGB].specHfovDeg = boardConfigData.at("board_config").at("rgb_fov_deg").get<float>();

        eepromData.cameraData[left].extrinsics.specTranslation.x = -boardConfigData.at("board_config").at("left_to_right_distance_cm").get<float>();
        eepromData.cameraData[left].extrinsics.specTranslation.y = 0;
        eepromData.cameraData[left].extrinsics.specTranslation.z = 0;

        eepromData.cameraData[right].extrinsics.specTranslation.x = boardConfigData.at("board_config").at("left_to_right_distance_cm").get<float>()
                                                                    - boardConfigData.at("board_config").at("left_to_rgb_distance_cm").get<float>();
        eepromData.cameraData[right].extrinsics.specTranslation.y = 0;
        eepromData.cameraData[right].extrinsics.specTranslation.z = 0;
    } else {
        throw std::runtime_error("board_config key not found");
    }

    file.seekg(0, file.end);
    const unsigned fSize = static_cast<unsigned>(file.tellg());
    file.seekg(0, file.beg);

    if(fSize != versionSize) {
        throw std::runtime_error("The calib file version is less than version 5. which has been deprecated. Please Recalibrate with the new version.");
    }

    std::vector<float> calibrationBuff(versionSize / sizeof(float));
    file.read(reinterpret_cast<char*>(calibrationBuff.data()), fSize);
    // std::vector<float> calibrationBuff(std::istreambuf_iterator<char>(file), {});

    eepromData.stereoRectificationData.rectifiedRotationLeft = matrixConv(calibrationBuff, 0);
    eepromData.stereoRectificationData.rectifiedRotationRight = matrixConv(calibrationBuff, 9);
    eepromData.stereoRectificationData.leftCameraSocket = left;
    eepromData.stereoRectificationData.rightCameraSocket = right;

    eepromData.cameraData[left].intrinsicMatrix = matrixConv(calibrationBuff, 18);
    eepromData.cameraData[right].intrinsicMatrix = matrixConv(calibrationBuff, 27);
    eepromData.cameraData[CameraBoardSocket::RGB].intrinsicMatrix = matrixConv(calibrationBuff, 48);  // 9*5 + 3

    eepromData.cameraData[left].cameraType = CameraModel::Perspective;
    eepromData.cameraData[right].cameraType = CameraModel::Perspective;
    eepromData.cameraData[CameraBoardSocket::RGB].cameraType = CameraModel::Perspective;  // 9*5 + 3

    eepromData.cameraData[left].width = 1280;
    eepromData.cameraData[left].height = 800;

    eepromData.cameraData[right].width = 1280;
    eepromData.cameraData[right].height = 800;

    eepromData.cameraData[CameraBoardSocket::RGB].width = 1920;
    eepromData.cameraData[CameraBoardSocket::RGB].height = 1080;

    eepromData.cameraData[left].distortionCoeff = std::vector<float>(calibrationBuff.begin() + 69, calibrationBuff.begin() + 83);  // 69 + 14
    eepromData.cameraData[right].distortionCoeff = std::vector<float>(calibrationBuff.begin() + 83, calibrationBuff.begin() + 69 + (2 * 14));
    eepromData.cameraData[CameraBoardSocket::RGB].distortionCoeff =
        std::vector<float>(calibrationBuff.begin() + 69 + (2 * 14), calibrationBuff.begin() + 69 + (3 * 14));

    eepromData.cameraData[left].extrinsics.rotationMatrix = matrixConv(calibrationBuff, 36);
    eepromData.cameraData[left].extrinsics.toCameraSocket = right;

    eepromData.cameraData[left].extrinsics.translation.x = calibrationBuff[45];
    eepromData.cameraData[left].extrinsics.translation.y = calibrationBuff[46];
    eepromData.cameraData[left].extrinsics.translation.z = calibrationBuff[47];

    eepromData.cameraData[right].extrinsics.rotationMatrix = matrixConv(calibrationBuff, 57);
    eepromData.cameraData[right].extrinsics.toCameraSocket = CameraBoardSocket::RGB;

    eepromData.cameraData[right].extrinsics.translation.x = -calibrationBuff[66];
    eepromData.cameraData[right].extrinsics.translation.y = -calibrationBuff[67];
    eepromData.cameraData[right].extrinsics.translation.z = -calibrationBuff[68];

    CameraInfo& camera = eepromData.cameraData[right];

    float temp = camera.extrinsics.rotationMatrix[0][1];
    camera.extrinsics.rotationMatrix[0][1] = camera.extrinsics.rotationMatrix[1][0];
    camera.extrinsics.rotationMatrix[1][0] = temp;

    temp = camera.extrinsics.rotationMatrix[0][2];
    camera.extrinsics.rotationMatrix[0][2] = camera.extrinsics.rotationMatrix[2][0];
    camera.extrinsics.rotationMatrix[2][0] = temp;

    temp = camera.extrinsics.rotationMatrix[1][2];
    camera.extrinsics.rotationMatrix[1][2] = camera.extrinsics.rotationMatrix[2][1];
    camera.extrinsics.rotationMatrix[2][1] = temp;
}

CalibrationHandler::CalibrationHandler(EepromData eepromData) {
    this->eepromData = eepromData;
}

dai::EepromData CalibrationHandler::getEepromData() const {
    return eepromData;
}

std::vector<std::vector<float>> CalibrationHandler::getCameraIntrinsics(
    CameraBoardSocket cameraId, int resizeWidth, int resizeHeight, Point2f topLeftPixelId, Point2f bottomRightPixelId, bool keepAspectRatio) const {
    if(eepromData.version < 4) {
        throw std::runtime_error("Your device contains old calibration which doesn't include Intrinsic data. Please recalibrate your device");
    }
    if(eepromData.cameraData.at(cameraId).intrinsicMatrix.size() == 0 || eepromData.cameraData.at(cameraId).intrinsicMatrix[0][0] == 0) {
        throw std::runtime_error("There is no Intrinsic matrix available for the the requested cameraID");
    }
    std::vector<std::vector<float>> intrinsicMatrix = eepromData.cameraData.at(cameraId).intrinsicMatrix;
    if(resizeWidth != -1 || resizeHeight != -1) {
        if(resizeWidth == -1) {
            resizeWidth = static_cast<decltype(resizeWidth)>(eepromData.cameraData.at(cameraId).width * resizeHeight
                                                             / static_cast<float>(eepromData.cameraData.at(cameraId).height));
        }
        if(resizeHeight == -1) {
            resizeHeight = static_cast<decltype(resizeHeight)>(eepromData.cameraData.at(cameraId).height * resizeWidth
                                                               / static_cast<float>(eepromData.cameraData.at(cameraId).width));
        }

        std::vector<std::vector<float>> scaleMat;
        if(keepAspectRatio) {
            float originalRatio = eepromData.cameraData.at(cameraId).width / static_cast<float>(eepromData.cameraData.at(cameraId).height);
            float resizeRatio = resizeWidth / static_cast<float>(resizeHeight);
            if(resizeRatio <= 1.34f && originalRatio <= 1.778f && originalRatio > 1.5f) {
                float scaleW = resizeWidth / static_cast<float>(eepromData.cameraData.at(cameraId).width);
                float scaleH = resizeHeight / static_cast<float>(eepromData.cameraData.at(cameraId).height);

                scaleW = std::min(scaleW, scaleH);
                scaleMat = {{scaleW, 0, 0}, {0, scaleW, 0}, {0, 0, 1}};
                intrinsicMatrix = matMul(scaleMat, intrinsicMatrix);

                if(scaleW * eepromData.cameraData.at(cameraId).height < resizeHeight) {
                    intrinsicMatrix[1][2] += static_cast<float>(resizeHeight - eepromData.cameraData.at(cameraId).height * scaleW) / 2.0f;
                } else if(scaleW * eepromData.cameraData.at(cameraId).width > resizeWidth) {
                    intrinsicMatrix[0][2] += static_cast<float>(resizeWidth - eepromData.cameraData.at(cameraId).width * scaleW) / 2.0f;
                }
            } else {
                float scale = resizeHeight / static_cast<float>(eepromData.cameraData.at(cameraId).height);
                if(scale * eepromData.cameraData.at(cameraId).width < resizeWidth) {
                    scale = resizeWidth / static_cast<float>(eepromData.cameraData.at(cameraId).width);
                }

                scaleMat = {{scale, 0, 0}, {0, scale, 0}, {0, 0, 1}};
                intrinsicMatrix = matMul(scaleMat, intrinsicMatrix);
                if(scale * eepromData.cameraData.at(cameraId).height > resizeHeight) {
                    intrinsicMatrix[1][2] -= (eepromData.cameraData.at(cameraId).height * scale - resizeHeight) / 2;
                } else if(scale * eepromData.cameraData.at(cameraId).width > resizeWidth) {
                    intrinsicMatrix[0][2] -= (eepromData.cameraData.at(cameraId).width * scale - resizeWidth) / 2;
                }
            }
        } else {
            float scaleX = resizeWidth / static_cast<float>(eepromData.cameraData.at(cameraId).width);
            float scaleY = resizeHeight / static_cast<float>(eepromData.cameraData.at(cameraId).height);
            scaleMat = {{scaleX, 0, 0}, {0, scaleY, 0}, {0, 0, 1}};
            intrinsicMatrix = matMul(scaleMat, intrinsicMatrix);
        }
    }
    if(resizeWidth != -1 || resizeHeight != -1) {
        if(bottomRightPixelId.y > resizeHeight || bottomRightPixelId.x > resizeWidth) {
            throw std::runtime_error("Invalid Crop size. Crop width or height is more than the original resized height and width");
        }
    } else {
        if(bottomRightPixelId.y > eepromData.cameraData.at(cameraId).height || bottomRightPixelId.x > eepromData.cameraData.at(cameraId).width) {
            throw std::runtime_error("Invalid Crop size. Crop width or height is more than the original  height and width");
        }
    }

    if(topLeftPixelId.x > bottomRightPixelId.x || topLeftPixelId.y > bottomRightPixelId.y) {
        throw std::runtime_error("Invalid Crop ratio.");
    }

    intrinsicMatrix[0][2] -= topLeftPixelId.x;
    intrinsicMatrix[1][2] -= topLeftPixelId.y;
    return intrinsicMatrix;
}

std::vector<std::vector<float>> CalibrationHandler::getCameraIntrinsics(
    CameraBoardSocket cameraId, Size2f destShape, Point2f topLeftPixelId, Point2f bottomRightPixelId, bool keepAspectRatio) const {
    return getCameraIntrinsics(
        cameraId, static_cast<int>(destShape.width), static_cast<int>(destShape.height), topLeftPixelId, bottomRightPixelId, keepAspectRatio);
}

std::vector<std::vector<float>> CalibrationHandler::getCameraIntrinsics(
    CameraBoardSocket cameraId, std::tuple<int, int> destShape, Point2f topLeftPixelId, Point2f bottomRightPixelId, bool keepAspectRatio) const {
    return getCameraIntrinsics(cameraId, std::get<0>(destShape), std::get<1>(destShape), topLeftPixelId, bottomRightPixelId, keepAspectRatio);
}

std::tuple<std::vector<std::vector<float>>, int, int> CalibrationHandler::getDefaultIntrinsics(CameraBoardSocket cameraId) const {
    if(eepromData.version < 4)
        throw std::runtime_error("Your device contains old calibration which doesn't include Intrinsic data. Please recalibrate your device");

    if(eepromData.cameraData.find(cameraId) == eepromData.cameraData.end())
        throw std::runtime_error("There is no Camera data available corresponding to the the requested cameraId");

    if(eepromData.cameraData.at(cameraId).intrinsicMatrix.size() == 0 || eepromData.cameraData.at(cameraId).intrinsicMatrix[0][0] == 0)
        throw std::runtime_error("There is no Intrinsic matrix available for the the requested cameraID");

    return {eepromData.cameraData.at(cameraId).intrinsicMatrix, eepromData.cameraData.at(cameraId).width, eepromData.cameraData.at(cameraId).height};
}

std::vector<float> CalibrationHandler::getDistortionCoefficients(CameraBoardSocket cameraId) const {
    if(eepromData.version < 4)
        throw std::runtime_error("Your device contains old calibration which doesn't include Intrinsic data. Please recalibrate your device");

    if(eepromData.cameraData.find(cameraId) == eepromData.cameraData.end())
        throw std::runtime_error("There is no Camera data available corresponding to the the requested cameraID");

    if(eepromData.cameraData.at(cameraId).intrinsicMatrix.size() == 0 || eepromData.cameraData.at(cameraId).intrinsicMatrix[0][0] == 0)
        throw std::runtime_error("There is no Intrinsic matrix available for the the requested cameraID");

    if(eepromData.cameraData.at(cameraId).cameraType == CameraModel::Fisheye) {
        // in this case the camera model is Fisheye; we only want to return four floats.
        // camera calibration is stored as 14 floats in eeprom, only return the first four.
        std::vector<float> ret(4);
        for(int i = 0; i < 4; i++) {
            ret[i] = eepromData.cameraData.at(cameraId).distortionCoeff[i];
        }
        return ret;
    }

    // in this case the camera model is Perspective, we want to return all 14
    return eepromData.cameraData.at(cameraId).distortionCoeff;
}

float CalibrationHandler::getFov(CameraBoardSocket cameraId, bool useSpec) const {
    if(eepromData.cameraData.find(cameraId) == eepromData.cameraData.end())
        throw std::runtime_error("There is no Camera data available corresponding to the the requested cameraID");

    if(useSpec) {
        return eepromData.cameraData.at(cameraId).specHfovDeg;
    }
    // Calculate fov from intrinsics
    std::vector<std::vector<float>> intrinsics;
    int width, height;
    std::tie(intrinsics, width, height) = CalibrationHandler::getDefaultIntrinsics(cameraId);
    auto focalLength = intrinsics[0][0];
    return 2 * 180 / ((float)M_PI) * std::atan(width * 0.5f / focalLength);
}

uint8_t CalibrationHandler::getLensPosition(CameraBoardSocket cameraId) const {
    if(eepromData.cameraData.find(cameraId) == eepromData.cameraData.end())
        throw std::runtime_error("There is no Camera data available corresponding to the the requested cameraID");

    return eepromData.cameraData.at(cameraId).lensPosition;
}

CameraModel CalibrationHandler::getDistortionModel(CameraBoardSocket cameraId) const {
    if(eepromData.cameraData.find(cameraId) == eepromData.cameraData.end())
        throw std::runtime_error("There is no Camera data available corresponding to the the requested cameraID");

    return eepromData.cameraData.at(cameraId).cameraType;
}

std::vector<std::vector<float>> CalibrationHandler::getCameraExtrinsics(CameraBoardSocket srcCamera,
                                                                        CameraBoardSocket dstCamera,
                                                                        bool useSpecTranslation) const {
    /**
     * 1. Check if both camera ID exists.
     * 2. Check if the forward link exists from source to dest camera. if No go to step 5
     * 3. Call computeExtrinsicMatrix to get the projection matrix from source -> destination camera.
     * 4. Jump to end and return the projection matrix
     * 5. if no check if there is forward link from dest to source. if No return an error that link doesn't exist.
     * 6. Call computeExtrinsicMatrix to get the projection matrix from destination -> source camera.
     * 7. Carry Transpose on the rotation matrix and get neg of Final translation
     * 8. Return the Final TransformationMatrix containing both rotation matrix and Translation
     */
    if(eepromData.cameraData.find(srcCamera) == eepromData.cameraData.end()) {
        throw std::runtime_error("There is no Camera data available corresponding to the the requested source cameraId");
    }
    if(eepromData.cameraData.find(dstCamera) == eepromData.cameraData.end()) {
        throw std::runtime_error("There is no Camera data available corresponding to the the requested destination cameraId");
    }

    std::vector<std::vector<float>> extrinsics;
    if(checkExtrinsicsLink(srcCamera, dstCamera)) {
        return computeExtrinsicMatrix(srcCamera, dstCamera, useSpecTranslation);
    } else if(checkExtrinsicsLink(dstCamera, srcCamera)) {
        extrinsics = computeExtrinsicMatrix(dstCamera, srcCamera, useSpecTranslation);
        invertSe3Matrix4x4InPlace(extrinsics);
        return extrinsics;
    } else {
        throw std::runtime_error("Extrinsic connection between the requested cameraId's doesn't exist. Please recalibrate or modify your calibration data");
    }
    return extrinsics;
}

std::vector<float> CalibrationHandler::getCameraTranslationVector(CameraBoardSocket srcCamera, CameraBoardSocket dstCamera, bool useSpecTranslation) const {
    std::vector<std::vector<float>> extrinsics = getCameraExtrinsics(srcCamera, dstCamera, useSpecTranslation);

    std::vector<float> translationVector = {0, 0, 0};
    for(auto i = 0; i < 3; i++) {
        translationVector[i] = extrinsics[i][3];
    }
    return translationVector;
}

float CalibrationHandler::getBaselineDistance(CameraBoardSocket cam1, CameraBoardSocket cam2, bool useSpecTranslation) const {
    std::vector<float> translationVector = getCameraTranslationVector(cam1, cam2, useSpecTranslation);
    float sum = 0;
    for(auto val : translationVector) {
        sum += val * val;
    }
    return std::sqrt(sum);
}

std::vector<std::vector<float>> CalibrationHandler::getCameraToImuExtrinsics(CameraBoardSocket cameraId, bool useSpecTranslation) const {
    std::vector<std::vector<float>> transformationMatrix = getImuToCameraExtrinsics(cameraId, useSpecTranslation);
    invertSe3Matrix4x4InPlace(transformationMatrix);
    return transformationMatrix;
}

std::vector<std::vector<float>> CalibrationHandler::getImuToCameraExtrinsics(CameraBoardSocket cameraId, bool useSpecTranslation) const {
    if(eepromData.imuExtrinsics.rotationMatrix.size() == 0 || eepromData.imuExtrinsics.toCameraSocket == CameraBoardSocket::AUTO) {
        throw std::runtime_error("IMU calibration data is not available on device yet.");
    } else if(eepromData.cameraData.find(cameraId) == eepromData.cameraData.end()) {
        throw std::runtime_error("There is no Camera data available corresponding to the requested source cameraId");
    }

    std::vector<std::vector<float>> transformationMatrix = eepromData.imuExtrinsics.rotationMatrix;
    if(useSpecTranslation) {
        transformationMatrix[0].push_back(eepromData.imuExtrinsics.specTranslation.x);
        transformationMatrix[1].push_back(eepromData.imuExtrinsics.specTranslation.y);
        transformationMatrix[2].push_back(eepromData.imuExtrinsics.specTranslation.z);
    } else {
        transformationMatrix[0].push_back(eepromData.imuExtrinsics.translation.x);
        transformationMatrix[1].push_back(eepromData.imuExtrinsics.translation.y);
        transformationMatrix[2].push_back(eepromData.imuExtrinsics.translation.z);
    }
    std::vector<float> homogeneous_vector = {0, 0, 0, 1};
    transformationMatrix.push_back(homogeneous_vector);

    if(eepromData.imuExtrinsics.toCameraSocket == cameraId) {
        return transformationMatrix;
    } else {
        std::vector<std::vector<float>> localTransformationMatrix = getCameraExtrinsics(eepromData.imuExtrinsics.toCameraSocket, cameraId, useSpecTranslation);
        return matMul(transformationMatrix, localTransformationMatrix);
    }
}

<<<<<<< HEAD
std::vector<std::vector<float>> CalibrationHandler::getStereoVerticalRectificationRotation() {
    std::vector<std::vector<float>> rotationMatrix = eepromData.stereoRectificationData.rectifiedRotationVertical;
    if(rotationMatrix.size() != 3 || rotationMatrix[0].size() != 3) {
        throw std::runtime_error("Rectified Rotation Matrix Doesn't exist ");
    }
    return rotationMatrix;
}

std::vector<std::vector<float>> CalibrationHandler::getStereoRightRectificationRotation() {
=======
std::vector<std::vector<float>> CalibrationHandler::getStereoRightRectificationRotation() const {
>>>>>>> a78ea3ba
    std::vector<std::vector<float>> rotationMatrix = eepromData.stereoRectificationData.rectifiedRotationRight;
    if(rotationMatrix.size() != 3 || rotationMatrix[0].size() != 3) {
        throw std::runtime_error("Rectified Rotation Matrix Doesn't exist ");
    }
    return rotationMatrix;
}

std::vector<std::vector<float>> CalibrationHandler::getStereoLeftRectificationRotation() const {
    ;
    std::vector<std::vector<float>> rotationMatrix = eepromData.stereoRectificationData.rectifiedRotationLeft;
    if(rotationMatrix.size() != 3 || rotationMatrix[0].size() != 3) {
        throw std::runtime_error("Rectified Rotation Matrix Doesn't exist ");
    }
    return rotationMatrix;
}

dai::CameraBoardSocket CalibrationHandler::getStereoLeftCameraId() const {
    return eepromData.stereoRectificationData.leftCameraSocket;
}

dai::CameraBoardSocket CalibrationHandler::getStereoRightCameraId() const {
    return eepromData.stereoRectificationData.rightCameraSocket;
}

bool CalibrationHandler::eepromToJsonFile(dai::Path destPath) const {
    nlohmann::json j = eepromData;
    std::ofstream ob(destPath);
    ob << std::setw(4) << j << std::endl;
    return true;
}

nlohmann::json CalibrationHandler::eepromToJson() const {
    return eepromData;
}

std::vector<std::vector<float>> CalibrationHandler::computeExtrinsicMatrix(CameraBoardSocket srcCamera,
                                                                           CameraBoardSocket dstCamera,
                                                                           bool useSpecTranslation) const {
    if(srcCamera == CameraBoardSocket::AUTO || dstCamera == CameraBoardSocket::AUTO) {
        throw std::runtime_error("Invalid cameraId input..");
    }
    if(eepromData.cameraData.at(srcCamera).extrinsics.toCameraSocket == dstCamera) {
        if(eepromData.cameraData.at(srcCamera).extrinsics.rotationMatrix.size() == 0
           || eepromData.cameraData.at(srcCamera).extrinsics.toCameraSocket == CameraBoardSocket::AUTO) {
            throw std::runtime_error(
                "Defined Extrinsic conenction but rotation matrix is not available. Please cross check your calibration data configuration.");
        }
        std::vector<std::vector<float>> transformationMatrix = eepromData.cameraData.at(srcCamera).extrinsics.rotationMatrix;
        if(useSpecTranslation) {
            const dai::Point3f& mTrans = eepromData.cameraData.at(srcCamera).extrinsics.specTranslation;
            if(mTrans.x == 0 && mTrans.y == 0 && mTrans.z == 0) {
                throw std::runtime_error("Cannot use useSpecTranslation argument since specTranslation has {0, 0, 0}");
            }
            transformationMatrix[0].push_back(eepromData.cameraData.at(srcCamera).extrinsics.specTranslation.x);
            transformationMatrix[1].push_back(eepromData.cameraData.at(srcCamera).extrinsics.specTranslation.y);
            transformationMatrix[2].push_back(eepromData.cameraData.at(srcCamera).extrinsics.specTranslation.z);
        } else {
            transformationMatrix[0].push_back(eepromData.cameraData.at(srcCamera).extrinsics.translation.x);
            transformationMatrix[1].push_back(eepromData.cameraData.at(srcCamera).extrinsics.translation.y);
            transformationMatrix[2].push_back(eepromData.cameraData.at(srcCamera).extrinsics.translation.z);
        }
        std::vector<float> homogeneous_vector = {0, 0, 0, 1};
        transformationMatrix.push_back(homogeneous_vector);
        return transformationMatrix;
    } else {
        std::vector<std::vector<float>> futureTransformationMatrix =
            computeExtrinsicMatrix(eepromData.cameraData.at(srcCamera).extrinsics.toCameraSocket, dstCamera, useSpecTranslation);
        std::vector<std::vector<float>> currTransformationMatrix = eepromData.cameraData.at(srcCamera).extrinsics.rotationMatrix;
        if(useSpecTranslation) {
            const dai::Point3f& mTrans = eepromData.cameraData.at(srcCamera).extrinsics.specTranslation;
            if(mTrans.x == 0 && mTrans.y == 0 && mTrans.z == 0) {
                throw std::runtime_error("Cannot use useSpecTranslation argument since specTranslation has {0, 0, 0}");
            }
            currTransformationMatrix[0].push_back(eepromData.cameraData.at(srcCamera).extrinsics.specTranslation.x);
            currTransformationMatrix[1].push_back(eepromData.cameraData.at(srcCamera).extrinsics.specTranslation.y);
            currTransformationMatrix[2].push_back(eepromData.cameraData.at(srcCamera).extrinsics.specTranslation.z);
        } else {
            currTransformationMatrix[0].push_back(eepromData.cameraData.at(srcCamera).extrinsics.translation.x);
            currTransformationMatrix[1].push_back(eepromData.cameraData.at(srcCamera).extrinsics.translation.y);
            currTransformationMatrix[2].push_back(eepromData.cameraData.at(srcCamera).extrinsics.translation.z);
        }
        std::vector<float> homogeneous_vector = {0, 0, 0, 1};
        currTransformationMatrix.push_back(homogeneous_vector);
        return matMul(currTransformationMatrix, futureTransformationMatrix);
    }
}

bool CalibrationHandler::checkExtrinsicsLink(CameraBoardSocket srcCamera, CameraBoardSocket dstCamera) const {
    bool isConnectionFound = false;
    CameraBoardSocket currentCameraId = srcCamera;
    while(currentCameraId != CameraBoardSocket::AUTO) {
        currentCameraId = eepromData.cameraData.at(currentCameraId).extrinsics.toCameraSocket;
        if(currentCameraId == dstCamera) {
            isConnectionFound = true;
            break;
        }
    }
    return isConnectionFound;
}

void CalibrationHandler::setBoardInfo(std::string boardName, std::string boardRev) {
    eepromData.boardName = boardName;
    eepromData.boardRev = boardRev;
}

void CalibrationHandler::setBoardInfo(std::string productName,
                                      std::string boardName,
                                      std::string boardRev,
                                      std::string boardConf,
                                      std::string hardwareConf,
                                      std::string batchName,
                                      uint64_t batchTime,
                                      uint32_t boardOptions,
                                      std::string boardCustom) {
    eepromData.productName = productName;
    eepromData.boardName = boardName;
    eepromData.boardRev = boardRev;
    eepromData.boardConf = boardConf;
    eepromData.hardwareConf = hardwareConf;
    eepromData.batchName = batchName;
    eepromData.batchTime = batchTime;
    eepromData.boardCustom = boardCustom;
    eepromData.boardOptions = boardOptions;

    // Bump version to V7
    eepromData.version = 7;
}

void CalibrationHandler::setProductName(std::string productName) {
    eepromData.productName = productName;

    // Bump version to V7
    eepromData.version = 7;
}

void CalibrationHandler::setCameraIntrinsics(CameraBoardSocket cameraId, std::vector<std::vector<float>> intrinsics, int width, int height) {
    if(intrinsics.size() != 3 || intrinsics[0].size() != 3) {
        throw std::runtime_error("Intrinsic Matrix size should always be 3x3 ");
    }

    if(intrinsics[0][1] != 0 || intrinsics[1][0] != 0 || intrinsics[2][0] != 0 || intrinsics[2][1] != 0) {
        throw std::runtime_error("Invalid Intrinsic Matrix entered!!");
    }

    if(eepromData.cameraData.find(cameraId) == eepromData.cameraData.end()) {
        dai::CameraInfo camera_info;
        camera_info.height = height;
        camera_info.width = width;
        camera_info.intrinsicMatrix = intrinsics;
        eepromData.cameraData.emplace(cameraId, camera_info);
    } else {
        eepromData.cameraData.at(cameraId).height = height;
        eepromData.cameraData.at(cameraId).width = width;
        eepromData.cameraData.at(cameraId).intrinsicMatrix = intrinsics;
    }
    return;
}

void CalibrationHandler::setCameraIntrinsics(CameraBoardSocket cameraId, std::vector<std::vector<float>> intrinsics, Size2f frameSize) {
    setCameraIntrinsics(cameraId, intrinsics, static_cast<int>(frameSize.width), static_cast<int>(frameSize.height));
    return;
}

void CalibrationHandler::setCameraIntrinsics(CameraBoardSocket cameraId, std::vector<std::vector<float>> intrinsics, std::tuple<int, int> frameSize) {
    setCameraIntrinsics(cameraId, intrinsics, std::get<0>(frameSize), std::get<1>(frameSize));
    return;
}

void CalibrationHandler::setDistortionCoefficients(CameraBoardSocket cameraId, std::vector<float> distortionCoefficients) {
    const size_t num = 14;

    if(distortionCoefficients.size() > num) {
        throw std::runtime_error("Too many distortion coefficients! Max is 14.");
    }

    if(num != 14) {
        while(distortionCoefficients.size() != num) {
            // Pad to 14 parameters.
            // On the device it's static PoD, we always want it to be 14 parameters - for Perspective camera model, we return all 14; for Fisheye camera model,
            // we only return the first four.
            distortionCoefficients.push_back(0.0f);
        }
    }

    if(eepromData.cameraData.find(cameraId) == eepromData.cameraData.end()) {
        dai::CameraInfo camera_info;
        camera_info.distortionCoeff = distortionCoefficients;
        eepromData.cameraData.emplace(cameraId, camera_info);
    } else {
        eepromData.cameraData.at(cameraId).distortionCoeff = distortionCoefficients;
    }
    return;
}

void CalibrationHandler::setFov(CameraBoardSocket cameraId, float hfov) {
    if(eepromData.cameraData.find(cameraId) == eepromData.cameraData.end()) {
        dai::CameraInfo camera_info;
        camera_info.specHfovDeg = hfov;
        eepromData.cameraData.emplace(cameraId, camera_info);
    } else {
        eepromData.cameraData.at(cameraId).specHfovDeg = hfov;
    }
    return;
}

void CalibrationHandler::setLensPosition(CameraBoardSocket cameraId, uint8_t lensPosition) {
    if(eepromData.cameraData.find(cameraId) == eepromData.cameraData.end()) {
        dai::CameraInfo camera_info;
        camera_info.lensPosition = lensPosition;
        eepromData.cameraData.emplace(cameraId, camera_info);
    } else {
        eepromData.cameraData.at(cameraId).lensPosition = lensPosition;
    }
    return;
}

void CalibrationHandler::setCameraType(CameraBoardSocket cameraId, CameraModel cameraModel) {
    if(eepromData.cameraData.find(cameraId) == eepromData.cameraData.end()) {
        dai::CameraInfo camera_info;
        camera_info.cameraType = cameraModel;
        eepromData.cameraData.emplace(cameraId, camera_info);
    } else {
        eepromData.cameraData.at(cameraId).cameraType = cameraModel;
    }
    return;
}

void CalibrationHandler::setCameraExtrinsics(CameraBoardSocket srcCameraId,
                                             CameraBoardSocket destCameraId,
                                             std::vector<std::vector<float>> rotationMatrix,
                                             std::vector<float> translation,
                                             std::vector<float> specTranslation) {
    if(rotationMatrix.size() != 3 || rotationMatrix[0].size() != 3) {
        throw std::runtime_error("Rotation Matrix size should always be 3x3 ");
    }
    if(translation.size() != 3) {
        throw std::runtime_error("Translation vector size should always be 3x1");
    }
    if(specTranslation.size() != 3) {
        throw std::runtime_error("specTranslation vector size should always be 3x1");
    }

    dai::Extrinsics extrinsics;
    extrinsics.rotationMatrix = rotationMatrix;
    extrinsics.translation = dai::Point3f(translation[0], translation[1], translation[2]);
    extrinsics.specTranslation = dai::Point3f(specTranslation[0], specTranslation[1], specTranslation[2]);
    extrinsics.toCameraSocket = destCameraId;

    if(eepromData.cameraData.find(srcCameraId) == eepromData.cameraData.end()) {
        dai::CameraInfo camera_info;
        camera_info.extrinsics = extrinsics;
        eepromData.cameraData.emplace(srcCameraId, camera_info);
    } else {
        eepromData.cameraData[srcCameraId].extrinsics = extrinsics;
    }
    return;
}

void CalibrationHandler::setImuExtrinsics(CameraBoardSocket destCameraId,
                                          std::vector<std::vector<float>> rotationMatrix,
                                          std::vector<float> translation,
                                          std::vector<float> specTranslation) {
    if(rotationMatrix.size() != 3 || rotationMatrix[0].size() != 3) {
        throw std::runtime_error("Rotation Matrix size should always be 3x3 ");
    }
    if(translation.size() != 3) {
        throw std::runtime_error("Translation vector size should always be 3x1");
    }
    if(specTranslation.size() != 3) {
        throw std::runtime_error("specTranslation vector size should always be 3x1");
    }

    dai::Extrinsics extrinsics;
    extrinsics.rotationMatrix = rotationMatrix;
    extrinsics.translation = dai::Point3f(translation[0], translation[1], translation[2]);
    extrinsics.specTranslation = dai::Point3f(specTranslation[0], specTranslation[1], specTranslation[2]);
    extrinsics.toCameraSocket = destCameraId;
    eepromData.imuExtrinsics = extrinsics;
    return;
}

void CalibrationHandler::setStereoVertical(CameraBoardSocket cameraId, std::vector<std::vector<float>> rectifiedRotation) {
    if(rectifiedRotation.size() != 3 || rectifiedRotation[0].size() != 3) {
        throw std::runtime_error("Rotation Matrix size should always be 3x3 ");
    }
    eepromData.stereoRectificationData.rectifiedRotationVertical = rectifiedRotation;
    eepromData.stereoRectificationData.verticalCameraSocket = cameraId;
    return;
}

void CalibrationHandler::setStereoLeft(CameraBoardSocket cameraId, std::vector<std::vector<float>> rectifiedRotation) {
    if(rectifiedRotation.size() != 3 || rectifiedRotation[0].size() != 3) {
        throw std::runtime_error("Rotation Matrix size should always be 3x3 ");
    }
    eepromData.stereoRectificationData.rectifiedRotationLeft = rectifiedRotation;
    eepromData.stereoRectificationData.leftCameraSocket = cameraId;
    return;
}

void CalibrationHandler::setStereoRight(CameraBoardSocket cameraId, std::vector<std::vector<float>> rectifiedRotation) {
    if(rectifiedRotation.size() != 3 || rectifiedRotation[0].size() != 3) {
        throw std::runtime_error("Rotation Matrix size should always be 3x3 ");
    }
    eepromData.stereoRectificationData.rectifiedRotationRight = rectifiedRotation;
    eepromData.stereoRectificationData.rightCameraSocket = cameraId;
    return;
}

bool CalibrationHandler::validateCameraArray() const {
    if(eepromData.cameraData.size() > 1) {
        if(eepromData.cameraData.find(dai::CameraBoardSocket::LEFT) != eepromData.cameraData.end()) {
            return checkSrcLinks(dai::CameraBoardSocket::LEFT) || checkSrcLinks(dai::CameraBoardSocket::RIGHT)
                   || checkSrcLinks(dai::CameraBoardSocket::VERTICAL);
        } else {
            spdlog::debug(
                "make sure the head of the Extrinsics is your left camera. Please cross check the data by creating a json file using "
                "eepromToJsonFile(). ");
            return false;
        }
    } else {
        return true;  // Considering this would be bw1093 device
    }
}

bool CalibrationHandler::checkSrcLinks(CameraBoardSocket headSocket) const {
    bool isConnectionValidated = true;
    std::unordered_set<dai::CameraBoardSocket> marked;

    while(headSocket != CameraBoardSocket::AUTO) {
        if(eepromData.cameraData.find(headSocket) == eepromData.cameraData.end()) {
            spdlog::debug(
                "Found link to a CameraID whose camera calibration is not loaded. Please cross check the connection by creating a json file using "
                "eepromToJsonFile(). ");
            isConnectionValidated = false;
            break;
        }
        if(marked.find(headSocket) != marked.end()) {
            spdlog::debug(
                "Loop found in extrinsics connection. Please cross check that the extrinsics are connected in an array in single direction by creating "
                "a json file using eepromToJsonFile(). ");
            isConnectionValidated = false;
            break;
        }
        marked.insert(headSocket);
        headSocket = eepromData.cameraData.at(headSocket).extrinsics.toCameraSocket;
    }

    if(isConnectionValidated && eepromData.cameraData.size() != marked.size()) {
        isConnectionValidated = false;
        spdlog::debug("Extrinsics between all the cameras is not found with single head and a tail");
    }
    return isConnectionValidated;
}

}  // namespace dai<|MERGE_RESOLUTION|>--- conflicted
+++ resolved
@@ -439,8 +439,7 @@
     }
 }
 
-<<<<<<< HEAD
-std::vector<std::vector<float>> CalibrationHandler::getStereoVerticalRectificationRotation() {
+std::vector<std::vector<float>> CalibrationHandler::getStereoVerticalRectificationRotation() const {
     std::vector<std::vector<float>> rotationMatrix = eepromData.stereoRectificationData.rectifiedRotationVertical;
     if(rotationMatrix.size() != 3 || rotationMatrix[0].size() != 3) {
         throw std::runtime_error("Rectified Rotation Matrix Doesn't exist ");
@@ -448,10 +447,7 @@
     return rotationMatrix;
 }
 
-std::vector<std::vector<float>> CalibrationHandler::getStereoRightRectificationRotation() {
-=======
 std::vector<std::vector<float>> CalibrationHandler::getStereoRightRectificationRotation() const {
->>>>>>> a78ea3ba
     std::vector<std::vector<float>> rotationMatrix = eepromData.stereoRectificationData.rectifiedRotationRight;
     if(rotationMatrix.size() != 3 || rotationMatrix[0].size() != 3) {
         throw std::runtime_error("Rectified Rotation Matrix Doesn't exist ");
