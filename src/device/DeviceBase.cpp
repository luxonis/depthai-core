--- conflicted
+++ resolved
@@ -769,17 +769,10 @@
     return pimpl->rpcClient->call("getConnectedCameras").as<std::vector<CameraBoardSocket>>();
 }
 
-<<<<<<< HEAD
-std::vector<CameraProperties> DeviceBase::getConnectedCameraProperties() {
-    checkClosed();
-
-    return pimpl->rpcClient->call("getConnectedCameraProperties").as<std::vector<CameraProperties>>();
-=======
 std::vector<CameraFeatures> DeviceBase::getConnectedCameraFeatures() {
     checkClosed();
 
     return pimpl->rpcClient->call("getConnectedCameraFeatures").as<std::vector<CameraFeatures>>();
->>>>>>> c926c9fc
 }
 
 std::unordered_map<CameraBoardSocket, std::string> DeviceBase::getCameraSensorNames() {
@@ -1079,12 +1072,6 @@
     return eepromDataRaw;
 }
 
-<<<<<<< HEAD
-void DeviceBase::flashWrite(std::vector<std::uint8_t> data, uint64_t offset) {
-    bool success;
-    std::string errorMsg;
-    std::tie(success, errorMsg) = pimpl->rpcClient->call("flashWrite", data, offset).as<std::tuple<bool, std::string>>();
-=======
 void DeviceBase::flashEepromClear() {
     bool factoryPermissions = false;
     bool protectedPermissions = false;
@@ -1098,13 +1085,38 @@
     bool success;
     std::string errorMsg;
     std::tie(success, errorMsg) = pimpl->rpcClient->call("eepromClear", protectedPermissions, factoryPermissions).as<std::tuple<bool, std::string>>();
->>>>>>> c926c9fc
     if(!success) {
         throw std::runtime_error(errorMsg);
     }
 }
 
-<<<<<<< HEAD
+void DeviceBase::flashFactoryEepromClear() {
+    bool factoryPermissions = false;
+    bool protectedPermissions = false;
+    getFlashingPermissions(factoryPermissions, protectedPermissions);
+    spdlog::debug("Clearing User EEPROM contents. Factory permissions {}, Protected permissions {}", factoryPermissions, protectedPermissions);
+
+    if(!protectedPermissions || !factoryPermissions) {
+        throw std::runtime_error("Calling factory EEPROM clear API is not allowed in current configuration");
+    }
+
+    bool success;
+    std::string errorMsg;
+    std::tie(success, errorMsg) = pimpl->rpcClient->call("eepromFactoryClear", protectedPermissions, factoryPermissions).as<std::tuple<bool, std::string>>();
+    if(!success) {
+        throw std::runtime_error(errorMsg);
+    }
+}
+
+void DeviceBase::flashWrite(std::vector<std::uint8_t> data, uint64_t offset) {
+    bool success;
+    std::string errorMsg;
+    std::tie(success, errorMsg) = pimpl->rpcClient->call("flashWrite", data, offset).as<std::tuple<bool, std::string>>();
+    if(!success) {
+        throw std::runtime_error(errorMsg);
+    }
+}
+
 std::vector<std::uint8_t> DeviceBase::flashRead(uint32_t size, uint64_t offset) {
     bool success;
     std::string errorMsg;
@@ -1114,24 +1126,6 @@
         throw std::runtime_error(errorMsg);
     }
     return data;
-=======
-void DeviceBase::flashFactoryEepromClear() {
-    bool factoryPermissions = false;
-    bool protectedPermissions = false;
-    getFlashingPermissions(factoryPermissions, protectedPermissions);
-    spdlog::debug("Clearing User EEPROM contents. Factory permissions {}, Protected permissions {}", factoryPermissions, protectedPermissions);
-
-    if(!protectedPermissions || !factoryPermissions) {
-        throw std::runtime_error("Calling factory EEPROM clear API is not allowed in current configuration");
-    }
-
-    bool success;
-    std::string errorMsg;
-    std::tie(success, errorMsg) = pimpl->rpcClient->call("eepromFactoryClear", protectedPermissions, factoryPermissions).as<std::tuple<bool, std::string>>();
-    if(!success) {
-        throw std::runtime_error(errorMsg);
-    }
->>>>>>> c926c9fc
 }
 
 bool DeviceBase::startPipeline() {
