--- conflicted
+++ resolved
@@ -3,6 +3,7 @@
 // std
 #include <chrono>
 #include <iostream>
+#include <stdexcept>
 
 // shared
 #include "depthai-bootloader-shared/Bootloader.hpp"
@@ -50,12 +51,8 @@
 const std::string MAGIC_FACTORY_PROTECTED_FLASHING_VALUE = "868632271";
 
 const unsigned int DEFAULT_CRASHDUMP_TIMEOUT = 9000;
-<<<<<<< HEAD
-const unsigned int RPC_READ_TIMEOUT = 30000;
-=======
 const unsigned int DEFAULT_RPC_READ_TIMEOUT = 10000;
-const unsigned int DEFAULT_RPC_WRITE_TIMEOUT = 0; // 0 means blocking
->>>>>>> 15ed0818
+const unsigned int DEFAULT_RPC_WRITE_TIMEOUT = 0;  // 0 means blocking
 
 // local static function
 static void getFlashingPermissions(bool& factoryPermissions, bool& protectedPermissions) {
@@ -540,8 +537,6 @@
     return DEFAULT_CRASHDUMP_TIMEOUT + (protocol == X_LINK_TCP_IP ? device::XLINK_TCP_WATCHDOG_TIMEOUT.count() : device::XLINK_USB_WATCHDOG_TIMEOUT.count());
 }
 
-<<<<<<< HEAD
-=======
 unsigned int getRPCReadTimeout() {
     std::string timeoutStr = utility::getEnv("DEPTHAI_RPC_READ_TIMEOUT");
     if(!timeoutStr.empty()) {
@@ -573,20 +568,13 @@
     return saveFileToTemporaryDirectory(data, mxId + "-depthai_crash_dump.json", crashDumpPathStr);
 }
 
->>>>>>> 15ed0818
 void DeviceBase::closeImpl() {
     using namespace std::chrono;
     auto t1 = steady_clock::now();
     auto timeout = getCrashdumpTimeout(deviceInfo.protocol);
     bool shouldGetCrashDump = false;
-<<<<<<< HEAD
-    if(!dumpOnly && timeout > 0) {
-        pimpl->logger.debug("Device about to be closed...");
-=======
-
     if(!dumpOnly && timeout > 0) {
         pimpl->logger.debug("Crash dump collection enabled - first try to extract an existing crash dump");
->>>>>>> 15ed0818
         try {
             if(hasCrashDump()) {
                 connection->setRebootOnDestruction(true);
@@ -879,22 +867,21 @@
             // Send request to device
             auto writeTimeout = getRPCWriteTimeout();
             if(writeTimeout > 0) {
-                rpcStream->write(std::move(request), std::chrono::milliseconds(writeTimeout));
+                auto success = rpcStream->write(std::move(request), std::chrono::milliseconds(writeTimeout));
+                if(!success) {
+                    throw std::runtime_error("RPC write timed out in " + std::to_string(writeTimeout) + "ms");
+                }
             } else {
                 rpcStream->write(std::move(request));
             }
             // Receive response back
             // Send to nanorpc to parse
-<<<<<<< HEAD
-            return rpcStream->read(std::chrono::milliseconds(RPC_READ_TIMEOUT));
-=======
             auto timeout = getRPCReadTimeout();
             if(timeout > 0) {
                 return rpcStream->read(std::chrono::milliseconds(timeout));
             } else {
                 return rpcStream->read();
             }
->>>>>>> 15ed0818
         } catch(const std::exception& e) {
             // If any exception is thrown, log it and rethrow
             pimpl->logger.debug("RPC error: {}", e.what());
