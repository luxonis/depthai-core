#include "depthai/device/DeviceBase.hpp"

// std
#include <iostream>

// shared
#include "depthai-bootloader-shared/Bootloader.hpp"
#include "depthai-bootloader-shared/XLinkConstants.hpp"
#include "depthai-shared/datatype/RawImgFrame.hpp"
#include "depthai-shared/log/LogConstants.hpp"
#include "depthai-shared/log/LogLevel.hpp"
#include "depthai-shared/log/LogMessage.hpp"
#include "depthai-shared/pipeline/Assets.hpp"
#include "depthai-shared/utility/Serialization.hpp"
#include "depthai-shared/xlink/XLinkConstants.hpp"

// project
#include "DeviceLogger.hpp"
#include "depthai/pipeline/node/XLinkIn.hpp"
#include "depthai/pipeline/node/XLinkOut.hpp"
#include "pipeline/Pipeline.hpp"
#include "utility/Environment.hpp"
#include "utility/Initialization.hpp"
#include "utility/PimplImpl.hpp"
#include "utility/Resources.hpp"

// libraries
#include "XLink/XLink.h"
#include "nanorpc/core/client.h"
#include "nanorpc/packer/nlohmann_msgpack.h"
#include "spdlog/details/os.h"
#include "spdlog/fmt/bin_to_hex.h"
#include "spdlog/fmt/chrono.h"
#include "spdlog/sinks/stdout_color_sinks.h"
#include "spdlog/spdlog.h"

namespace dai {

const std::string MAGIC_PROTECTED_FLASHING_VALUE = "235539980";
const std::string MAGIC_FACTORY_FLASHING_VALUE = "413424129";
const std::string MAGIC_FACTORY_PROTECTED_FLASHING_VALUE = "868632271";

// local static function
static void getFlashingPermissions(bool& factoryPermissions, bool& protectedPermissions) {
    auto permissionEnv = utility::getEnv("DEPTHAI_ALLOW_FACTORY_FLASHING");
    if(permissionEnv == MAGIC_FACTORY_FLASHING_VALUE) {
        factoryPermissions = true;
        protectedPermissions = false;
    } else if(permissionEnv == MAGIC_PROTECTED_FLASHING_VALUE) {
        factoryPermissions = false;
        protectedPermissions = true;
    } else if(permissionEnv == MAGIC_FACTORY_PROTECTED_FLASHING_VALUE) {
        factoryPermissions = true;
        protectedPermissions = true;
    } else {
        factoryPermissions = false;
        protectedPermissions = false;
    }
}

static LogLevel spdlogLevelToLogLevel(spdlog::level::level_enum level, LogLevel defaultValue = LogLevel::OFF) {
    switch(level) {
        case spdlog::level::trace:
            return LogLevel::TRACE;
        case spdlog::level::debug:
            return LogLevel::DEBUG;
        case spdlog::level::info:
            return LogLevel::INFO;
        case spdlog::level::warn:
            return LogLevel::WARN;
        case spdlog::level::err:
            return LogLevel::ERR;
        case spdlog::level::critical:
            return LogLevel::CRITICAL;
        case spdlog::level::off:
            return LogLevel::OFF;
        // Default
        case spdlog::level::n_levels:
        default:
            return defaultValue;
            break;
    }
    // Default
    return defaultValue;
}
static spdlog::level::level_enum logLevelToSpdlogLevel(LogLevel level, spdlog::level::level_enum defaultValue = spdlog::level::off) {
    switch(level) {
        case LogLevel::TRACE:
            return spdlog::level::trace;
        case LogLevel::DEBUG:
            return spdlog::level::debug;
        case LogLevel::INFO:
            return spdlog::level::info;
        case LogLevel::WARN:
            return spdlog::level::warn;
        case LogLevel::ERR:
            return spdlog::level::err;
        case LogLevel::CRITICAL:
            return spdlog::level::critical;
        case LogLevel::OFF:
            return spdlog::level::off;
    }
    // Default
    return defaultValue;
}

constexpr std::chrono::seconds DeviceBase::DEFAULT_SEARCH_TIME;
constexpr float DeviceBase::DEFAULT_SYSTEM_INFORMATION_LOGGING_RATE_HZ;
constexpr UsbSpeed DeviceBase::DEFAULT_USB_SPEED;

std::chrono::milliseconds DeviceBase::getDefaultSearchTime() {
    std::chrono::milliseconds defaultSearchTime = DEFAULT_SEARCH_TIME;
    auto searchTimeStr = utility::getEnv("DEPTHAI_SEARCH_TIMEOUT");

    if(!searchTimeStr.empty()) {
        // Try parsing the string as a number
        try {
            defaultSearchTime = std::chrono::milliseconds{std::stoi(searchTimeStr)};
        } catch(const std::invalid_argument& e) {
            spdlog::warn("DEPTHAI_SEARCH_TIMEOUT value invalid: {}", e.what());
        }
    }

    return defaultSearchTime;
}

std::tuple<bool, DeviceInfo> DeviceBase::getAnyAvailableDevice(std::chrono::milliseconds timeout) {
    return getAnyAvailableDevice(timeout, nullptr);
}

std::tuple<bool, DeviceInfo> DeviceBase::getAnyAvailableDevice(std::chrono::milliseconds timeout, std::function<void()> cb) {
    using namespace std::chrono;
    constexpr auto POOL_SLEEP_TIME = milliseconds(100);

    // First looks for UNBOOTED, then BOOTLOADER, for 'timeout' time
    auto searchStartTime = steady_clock::now();
    bool found = false;
    DeviceInfo deviceInfo;
    std::unordered_map<std::string, DeviceInfo> invalidDevices;
    do {
        auto devices = XLinkConnection::getAllConnectedDevices(X_LINK_ANY_STATE, false);
        for(auto searchState : {X_LINK_UNBOOTED, X_LINK_BOOTLOADER, X_LINK_FLASH_BOOTED}) {
            for(const auto& device : devices) {
                if(device.state == searchState) {
                    if(device.status == X_LINK_SUCCESS) {
                        found = true;
                        deviceInfo = device;
                        break;
                    } else {
                        found = false;
                        invalidDevices[device.name] = device;
                    }
                }
            }
            if(found) break;
        }
        if(found) break;

        // Call the callback
        if(cb) cb();

        // If 'timeout' < 'POOL_SLEEP_TIME', use 'timeout' as sleep time and then break
        if(timeout < POOL_SLEEP_TIME) {
            // sleep for 'timeout'
            std::this_thread::sleep_for(timeout);
            break;
        } else {
            std::this_thread::sleep_for(POOL_SLEEP_TIME);  // default pool rate
        }
    } while(steady_clock::now() - searchStartTime < timeout);

    // Check if its an invalid device
    for(const auto& invalidDevice : invalidDevices) {
        const auto& invalidDeviceInfo = invalidDevice.second;
        if(invalidDeviceInfo.status == X_LINK_INSUFFICIENT_PERMISSIONS) {
            spdlog::warn("Insufficient permissions to communicate with {} device with name \"{}\". Make sure udev rules are set",
                         XLinkDeviceStateToStr(invalidDeviceInfo.state),
                         invalidDeviceInfo.name);
        } else {
            // Warn
            spdlog::warn(
                "Skipping {} device with name \"{}\" ({})", XLinkDeviceStateToStr(invalidDeviceInfo.state), invalidDeviceInfo.name, invalidDeviceInfo.mxid);
        }
    }

    // If none were found, try BOOTED
    if(!found) std::tie(found, deviceInfo) = XLinkConnection::getFirstDevice(X_LINK_BOOTED);

    return {found, deviceInfo};
}

// Default overload ('DEFAULT_SEARCH_TIME' timeout)
std::tuple<bool, DeviceInfo> DeviceBase::getAnyAvailableDevice() {
    return getAnyAvailableDevice(getDefaultSearchTime());
}

// static api

// First tries to find UNBOOTED device, then BOOTLOADER device
std::tuple<bool, DeviceInfo> DeviceBase::getFirstAvailableDevice(bool skipInvalidDevice) {
    // Get all connected devices
    auto devices = XLinkConnection::getAllConnectedDevices(X_LINK_ANY_STATE, skipInvalidDevice);
    // Search order - first unbooted, then bootloader and last flash booted
    for(auto searchState : {X_LINK_UNBOOTED, X_LINK_BOOTLOADER, X_LINK_FLASH_BOOTED}) {
        for(const auto& device : devices) {
            if(device.state == searchState) {
                return {true, device};
            }
        }
    }
    return {false, {}};
}

// Returns all devices which aren't already booted
std::vector<DeviceInfo> DeviceBase::getAllAvailableDevices() {
    std::vector<DeviceInfo> availableDevices;
    auto connectedDevices = XLinkConnection::getAllConnectedDevices();
    for(const auto& d : connectedDevices) {
        if(d.state != X_LINK_BOOTED) availableDevices.push_back(d);
    }
    return availableDevices;
}

// First tries to find UNBOOTED device with mxId, then BOOTLOADER device with mxId
std::tuple<bool, DeviceInfo> DeviceBase::getDeviceByMxId(std::string mxId) {
    std::vector<DeviceInfo> availableDevices;
    auto states = {X_LINK_UNBOOTED, X_LINK_BOOTLOADER};
    bool found;
    DeviceInfo dev;
    for(const auto& state : states) {
        std::tie(found, dev) = XLinkConnection::getDeviceByMxId(mxId, state);
        if(found) return {true, dev};
    }
    return {false, DeviceInfo()};
}

std::vector<std::uint8_t> DeviceBase::getEmbeddedDeviceBinary(bool usb2Mode, OpenVINO::Version version) {
    return Resources::getInstance().getDeviceFirmware(usb2Mode, version);
}

std::vector<std::uint8_t> DeviceBase::getEmbeddedDeviceBinary(Config config) {
    return Resources::getInstance().getDeviceFirmware(config);
}

/*
std::vector<DeviceInfo> DeviceBase::getAllConnectedDevices(){
    return XLinkConnection::getAllConnectedDevices();
}


std::tuple<bool, DeviceInfo> DeviceBase::getFirstDevice(){
    return XLinkConnection::getFirstAvailableDevice();
}
*/

///////////////////////////////////////////////
// Impl section - use this to hide dependencies
///////////////////////////////////////////////
class DeviceBase::Impl {
   public:
    Impl() = default;

    // Default sink
    std::shared_ptr<spdlog::sinks::stdout_color_sink_mt> stdoutColorSink = std::make_shared<spdlog::sinks::stdout_color_sink_mt>();
    // Device Logger
    DeviceLogger logger{"", stdoutColorSink};

    // RPC
    std::mutex rpcMutex;
    std::shared_ptr<XLinkStream> rpcStream;
    std::unique_ptr<nanorpc::core::client<nanorpc::packer::nlohmann_msgpack>> rpcClient;

    void setLogLevel(LogLevel level);
    LogLevel getLogLevel();
    void setPattern(const std::string& pattern);
};

void DeviceBase::Impl::setPattern(const std::string& pattern) {
    logger.set_pattern(pattern);
}

void DeviceBase::Impl::setLogLevel(LogLevel level) {
    // Converts LogLevel to spdlog and reconfigures logger level
    auto spdlogLevel = logLevelToSpdlogLevel(level, spdlog::level::warn);
    // Set level for all configured sinks
    logger.set_level(spdlogLevel);
}

LogLevel DeviceBase::Impl::getLogLevel() {
    // Converts spdlog to LogLevel
    return spdlogLevelToLogLevel(logger.level(), LogLevel::WARN);
}

///////////////////////////////////////////////
// END OF Impl section
///////////////////////////////////////////////

void DeviceBase::tryGetDevice() {
    // Searches for any available device for 'default' timeout
    bool found = false;
    std::tie(found, deviceInfo) = getAnyAvailableDevice();

    // If no device found, throw
    if(!found) throw std::runtime_error("No available devices");
}

DeviceBase::DeviceBase(OpenVINO::Version version, const DeviceInfo& devInfo) : DeviceBase(version, devInfo, DeviceBase::DEFAULT_USB_SPEED) {}

DeviceBase::DeviceBase(OpenVINO::Version version, const DeviceInfo& devInfo, UsbSpeed maxUsbSpeed) : deviceInfo(devInfo) {
    init(version, maxUsbSpeed, "");
}

DeviceBase::DeviceBase(OpenVINO::Version version, const DeviceInfo& devInfo, const dai::Path& pathToCmd) : deviceInfo(devInfo) {
    init(version, false, pathToCmd);
}

DeviceBase::DeviceBase() : DeviceBase(OpenVINO::DEFAULT_VERSION) {}

DeviceBase::DeviceBase(OpenVINO::Version version) {
    tryGetDevice();
    init(version, false, "");
}

DeviceBase::DeviceBase(OpenVINO::Version version, const dai::Path& pathToCmd) {
    tryGetDevice();
    init(version, false, pathToCmd);
}

DeviceBase::DeviceBase(OpenVINO::Version version, UsbSpeed maxUsbSpeed) {
    tryGetDevice();
    init(version, maxUsbSpeed, "");
}

DeviceBase::DeviceBase(const Pipeline& pipeline) : DeviceBase(pipeline.getOpenVINOVersion()) {
    tryStartPipeline(pipeline);
}

DeviceBase::DeviceBase(const Pipeline& pipeline, UsbSpeed maxUsbSpeed) : DeviceBase(pipeline.getOpenVINOVersion(), maxUsbSpeed) {
    tryStartPipeline(pipeline);
}

DeviceBase::DeviceBase(const Pipeline& pipeline, const dai::Path& pathToCmd) : DeviceBase(pipeline.getOpenVINOVersion(), pathToCmd) {
    tryStartPipeline(pipeline);
}

DeviceBase::DeviceBase(const Pipeline& pipeline, const DeviceInfo& devInfo)
    : DeviceBase(pipeline.getOpenVINOVersion(), devInfo, DeviceBase::DEFAULT_USB_SPEED) {}

DeviceBase::DeviceBase(const Pipeline& pipeline, const DeviceInfo& devInfo, UsbSpeed maxUsbSpeed)
    : DeviceBase(pipeline.getOpenVINOVersion(), devInfo, maxUsbSpeed) {
    tryStartPipeline(pipeline);
}

DeviceBase::DeviceBase(const Pipeline& pipeline, const DeviceInfo& devInfo, const dai::Path& pathToCmd)
    : DeviceBase(pipeline.getOpenVINOVersion(), devInfo, pathToCmd) {
    tryStartPipeline(pipeline);
}

DeviceBase::DeviceBase(Config config) {
    tryGetDevice();
    init2(config, {}, {});
}

DeviceBase::DeviceBase(Config config, const DeviceInfo& devInfo) : deviceInfo(devInfo) {
    init2(config, {}, {});
}

void DeviceBase::close() {
    std::unique_lock<std::mutex> lock(closedMtx);
    if(!closed) {
        closeImpl();
        closed = true;
    }
}

void DeviceBase::closeImpl() {
    using namespace std::chrono;
    auto t1 = steady_clock::now();
    spdlog::debug("Device about to be closed...");

    // Close connection first; causes Xlink internal calls to unblock semaphore waits and
    // return error codes, which then allows queues to unblock
    // always manage ownership because other threads (e.g. watchdog) are running and need to
    // keep the shared_ptr valid (even if closed). Otherwise leads to using null pointers,
    // invalid memory, etc. which hard crashes main app
    connection->close();

    // Stop various threads
    watchdogRunning = false;
    timesyncRunning = false;
    loggingRunning = false;

    // Stop watchdog first (this resets and waits for link to fall down)
    if(watchdogThread.joinable()) watchdogThread.join();
    // Then stop timesync
    if(timesyncThread.joinable()) timesyncThread.join();
    // And at the end stop logging thread
    if(loggingThread.joinable()) loggingThread.join();
    // At the end stop the monitor thread
    if(monitorThread.joinable()) monitorThread.join();

    // Close rpcStream
    pimpl->rpcStream = nullptr;

    spdlog::debug("Device closed, {}", duration_cast<milliseconds>(steady_clock::now() - t1).count());
}

bool DeviceBase::isClosed() const {
    std::unique_lock<std::mutex> lock(closedMtx);
    return closed || !watchdogRunning;
}

void DeviceBase::checkClosed() const {
    if(isClosed()) throw std::invalid_argument("Device already closed or disconnected");
}

DeviceBase::~DeviceBase() {
    DeviceBase::close();
}

void DeviceBase::tryStartPipeline(const Pipeline& pipeline) {
    try {
        if(!startPipeline(pipeline)) {
            throw std::runtime_error("Couldn't start the pipeline");
        }
    } catch(const std::exception&) {
        // close device (cleanup)
        close();
        // Rethrow original exception
        throw;
    }
}

void DeviceBase::init(OpenVINO::Version version, bool usb2Mode, const dai::Path& pathToMvcmd) {
    Config cfg;
    // Specify usb speed
    cfg.board.usb.maxSpeed = usb2Mode ? UsbSpeed::HIGH : DeviceBase::DEFAULT_USB_SPEED;
    // Specify the OpenVINO version
    cfg.version = version;
    init2(cfg, pathToMvcmd, {});
}
void DeviceBase::init(const Pipeline& pipeline, bool usb2Mode, const dai::Path& pathToMvcmd) {
    Config cfg = pipeline.getDeviceConfig();
    // Modify usb speed
    cfg.board.usb.maxSpeed = usb2Mode ? UsbSpeed::HIGH : DeviceBase::DEFAULT_USB_SPEED;
    init2(cfg, pathToMvcmd, pipeline);
}
void DeviceBase::init(OpenVINO::Version version, UsbSpeed maxUsbSpeed, const dai::Path& pathToMvcmd) {
    Config cfg;
    // Specify usb speed
    cfg.board.usb.maxSpeed = maxUsbSpeed;
    // Specify the OpenVINO version
    cfg.version = version;
    init2(cfg, pathToMvcmd, {});
}
void DeviceBase::init(const Pipeline& pipeline, UsbSpeed maxUsbSpeed, const dai::Path& pathToMvcmd) {
    Config cfg = pipeline.getDeviceConfig();
    // Modify usb speed
    cfg.board.usb.maxSpeed = maxUsbSpeed;
    init2(cfg, pathToMvcmd, pipeline);
}

void DeviceBase::init2(Config cfg, const dai::Path& pathToMvcmd, tl::optional<const Pipeline&> pipeline) {
    // Initalize depthai library if not already
    initialize();

    // Specify cfg
    config = cfg;

    // If deviceInfo isn't fully specified (eg ANY_STATE, etc...), try finding it first
    if(deviceInfo.state == X_LINK_ANY_STATE || deviceInfo.protocol == X_LINK_ANY_PROTOCOL) {
        deviceDesc_t foundDesc;
        auto ret = XLinkFindFirstSuitableDevice(deviceInfo.getXLinkDeviceDesc(), &foundDesc);
        if(ret == X_LINK_SUCCESS) {
            deviceInfo = DeviceInfo(foundDesc);
            spdlog::debug("Found an actual device by given DeviceInfo: {}", deviceInfo.toString());
        } else {
            deviceInfo.state = X_LINK_ANY_STATE;
            spdlog::debug("Searched, but no actual device found by given DeviceInfo");
        }
    }

    if(pipeline) {
        spdlog::debug("Device - pipeline serialized, OpenVINO version: {}", OpenVINO::getVersionName(config.version));
    } else {
        spdlog::debug("Device - OpenVINO version: {}", OpenVINO::getVersionName(config.version));
    }

    // Set logging pattern of device (device id + shared pattern)
    pimpl->setPattern(fmt::format("[{}] [{}] {}", deviceInfo.mxid, deviceInfo.name, LOG_DEFAULT_PATTERN));

    // Check if WD env var is set
    std::chrono::milliseconds watchdogTimeout = device::XLINK_USB_WATCHDOG_TIMEOUT;
    if(deviceInfo.protocol == X_LINK_TCP_IP) {
        watchdogTimeout = device::XLINK_TCP_WATCHDOG_TIMEOUT;
    }
    auto watchdogMsStr = utility::getEnv("DEPTHAI_WATCHDOG");
    if(!watchdogMsStr.empty()) {
        // Try parsing the string as a number
        try {
            std::chrono::milliseconds watchdog{std::stoi(watchdogMsStr)};
            config.board.watchdogTimeoutMs = static_cast<uint32_t>(watchdog.count());
            watchdogTimeout = watchdog;
            if(watchdogTimeout.count() == 0) {
                spdlog::warn("Watchdog disabled! In case of unclean exit, the device needs reset or power-cycle for next run", watchdogTimeout);
            } else {
                spdlog::warn("Using a custom watchdog value of {}", watchdogTimeout);
            }
        } catch(const std::invalid_argument& e) {
            spdlog::warn("DEPTHAI_WATCHDOG value invalid: {}", e.what());
        }
    }

    auto watchdogInitMsStr = utility::getEnv("DEPTHAI_WATCHDOG_INITIAL_DELAY");
    if(!watchdogInitMsStr.empty()) {
        // Try parsing the string as a number
        try {
            std::chrono::milliseconds watchdog{std::stoi(watchdogInitMsStr)};
            config.board.watchdogInitialDelayMs = static_cast<uint32_t>(watchdog.count());
            spdlog::warn("Watchdog initial delay set to {}", watchdog);
        } catch(const std::invalid_argument& e) {
            spdlog::warn("DEPTHAI_WATCHDOG_INITIAL_DELAY value invalid: {}", e.what());
        }
    }

    // Get embedded mvcmd or external with applied config
    if(spdlog::get_level() == spdlog::level::debug) {
        nlohmann::json jBoardConfig = config.board;
        spdlog::debug("Device - BoardConfig: {} \nlibnop:{}", jBoardConfig.dump(), spdlog::to_hex(utility::serialize(config.board)));
    }
    std::vector<std::uint8_t> fwWithConfig = Resources::getInstance().getDeviceFirmware(config, pathToMvcmd);

    // Init device (if bootloader, handle correctly - issue USB boot command)
    if(deviceInfo.state == X_LINK_UNBOOTED) {
        // Unbooted device found, boot and connect with XLinkConnection constructor
        connection = std::make_shared<XLinkConnection>(deviceInfo, fwWithConfig);
    } else if(deviceInfo.state == X_LINK_BOOTLOADER || deviceInfo.state == X_LINK_FLASH_BOOTED) {
        // Scope so DeviceBootloader is disconnected
        {
            DeviceBootloader bl(deviceInfo);
            auto version = bl.getVersion();

            // If version is >= 0.0.12 then boot directly, otherwise jump to USB ROM bootloader
            // Check if version is recent enough for this operation
            if(version >= DeviceBootloader::Version(0, 0, 12)) {
                using namespace std::chrono;
                // Boot the given FW
                auto t1 = steady_clock::now();
                bl.bootMemory(fwWithConfig);
                auto t2 = steady_clock::now();
                spdlog::debug("Booting FW with Bootloader. Version {}, Time taken: {}", version.toString(), duration_cast<milliseconds>(t2 - t1));

                // After that the state will be BOOTED
                deviceInfo.state = X_LINK_BOOTED;
            } else {
                // Boot into USB ROM BOOTLOADER
                bl.bootUsbRomBootloader();
                spdlog::debug("Booting FW by jumping to USB ROM Bootloader first. Bootloader Version {}", version.toString());

                // After that the state will be UNBOOTED
                deviceInfo.state = X_LINK_UNBOOTED;
            }
        }

        // Boot and connect with XLinkConnection constructor
        connection = std::make_shared<XLinkConnection>(deviceInfo, fwWithConfig);

    } else if(deviceInfo.state == X_LINK_BOOTED) {
        // Connect without booting
        connection = std::make_shared<XLinkConnection>(deviceInfo, fwWithConfig);
    } else {
        throw std::runtime_error("Cannot find any device with given deviceInfo");
    }

    deviceInfo.state = X_LINK_BOOTED;

    // prepare rpc for both attached and host controlled mode
<<<<<<< HEAD
    pimpl->rpcStream = std::make_unique<XLinkStream>(connection, device::XLINK_CHANNEL_MAIN_RPC, device::XLINK_USB_BUFFER_MAX_SIZE);
=======
    pimpl->rpcStream = std::make_shared<XLinkStream>(connection, device::XLINK_CHANNEL_MAIN_RPC, device::XLINK_USB_BUFFER_MAX_SIZE);
    auto rpcStream = pimpl->rpcStream;
>>>>>>> afefd52b

    pimpl->rpcClient = std::make_unique<nanorpc::core::client<nanorpc::packer::nlohmann_msgpack>>([this, rpcStream](nanorpc::core::type::buffer request) {
        // Lock for time of the RPC call, to not mix the responses between calling threads.
        // Note: might cause issues on Windows on incorrect shutdown. To be investigated
        std::unique_lock<std::mutex> lock(pimpl->rpcMutex);

        // Log the request data
        if(spdlog::get_level() == spdlog::level::trace) {
            spdlog::trace("RPC: {}", nlohmann::json::from_msgpack(request).dump());
        }

        // Send request to device
        rpcStream->write(std::move(request));

        // Receive response back
        // Send to nanorpc to parse
        return rpcStream->read();
    });

    // prepare watchdog thread, which will keep device alive
    // separate stream so it doesn't miss between potentially long RPC calls
<<<<<<< HEAD
    watchdogThread = std::thread([this, watchdogTimeout]() {
        try {
            XLinkStream stream(connection, device::XLINK_CHANNEL_WATCHDOG, 128);
            std::vector<uint8_t> watchdogKeepalive = {0, 0, 0, 0};
=======
    // Only create the thread if watchdog is enabled
    if(watchdogTimeout > std::chrono::milliseconds(0)) {
        // Specify "last" ping time (5s in the future, for some grace time)
        {
            std::unique_lock<std::mutex> lock(lastWatchdogPingTimeMtx);
            lastWatchdogPingTime = std::chrono::steady_clock::now() + std::chrono::seconds(5);
        }

        // Start watchdog thread for device
        watchdogThread = std::thread([this, watchdogTimeout]() {
            try {
                XLinkStream stream(connection, device::XLINK_CHANNEL_WATCHDOG, 128);
                std::vector<uint8_t> watchdogKeepalive = {0, 0, 0, 0};
                while(watchdogRunning) {
                    stream.write(watchdogKeepalive);
                    {
                        std::unique_lock<std::mutex> lock(lastWatchdogPingTimeMtx);
                        lastWatchdogPingTime = std::chrono::steady_clock::now();
                    }
                    // Ping with a period half of that of the watchdog timeout
                    std::this_thread::sleep_for(watchdogTimeout / 2);
                }
            } catch(const std::exception& ex) {
                // ignore
                spdlog::debug("Watchdog thread exception caught: {}", ex.what());
            }

            // Watchdog ended. Useful for checking disconnects
            watchdogRunning = false;
        });

        // Start monitor thread for host - makes sure that device is responding to pings, otherwise it disconnects
        monitorThread = std::thread([this, watchdogTimeout]() {
>>>>>>> afefd52b
            while(watchdogRunning) {
                // Ping with a period half of that of the watchdog timeout
                std::this_thread::sleep_for(watchdogTimeout);
                // Check if wd was pinged in the specified watchdogTimeout time.
                decltype(lastWatchdogPingTime) prevPingTime;
                {
                    std::unique_lock<std::mutex> lock(lastWatchdogPingTimeMtx);
                    prevPingTime = lastWatchdogPingTime;
                }
                // Recheck if watchdogRunning wasn't already closed and close if more than twice of WD passed
                if(watchdogRunning && std::chrono::steady_clock::now() - prevPingTime > watchdogTimeout * 2) {
                    spdlog::warn("Monitor thread (device: {} [{}]) - ping was missed, closing the device connection", deviceInfo.mxid, deviceInfo.name);
                    // ping was missed, reset the device
                    watchdogRunning = false;
                    // close the underlying connection
                    connection->close();
                }
            }
        });

    } else {
        // Still set watchdogRunning explictitly
        // as it indicates device not being closed
        watchdogRunning = true;
    }

    // prepare timesync thread, which will keep device synchronized
    timesyncThread = std::thread([this]() {
        using namespace std::chrono;

        try {
            XLinkStream stream(connection, device::XLINK_CHANNEL_TIMESYNC, 128);
            Timestamp timestamp = {};
            while(timesyncRunning) {
                // Block
                stream.read();

                // Timestamp
                auto d = std::chrono::steady_clock::now().time_since_epoch();
                timestamp.sec = duration_cast<seconds>(d).count();
                timestamp.nsec = duration_cast<nanoseconds>(d).count() % 1000000000;

                // Write timestamp back
                stream.write(&timestamp, sizeof(timestamp));
            }
        } catch(const std::exception& ex) {
            // ignore
            spdlog::debug("Timesync thread exception caught: {}", ex.what());
        }

        timesyncRunning = false;
    });

    // prepare logging thread, which will log device messages
    loggingThread = std::thread([this]() {
        using namespace std::chrono;
        std::vector<LogMessage> messages;
        try {
            XLinkStream stream(connection, device::XLINK_CHANNEL_LOG, 128);
            while(loggingRunning) {
                // Block
                auto log = stream.read();

                try {
                    // Deserialize incoming messages
                    utility::deserialize(log, messages);

                    spdlog::trace("Log vector decoded, size: {}", messages.size());

                    // log the messages in incremental order (0 -> size-1)
                    for(const auto& msg : messages) {
                        pimpl->logger.logMessage(msg);
                    }

                    // Log to callbacks
                    {
                        // lock mtx to callback map (shared)
                        std::unique_lock<std::mutex> l(logCallbackMapMtx);
                        for(const auto& msg : messages) {
                            for(const auto& kv : logCallbackMap) {
                                const auto& cb = kv.second;
                                // If available, callback with msg
                                if(cb) cb(msg);
                            }
                        }
                    }

                } catch(const nlohmann::json::exception& ex) {
                    spdlog::error("Exception while parsing or calling callbacks for log message from device: {}", ex.what());
                }
            }
        } catch(const std::exception& ex) {
            // ignore exception from logging
            spdlog::debug("Log thread exception caught: {}", ex.what());
        }

        loggingRunning = false;
    });

    // Below can throw - make sure to gracefully exit threads
    try {
        auto level = spdlogLevelToLogLevel(spdlog::get_level());
        setLogLevel(level);
        setLogOutputLevel(level);

        // Sets system inforation logging rate. By default 1s
        setSystemInformationLoggingRate(DEFAULT_SYSTEM_INFORMATION_LOGGING_RATE_HZ);
    } catch(const std::exception&) {
        // close device (cleanup)
        close();
        // Rethrow original exception
        throw;
    }
}

std::string DeviceBase::getMxId() {
    checkClosed();

    return pimpl->rpcClient->call("getMxId").as<std::string>();
}

std::vector<CameraBoardSocket> DeviceBase::getConnectedCameras() {
    checkClosed();

    return pimpl->rpcClient->call("getConnectedCameras").as<std::vector<CameraBoardSocket>>();
}

std::unordered_map<CameraBoardSocket, std::string> DeviceBase::getCameraSensorNames() {
    checkClosed();

    return pimpl->rpcClient->call("getCameraSensorNames").as<std::unordered_map<CameraBoardSocket, std::string>>();
}

// Convenience functions for querying current system information
MemoryInfo DeviceBase::getDdrMemoryUsage() {
    checkClosed();

    return pimpl->rpcClient->call("getDdrUsage").as<MemoryInfo>();
}

MemoryInfo DeviceBase::getCmxMemoryUsage() {
    checkClosed();

    return pimpl->rpcClient->call("getCmxUsage").as<MemoryInfo>();
}

MemoryInfo DeviceBase::getLeonCssHeapUsage() {
    checkClosed();

    return pimpl->rpcClient->call("getLeonCssHeapUsage").as<MemoryInfo>();
}

MemoryInfo DeviceBase::getLeonMssHeapUsage() {
    checkClosed();

    return pimpl->rpcClient->call("getLeonMssHeapUsage").as<MemoryInfo>();
}

ChipTemperature DeviceBase::getChipTemperature() {
    checkClosed();

    return pimpl->rpcClient->call("getChipTemperature").as<ChipTemperature>();
}

CpuUsage DeviceBase::getLeonCssCpuUsage() {
    checkClosed();

    return pimpl->rpcClient->call("getLeonCssCpuUsage").as<CpuUsage>();
}

CpuUsage DeviceBase::getLeonMssCpuUsage() {
    checkClosed();

    return pimpl->rpcClient->call("getLeonMssCpuUsage").as<CpuUsage>();
}

UsbSpeed DeviceBase::getUsbSpeed() {
    checkClosed();

    return pimpl->rpcClient->call("getUsbSpeed").as<UsbSpeed>();
}

bool DeviceBase::isPipelineRunning() {
    checkClosed();

    return pimpl->rpcClient->call("isPipelineRunning").as<bool>();
}

void DeviceBase::setLogLevel(LogLevel level) {
    checkClosed();

    pimpl->rpcClient->call("setLogLevel", level);
}

LogLevel DeviceBase::getLogLevel() {
    checkClosed();

    return pimpl->rpcClient->call("getLogLevel").as<LogLevel>();
}

void DeviceBase::setXLinkChunkSize(int sizeBytes) {
    checkClosed();

    pimpl->rpcClient->call("setXLinkChunkSize", sizeBytes);
}

int DeviceBase::getXLinkChunkSize() {
    checkClosed();

    return pimpl->rpcClient->call("getXLinkChunkSize").as<int>();
}

DeviceInfo DeviceBase::getDeviceInfo() const {
    return deviceInfo;
}

void DeviceBase::setLogOutputLevel(LogLevel level) {
    checkClosed();

    pimpl->setLogLevel(level);
}

LogLevel DeviceBase::getLogOutputLevel() {
    checkClosed();

    return pimpl->getLogLevel();
}

bool DeviceBase::setIrLaserDotProjectorBrightness(float mA, int mask) {
    checkClosed();

    return pimpl->rpcClient->call("setIrLaserDotProjectorBrightness", mA, mask);
}

bool DeviceBase::setIrFloodLightBrightness(float mA, int mask) {
    checkClosed();

    return pimpl->rpcClient->call("setIrFloodLightBrightness", mA, mask);
}

std::vector<std::tuple<std::string, int, int>> DeviceBase::getIrDrivers() {
    checkClosed();

    return pimpl->rpcClient->call("getIrDrivers");
}

int DeviceBase::addLogCallback(std::function<void(LogMessage)> callback) {
    checkClosed();

    // Lock first
    std::unique_lock<std::mutex> l(logCallbackMapMtx);

    // Get unique id
    int id = uniqueCallbackId++;

    // assign callback
    logCallbackMap[id] = callback;

    // return id assigned to the callback
    return id;
}

bool DeviceBase::removeLogCallback(int callbackId) {
    checkClosed();

    // Lock first
    std::unique_lock<std::mutex> l(logCallbackMapMtx);

    // If callback with id 'callbackId' doesn't exists, return false
    if(logCallbackMap.count(callbackId) == 0) return false;

    // Otherwise erase and return true
    logCallbackMap.erase(callbackId);
    return true;
}

void DeviceBase::setSystemInformationLoggingRate(float rateHz) {
    checkClosed();

    pimpl->rpcClient->call("setSystemInformationLoggingRate", rateHz);
}

float DeviceBase::getSystemInformationLoggingRate() {
    checkClosed();

    return pimpl->rpcClient->call("getSystemInformationLoggingrate").as<float>();
}

bool DeviceBase::isEepromAvailable() {
    return pimpl->rpcClient->call("isEepromAvailable").as<bool>();
}

bool DeviceBase::flashCalibration(CalibrationHandler calibrationDataHandler) {
    try {
        flashCalibration2(calibrationDataHandler);
    } catch(const std::exception& ex) {
        return false;
    }
    return true;
}

void DeviceBase::flashCalibration2(CalibrationHandler calibrationDataHandler) {
    bool factoryPermissions = false;
    bool protectedPermissions = false;
    getFlashingPermissions(factoryPermissions, protectedPermissions);
    spdlog::debug("Flashing calibration. Factory permissions {}, Protected permissions {}", factoryPermissions, protectedPermissions);

    /* if(!calibrationDataHandler.validateCameraArray()) {
        throw std::runtime_error("Failed to validate the extrinsics connection. Enable debug mode for more information.");
    } */

    bool success;
    std::string errorMsg;
    std::tie(success, errorMsg) = pimpl->rpcClient->call("storeToEeprom", calibrationDataHandler.getEepromData(), factoryPermissions, protectedPermissions)
                                      .as<std::tuple<bool, std::string>>();

    if(!success) {
        throw std::runtime_error(errorMsg);
    }
}

CalibrationHandler DeviceBase::readCalibration() {
    dai::EepromData eepromData{};
    try {
        return readCalibration2();
    } catch(const std::exception& ex) {
        // ignore - use default
    }
    return CalibrationHandler(eepromData);
}
CalibrationHandler DeviceBase::readCalibration2() {
    bool success;
    std::string errorMsg;
    dai::EepromData eepromData;
    std::tie(success, errorMsg, eepromData) = pimpl->rpcClient->call("readFromEeprom").as<std::tuple<bool, std::string, dai::EepromData>>();
    if(!success) {
        throw std::runtime_error(errorMsg);
    }
    return CalibrationHandler(eepromData);
}

CalibrationHandler DeviceBase::readCalibrationOrDefault() {
    return readCalibration();
}

void DeviceBase::flashFactoryCalibration(CalibrationHandler calibrationDataHandler) {
    bool factoryPermissions = false;
    bool protectedPermissions = false;
    getFlashingPermissions(factoryPermissions, protectedPermissions);
    spdlog::debug("Flashing factory calibration. Factory permissions {}, Protected permissions {}", factoryPermissions, protectedPermissions);

    if(!factoryPermissions) {
        throw std::runtime_error("Calling factory API is not allowed in current configuration");
    }

    /* if(!calibrationDataHandler.validateCameraArray()) {
        throw std::runtime_error("Failed to validate the extrinsics connection. Enable debug mode for more information.");
    } */

    bool success;
    std::string errorMsg;
    std::tie(success, errorMsg) =
        pimpl->rpcClient->call("storeToEepromFactory", calibrationDataHandler.getEepromData(), factoryPermissions, protectedPermissions)
            .as<std::tuple<bool, std::string>>();
    if(!success) {
        throw std::runtime_error(errorMsg);
    }
}

CalibrationHandler DeviceBase::readFactoryCalibration() {
    bool success;
    std::string errorMsg;
    dai::EepromData eepromData;
    std::tie(success, errorMsg, eepromData) = pimpl->rpcClient->call("readFromEepromFactory").as<std::tuple<bool, std::string, dai::EepromData>>();
    if(!success) {
        throw std::runtime_error(errorMsg);
    }
    return CalibrationHandler(eepromData);
}
CalibrationHandler DeviceBase::readFactoryCalibrationOrDefault() {
    dai::EepromData eepromData{};
    try {
        return readFactoryCalibration();
    } catch(const std::exception& ex) {
        // ignore - use default
    }
    return CalibrationHandler(eepromData);
}

void DeviceBase::factoryResetCalibration() {
    bool success;
    std::string errorMsg;
    std::tie(success, errorMsg) = pimpl->rpcClient->call("eepromFactoryReset").as<std::tuple<bool, std::string>>();
    if(!success) {
        throw std::runtime_error(errorMsg);
    }
}

std::vector<std::uint8_t> DeviceBase::readCalibrationRaw() {
    bool success;
    std::string errorMsg;
    std::vector<uint8_t> eepromDataRaw;
    std::tie(success, errorMsg, eepromDataRaw) = pimpl->rpcClient->call("readFromEepromRaw").as<std::tuple<bool, std::string, std::vector<uint8_t>>>();
    if(!success) {
        throw std::runtime_error(errorMsg);
    }
    return eepromDataRaw;
}

std::vector<std::uint8_t> DeviceBase::readFactoryCalibrationRaw() {
    bool success;
    std::string errorMsg;
    std::vector<uint8_t> eepromDataRaw;
    std::tie(success, errorMsg, eepromDataRaw) = pimpl->rpcClient->call("readFromEepromFactoryRaw").as<std::tuple<bool, std::string, std::vector<uint8_t>>>();
    if(!success) {
        throw std::runtime_error(errorMsg);
    }
    return eepromDataRaw;
}

void DeviceBase::flashEepromClear() {
    bool factoryPermissions = false;
    bool protectedPermissions = false;
    getFlashingPermissions(factoryPermissions, protectedPermissions);
    spdlog::debug("Clearing User EEPROM contents. Factory permissions {}, Protected permissions {}", factoryPermissions, protectedPermissions);

    if(!protectedPermissions) {
        throw std::runtime_error("Calling EEPROM clear API is not allowed in current configuration");
    }

    bool success;
    std::string errorMsg;
    std::tie(success, errorMsg) = pimpl->rpcClient->call("eepromClear", protectedPermissions, factoryPermissions).as<std::tuple<bool, std::string>>();
    if(!success) {
        throw std::runtime_error(errorMsg);
    }
}

void DeviceBase::flashFactoryEepromClear() {
    bool factoryPermissions = false;
    bool protectedPermissions = false;
    getFlashingPermissions(factoryPermissions, protectedPermissions);
    spdlog::debug("Clearing User EEPROM contents. Factory permissions {}, Protected permissions {}", factoryPermissions, protectedPermissions);

    if(!protectedPermissions || !factoryPermissions) {
        throw std::runtime_error("Calling factory EEPROM clear API is not allowed in current configuration");
    }

    bool success;
    std::string errorMsg;
    std::tie(success, errorMsg) = pimpl->rpcClient->call("eepromFactoryClear", protectedPermissions, factoryPermissions).as<std::tuple<bool, std::string>>();
    if(!success) {
        throw std::runtime_error(errorMsg);
    }
}

bool DeviceBase::startPipeline() {
    // Deprecated
    return true;
}

bool DeviceBase::startPipeline(const Pipeline& pipeline) {
    // first check if pipeline is not already running
    if(isPipelineRunning()) {
        throw std::runtime_error("Pipeline is already running");
    }

    return startPipelineImpl(pipeline);
}

bool DeviceBase::startPipelineImpl(const Pipeline& pipeline) {
    // Check openvino version
    if(!pipeline.isOpenVINOVersionCompatible(config.version)) {
        throw std::runtime_error("Device booted with different OpenVINO version that pipeline requires");
    }

    // Serialize the pipeline
    PipelineSchema schema;
    Assets assets;
    std::vector<std::uint8_t> assetStorage;
    pipeline.serialize(schema, assets, assetStorage);

    // if debug
    if(spdlog::get_level() == spdlog::level::debug) {
        nlohmann::json jSchema = schema;
        spdlog::debug("Schema dump: {}", jSchema.dump());
        nlohmann::json jAssets = assets;
        spdlog::debug("Asset map dump: {}", jAssets.dump());
    }

    // Load pipelineDesc, assets, and asset storage
    pimpl->rpcClient->call("setPipelineSchema", schema);

    // Transfer storage != empty
    if(!assetStorage.empty()) {
        pimpl->rpcClient->call("setAssets", assets);

        // Transfer the whole assetStorage in a separate thread
        const std::string streamAssetStorage = "__stream_asset_storage";
        std::thread t1([this, &streamAssetStorage, &assetStorage]() {
            XLinkStream stream(connection, streamAssetStorage, device::XLINK_USB_BUFFER_MAX_SIZE);
            int64_t offset = 0;
            do {
                int64_t toTransfer = std::min(static_cast<int64_t>(device::XLINK_USB_BUFFER_MAX_SIZE), static_cast<int64_t>(assetStorage.size() - offset));
                stream.write(&assetStorage[offset], toTransfer);
                offset += toTransfer;
            } while(offset < static_cast<int64_t>(assetStorage.size()));
        });

        pimpl->rpcClient->call("readAssetStorageFromXLink", streamAssetStorage, assetStorage.size());
        t1.join();
    }

    // print assets on device side for test
    pimpl->rpcClient->call("printAssets");

    // Build and start the pipeline
    bool success = false;
    std::string errorMsg;
    std::tie(success, errorMsg) = pimpl->rpcClient->call("buildPipeline").as<std::tuple<bool, std::string>>();
    if(success) {
        pimpl->rpcClient->call("startPipeline");
    } else {
        throw std::runtime_error(errorMsg);
        return false;
    }

    return true;
}
}  // namespace dai<|MERGE_RESOLUTION|>--- conflicted
+++ resolved
@@ -575,12 +575,8 @@
     deviceInfo.state = X_LINK_BOOTED;
 
     // prepare rpc for both attached and host controlled mode
-<<<<<<< HEAD
-    pimpl->rpcStream = std::make_unique<XLinkStream>(connection, device::XLINK_CHANNEL_MAIN_RPC, device::XLINK_USB_BUFFER_MAX_SIZE);
-=======
     pimpl->rpcStream = std::make_shared<XLinkStream>(connection, device::XLINK_CHANNEL_MAIN_RPC, device::XLINK_USB_BUFFER_MAX_SIZE);
     auto rpcStream = pimpl->rpcStream;
->>>>>>> afefd52b
 
     pimpl->rpcClient = std::make_unique<nanorpc::core::client<nanorpc::packer::nlohmann_msgpack>>([this, rpcStream](nanorpc::core::type::buffer request) {
         // Lock for time of the RPC call, to not mix the responses between calling threads.
@@ -602,12 +598,6 @@
 
     // prepare watchdog thread, which will keep device alive
     // separate stream so it doesn't miss between potentially long RPC calls
-<<<<<<< HEAD
-    watchdogThread = std::thread([this, watchdogTimeout]() {
-        try {
-            XLinkStream stream(connection, device::XLINK_CHANNEL_WATCHDOG, 128);
-            std::vector<uint8_t> watchdogKeepalive = {0, 0, 0, 0};
-=======
     // Only create the thread if watchdog is enabled
     if(watchdogTimeout > std::chrono::milliseconds(0)) {
         // Specify "last" ping time (5s in the future, for some grace time)
@@ -641,7 +631,6 @@
 
         // Start monitor thread for host - makes sure that device is responding to pings, otherwise it disconnects
         monitorThread = std::thread([this, watchdogTimeout]() {
->>>>>>> afefd52b
             while(watchdogRunning) {
                 // Ping with a period half of that of the watchdog timeout
                 std::this_thread::sleep_for(watchdogTimeout);
