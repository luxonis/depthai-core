--- conflicted
+++ resolved
@@ -399,11 +399,7 @@
 }
 
 DeviceBase::DeviceBase(Config config, const DeviceInfo& devInfo, const dai::Path& pathToCmd) : deviceInfo(devInfo) {
-<<<<<<< HEAD
-    init(config, false, pathToCmd);
-=======
     init2(config, pathToCmd, {});
->>>>>>> 6b5093dd
 }
 
 DeviceBase::DeviceBase(Config config, const dai::Path& pathToCmd) {
@@ -416,28 +412,20 @@
 
 void DeviceBase::init(OpenVINO::Version version) {
     tryGetDevice();
-<<<<<<< HEAD
-    init(version, false, "");
-=======
 
     Config cfg;
     cfg.version = version;
 
     init2(cfg, "", {});
->>>>>>> 6b5093dd
 }
 
 void DeviceBase::init(OpenVINO::Version version, const dai::Path& pathToCmd) {
     tryGetDevice();
-<<<<<<< HEAD
-    init(version, false, pathToCmd);
-=======
 
     Config cfg;
     cfg.version = version;
 
     init2(cfg, pathToCmd, {});
->>>>>>> 6b5093dd
 }
 
 void DeviceBase::init(OpenVINO::Version version, UsbSpeed maxUsbSpeed) {
@@ -447,14 +435,10 @@
 
 void DeviceBase::init(const Pipeline& pipeline) {
     tryGetDevice();
-<<<<<<< HEAD
-    init(pipeline, false, "");
-=======
 
     Config cfg = pipeline.getDeviceConfig();
 
     init2(cfg, "", pipeline);
->>>>>>> 6b5093dd
 }
 
 void DeviceBase::init(const Pipeline& pipeline, UsbSpeed maxUsbSpeed) {
@@ -464,26 +448,18 @@
 
 void DeviceBase::init(const Pipeline& pipeline, const dai::Path& pathToCmd) {
     tryGetDevice();
-<<<<<<< HEAD
-    init(pipeline, false, pathToCmd);
-=======
 
     Config cfg = pipeline.getDeviceConfig();
 
     init2(cfg, pathToCmd, pipeline);
->>>>>>> 6b5093dd
 }
 
 void DeviceBase::init(const Pipeline& pipeline, const DeviceInfo& devInfo) {
     deviceInfo = devInfo;
-<<<<<<< HEAD
-    init(pipeline, false, "");
-=======
 
     Config cfg = pipeline.getDeviceConfig();
 
     init2(cfg, "", pipeline);
->>>>>>> 6b5093dd
 }
 
 void DeviceBase::init(const Pipeline& pipeline, const DeviceInfo& devInfo, UsbSpeed maxUsbSpeed) {
@@ -493,14 +469,10 @@
 
 void DeviceBase::init(const Pipeline& pipeline, const DeviceInfo& devInfo, const dai::Path& pathToCmd) {
     deviceInfo = devInfo;
-<<<<<<< HEAD
-    init(pipeline, false, pathToCmd);
-=======
 
     Config cfg = pipeline.getDeviceConfig();
 
     init2(cfg, pathToCmd, pipeline);
->>>>>>> 6b5093dd
 }
 
 void DeviceBase::init(Config config, UsbSpeed maxUsbSpeed) {
@@ -510,11 +482,7 @@
 
 void DeviceBase::init(Config config, const dai::Path& pathToCmd) {
     tryGetDevice();
-<<<<<<< HEAD
-    init(config, false, pathToCmd);
-=======
     init2(config, pathToCmd, {});
->>>>>>> 6b5093dd
 }
 
 void DeviceBase::init(Config config, const DeviceInfo& devInfo, UsbSpeed maxUsbSpeed) {
@@ -524,11 +492,7 @@
 
 void DeviceBase::init(Config config, const DeviceInfo& devInfo, const dai::Path& pathToCmd) {
     deviceInfo = devInfo;
-<<<<<<< HEAD
-    init(config, false, pathToCmd);
-=======
     init2(config, pathToCmd, {});
->>>>>>> 6b5093dd
 }
 
 DeviceBase::DeviceBase(Config config) {
@@ -609,29 +573,6 @@
     }
 }
 
-<<<<<<< HEAD
-void DeviceBase::init(OpenVINO::Version version, bool usb2Mode, const dai::Path& pathToMvcmd) {
-    Config cfg;
-    // Specify usb speed
-    cfg.board.usb.maxSpeed = usb2Mode ? UsbSpeed::HIGH : DeviceBase::DEFAULT_USB_SPEED;
-    // Specify the OpenVINO version
-    cfg.version = version;
-    init2(cfg, pathToMvcmd, {});
-}
-void DeviceBase::init(const Pipeline& pipeline, bool usb2Mode, const dai::Path& pathToMvcmd) {
-    Config cfg = pipeline.getDeviceConfig();
-    // Modify usb speed
-    cfg.board.usb.maxSpeed = usb2Mode ? UsbSpeed::HIGH : DeviceBase::DEFAULT_USB_SPEED;
-    init2(cfg, pathToMvcmd, pipeline);
-}
-void DeviceBase::init(Config config, bool usb2Mode, const dai::Path& pathToMvcmd) {
-    Config cfg = config;
-    // Modify usb speed
-    cfg.board.usb.maxSpeed = usb2Mode ? UsbSpeed::HIGH : DeviceBase::DEFAULT_USB_SPEED;
-    init2(cfg, pathToMvcmd, {});
-}
-=======
->>>>>>> 6b5093dd
 void DeviceBase::init(OpenVINO::Version version, UsbSpeed maxUsbSpeed, const dai::Path& pathToMvcmd) {
     Config cfg;
     // Specify usb speed
@@ -663,15 +604,12 @@
     // Apply nonExclusiveMode
     config.board.nonExclusiveMode = config.nonExclusiveMode;
 
-<<<<<<< HEAD
-=======
     // Apply device specific logger level
     {
         auto deviceLogLevel = config.logLevel.value_or(spdlogLevelToLogLevel(logger::get_level()));
         setLogOutputLevel(config.outputLogLevel.value_or(deviceLogLevel));
     }
 
->>>>>>> 6b5093dd
     // Specify expected running mode
     XLinkDeviceState_t expectedBootState = X_LINK_BOOTED;
     if(config.nonExclusiveMode) {
@@ -729,7 +667,6 @@
             std::chrono::milliseconds watchdog{std::stoi(watchdogInitMsStr)};
             config.board.watchdogInitialDelayMs = static_cast<uint32_t>(watchdog.count());
             pimpl->logger.warn("Watchdog initial delay set to {}", watchdog);
-<<<<<<< HEAD
         } catch(const std::invalid_argument& e) {
             pimpl->logger.warn("DEPTHAI_WATCHDOG_INITIAL_DELAY value invalid: {}", e.what());
         }
@@ -742,30 +679,12 @@
             int deviceDebug{std::stoi(deviceDebugStr)};
             config.board.logDevicePrints = deviceDebug;
         } catch(const std::invalid_argument& e) {
-=======
-        } catch(const std::invalid_argument& e) {
-            pimpl->logger.warn("DEPTHAI_WATCHDOG_INITIAL_DELAY value invalid: {}", e.what());
-        }
-    }
-
-    auto deviceDebugStr = utility::getEnv("DEPTHAI_DEBUG");
-    if(!deviceDebugStr.empty()) {
-        // Try parsing the string as a number
-        try {
-            int deviceDebug{std::stoi(deviceDebugStr)};
-            config.board.logDevicePrints = deviceDebug;
-        } catch(const std::invalid_argument& e) {
->>>>>>> 6b5093dd
             pimpl->logger.warn("DEPTHAI_DEBUG value invalid: {}, should be a number (non-zero to enable)", e.what());
         }
     }
 
     // Get embedded mvcmd or external with applied config
-<<<<<<< HEAD
-    if(logger::get_level() == spdlog::level::debug) {
-=======
     if(getLogOutputLevel() <= LogLevel::DEBUG) {
->>>>>>> 6b5093dd
         nlohmann::json jBoardConfig = config.board;
         pimpl->logger.debug("Device - BoardConfig: {} \nlibnop:{}", jBoardConfig.dump(), spdlog::to_hex(utility::serialize(config.board)));
     }
@@ -827,11 +746,7 @@
         std::unique_lock<std::mutex> lock(pimpl->rpcMutex);
 
         // Log the request data
-<<<<<<< HEAD
-        if(logger::get_level() == spdlog::level::trace) {
-=======
         if(getLogOutputLevel() == LogLevel::TRACE) {
->>>>>>> 6b5093dd
             pimpl->logger.trace("RPC: {}", nlohmann::json::from_msgpack(request).dump());
         }
 
@@ -914,10 +829,6 @@
     try {
         auto level = spdlogLevelToLogLevel(logger::get_level());
         setLogLevel(config.logLevel.value_or(level));
-<<<<<<< HEAD
-        setLogOutputLevel(config.outputLogLevel.value_or(level));
-=======
->>>>>>> 6b5093dd
 
         // Sets system inforation logging rate. By default 1s
         setSystemInformationLoggingRate(DEFAULT_SYSTEM_INFORMATION_LOGGING_RATE_HZ);
@@ -1008,13 +919,8 @@
                     ProfilingData data = getProfilingData();
                     long long w = data.numBytesWritten - lastData.numBytesWritten;
                     long long r = data.numBytesRead - lastData.numBytesRead;
-<<<<<<< HEAD
-                    w /= rate;
-                    r /= rate;
-=======
                     w = static_cast<long long>(w / rate);
                     r = static_cast<long long>(r / rate);
->>>>>>> 6b5093dd
 
                     lastData = data;
 
@@ -1158,35 +1064,6 @@
     return deviceInfo;
 }
 
-<<<<<<< HEAD
-std::string DeviceBase::getDeviceName() {
-    std::string deviceName;
-    EepromData eeprom = readFactoryCalibrationOrDefault().getEepromData();
-    if((deviceName = eeprom.productName).empty()) {
-        eeprom = readCalibrationOrDefault().getEepromData();
-        if((deviceName = eeprom.productName).empty()) {
-            deviceName = eeprom.boardName;
-        }
-    }
-
-    // Convert to device naming from display/product naming
-    // std::transform(deviceName.begin(), deviceName.end(), deviceName.begin(), std::ptr_fun<int, int>(std::toupper));
-    std::transform(deviceName.begin(), deviceName.end(), deviceName.begin(), [](int c) { return std::toupper(c); });
-    std::replace(deviceName.begin(), deviceName.end(), ' ', '-');
-
-    // Handle some known legacy cases
-    if(deviceName == "BW1098OBC") {
-        deviceName = "OAK-D";
-    } else if(deviceName == "DM2097") {
-        deviceName = "OAK-D-CM4-POE";
-    } else if(deviceName == "BW1097") {
-        deviceName = "OAK-D-CM3";
-    }
-
-    return deviceName;
-}
-
-=======
 std::string DeviceBase::getProductName() {
     EepromData eepromFactory = readFactoryCalibrationOrDefault().getEepromData();
     EepromData eeprom = readCalibrationOrDefault().getEepromData();
@@ -1199,7 +1076,6 @@
     return utility::parseDeviceName(eeprom, eepromFactory);
 }
 
->>>>>>> 6b5093dd
 void DeviceBase::setLogOutputLevel(LogLevel level) {
     pimpl->setLogLevel(level);
 }
@@ -1262,7 +1138,6 @@
     if(period < std::chrono::milliseconds(10)) {
         throw std::invalid_argument("Period must be greater or equal than 10ms");
     }
-<<<<<<< HEAD
 
     using namespace std::chrono;
     pimpl->rpcClient->call("setTimesync", duration_cast<milliseconds>(period).count(), numSamples, random);
@@ -1276,21 +1151,6 @@
     }
 }
 
-=======
-
-    using namespace std::chrono;
-    pimpl->rpcClient->call("setTimesync", duration_cast<milliseconds>(period).count(), numSamples, random);
-}
-
-void DeviceBase::setTimesync(bool enable) {
-    if(enable) {
-        setTimesync(DEFAULT_TIMESYNC_PERIOD, DEFAULT_TIMESYNC_NUM_SAMPLES, DEFAULT_TIMESYNC_RANDOM);
-    } else {
-        setTimesync(std::chrono::milliseconds(1000), 0, false);
-    }
-}
-
->>>>>>> 6b5093dd
 void DeviceBase::setSystemInformationLoggingRate(float rateHz) {
     pimpl->rpcClient->call("setSystemInformationLoggingRate", rateHz);
 }
@@ -1494,11 +1354,7 @@
     pipeline.serialize(schema, assets, assetStorage);
 
     // if debug or lower
-<<<<<<< HEAD
-    if(logger::get_level() <= spdlog::level::debug) {
-=======
     if(getLogOutputLevel() <= LogLevel::DEBUG) {
->>>>>>> 6b5093dd
         nlohmann::json jSchema = schema;
         pimpl->logger.debug("Schema dump: {}", jSchema.dump());
         nlohmann::json jAssets = assets;
