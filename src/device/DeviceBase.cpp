#include "depthai/device/DeviceBase.hpp"

// std
#include <iostream>

// shared
#include "depthai-bootloader-shared/Bootloader.hpp"
#include "depthai-bootloader-shared/XLinkConstants.hpp"
#include "depthai-shared/datatype/RawImgFrame.hpp"
#include "depthai-shared/log/LogConstants.hpp"
#include "depthai-shared/log/LogLevel.hpp"
#include "depthai-shared/log/LogMessage.hpp"
#include "depthai-shared/pipeline/Assets.hpp"
#include "depthai-shared/utility/Serialization.hpp"
#include "depthai-shared/xlink/XLinkConstants.hpp"

// project
#include "DeviceLogger.hpp"
#include "depthai/pipeline/node/XLinkIn.hpp"
#include "depthai/pipeline/node/XLinkOut.hpp"
#include "pipeline/Pipeline.hpp"
#include "utility/Environment.hpp"
#include "utility/Initialization.hpp"
#include "utility/PimplImpl.hpp"
#include "utility/Resources.hpp"

// libraries
#include "XLink/XLink.h"
#include "nanorpc/core/client.h"
#include "nanorpc/packer/nlohmann_msgpack.h"
#include "spdlog/details/os.h"
#include "spdlog/fmt/bin_to_hex.h"
#include "spdlog/fmt/chrono.h"
#include "spdlog/sinks/stdout_color_sinks.h"
#include "spdlog/spdlog.h"

namespace dai {

// local static function
static LogLevel spdlogLevelToLogLevel(spdlog::level::level_enum level, LogLevel defaultValue = LogLevel::OFF) {
    switch(level) {
        case spdlog::level::trace:
            return LogLevel::TRACE;
        case spdlog::level::debug:
            return LogLevel::DEBUG;
        case spdlog::level::info:
            return LogLevel::INFO;
        case spdlog::level::warn:
            return LogLevel::WARN;
        case spdlog::level::err:
            return LogLevel::ERR;
        case spdlog::level::critical:
            return LogLevel::CRITICAL;
        case spdlog::level::off:
            return LogLevel::OFF;
        // Default
        case spdlog::level::n_levels:
        default:
            return defaultValue;
            break;
    }
    // Default
    return defaultValue;
}
static spdlog::level::level_enum logLevelToSpdlogLevel(LogLevel level, spdlog::level::level_enum defaultValue = spdlog::level::off) {
    switch(level) {
        case LogLevel::TRACE:
            return spdlog::level::trace;
        case LogLevel::DEBUG:
            return spdlog::level::debug;
        case LogLevel::INFO:
            return spdlog::level::info;
        case LogLevel::WARN:
            return spdlog::level::warn;
        case LogLevel::ERR:
            return spdlog::level::err;
        case LogLevel::CRITICAL:
            return spdlog::level::critical;
        case LogLevel::OFF:
            return spdlog::level::off;
    }
    // Default
    return defaultValue;
}

// Common explicit instantiation, to remove the need to define in header
template std::tuple<bool, DeviceInfo> DeviceBase::getAnyAvailableDevice(std::chrono::nanoseconds);
template std::tuple<bool, DeviceInfo> DeviceBase::getAnyAvailableDevice(std::chrono::microseconds);
template std::tuple<bool, DeviceInfo> DeviceBase::getAnyAvailableDevice(std::chrono::milliseconds);
template std::tuple<bool, DeviceInfo> DeviceBase::getAnyAvailableDevice(std::chrono::seconds);
constexpr std::chrono::seconds DeviceBase::DEFAULT_SEARCH_TIME;
constexpr float DeviceBase::DEFAULT_SYSTEM_INFORMATION_LOGGING_RATE_HZ;
constexpr UsbSpeed DeviceBase::DEFAULT_USB_SPEED;

std::chrono::milliseconds DeviceBase::getDefaultSearchTime() {
    std::chrono::milliseconds defaultSearchTime = DEFAULT_SEARCH_TIME;
    auto searchTimeStr = utility::getEnv("DEPTHAI_SEARCH_TIMEOUT");

    if(!searchTimeStr.empty()) {
        // Try parsing the string as a number
        try {
            defaultSearchTime = std::chrono::milliseconds{std::stoi(searchTimeStr)};
        } catch(const std::invalid_argument& e) {
            spdlog::warn("DEPTHAI_SEARCH_TIMEOUT value invalid: {}", e.what());
        }
    }

    return defaultSearchTime;
}

template <typename Rep, typename Period>
std::tuple<bool, DeviceInfo> DeviceBase::getAnyAvailableDevice(std::chrono::duration<Rep, Period> timeout) {
    using namespace std::chrono;
    constexpr auto POOL_SLEEP_TIME = milliseconds(100);

    // First looks for UNBOOTED, then BOOTLOADER, for 'timeout' time
    auto searchStartTime = steady_clock::now();
<<<<<<< HEAD
    DeviceInfo deviceInfo;
=======
    bool found = false;
    bool invalidDeviceFound = false;
    DeviceInfo deviceInfo, invalidDeviceInfo;
>>>>>>> 2d50983c
    do {
        auto devices = XLinkConnection::getAllConnectedDevices();
        for(auto searchState : {X_LINK_UNBOOTED, X_LINK_BOOTLOADER, X_LINK_FLASH_BOOTED}) {
<<<<<<< HEAD
            for(const auto& device : devices) {
                if(device.state == searchState) {
                    return {true, device};
                }
            }
=======
            std::tie(found, deviceInfo) = XLinkConnection::getFirstDevice(searchState, false);
            if(strcmp("<error>", deviceInfo.desc.name) == 0) {
                invalidDeviceFound = true;
                invalidDeviceInfo = deviceInfo;
                found = false;
            }
            if(found) break;
>>>>>>> 2d50983c
        }

        // If 'timeout' < 'POOL_SLEEP_TIME', use 'timeout' as sleep time and then break
        if(timeout < POOL_SLEEP_TIME) {
            // sleep for 'timeout'
            std::this_thread::sleep_for(timeout);
            break;
        } else {
            std::this_thread::sleep_for(POOL_SLEEP_TIME);  // default pool rate
        }
    } while(steady_clock::now() - searchStartTime < timeout);

    // Check if its an invalid device
    if(invalidDeviceFound) {
        // Warn
        spdlog::warn("skipping {} device having name \"{}\"", XLinkDeviceStateToStr(invalidDeviceInfo.state), invalidDeviceInfo.desc.name);
    }

    // If none were found, try BOOTED
    return XLinkConnection::getFirstDevice(X_LINK_BOOTED);
}

// Default overload ('DEFAULT_SEARCH_TIME' timeout)
std::tuple<bool, DeviceInfo> DeviceBase::getAnyAvailableDevice() {
    return getAnyAvailableDevice(getDefaultSearchTime());
}

// static api

// First tries to find UNBOOTED device, then BOOTLOADER device
<<<<<<< HEAD
std::tuple<bool, DeviceInfo> DeviceBase::getFirstAvailableDevice() {
    // Get all connected devices
    auto devices = XLinkConnection::getAllConnectedDevices();
    // Search order - first unbooted, then bootloader and last flash booted
    for(auto searchState : {X_LINK_UNBOOTED, X_LINK_BOOTLOADER, X_LINK_FLASH_BOOTED}) {
        for(const auto& device : devices) {
            if(device.state == searchState) {
                return {true, device};
            }
        }
=======
std::tuple<bool, DeviceInfo> DeviceBase::getFirstAvailableDevice(bool skipInvalidDevice) {
    bool found;
    DeviceInfo dev;
    std::tie(found, dev) = XLinkConnection::getFirstDevice(X_LINK_UNBOOTED, skipInvalidDevice);
    if(!found) {
        std::tie(found, dev) = XLinkConnection::getFirstDevice(X_LINK_BOOTLOADER, skipInvalidDevice);
    }
    if(!found) {
        std::tie(found, dev) = XLinkConnection::getFirstDevice(X_LINK_FLASH_BOOTED, skipInvalidDevice);
>>>>>>> 2d50983c
    }
    return {false, {}};
}

// Returns all devices which aren't already booted
std::vector<DeviceInfo> DeviceBase::getAllAvailableDevices() {
    std::vector<DeviceInfo> availableDevices;
    auto connectedDevices = XLinkConnection::getAllConnectedDevices();
    for(const auto& d : connectedDevices) {
        if(d.state != X_LINK_BOOTED) availableDevices.push_back(d);
    }
    return availableDevices;
}

// First tries to find UNBOOTED device with mxId, then BOOTLOADER device with mxId
std::tuple<bool, DeviceInfo> DeviceBase::getDeviceByMxId(std::string mxId) {
    std::vector<DeviceInfo> availableDevices;
    auto states = {X_LINK_UNBOOTED, X_LINK_BOOTLOADER};
    bool found;
    DeviceInfo dev;
    for(const auto& state : states) {
        std::tie(found, dev) = XLinkConnection::getDeviceByMxId(mxId, state);
        if(found) return {true, dev};
    }
    return {false, DeviceInfo()};
}

std::vector<std::uint8_t> DeviceBase::getEmbeddedDeviceBinary(bool usb2Mode, OpenVINO::Version version) {
    return Resources::getInstance().getDeviceFirmware(usb2Mode, version);
}

std::vector<std::uint8_t> DeviceBase::getEmbeddedDeviceBinary(Config config) {
    return Resources::getInstance().getDeviceFirmware(config);
}

/*
std::vector<DeviceInfo> DeviceBase::getAllConnectedDevices(){
    return XLinkConnection::getAllConnectedDevices();
}


std::tuple<bool, DeviceInfo> DeviceBase::getFirstDevice(){
    return XLinkConnection::getFirstAvailableDevice();
}
*/

///////////////////////////////////////////////
// Impl section - use this to hide dependencies
///////////////////////////////////////////////
class DeviceBase::Impl {
   public:
    Impl() = default;

    // Default sink
    std::shared_ptr<spdlog::sinks::stdout_color_sink_mt> stdoutColorSink = std::make_shared<spdlog::sinks::stdout_color_sink_mt>();
    // Device Logger
    DeviceLogger logger{"", stdoutColorSink};

    // RPC
    std::mutex rpcMutex;
    std::shared_ptr<XLinkStream> rpcStream;
    std::unique_ptr<nanorpc::core::client<nanorpc::packer::nlohmann_msgpack>> rpcClient;

    void setLogLevel(LogLevel level);
    LogLevel getLogLevel();
    void setPattern(const std::string& pattern);
};

void DeviceBase::Impl::setPattern(const std::string& pattern) {
    logger.set_pattern(pattern);
}

void DeviceBase::Impl::setLogLevel(LogLevel level) {
    // Converts LogLevel to spdlog and reconfigures logger level
    auto spdlogLevel = logLevelToSpdlogLevel(level, spdlog::level::warn);
    // Set level for all configured sinks
    logger.set_level(spdlogLevel);
}

LogLevel DeviceBase::Impl::getLogLevel() {
    // Converts spdlog to LogLevel
    return spdlogLevelToLogLevel(logger.level(), LogLevel::WARN);
}

///////////////////////////////////////////////
// END OF Impl section
///////////////////////////////////////////////

DeviceBase::DeviceBase(OpenVINO::Version version, const DeviceInfo& devInfo) : DeviceBase(version, devInfo, false) {}

DeviceBase::DeviceBase(OpenVINO::Version version, const DeviceInfo& devInfo, bool usb2Mode) : deviceInfo(devInfo) {
    init(version, usb2Mode, "");
}

DeviceBase::DeviceBase(OpenVINO::Version version, const DeviceInfo& devInfo, UsbSpeed maxUsbSpeed) : deviceInfo(devInfo) {
    init(version, maxUsbSpeed, "");
}

DeviceBase::DeviceBase(OpenVINO::Version version, const DeviceInfo& devInfo, const char* pathToCmd) : deviceInfo(devInfo) {
    init(version, false, std::string(pathToCmd));
}

DeviceBase::DeviceBase(OpenVINO::Version version, const DeviceInfo& devInfo, const std::string& pathToCmd) : deviceInfo(devInfo) {
    init(version, false, pathToCmd);
}

DeviceBase::DeviceBase() : DeviceBase(OpenVINO::DEFAULT_VERSION) {}

DeviceBase::DeviceBase(OpenVINO::Version version) {
    // Searches for any available device for 'default' timeout
    bool found = false;
    std::tie(found, deviceInfo) = getAnyAvailableDevice();

    // If no device found, throw
    if(!found) throw std::runtime_error("No available devices");
    init(version, false, "");
}

DeviceBase::DeviceBase(OpenVINO::Version version, const char* pathToCmd) {
    // Searches for any available device for 'default' timeout

    bool found = false;
    std::tie(found, deviceInfo) = getAnyAvailableDevice();

    // If no device found, throw
    if(!found) throw std::runtime_error("No available devices");
    init(version, false, std::string(pathToCmd));
}

DeviceBase::DeviceBase(OpenVINO::Version version, const std::string& pathToCmd) {
    // Searches for any available device for 'default' timeout
    bool found = false;
    std::tie(found, deviceInfo) = getAnyAvailableDevice();

    // If no device found, throw
    if(!found) throw std::runtime_error("No available devices");
    init(version, false, pathToCmd);
}

DeviceBase::DeviceBase(OpenVINO::Version version, bool usb2Mode) {
    // Searches for any available device for 'default' timeout
    bool found = false;
    std::tie(found, deviceInfo) = getAnyAvailableDevice();

    // If no device found, throw
    if(!found) throw std::runtime_error("No available devices");
    init(version, usb2Mode, "");
}

DeviceBase::DeviceBase(OpenVINO::Version version, UsbSpeed maxUsbSpeed) {
    // Searches for any available device for 'default' timeout
    bool found = false;
    std::tie(found, deviceInfo) = getAnyAvailableDevice();

    // If no device found, throw
    if(!found) throw std::runtime_error("No available devices");
    init(version, maxUsbSpeed, "");
}

DeviceBase::DeviceBase(const Pipeline& pipeline) : DeviceBase(pipeline.getOpenVINOVersion()) {
    tryStartPipeline(pipeline);
}

DeviceBase::DeviceBase(const Pipeline& pipeline, bool usb2Mode) : DeviceBase(pipeline.getOpenVINOVersion(), usb2Mode) {
    tryStartPipeline(pipeline);
}

DeviceBase::DeviceBase(const Pipeline& pipeline, UsbSpeed maxUsbSpeed) : DeviceBase(pipeline.getOpenVINOVersion(), maxUsbSpeed) {
    tryStartPipeline(pipeline);
}

DeviceBase::DeviceBase(const Pipeline& pipeline, const char* pathToCmd) : DeviceBase(pipeline.getOpenVINOVersion(), pathToCmd) {
    tryStartPipeline(pipeline);
}

DeviceBase::DeviceBase(const Pipeline& pipeline, const std::string& pathToCmd) : DeviceBase(pipeline.getOpenVINOVersion(), pathToCmd) {
    tryStartPipeline(pipeline);
}

DeviceBase::DeviceBase(const Pipeline& pipeline, const DeviceInfo& devInfo) : DeviceBase(pipeline.getOpenVINOVersion(), devInfo, false) {}

DeviceBase::DeviceBase(const Pipeline& pipeline, const DeviceInfo& devInfo, bool usb2Mode) : DeviceBase(pipeline.getOpenVINOVersion(), devInfo, usb2Mode) {
    tryStartPipeline(pipeline);
}

DeviceBase::DeviceBase(const Pipeline& pipeline, const DeviceInfo& devInfo, UsbSpeed maxUsbSpeed)
    : DeviceBase(pipeline.getOpenVINOVersion(), devInfo, maxUsbSpeed) {
    tryStartPipeline(pipeline);
}

DeviceBase::DeviceBase(const Pipeline& pipeline, const DeviceInfo& devInfo, const char* pathToCmd)
    : DeviceBase(pipeline.getOpenVINOVersion(), devInfo, pathToCmd) {
    tryStartPipeline(pipeline);
}

DeviceBase::DeviceBase(const Pipeline& pipeline, const DeviceInfo& devInfo, const std::string& pathToCmd)
    : DeviceBase(pipeline.getOpenVINOVersion(), devInfo, pathToCmd) {
    tryStartPipeline(pipeline);
}

DeviceBase::DeviceBase(Config config) {
    // Searches for any available device for 'default' timeout
    bool found = false;
    std::tie(found, deviceInfo) = getAnyAvailableDevice();

    // If no device found, throw
    if(!found) throw std::runtime_error("No available devices");
    init2(config, {}, {});
}

DeviceBase::DeviceBase(Config config, const DeviceInfo& devInfo) : deviceInfo(devInfo) {
    init2(config, {}, {});
}

void DeviceBase::close() {
    // Only allow to close once
    if(closed.exchange(true)) return;

    closeImpl();
}

void DeviceBase::closeImpl() {
    using namespace std::chrono;
    auto t1 = steady_clock::now();
    spdlog::debug("Device about to be closed...");

    // Close connection first; causes Xlink internal calls to unblock semaphore waits and
    // return error codes, which then allows queues to unblock
    // always manage ownership because other threads (e.g. watchdog) are running and need to
    // keep the shared_ptr valid (even if closed). Otherwise leads to using null pointers,
    // invalid memory, etc. which hard crashes main app
    connection->close();

    // Stop various threads
    watchdogRunning = false;
    timesyncRunning = false;
    loggingRunning = false;

    // Stop watchdog first (this resets and waits for link to fall down)
    if(watchdogThread.joinable()) watchdogThread.join();
    // Then stop timesync
    if(timesyncThread.joinable()) timesyncThread.join();
    // And at the end stop logging thread
    if(loggingThread.joinable()) loggingThread.join();

    // Close rpcStream
    pimpl->rpcStream = nullptr;

    spdlog::debug("Device closed, {}", duration_cast<milliseconds>(steady_clock::now() - t1).count());
}

bool DeviceBase::isClosed() const {
    return closed || !watchdogRunning;
}

void DeviceBase::checkClosed() const {
    if(isClosed()) throw std::invalid_argument("Device already closed or disconnected");
}

DeviceBase::~DeviceBase() {
    DeviceBase::close();
}

void DeviceBase::tryStartPipeline(const Pipeline& pipeline) {
    try {
        if(!startPipeline(pipeline)) {
            throw std::runtime_error("Couldn't start the pipeline");
        }
    } catch(const std::exception&) {
        // close device (cleanup)
        close();
        // Rethrow original exception
        throw;
    }
}

void DeviceBase::init(OpenVINO::Version version, bool usb2Mode, const std::string& pathToMvcmd) {
    Config cfg;
    // Specify usb speed
    cfg.board.usb.maxSpeed = usb2Mode ? UsbSpeed::HIGH : DeviceBase::DEFAULT_USB_SPEED;
    // Specify the OpenVINO version
    cfg.version = version;
    init2(cfg, pathToMvcmd, {});
}
void DeviceBase::init(const Pipeline& pipeline, bool usb2Mode, const std::string& pathToMvcmd) {
    Config cfg = pipeline.getDeviceConfig();
    // Modify usb speed
    cfg.board.usb.maxSpeed = usb2Mode ? UsbSpeed::HIGH : DeviceBase::DEFAULT_USB_SPEED;
    init2(cfg, pathToMvcmd, pipeline);
}
void DeviceBase::init(OpenVINO::Version version, UsbSpeed maxUsbSpeed, const std::string& pathToMvcmd) {
    Config cfg;
    // Specify usb speed
    cfg.board.usb.maxSpeed = maxUsbSpeed;
    // Specify the OpenVINO version
    cfg.version = version;
    init2(cfg, pathToMvcmd, {});
}
void DeviceBase::init(const Pipeline& pipeline, UsbSpeed maxUsbSpeed, const std::string& pathToMvcmd) {
    Config cfg = pipeline.getDeviceConfig();
    // Modify usb speed
    cfg.board.usb.maxSpeed = maxUsbSpeed;
    init2(cfg, pathToMvcmd, pipeline);
}

void DeviceBase::init2(Config cfg, const std::string& pathToMvcmd, tl::optional<const Pipeline&> pipeline) {
    // Initalize depthai library if not already
    initialize();

    // Specify cfg
    config = cfg;

    // If deviceInfo isn't fully specified (eg ANY_STATE, etc...), try finding it first
    if(deviceInfo.state == X_LINK_ANY_STATE || deviceInfo.protocol == X_LINK_ANY_PROTOCOL) {
        deviceDesc_t foundDesc;
        auto ret = XLinkFindFirstSuitableDevice(deviceInfo.getXLinkDeviceDesc(), &foundDesc);
        if(ret == X_LINK_SUCCESS) {
            deviceInfo = DeviceInfo(foundDesc);
            spdlog::debug("Found an actual device by given DeviceInfo: {}", deviceInfo.toString());
        } else {
            deviceInfo.state = X_LINK_ANY_STATE;
            spdlog::debug("Searched, but no actual device found by given DeviceInfo");
        }
    }

    if(pipeline) {
        spdlog::debug("Device - pipeline serialized, OpenVINO version: {}", OpenVINO::getVersionName(config.version));
    } else {
        spdlog::debug("Device - OpenVINO version: {}", OpenVINO::getVersionName(config.version));
    }

    // Set logging pattern of device (device id + shared pattern)
    pimpl->setPattern(fmt::format("[{}] [{}] {}", deviceInfo.mxid, deviceInfo.name, LOG_DEFAULT_PATTERN));

    // Check if WD env var is set
    std::chrono::milliseconds watchdogTimeout = device::XLINK_WATCHDOG_TIMEOUT;
    auto watchdogMsStr = utility::getEnv("DEPTHAI_WATCHDOG");
    if(!watchdogMsStr.empty()) {
        // Try parsing the string as a number
        try {
            std::chrono::milliseconds watchdog{std::stoi(watchdogMsStr)};
            config.board.watchdogTimeoutMs = static_cast<uint32_t>(watchdog.count());
            watchdogTimeout = watchdog;
            if(watchdogTimeout.count() == 0) {
                spdlog::warn("Watchdog disabled! In case of unclean exit, the device needs reset or power-cycle for next run", watchdogTimeout);
            } else {
                spdlog::warn("Using a custom watchdog value of {}", watchdogTimeout);
            }
        } catch(const std::invalid_argument& e) {
            spdlog::warn("DEPTHAI_WATCHDOG value invalid: {}", e.what());
        }
    }

    auto watchdogInitMsStr = utility::getEnv("DEPTHAI_WATCHDOG_INITIAL_DELAY");
    if(!watchdogInitMsStr.empty()) {
        // Try parsing the string as a number
        try {
            std::chrono::milliseconds watchdog{std::stoi(watchdogInitMsStr)};
            config.board.watchdogInitialDelayMs = static_cast<uint32_t>(watchdog.count());
            spdlog::warn("Watchdog initial delay set to {}", watchdog);
        } catch(const std::invalid_argument& e) {
            spdlog::warn("DEPTHAI_WATCHDOG_INITIAL_DELAY value invalid: {}", e.what());
        }
    }

    // Get embedded mvcmd or external with applied config
    if(spdlog::get_level() == spdlog::level::debug) {
        nlohmann::json jBoardConfig = config.board;
        spdlog::debug("Device - BoardConfig: {} \nlibnop:{}", jBoardConfig.dump(), spdlog::to_hex(utility::serialize(config.board)));
    }
    std::vector<std::uint8_t> fwWithConfig = Resources::getInstance().getDeviceFirmware(config, pathToMvcmd);

    // Init device (if bootloader, handle correctly - issue USB boot command)
    if(deviceInfo.state == X_LINK_UNBOOTED) {
        // Unbooted device found, boot and connect with XLinkConnection constructor
        connection = std::make_shared<XLinkConnection>(deviceInfo, fwWithConfig);
    } else if(deviceInfo.state == X_LINK_BOOTLOADER || deviceInfo.state == X_LINK_FLASH_BOOTED) {
        // If device is in flash booted state, reset to bootloader and then continue by booting appropriate FW
        if(deviceInfo.state == X_LINK_FLASH_BOOTED) {
            // Boot bootloader and set current deviceInfo to new device state
            deviceInfo = XLinkConnection::bootBootloader(deviceInfo);
        }

        // Scope so DeviceBootloader is disconnected
        {
            DeviceBootloader bl(deviceInfo);
            auto version = bl.getVersion();

            // If version is >= 0.0.12 then boot directly, otherwise jump to USB ROM bootloader
            // Check if version is recent enough for this operation
            if(version >= DeviceBootloader::Version(0, 0, 12)) {
                using namespace std::chrono;
                // Boot the given FW
                auto t1 = steady_clock::now();
                bl.bootMemory(fwWithConfig);
                auto t2 = steady_clock::now();
                spdlog::debug("Booting FW with Bootloader. Version {}, Time taken: {}", version.toString(), duration_cast<milliseconds>(t2 - t1));

                // After that the state will be BOOTED
                deviceInfo.state = X_LINK_BOOTED;
            } else {
                // Boot into USB ROM BOOTLOADER
                bl.bootUsbRomBootloader();
                spdlog::debug("Booting FW by jumping to USB ROM Bootloader first. Bootloader Version {}", version.toString());

                // After that the state will be UNBOOTED
                deviceInfo.state = X_LINK_UNBOOTED;
            }
        }

        // Boot and connect with XLinkConnection constructor
        connection = std::make_shared<XLinkConnection>(deviceInfo, fwWithConfig);

    } else if(deviceInfo.state == X_LINK_BOOTED) {
        // Connect without booting
        connection = std::make_shared<XLinkConnection>(deviceInfo, fwWithConfig);
    } else {
        throw std::runtime_error("Cannot find any device with given deviceInfo");
    }

    deviceInfo.state = X_LINK_BOOTED;

    // prepare rpc for both attached and host controlled mode
    pimpl->rpcStream = std::make_shared<XLinkStream>(connection, device::XLINK_CHANNEL_MAIN_RPC, device::XLINK_USB_BUFFER_MAX_SIZE);
    auto rpcStream = pimpl->rpcStream;

    pimpl->rpcClient = std::make_unique<nanorpc::core::client<nanorpc::packer::nlohmann_msgpack>>([this, rpcStream](nanorpc::core::type::buffer request) {
        // Lock for time of the RPC call, to not mix the responses between calling threads.
        // Note: might cause issues on Windows on incorrect shutdown. To be investigated
        std::unique_lock<std::mutex> lock(pimpl->rpcMutex);

        // Log the request data
        if(spdlog::get_level() == spdlog::level::trace) {
            spdlog::trace("RPC: {}", nlohmann::json::from_msgpack(request).dump());
        }

        // Send request to device
        rpcStream->write(std::move(request));

        // Receive response back
        // Send to nanorpc to parse
        return rpcStream->read();
    });

    // prepare watchdog thread, which will keep device alive
    // separate stream so it doesn't miss between potentially long RPC calls
    // Only create the thread if watchdog is enabled
    if(watchdogTimeout > std::chrono::milliseconds(0)) {
        watchdogThread = std::thread([this, watchdogTimeout]() {
            try {
                XLinkStream stream(connection, device::XLINK_CHANNEL_WATCHDOG, 128);
                std::vector<uint8_t> watchdogKeepalive = {0, 0, 0, 0};
                while(watchdogRunning) {
                    stream.write(watchdogKeepalive);
                    // Ping with a period half of that of the watchdog timeout
                    std::this_thread::sleep_for(watchdogTimeout / 2);
                }
            } catch(const std::exception& ex) {
                // ignore
                spdlog::debug("Watchdog thread exception caught: {}", ex.what());
            }

            // Watchdog ended. Useful for checking disconnects
            watchdogRunning = false;
        });
    } else {
        // Still set watchdogRunning explictitly
        // as it indicates device not being closed
        watchdogRunning = true;
    }

    // prepare timesync thread, which will keep device synchronized
    timesyncThread = std::thread([this]() {
        using namespace std::chrono;

        try {
            XLinkStream stream(connection, device::XLINK_CHANNEL_TIMESYNC, 128);
            Timestamp timestamp = {};
            while(timesyncRunning) {
                // Block
                stream.read();

                // Timestamp
                auto d = std::chrono::steady_clock::now().time_since_epoch();
                timestamp.sec = duration_cast<seconds>(d).count();
                timestamp.nsec = duration_cast<nanoseconds>(d).count() % 1000000000;

                // Write timestamp back
                stream.write(&timestamp, sizeof(timestamp));
            }
        } catch(const std::exception& ex) {
            // ignore
            spdlog::debug("Timesync thread exception caught: {}", ex.what());
        }

        timesyncRunning = false;
    });

    // prepare logging thread, which will log device messages
    loggingThread = std::thread([this]() {
        using namespace std::chrono;
        std::vector<LogMessage> messages;
        try {
            XLinkStream stream(connection, device::XLINK_CHANNEL_LOG, 128);
            while(loggingRunning) {
                // Block
                auto log = stream.read();

                try {
                    // Deserialize incoming messages
                    utility::deserialize(log, messages);

                    spdlog::trace("Log vector decoded, size: {}", messages.size());

                    // log the messages in incremental order (0 -> size-1)
                    for(const auto& msg : messages) {
                        pimpl->logger.logMessage(msg);
                    }

                    // Log to callbacks
                    {
                        // lock mtx to callback map (shared)
                        std::unique_lock<std::mutex> l(logCallbackMapMtx);
                        for(const auto& msg : messages) {
                            for(const auto& kv : logCallbackMap) {
                                const auto& cb = kv.second;
                                // If available, callback with msg
                                if(cb) cb(msg);
                            }
                        }
                    }

                } catch(const nlohmann::json::exception& ex) {
                    spdlog::error("Exception while parsing or calling callbacks for log message from device: {}", ex.what());
                }
            }
        } catch(const std::exception& ex) {
            // ignore exception from logging
            spdlog::debug("Log thread exception caught: {}", ex.what());
        }

        loggingRunning = false;
    });

    // Below can throw - make sure to gracefully exit threads
    try {
        // Set logging level (if DEPTHAI_LEVEL lower than warning, then device is configured accordingly as well)
        if(spdlog::get_level() < spdlog::level::warn) {
            auto level = spdlogLevelToLogLevel(spdlog::get_level());
            setLogLevel(level);
            setLogOutputLevel(level);
        } else {
            setLogLevel(LogLevel::WARN);
            setLogOutputLevel(LogLevel::WARN);
        }

        // Sets system inforation logging rate. By default 1s
        setSystemInformationLoggingRate(DEFAULT_SYSTEM_INFORMATION_LOGGING_RATE_HZ);
    } catch(const std::exception&) {
        // close device (cleanup)
        close();
        // Rethrow original exception
        throw;
    }
}

std::string DeviceBase::getMxId() {
    checkClosed();

    return pimpl->rpcClient->call("getMxId").as<std::string>();
}

std::vector<CameraBoardSocket> DeviceBase::getConnectedCameras() {
    checkClosed();

    return pimpl->rpcClient->call("getConnectedCameras").as<std::vector<CameraBoardSocket>>();
}

std::unordered_map<CameraBoardSocket, std::string> DeviceBase::getCameraSensorNames() {
    checkClosed();

    return pimpl->rpcClient->call("getCameraSensorNames").as<std::unordered_map<CameraBoardSocket, std::string>>();
}

// Convenience functions for querying current system information
MemoryInfo DeviceBase::getDdrMemoryUsage() {
    checkClosed();

    return pimpl->rpcClient->call("getDdrUsage").as<MemoryInfo>();
}

MemoryInfo DeviceBase::getCmxMemoryUsage() {
    checkClosed();

    return pimpl->rpcClient->call("getCmxUsage").as<MemoryInfo>();
}

MemoryInfo DeviceBase::getLeonCssHeapUsage() {
    checkClosed();

    return pimpl->rpcClient->call("getLeonCssHeapUsage").as<MemoryInfo>();
}

MemoryInfo DeviceBase::getLeonMssHeapUsage() {
    checkClosed();

    return pimpl->rpcClient->call("getLeonMssHeapUsage").as<MemoryInfo>();
}

ChipTemperature DeviceBase::getChipTemperature() {
    checkClosed();

    return pimpl->rpcClient->call("getChipTemperature").as<ChipTemperature>();
}

CpuUsage DeviceBase::getLeonCssCpuUsage() {
    checkClosed();

    return pimpl->rpcClient->call("getLeonCssCpuUsage").as<CpuUsage>();
}

CpuUsage DeviceBase::getLeonMssCpuUsage() {
    checkClosed();

    return pimpl->rpcClient->call("getLeonMssCpuUsage").as<CpuUsage>();
}

UsbSpeed DeviceBase::getUsbSpeed() {
    checkClosed();

    return pimpl->rpcClient->call("getUsbSpeed").as<UsbSpeed>();
}

bool DeviceBase::isPipelineRunning() {
    checkClosed();

    return pimpl->rpcClient->call("isPipelineRunning").as<bool>();
}

void DeviceBase::setLogLevel(LogLevel level) {
    checkClosed();

    pimpl->rpcClient->call("setLogLevel", level);
}

LogLevel DeviceBase::getLogLevel() {
    checkClosed();

    return pimpl->rpcClient->call("getLogLevel").as<LogLevel>();
}

void DeviceBase::setXLinkChunkSize(int sizeBytes) {
    checkClosed();

    pimpl->rpcClient->call("setXLinkChunkSize", sizeBytes);
}

int DeviceBase::getXLinkChunkSize() {
    checkClosed();

    return pimpl->rpcClient->call("getXLinkChunkSize").as<int>();
}

DeviceInfo DeviceBase::getDeviceInfo() const {
    return deviceInfo;
}

void DeviceBase::setLogOutputLevel(LogLevel level) {
    checkClosed();

    pimpl->setLogLevel(level);
}

LogLevel DeviceBase::getLogOutputLevel() {
    checkClosed();

    return pimpl->getLogLevel();
}

bool DeviceBase::setIrLaserDotProjectorBrightness(float mA, int mask) {
    checkClosed();

    return pimpl->rpcClient->call("setIrLaserDotProjectorBrightness", mA, mask);
}

bool DeviceBase::setIrFloodLightBrightness(float mA, int mask) {
    checkClosed();

    return pimpl->rpcClient->call("setIrFloodLightBrightness", mA, mask);
}

std::vector<std::tuple<std::string, int, int>> DeviceBase::getIrDrivers() {
    checkClosed();

    return pimpl->rpcClient->call("getIrDrivers");
}

int DeviceBase::addLogCallback(std::function<void(LogMessage)> callback) {
    checkClosed();

    // Lock first
    std::unique_lock<std::mutex> l(logCallbackMapMtx);

    // Get unique id
    int id = uniqueCallbackId++;

    // assign callback
    logCallbackMap[id] = callback;

    // return id assigned to the callback
    return id;
}

bool DeviceBase::removeLogCallback(int callbackId) {
    checkClosed();

    // Lock first
    std::unique_lock<std::mutex> l(logCallbackMapMtx);

    // If callback with id 'callbackId' doesn't exists, return false
    if(logCallbackMap.count(callbackId) == 0) return false;

    // Otherwise erase and return true
    logCallbackMap.erase(callbackId);
    return true;
}

void DeviceBase::setSystemInformationLoggingRate(float rateHz) {
    checkClosed();

    pimpl->rpcClient->call("setSystemInformationLoggingRate", rateHz);
}

float DeviceBase::getSystemInformationLoggingRate() {
    checkClosed();

    return pimpl->rpcClient->call("getSystemInformationLoggingrate").as<float>();
}

bool DeviceBase::flashCalibration(CalibrationHandler calibrationDataHandler) {
    if(!calibrationDataHandler.validateCameraArray()) {
        throw std::runtime_error("Failed to validate the extrinsics connection. Enable debug mode for more information.");
    }
    return pimpl->rpcClient->call("storeToEeprom", calibrationDataHandler.getEepromData()).as<bool>();
}

CalibrationHandler DeviceBase::readCalibration() {
    dai::EepromData eepromData = pimpl->rpcClient->call("readFromEeprom");
    return CalibrationHandler(eepromData);
}

bool DeviceBase::startPipeline() {
    // Deprecated
    return true;
}

bool DeviceBase::startPipeline(const Pipeline& pipeline) {
    // first check if pipeline is not already running
    if(isPipelineRunning()) {
        throw std::runtime_error("Pipeline is already running");
    }

    return startPipelineImpl(pipeline);
}

bool DeviceBase::startPipelineImpl(const Pipeline& pipeline) {
    // Check openvino version
    if(!pipeline.isOpenVINOVersionCompatible(config.version)) {
        throw std::runtime_error("Device booted with different OpenVINO version that pipeline requires");
    }

    // Serialize the pipeline
    PipelineSchema schema;
    Assets assets;
    std::vector<std::uint8_t> assetStorage;
    pipeline.serialize(schema, assets, assetStorage);

    // if debug
    if(spdlog::get_level() == spdlog::level::debug) {
        nlohmann::json jSchema = schema;
        spdlog::debug("Schema dump: {}", jSchema.dump());
        nlohmann::json jAssets = assets;
        spdlog::debug("Asset map dump: {}", jAssets.dump());
    }

    // Load pipelineDesc, assets, and asset storage
    pimpl->rpcClient->call("setPipelineSchema", schema);

    // Transfer storage != empty
    if(!assetStorage.empty()) {
        pimpl->rpcClient->call("setAssets", assets);

        // allocate, returns a pointer to memory on device side
        auto memHandle = pimpl->rpcClient->call("memAlloc", static_cast<std::uint32_t>(assetStorage.size())).as<uint32_t>();

        // Transfer the whole assetStorage in a separate thread
        const std::string streamAssetStorage = "__stream_asset_storage";
        std::thread t1([this, &streamAssetStorage, &assetStorage]() {
            XLinkStream stream(connection, streamAssetStorage, device::XLINK_USB_BUFFER_MAX_SIZE);
            int64_t offset = 0;
            do {
                int64_t toTransfer = std::min(static_cast<int64_t>(device::XLINK_USB_BUFFER_MAX_SIZE), static_cast<int64_t>(assetStorage.size() - offset));
                stream.write(&assetStorage[offset], toTransfer);
                offset += toTransfer;
            } while(offset < static_cast<int64_t>(assetStorage.size()));
        });

        // Open a channel to transfer AssetStorage
        pimpl->rpcClient->call("readFromXLink", streamAssetStorage, memHandle, assetStorage.size());
        t1.join();

        // After asset storage is transfers, set the asset storage
        pimpl->rpcClient->call("setAssetStorage", memHandle, assetStorage.size());
    }

    // print assets on device side for test
    pimpl->rpcClient->call("printAssets");

    // Build and start the pipeline
    bool success = false;
    std::string errorMsg;
    std::tie(success, errorMsg) = pimpl->rpcClient->call("buildPipeline").as<std::tuple<bool, std::string>>();
    if(success) {
        pimpl->rpcClient->call("startPipeline");
    } else {
        throw std::runtime_error(errorMsg);
        return false;
    }

    return true;
}
}  // namespace dai<|MERGE_RESOLUTION|>--- conflicted
+++ resolved
@@ -115,31 +115,21 @@
 
     // First looks for UNBOOTED, then BOOTLOADER, for 'timeout' time
     auto searchStartTime = steady_clock::now();
-<<<<<<< HEAD
     DeviceInfo deviceInfo;
-=======
-    bool found = false;
-    bool invalidDeviceFound = false;
-    DeviceInfo deviceInfo, invalidDeviceInfo;
->>>>>>> 2d50983c
     do {
         auto devices = XLinkConnection::getAllConnectedDevices();
         for(auto searchState : {X_LINK_UNBOOTED, X_LINK_BOOTLOADER, X_LINK_FLASH_BOOTED}) {
-<<<<<<< HEAD
             for(const auto& device : devices) {
-                if(device.state == searchState) {
-                    return {true, device};
+                if(device.status == X_LINK_SUCCESS) {
+                    if(device.state == searchState) {
+                        return {true, device};
+                    }
+                } else if(device.status == X_LINK_INSUFFICIENT_PERMISSIONS) {
+                    spdlog::warn("Insufficient permissions to communicate with {} device having name \"{}\". Make sure udev rules are set",
+                                 XLinkDeviceStateToStr(device.state),
+                                 device.name);
                 }
             }
-=======
-            std::tie(found, deviceInfo) = XLinkConnection::getFirstDevice(searchState, false);
-            if(strcmp("<error>", deviceInfo.desc.name) == 0) {
-                invalidDeviceFound = true;
-                invalidDeviceInfo = deviceInfo;
-                found = false;
-            }
-            if(found) break;
->>>>>>> 2d50983c
         }
 
         // If 'timeout' < 'POOL_SLEEP_TIME', use 'timeout' as sleep time and then break
@@ -152,12 +142,6 @@
         }
     } while(steady_clock::now() - searchStartTime < timeout);
 
-    // Check if its an invalid device
-    if(invalidDeviceFound) {
-        // Warn
-        spdlog::warn("skipping {} device having name \"{}\"", XLinkDeviceStateToStr(invalidDeviceInfo.state), invalidDeviceInfo.desc.name);
-    }
-
     // If none were found, try BOOTED
     return XLinkConnection::getFirstDevice(X_LINK_BOOTED);
 }
@@ -170,10 +154,9 @@
 // static api
 
 // First tries to find UNBOOTED device, then BOOTLOADER device
-<<<<<<< HEAD
-std::tuple<bool, DeviceInfo> DeviceBase::getFirstAvailableDevice() {
+std::tuple<bool, DeviceInfo> DeviceBase::getFirstAvailableDevice(bool skipInvalidDevice) {
     // Get all connected devices
-    auto devices = XLinkConnection::getAllConnectedDevices();
+    auto devices = XLinkConnection::getAllConnectedDevices(X_LINK_ANY_STATE, skipInvalidDevice);
     // Search order - first unbooted, then bootloader and last flash booted
     for(auto searchState : {X_LINK_UNBOOTED, X_LINK_BOOTLOADER, X_LINK_FLASH_BOOTED}) {
         for(const auto& device : devices) {
@@ -181,17 +164,6 @@
                 return {true, device};
             }
         }
-=======
-std::tuple<bool, DeviceInfo> DeviceBase::getFirstAvailableDevice(bool skipInvalidDevice) {
-    bool found;
-    DeviceInfo dev;
-    std::tie(found, dev) = XLinkConnection::getFirstDevice(X_LINK_UNBOOTED, skipInvalidDevice);
-    if(!found) {
-        std::tie(found, dev) = XLinkConnection::getFirstDevice(X_LINK_BOOTLOADER, skipInvalidDevice);
-    }
-    if(!found) {
-        std::tie(found, dev) = XLinkConnection::getFirstDevice(X_LINK_FLASH_BOOTED, skipInvalidDevice);
->>>>>>> 2d50983c
     }
     return {false, {}};
 }
