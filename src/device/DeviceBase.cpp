--- conflicted
+++ resolved
@@ -1721,11 +1721,7 @@
     std::unique_ptr<std::thread, decltype(t1Deleter)> t1(threadPtr, t1Deleter);
 
     pimpl->rpcClient->call("readFromXLink", streamBootloader, mem, package.size());
-<<<<<<< HEAD
-    if (t1 && t1->joinable()) {
-=======
     if(t1 && t1->joinable()) {
->>>>>>> 9a69c38c
         t1->join();
     }
 
@@ -1757,8 +1753,6 @@
     return pimpl->rpcClient->call("flashUsbRecoveryBootHeader").as<std::tuple<bool, std::string>>();
 }
 
-<<<<<<< HEAD
-=======
 std::tuple<bool, std::string> DeviceBase::tiny1cSetPropAutoShutter(Tiny1cPropAutoShutterParam shutterPropSwitch, uint16_t propValue) {
     return pimpl->rpcClient->call("tiny1cSetPropAutoShutter", shutterPropSwitch, propValue).as<std::tuple<bool, std::string>>();
 }
@@ -1780,7 +1774,6 @@
 std::tuple<bool, std::string> DeviceBase::tiny1cRestoreDefaultCfg(dai::Tiny1cPropDefaultCfg cfg) {
     return pimpl->rpcClient->call("tiny1cRestoreDefaultCfg", cfg).as<std::tuple<bool, std::string>>();
 }
->>>>>>> 9a69c38c
 // template <typename T>
 // bool DeviceBootloader::sendRequest(const T& request) {
 //     if(stream == nullptr) return false;
