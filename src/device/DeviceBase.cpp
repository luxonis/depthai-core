#include "depthai/device/DeviceBase.hpp"

// std
#include <iostream>

// shared
#include "depthai-bootloader-shared/Bootloader.hpp"
#include "depthai-bootloader-shared/XLinkConstants.hpp"
#include "depthai-shared/datatype/RawImgFrame.hpp"
#include "depthai-shared/device/CrashDump.hpp"
#include "depthai-shared/log/LogConstants.hpp"
#include "depthai-shared/log/LogLevel.hpp"
#include "depthai-shared/log/LogMessage.hpp"
#include "depthai-shared/pipeline/Assets.hpp"
#include "depthai-shared/utility/Serialization.hpp"
#include "depthai-shared/xlink/XLinkConstants.hpp"

// project
#include "DeviceLogger.hpp"
#include "depthai/device/EepromError.hpp"
#include "depthai/pipeline/node/XLinkIn.hpp"
#include "depthai/pipeline/node/XLinkOut.hpp"
#include "pipeline/Pipeline.hpp"
#include "utility/Environment.hpp"
#include "utility/Initialization.hpp"
#include "utility/PimplImpl.hpp"
#include "utility/Resources.hpp"

// libraries
#include "XLink/XLink.h"
#include "nanorpc/core/client.h"
#include "nanorpc/packer/nlohmann_msgpack.h"
#include "spdlog/details/os.h"
#include "spdlog/fmt/bin_to_hex.h"
#include "spdlog/fmt/chrono.h"
#include "spdlog/sinks/stdout_color_sinks.h"
#include "spdlog/spdlog.h"

namespace dai {

const std::string MAGIC_PROTECTED_FLASHING_VALUE = "235539980";
const std::string MAGIC_FACTORY_FLASHING_VALUE = "413424129";
const std::string MAGIC_FACTORY_PROTECTED_FLASHING_VALUE = "868632271";

// local static function
static void getFlashingPermissions(bool& factoryPermissions, bool& protectedPermissions) {
    auto permissionEnv = utility::getEnv("DEPTHAI_ALLOW_FACTORY_FLASHING");
    if(permissionEnv == MAGIC_FACTORY_FLASHING_VALUE) {
        factoryPermissions = true;
        protectedPermissions = false;
    } else if(permissionEnv == MAGIC_PROTECTED_FLASHING_VALUE) {
        factoryPermissions = false;
        protectedPermissions = true;
    } else if(permissionEnv == MAGIC_FACTORY_PROTECTED_FLASHING_VALUE) {
        factoryPermissions = true;
        protectedPermissions = true;
    } else {
        factoryPermissions = false;
        protectedPermissions = false;
    }
}

static LogLevel spdlogLevelToLogLevel(spdlog::level::level_enum level, LogLevel defaultValue = LogLevel::OFF) {
    switch(level) {
        case spdlog::level::trace:
            return LogLevel::TRACE;
        case spdlog::level::debug:
            return LogLevel::DEBUG;
        case spdlog::level::info:
            return LogLevel::INFO;
        case spdlog::level::warn:
            return LogLevel::WARN;
        case spdlog::level::err:
            return LogLevel::ERR;
        case spdlog::level::critical:
            return LogLevel::CRITICAL;
        case spdlog::level::off:
            return LogLevel::OFF;
        // Default
        case spdlog::level::n_levels:
        default:
            return defaultValue;
            break;
    }
    // Default
    return defaultValue;
}
static spdlog::level::level_enum logLevelToSpdlogLevel(LogLevel level, spdlog::level::level_enum defaultValue = spdlog::level::off) {
    switch(level) {
        case LogLevel::TRACE:
            return spdlog::level::trace;
        case LogLevel::DEBUG:
            return spdlog::level::debug;
        case LogLevel::INFO:
            return spdlog::level::info;
        case LogLevel::WARN:
            return spdlog::level::warn;
        case LogLevel::ERR:
            return spdlog::level::err;
        case LogLevel::CRITICAL:
            return spdlog::level::critical;
        case LogLevel::OFF:
            return spdlog::level::off;
    }
    // Default
    return defaultValue;
}

constexpr std::chrono::seconds DeviceBase::DEFAULT_SEARCH_TIME;
constexpr float DeviceBase::DEFAULT_SYSTEM_INFORMATION_LOGGING_RATE_HZ;
constexpr UsbSpeed DeviceBase::DEFAULT_USB_SPEED;
constexpr std::chrono::milliseconds DeviceBase::DEFAULT_TIMESYNC_PERIOD;
constexpr bool DeviceBase::DEFAULT_TIMESYNC_RANDOM;
constexpr int DeviceBase::DEFAULT_TIMESYNC_NUM_SAMPLES;

std::chrono::milliseconds DeviceBase::getDefaultSearchTime() {
    std::chrono::milliseconds defaultSearchTime = DEFAULT_SEARCH_TIME;
    auto searchTimeStr = utility::getEnv("DEPTHAI_SEARCH_TIMEOUT");

    if(!searchTimeStr.empty()) {
        // Try parsing the string as a number
        try {
            defaultSearchTime = std::chrono::milliseconds{std::stoi(searchTimeStr)};
        } catch(const std::invalid_argument& e) {
            spdlog::warn("DEPTHAI_SEARCH_TIMEOUT value invalid: {}", e.what());
        }
    }

    return defaultSearchTime;
}

std::tuple<bool, DeviceInfo> DeviceBase::getAnyAvailableDevice(std::chrono::milliseconds timeout) {
    return getAnyAvailableDevice(timeout, nullptr);
}

std::tuple<bool, DeviceInfo> DeviceBase::getAnyAvailableDevice(std::chrono::milliseconds timeout, std::function<void()> cb) {
    using namespace std::chrono;
    constexpr auto POOL_SLEEP_TIME = milliseconds(100);

    // First looks for UNBOOTED, then BOOTLOADER, for 'timeout' time
    auto searchStartTime = steady_clock::now();
    bool found = false;
    DeviceInfo deviceInfo;
    std::unordered_map<std::string, DeviceInfo> invalidDevices;
    do {
        auto devices = XLinkConnection::getAllConnectedDevices(X_LINK_ANY_STATE, false);
        for(auto searchState : {X_LINK_UNBOOTED, X_LINK_BOOTLOADER, X_LINK_FLASH_BOOTED}) {
            for(const auto& device : devices) {
                if(device.state == searchState) {
                    if(device.status == X_LINK_SUCCESS) {
                        found = true;
                        deviceInfo = device;
                        break;
                    } else {
                        found = false;
                        invalidDevices[device.name] = device;
                    }
                }
            }
            if(found) break;
        }
        if(found) break;

        // Call the callback
        if(cb) cb();

        // If 'timeout' < 'POOL_SLEEP_TIME', use 'timeout' as sleep time and then break
        if(timeout < POOL_SLEEP_TIME) {
            // sleep for 'timeout'
            std::this_thread::sleep_for(timeout);
            break;
        } else {
            std::this_thread::sleep_for(POOL_SLEEP_TIME);  // default pool rate
        }
    } while(steady_clock::now() - searchStartTime < timeout);

    // Check if its an invalid device
    for(const auto& invalidDevice : invalidDevices) {
        const auto& invalidDeviceInfo = invalidDevice.second;
        if(invalidDeviceInfo.status == X_LINK_INSUFFICIENT_PERMISSIONS) {
            spdlog::warn("Insufficient permissions to communicate with {} device with name \"{}\". Make sure udev rules are set",
                         XLinkDeviceStateToStr(invalidDeviceInfo.state),
                         invalidDeviceInfo.name);
        } else {
            // Warn
            spdlog::warn(
                "Skipping {} device with name \"{}\" ({})", XLinkDeviceStateToStr(invalidDeviceInfo.state), invalidDeviceInfo.name, invalidDeviceInfo.mxid);
        }
    }

    // If none were found, try BOOTED
    if(!found) std::tie(found, deviceInfo) = XLinkConnection::getFirstDevice(X_LINK_BOOTED);

    return {found, deviceInfo};
}

// Default overload ('DEFAULT_SEARCH_TIME' timeout)
std::tuple<bool, DeviceInfo> DeviceBase::getAnyAvailableDevice() {
    return getAnyAvailableDevice(getDefaultSearchTime());
}

// static api

// First tries to find UNBOOTED device, then BOOTLOADER device
std::tuple<bool, DeviceInfo> DeviceBase::getFirstAvailableDevice(bool skipInvalidDevice) {
    // Get all connected devices
    auto devices = XLinkConnection::getAllConnectedDevices(X_LINK_ANY_STATE, skipInvalidDevice);
    // Search order - first unbooted, then bootloader and last flash booted
    for(auto searchState : {X_LINK_UNBOOTED, X_LINK_BOOTLOADER, X_LINK_FLASH_BOOTED}) {
        for(const auto& device : devices) {
            if(device.state == searchState) {
                return {true, device};
            }
        }
    }
    return {false, {}};
}

// Returns all devices which aren't already booted
std::vector<DeviceInfo> DeviceBase::getAllAvailableDevices() {
    std::vector<DeviceInfo> availableDevices;
    auto connectedDevices = XLinkConnection::getAllConnectedDevices();
    for(const auto& d : connectedDevices) {
        if(d.state != X_LINK_BOOTED) availableDevices.push_back(d);
    }
    return availableDevices;
}

// Returns all devices, also the ones that are already booted
std::vector<DeviceInfo> DeviceBase::getAllConnectedDevices() {
    return XLinkConnection::getAllConnectedDevices();
}

// First tries to find UNBOOTED device with mxId, then BOOTLOADER device with mxId
std::tuple<bool, DeviceInfo> DeviceBase::getDeviceByMxId(std::string mxId) {
    std::vector<DeviceInfo> availableDevices;
    auto states = {X_LINK_UNBOOTED, X_LINK_BOOTLOADER};
    bool found;
    DeviceInfo dev;
    for(const auto& state : states) {
        std::tie(found, dev) = XLinkConnection::getDeviceByMxId(mxId, state);
        if(found) return {true, dev};
    }
    return {false, DeviceInfo()};
}

std::vector<std::uint8_t> DeviceBase::getEmbeddedDeviceBinary(bool usb2Mode, OpenVINO::Version version) {
    return Resources::getInstance().getDeviceFirmware(usb2Mode, version);
}

std::vector<std::uint8_t> DeviceBase::getEmbeddedDeviceBinary(Config config) {
    return Resources::getInstance().getDeviceFirmware(config);
}

/*
std::vector<DeviceInfo> DeviceBase::getAllConnectedDevices(){
    return XLinkConnection::getAllConnectedDevices();
}


std::tuple<bool, DeviceInfo> DeviceBase::getFirstDevice(){
    return XLinkConnection::getFirstAvailableDevice();
}
*/

///////////////////////////////////////////////
// Impl section - use this to hide dependencies
///////////////////////////////////////////////
class DeviceBase::Impl {
   public:
    Impl() = default;

    // Default sink
    std::shared_ptr<spdlog::sinks::stdout_color_sink_mt> stdoutColorSink = std::make_shared<spdlog::sinks::stdout_color_sink_mt>();
    // Device Logger
    DeviceLogger logger{"", stdoutColorSink};

    // RPC
    std::mutex rpcMutex;
    std::shared_ptr<XLinkStream> rpcStream;
    std::unique_ptr<nanorpc::core::client<nanorpc::packer::nlohmann_msgpack>> rpcClient;

    void setLogLevel(LogLevel level);
    LogLevel getLogLevel();
    void setPattern(const std::string& pattern);
};

void DeviceBase::Impl::setPattern(const std::string& pattern) {
    logger.set_pattern(pattern);
}

void DeviceBase::Impl::setLogLevel(LogLevel level) {
    // Converts LogLevel to spdlog and reconfigures logger level
    auto spdlogLevel = logLevelToSpdlogLevel(level, spdlog::level::warn);
    // Set level for all configured sinks
    logger.set_level(spdlogLevel);
}

LogLevel DeviceBase::Impl::getLogLevel() {
    // Converts spdlog to LogLevel
    return spdlogLevelToLogLevel(logger.level(), LogLevel::WARN);
}

///////////////////////////////////////////////
// END OF Impl section
///////////////////////////////////////////////

void DeviceBase::tryGetDevice() {
    // Searches for any available device for 'default' timeout
    bool found = false;
    std::tie(found, deviceInfo) = getAnyAvailableDevice();

    // If no device found, throw
    if(!found) {
        auto numConnected = getAllAvailableDevices().size();
        if(numConnected > 0) {
            throw std::runtime_error(fmt::format("No available devices ({} connected, but in use)", numConnected));
        } else {
            throw std::runtime_error("No available devices");
        }
    }
}

DeviceBase::DeviceBase(OpenVINO::Version version, const DeviceInfo& devInfo) : DeviceBase(version, devInfo, DeviceBase::DEFAULT_USB_SPEED) {}

DeviceBase::DeviceBase(OpenVINO::Version version, const DeviceInfo& devInfo, UsbSpeed maxUsbSpeed) : deviceInfo(devInfo) {
    init(version, maxUsbSpeed, "");
}

DeviceBase::DeviceBase(OpenVINO::Version version, const DeviceInfo& devInfo, const dai::Path& pathToCmd) : deviceInfo(devInfo) {
    init(version, false, pathToCmd);
}

DeviceBase::DeviceBase() : DeviceBase(OpenVINO::VERSION_UNIVERSAL) {}

DeviceBase::DeviceBase(const DeviceInfo& devInfo) : DeviceBase(OpenVINO::VERSION_UNIVERSAL, devInfo) {}

DeviceBase::DeviceBase(const DeviceInfo& devInfo, UsbSpeed maxUsbSpeed) : DeviceBase(OpenVINO::VERSION_UNIVERSAL, devInfo, maxUsbSpeed) {}

DeviceBase::DeviceBase(std::string nameOrDeviceId) : DeviceBase(OpenVINO::VERSION_UNIVERSAL, dai::DeviceInfo(std::move(nameOrDeviceId))) {}

DeviceBase::DeviceBase(std::string nameOrDeviceId, UsbSpeed maxUsbSpeed)
    : DeviceBase(OpenVINO::VERSION_UNIVERSAL, dai::DeviceInfo(std::move(nameOrDeviceId)), maxUsbSpeed) {}

DeviceBase::DeviceBase(OpenVINO::Version version) {
    tryGetDevice();
    init(version, false, "");
}

DeviceBase::DeviceBase(OpenVINO::Version version, const dai::Path& pathToCmd) {
    tryGetDevice();
    init(version, false, pathToCmd);
}

DeviceBase::DeviceBase(OpenVINO::Version version, UsbSpeed maxUsbSpeed) {
    tryGetDevice();
    init(version, maxUsbSpeed, "");
}

DeviceBase::DeviceBase(const Pipeline& pipeline) : DeviceBase(pipeline.getOpenVINOVersion()) {
    tryStartPipeline(pipeline);
}

DeviceBase::DeviceBase(const Pipeline& pipeline, UsbSpeed maxUsbSpeed) : DeviceBase(pipeline.getOpenVINOVersion(), maxUsbSpeed) {
    tryStartPipeline(pipeline);
}

DeviceBase::DeviceBase(const Pipeline& pipeline, const dai::Path& pathToCmd) : DeviceBase(pipeline.getOpenVINOVersion(), pathToCmd) {
    tryStartPipeline(pipeline);
}

DeviceBase::DeviceBase(const Pipeline& pipeline, const DeviceInfo& devInfo)
    : DeviceBase(pipeline.getOpenVINOVersion(), devInfo, DeviceBase::DEFAULT_USB_SPEED) {}

DeviceBase::DeviceBase(const Pipeline& pipeline, const DeviceInfo& devInfo, UsbSpeed maxUsbSpeed)
    : DeviceBase(pipeline.getOpenVINOVersion(), devInfo, maxUsbSpeed) {
    tryStartPipeline(pipeline);
}

DeviceBase::DeviceBase(const Pipeline& pipeline, const DeviceInfo& devInfo, const dai::Path& pathToCmd)
    : DeviceBase(pipeline.getOpenVINOVersion(), devInfo, pathToCmd) {
    tryStartPipeline(pipeline);
}

DeviceBase::DeviceBase(Config config) {
    tryGetDevice();
    init2(config, {}, {});
}

DeviceBase::DeviceBase(Config config, const DeviceInfo& devInfo) : deviceInfo(devInfo) {
    init2(config, {}, {});
}

void DeviceBase::close() {
    std::unique_lock<std::mutex> lock(closedMtx);
    if(!closed) {
        closeImpl();
        closed = true;
    }
}

void DeviceBase::closeImpl() {
    using namespace std::chrono;
    auto t1 = steady_clock::now();
    spdlog::debug("Device about to be closed...");

    // Close connection first; causes Xlink internal calls to unblock semaphore waits and
    // return error codes, which then allows queues to unblock
    // always manage ownership because other threads (e.g. watchdog) are running and need to
    // keep the shared_ptr valid (even if closed). Otherwise leads to using null pointers,
    // invalid memory, etc. which hard crashes main app
    connection->close();

    // Stop various threads
    watchdogRunning = false;
    timesyncRunning = false;
    loggingRunning = false;

    // Stop watchdog first (this resets and waits for link to fall down)
    if(watchdogThread.joinable()) watchdogThread.join();
    // Then stop timesync
    if(timesyncThread.joinable()) timesyncThread.join();
    // And at the end stop logging thread
    if(loggingThread.joinable()) loggingThread.join();
    // At the end stop the monitor thread
    if(monitorThread.joinable()) monitorThread.join();

    // Close rpcStream
    pimpl->rpcStream = nullptr;

    spdlog::debug("Device closed, {}", duration_cast<milliseconds>(steady_clock::now() - t1).count());
}

// This function is thread-unsafe. The idea of "isClosed" is ephemerial and
// is invalidated during the return by value and continues to degrade in
// validity to the caller
bool DeviceBase::isClosed() const {
    std::unique_lock<std::mutex> lock(closedMtx);
    return closed || !watchdogRunning;
}

DeviceBase::~DeviceBase() {
    DeviceBase::close();
}

void DeviceBase::tryStartPipeline(const Pipeline& pipeline) {
    try {
        if(!startPipeline(pipeline)) {
            throw std::runtime_error("Couldn't start the pipeline");
        }
    } catch(const std::exception&) {
        // close device (cleanup)
        close();
        // Rethrow original exception
        throw;
    }
}

void DeviceBase::init(OpenVINO::Version version, bool usb2Mode, const dai::Path& pathToMvcmd) {
    Config cfg;
    // Specify usb speed
    cfg.board.usb.maxSpeed = usb2Mode ? UsbSpeed::HIGH : DeviceBase::DEFAULT_USB_SPEED;
    // Specify the OpenVINO version
    cfg.version = version;
    init2(cfg, pathToMvcmd, {});
}
void DeviceBase::init(const Pipeline& pipeline, bool usb2Mode, const dai::Path& pathToMvcmd) {
    Config cfg = pipeline.getDeviceConfig();
    // Modify usb speed
    cfg.board.usb.maxSpeed = usb2Mode ? UsbSpeed::HIGH : DeviceBase::DEFAULT_USB_SPEED;
    init2(cfg, pathToMvcmd, pipeline);
}
void DeviceBase::init(OpenVINO::Version version, UsbSpeed maxUsbSpeed, const dai::Path& pathToMvcmd) {
    Config cfg;
    // Specify usb speed
    cfg.board.usb.maxSpeed = maxUsbSpeed;
    // Specify the OpenVINO version
    cfg.version = version;
    init2(cfg, pathToMvcmd, {});
}
void DeviceBase::init(const Pipeline& pipeline, UsbSpeed maxUsbSpeed, const dai::Path& pathToMvcmd) {
    Config cfg = pipeline.getDeviceConfig();
    // Modify usb speed
    cfg.board.usb.maxSpeed = maxUsbSpeed;
    init2(cfg, pathToMvcmd, pipeline);
}

void DeviceBase::init2(Config cfg, const dai::Path& pathToMvcmd, tl::optional<const Pipeline&> pipeline) {
    // Initalize depthai library if not already
    initialize();

    // Specify cfg
    config = cfg;

    // Apply nonExclusiveMode
    config.board.nonExclusiveMode = config.nonExclusiveMode;

    // Specify expected running mode
    XLinkDeviceState_t expectedBootState = X_LINK_BOOTED;
    if(config.nonExclusiveMode) {
        expectedBootState = X_LINK_BOOTED_NON_EXCLUSIVE;
    }

    // If deviceInfo isn't fully specified (eg ANY_STATE, etc...), try finding it first
    if(deviceInfo.state == X_LINK_ANY_STATE || deviceInfo.protocol == X_LINK_ANY_PROTOCOL) {
        deviceDesc_t foundDesc;
        auto ret = XLinkFindFirstSuitableDevice(deviceInfo.getXLinkDeviceDesc(), &foundDesc);
        if(ret == X_LINK_SUCCESS) {
            deviceInfo = DeviceInfo(foundDesc);
            spdlog::debug("Found an actual device by given DeviceInfo: {}", deviceInfo.toString());
        } else {
            deviceInfo.state = X_LINK_ANY_STATE;
            spdlog::debug("Searched, but no actual device found by given DeviceInfo");
        }
    }

    if(pipeline) {
        spdlog::debug("Device - pipeline serialized, OpenVINO version: {}", OpenVINO::getVersionName(config.version));
    } else {
        spdlog::debug("Device - OpenVINO version: {}", OpenVINO::getVersionName(config.version));
    }

    // Set logging pattern of device (device id + shared pattern)
    pimpl->setPattern(fmt::format("[{}] [{}] {}", deviceInfo.mxid, deviceInfo.name, LOG_DEFAULT_PATTERN));

    // Check if WD env var is set
    std::chrono::milliseconds watchdogTimeout = device::XLINK_USB_WATCHDOG_TIMEOUT;
    if(deviceInfo.protocol == X_LINK_TCP_IP) {
        watchdogTimeout = device::XLINK_TCP_WATCHDOG_TIMEOUT;
    }
    auto watchdogMsStr = utility::getEnv("DEPTHAI_WATCHDOG");
    if(!watchdogMsStr.empty()) {
        // Try parsing the string as a number
        try {
            std::chrono::milliseconds watchdog{std::stoi(watchdogMsStr)};
            config.board.watchdogTimeoutMs = static_cast<uint32_t>(watchdog.count());
            watchdogTimeout = watchdog;
            if(watchdogTimeout.count() == 0) {
                spdlog::warn("Watchdog disabled! In case of unclean exit, the device needs reset or power-cycle for next run", watchdogTimeout);
            } else {
                spdlog::warn("Using a custom watchdog value of {}", watchdogTimeout);
            }
        } catch(const std::invalid_argument& e) {
            spdlog::warn("DEPTHAI_WATCHDOG value invalid: {}", e.what());
        }
    }

    auto watchdogInitMsStr = utility::getEnv("DEPTHAI_WATCHDOG_INITIAL_DELAY");
    if(!watchdogInitMsStr.empty()) {
        // Try parsing the string as a number
        try {
            std::chrono::milliseconds watchdog{std::stoi(watchdogInitMsStr)};
            config.board.watchdogInitialDelayMs = static_cast<uint32_t>(watchdog.count());
            spdlog::warn("Watchdog initial delay set to {}", watchdog);
        } catch(const std::invalid_argument& e) {
            spdlog::warn("DEPTHAI_WATCHDOG_INITIAL_DELAY value invalid: {}", e.what());
        }
    }

    auto deviceDebugStr = utility::getEnv("DEPTHAI_DEBUG");
    if(!deviceDebugStr.empty()) {
        // Try parsing the string as a number
        try {
            int deviceDebug{std::stoi(deviceDebugStr)};
            config.board.logDevicePrints = deviceDebug;
        } catch(const std::invalid_argument& e) {
            spdlog::warn("DEPTHAI_DEBUG value invalid: {}, should be a number (non-zero to enable)", e.what());
        }
    }

    // Get embedded mvcmd or external with applied config
    if(spdlog::get_level() == spdlog::level::debug) {
        nlohmann::json jBoardConfig = config.board;
        spdlog::debug("Device - BoardConfig: {} \nlibnop:{}", jBoardConfig.dump(), spdlog::to_hex(utility::serialize(config.board)));
    }
    std::vector<std::uint8_t> fwWithConfig = Resources::getInstance().getDeviceFirmware(config, pathToMvcmd);

    // Init device (if bootloader, handle correctly - issue USB boot command)
    if(deviceInfo.state == X_LINK_UNBOOTED) {
        // Unbooted device found, boot and connect with XLinkConnection constructor
        connection = std::make_shared<XLinkConnection>(deviceInfo, fwWithConfig);
    } else if(deviceInfo.state == X_LINK_BOOTLOADER || deviceInfo.state == X_LINK_FLASH_BOOTED) {
        // Scope so DeviceBootloader is disconnected
        {
            DeviceBootloader bl(deviceInfo);
            auto version = bl.getVersion();
            // Save DeviceBootloader version, to be able to retrieve later optionally
            bootloaderVersion = version;

            // If version is >= 0.0.12 then boot directly, otherwise jump to USB ROM bootloader
            // Check if version is recent enough for this operation
            if(version >= DeviceBootloader::Version(0, 0, 12)) {
                using namespace std::chrono;
                // Boot the given FW
                auto t1 = steady_clock::now();
                bl.bootMemory(fwWithConfig);
                auto t2 = steady_clock::now();
                spdlog::debug("Booting FW with Bootloader. Version {}, Time taken: {}", version.toString(), duration_cast<milliseconds>(t2 - t1));

                // After that the state will be expectedBootState
                deviceInfo.state = expectedBootState;
            } else {
                // Boot into USB ROM BOOTLOADER
                bl.bootUsbRomBootloader();
                spdlog::debug("Booting FW by jumping to USB ROM Bootloader first. Bootloader Version {}", version.toString());

                // After that the state will be UNBOOTED
                deviceInfo.state = X_LINK_UNBOOTED;
            }
        }

        // Boot and connect with XLinkConnection constructor
        connection = std::make_shared<XLinkConnection>(deviceInfo, fwWithConfig, expectedBootState);

    } else if(deviceInfo.state == X_LINK_BOOTED) {
        // Connect without booting
        connection = std::make_shared<XLinkConnection>(deviceInfo, fwWithConfig, expectedBootState);
    } else {
        throw std::runtime_error("Cannot find any device with given deviceInfo");
    }

    deviceInfo.state = expectedBootState;

    // prepare rpc for both attached and host controlled mode
    pimpl->rpcStream = std::make_shared<XLinkStream>(connection, device::XLINK_CHANNEL_MAIN_RPC, device::XLINK_USB_BUFFER_MAX_SIZE);
    auto rpcStream = pimpl->rpcStream;

    pimpl->rpcClient = std::make_unique<nanorpc::core::client<nanorpc::packer::nlohmann_msgpack>>([this, rpcStream](nanorpc::core::type::buffer request) {
        // Lock for time of the RPC call, to not mix the responses between calling threads.
        // Note: might cause issues on Windows on incorrect shutdown. To be investigated
        std::unique_lock<std::mutex> lock(pimpl->rpcMutex);

        // Log the request data
        if(spdlog::get_level() == spdlog::level::trace) {
            spdlog::trace("RPC: {}", nlohmann::json::from_msgpack(request).dump());
        }

        try {
            // Send request to device
            rpcStream->write(std::move(request));

            // Receive response back
            // Send to nanorpc to parse
            return rpcStream->read();
        } catch(const std::exception& e) {
            // If any exception is thrown, log it and rethrow
            spdlog::debug("RPC error: {}", e.what());
            throw std::system_error(std::make_error_code(std::errc::io_error), "Device already closed or disconnected");
        }
    });

    // prepare watchdog thread, which will keep device alive
    // separate stream so it doesn't miss between potentially long RPC calls
    // Only create the thread if watchdog is enabled
    if(watchdogTimeout > std::chrono::milliseconds(0)) {
        // Specify "last" ping time (5s in the future, for some grace time)
        {
            std::unique_lock<std::mutex> lock(lastWatchdogPingTimeMtx);
            lastWatchdogPingTime = std::chrono::steady_clock::now() + std::chrono::seconds(5);
        }

        // Start watchdog thread for device
        watchdogThread = std::thread([this, watchdogTimeout]() {
            try {
                XLinkStream stream(connection, device::XLINK_CHANNEL_WATCHDOG, 128);
                std::vector<uint8_t> watchdogKeepalive = {0, 0, 0, 0};
                while(watchdogRunning) {
                    stream.write(watchdogKeepalive);
                    {
                        std::unique_lock<std::mutex> lock(lastWatchdogPingTimeMtx);
                        lastWatchdogPingTime = std::chrono::steady_clock::now();
                    }
                    // Ping with a period half of that of the watchdog timeout
                    std::this_thread::sleep_for(watchdogTimeout / 2);
                }
            } catch(const std::exception& ex) {
                // ignore
                spdlog::debug("Watchdog thread exception caught: {}", ex.what());
            }

            // Watchdog ended. Useful for checking disconnects
            watchdogRunning = false;
        });

        // Start monitor thread for host - makes sure that device is responding to pings, otherwise it disconnects
        monitorThread = std::thread([this, watchdogTimeout]() {
            while(watchdogRunning) {
                // Ping with a period half of that of the watchdog timeout
                std::this_thread::sleep_for(watchdogTimeout);
                // Check if wd was pinged in the specified watchdogTimeout time.
                decltype(lastWatchdogPingTime) prevPingTime;
                {
                    std::unique_lock<std::mutex> lock(lastWatchdogPingTimeMtx);
                    prevPingTime = lastWatchdogPingTime;
                }
                // Recheck if watchdogRunning wasn't already closed and close if more than twice of WD passed
                if(watchdogRunning && std::chrono::steady_clock::now() - prevPingTime > watchdogTimeout * 2) {
                    spdlog::warn("Monitor thread (device: {} [{}]) - ping was missed, closing the device connection", deviceInfo.mxid, deviceInfo.name);
                    // ping was missed, reset the device
                    watchdogRunning = false;
                    // close the underlying connection
                    connection->close();
                }
            }
        });

    } else {
        // Still set watchdogRunning explictitly
        // as it indicates device not being closed
        watchdogRunning = true;
    }

    // prepare timesync thread, which will keep device synchronized
    timesyncThread = std::thread([this]() {
        using namespace std::chrono;

        try {
            XLinkStream stream(connection, device::XLINK_CHANNEL_TIMESYNC, 128);
            Timestamp timestamp = {};
            while(timesyncRunning) {
                // Block
                stream.read();

                // Timestamp
                auto d = std::chrono::steady_clock::now().time_since_epoch();
                timestamp.sec = duration_cast<seconds>(d).count();
                timestamp.nsec = duration_cast<nanoseconds>(d).count() % 1000000000;

                // Write timestamp back
                stream.write(&timestamp, sizeof(timestamp));
            }
        } catch(const std::exception& ex) {
            // ignore
            spdlog::debug("Timesync thread exception caught: {}", ex.what());
        }

        timesyncRunning = false;
    });

    // prepare logging thread, which will log device messages
    loggingThread = std::thread([this]() {
        using namespace std::chrono;
        std::vector<LogMessage> messages;
        try {
            XLinkStream stream(connection, device::XLINK_CHANNEL_LOG, 128);
            while(loggingRunning) {
                // Block
                auto log = stream.read();

                try {
                    // Deserialize incoming messages
                    utility::deserialize(log, messages);

                    spdlog::trace("Log vector decoded, size: {}", messages.size());

                    // log the messages in incremental order (0 -> size-1)
                    for(const auto& msg : messages) {
                        pimpl->logger.logMessage(msg);
                    }

                    // Log to callbacks
                    {
                        // lock mtx to callback map (shared)
                        std::unique_lock<std::mutex> l(logCallbackMapMtx);
                        for(const auto& msg : messages) {
                            for(const auto& kv : logCallbackMap) {
                                const auto& cb = kv.second;
                                // If available, callback with msg
                                if(cb) cb(msg);
                            }
                        }
                    }

                } catch(const nlohmann::json::exception& ex) {
                    spdlog::error("Exception while parsing or calling callbacks for log message from device: {}", ex.what());
                }
            }
        } catch(const std::exception& ex) {
            // ignore exception from logging
            spdlog::debug("Log thread exception caught: {}", ex.what());
        }

        loggingRunning = false;
    });

    // Below can throw - make sure to gracefully exit threads
    try {
        auto level = spdlogLevelToLogLevel(spdlog::get_level());
        setLogLevel(level);
        setLogOutputLevel(level);

        // Sets system inforation logging rate. By default 1s
        setSystemInformationLoggingRate(DEFAULT_SYSTEM_INFORMATION_LOGGING_RATE_HZ);

        // Starts and waits for inital timesync
        setTimesync(DEFAULT_TIMESYNC_PERIOD, DEFAULT_TIMESYNC_NUM_SAMPLES, DEFAULT_TIMESYNC_RANDOM);
    } catch(const std::exception&) {
        // close device (cleanup)
        close();
        // Rethrow original exception
        throw;
    }
}

std::string DeviceBase::getMxId() {
    return pimpl->rpcClient->call("getMxId").as<std::string>();
}

std::vector<CameraBoardSocket> DeviceBase::getConnectedCameras() {
    return pimpl->rpcClient->call("getConnectedCameras").as<std::vector<CameraBoardSocket>>();
}

std::vector<CameraFeatures> DeviceBase::getConnectedCameraFeatures() {
<<<<<<< HEAD
    checkClosed();

    return pimpl->rpcClient->call("getConnectedCameraFeatures").as<std::vector<CameraFeatures>>();
}

std::unordered_map<CameraBoardSocket, std::string> DeviceBase::getCameraSensorNames() {
    checkClosed();
=======
    return pimpl->rpcClient->call("getConnectedCameraFeatures").as<std::vector<CameraFeatures>>();
}
>>>>>>> f8c459ea

std::unordered_map<CameraBoardSocket, std::string> DeviceBase::getCameraSensorNames() {
    return pimpl->rpcClient->call("getCameraSensorNames").as<std::unordered_map<CameraBoardSocket, std::string>>();
}

std::string DeviceBase::getConnectedIMU() {
    return pimpl->rpcClient->call("getConnectedIMU").as<std::string>();
}

dai::Version DeviceBase::getIMUFirmwareVersion() {
    std::string versionStr = pimpl->rpcClient->call("getIMUFirmwareVersion").as<std::string>();
    try {
        dai::Version version = dai::Version(versionStr);
        return version;
    } catch(const std::exception&) {
        dai::Version version = dai::Version(0, 0, 0);
        return version;
    }
}

dai::Version DeviceBase::getEmbeddedIMUFirmwareVersion() {
    std::string versionStr = pimpl->rpcClient->call("getEmbeddedIMUFirmwareVersion").as<std::string>();
    try {
        dai::Version version = dai::Version(versionStr);
        return version;
    } catch(const std::exception&) {
        dai::Version version = dai::Version(0, 0, 0);
        return version;
    }
}

bool DeviceBase::startIMUFirmwareUpdate(bool forceUpdate) {
    return pimpl->rpcClient->call("startIMUFirmwareUpdate", forceUpdate).as<bool>();
}

std::tuple<bool, float> DeviceBase::getIMUFirmwareUpdateStatus() {
    return pimpl->rpcClient->call("getIMUFirmwareUpdateStatus").as<std::tuple<bool, float>>();
}

// Convenience functions for querying current system information
MemoryInfo DeviceBase::getDdrMemoryUsage() {
    return pimpl->rpcClient->call("getDdrUsage").as<MemoryInfo>();
}

MemoryInfo DeviceBase::getCmxMemoryUsage() {
    return pimpl->rpcClient->call("getCmxUsage").as<MemoryInfo>();
}

MemoryInfo DeviceBase::getLeonCssHeapUsage() {
    return pimpl->rpcClient->call("getLeonCssHeapUsage").as<MemoryInfo>();
}

MemoryInfo DeviceBase::getLeonMssHeapUsage() {
    return pimpl->rpcClient->call("getLeonMssHeapUsage").as<MemoryInfo>();
}

ChipTemperature DeviceBase::getChipTemperature() {
    return pimpl->rpcClient->call("getChipTemperature").as<ChipTemperature>();
}

CpuUsage DeviceBase::getLeonCssCpuUsage() {
    return pimpl->rpcClient->call("getLeonCssCpuUsage").as<CpuUsage>();
}

CpuUsage DeviceBase::getLeonMssCpuUsage() {
    return pimpl->rpcClient->call("getLeonMssCpuUsage").as<CpuUsage>();
}

UsbSpeed DeviceBase::getUsbSpeed() {
    return pimpl->rpcClient->call("getUsbSpeed").as<UsbSpeed>();
}

tl::optional<Version> DeviceBase::getBootloaderVersion() {
    return bootloaderVersion;
}
<<<<<<< HEAD

bool DeviceBase::isPipelineRunning() {
    checkClosed();
=======
>>>>>>> f8c459ea

bool DeviceBase::isPipelineRunning() {
    return pimpl->rpcClient->call("isPipelineRunning").as<bool>();
}

void DeviceBase::setLogLevel(LogLevel level) {
    pimpl->rpcClient->call("setLogLevel", level);
}

LogLevel DeviceBase::getLogLevel() {
    return pimpl->rpcClient->call("getLogLevel").as<LogLevel>();
}

void DeviceBase::setXLinkChunkSize(int sizeBytes) {
    pimpl->rpcClient->call("setXLinkChunkSize", sizeBytes);
}

int DeviceBase::getXLinkChunkSize() {
    return pimpl->rpcClient->call("getXLinkChunkSize").as<int>();
}

DeviceInfo DeviceBase::getDeviceInfo() const {
    return deviceInfo;
}

std::string DeviceBase::getDeviceName() {
<<<<<<< HEAD
    checkClosed();

=======
>>>>>>> f8c459ea
    std::string deviceName;
    EepromData eeprom = readFactoryCalibrationOrDefault().getEepromData();
    if((deviceName = eeprom.productName).empty()) {
        eeprom = readCalibrationOrDefault().getEepromData();
        if((deviceName = eeprom.productName).empty()) {
            deviceName = eeprom.boardName;
        }
    }

    // Convert to device naming from display/product naming
    std::transform(deviceName.begin(), deviceName.end(), deviceName.begin(), std::ptr_fun<int, int>(std::toupper));
    std::replace(deviceName.begin(), deviceName.end(), ' ', '-');

    // Handle some known legacy cases
    if(deviceName == "BW1098OBC") {
        deviceName = "OAK-D";
    } else if(deviceName == "DM2097") {
        deviceName = "OAK-D-CM4-POE";
    } else if(deviceName == "BW1097") {
        deviceName = "OAK-D-CM3";
    }
<<<<<<< HEAD

    return deviceName;
}

void DeviceBase::setLogOutputLevel(LogLevel level) {
    checkClosed();
=======
>>>>>>> f8c459ea

    return deviceName;
}

void DeviceBase::setLogOutputLevel(LogLevel level) {
    pimpl->setLogLevel(level);
}

LogLevel DeviceBase::getLogOutputLevel() {
    return pimpl->getLogLevel();
}

bool DeviceBase::setIrLaserDotProjectorBrightness(float mA, int mask) {
    return pimpl->rpcClient->call("setIrLaserDotProjectorBrightness", mA, mask);
}

bool DeviceBase::setIrFloodLightBrightness(float mA, int mask) {
    return pimpl->rpcClient->call("setIrFloodLightBrightness", mA, mask);
}

std::vector<std::tuple<std::string, int, int>> DeviceBase::getIrDrivers() {
    return pimpl->rpcClient->call("getIrDrivers");
}

dai::CrashDump DeviceBase::getCrashDump() {
    return pimpl->rpcClient->call("getCrashDump").as<dai::CrashDump>();
}

bool DeviceBase::hasCrashDump() {
    dai::CrashDump crashDump = getCrashDump();
    return !crashDump.crashReports.empty();
}

int DeviceBase::addLogCallback(std::function<void(LogMessage)> callback) {
    // Lock first
    std::unique_lock<std::mutex> l(logCallbackMapMtx);

    // Get unique id
    int id = uniqueCallbackId++;

    // assign callback
    logCallbackMap[id] = callback;

    // return id assigned to the callback
    return id;
}

bool DeviceBase::removeLogCallback(int callbackId) {
    // Lock first
    std::unique_lock<std::mutex> l(logCallbackMapMtx);

    // If callback with id 'callbackId' doesn't exists, return false
    if(logCallbackMap.count(callbackId) == 0) return false;

    // Otherwise erase and return true
    logCallbackMap.erase(callbackId);
    return true;
}

void DeviceBase::setTimesync(std::chrono::milliseconds period, int numSamples, bool random) {
<<<<<<< HEAD
    checkClosed();

=======
>>>>>>> f8c459ea
    if(period < std::chrono::milliseconds(10)) {
        throw std::invalid_argument("Period must be greater or equal than 10ms");
    }

    using namespace std::chrono;
    pimpl->rpcClient->call("setTimesync", duration_cast<milliseconds>(period).count(), numSamples, random);
}

void DeviceBase::setTimesync(bool enable) {
    if(enable) {
        setTimesync(DEFAULT_TIMESYNC_PERIOD, DEFAULT_TIMESYNC_NUM_SAMPLES, DEFAULT_TIMESYNC_RANDOM);
    } else {
        setTimesync(std::chrono::milliseconds(1000), 0, false);
    }
}
<<<<<<< HEAD

void DeviceBase::setSystemInformationLoggingRate(float rateHz) {
    checkClosed();
=======
>>>>>>> f8c459ea

void DeviceBase::setSystemInformationLoggingRate(float rateHz) {
    pimpl->rpcClient->call("setSystemInformationLoggingRate", rateHz);
}

float DeviceBase::getSystemInformationLoggingRate() {
    return pimpl->rpcClient->call("getSystemInformationLoggingrate").as<float>();
}

bool DeviceBase::isEepromAvailable() {
    checkClosed();

    return pimpl->rpcClient->call("isEepromAvailable").as<bool>();
}

bool DeviceBase::flashCalibration(CalibrationHandler calibrationDataHandler) {
    try {
        flashCalibration2(calibrationDataHandler);
<<<<<<< HEAD
    } catch(const EepromError& ex) {
=======
    } catch(const EepromError&) {
>>>>>>> f8c459ea
        return false;
    }
    return true;
}

void DeviceBase::flashCalibration2(CalibrationHandler calibrationDataHandler) {
    checkClosed();

    bool factoryPermissions = false;
    bool protectedPermissions = false;
    getFlashingPermissions(factoryPermissions, protectedPermissions);
    spdlog::debug("Flashing calibration. Factory permissions {}, Protected permissions {}", factoryPermissions, protectedPermissions);

    /* if(!calibrationDataHandler.validateCameraArray()) {
        throw std::runtime_error("Failed to validate the extrinsics connection. Enable debug mode for more information.");
    } */

    bool success;
    std::string errorMsg;
    std::tie(success, errorMsg) = pimpl->rpcClient->call("storeToEeprom", calibrationDataHandler.getEepromData(), factoryPermissions, protectedPermissions)
                                      .as<std::tuple<bool, std::string>>();

    if(!success) {
        throw std::runtime_error(errorMsg);
    }
}

CalibrationHandler DeviceBase::readCalibration() {
    dai::EepromData eepromData{};
    try {
        return readCalibration2();
<<<<<<< HEAD
    } catch(const EepromError& ex) {
=======
    } catch(const EepromError&) {
>>>>>>> f8c459ea
        // ignore - use default
    }
    return CalibrationHandler(eepromData);
}
CalibrationHandler DeviceBase::readCalibration2() {
    checkClosed();

    bool success;
    std::string errorMsg;
    dai::EepromData eepromData;
    std::tie(success, errorMsg, eepromData) = pimpl->rpcClient->call("readFromEeprom").as<std::tuple<bool, std::string, dai::EepromData>>();
    if(!success) {
        throw EepromError(errorMsg);
    }
    return CalibrationHandler(eepromData);
}

CalibrationHandler DeviceBase::readCalibrationOrDefault() {
    return readCalibration();
}

void DeviceBase::flashFactoryCalibration(CalibrationHandler calibrationDataHandler) {
    checkClosed();

    bool factoryPermissions = false;
    bool protectedPermissions = false;
    getFlashingPermissions(factoryPermissions, protectedPermissions);
    spdlog::debug("Flashing factory calibration. Factory permissions {}, Protected permissions {}", factoryPermissions, protectedPermissions);

    if(!factoryPermissions) {
        throw std::runtime_error("Calling factory API is not allowed in current configuration");
    }

    /* if(!calibrationDataHandler.validateCameraArray()) {
        throw std::runtime_error("Failed to validate the extrinsics connection. Enable debug mode for more information.");
    } */

    bool success;
    std::string errorMsg;
    std::tie(success, errorMsg) =
        pimpl->rpcClient->call("storeToEepromFactory", calibrationDataHandler.getEepromData(), factoryPermissions, protectedPermissions)
            .as<std::tuple<bool, std::string>>();
    if(!success) {
        throw EepromError(errorMsg);
    }
}

CalibrationHandler DeviceBase::readFactoryCalibration() {
    checkClosed();

    bool success;
    std::string errorMsg;
    dai::EepromData eepromData;
    std::tie(success, errorMsg, eepromData) = pimpl->rpcClient->call("readFromEepromFactory").as<std::tuple<bool, std::string, dai::EepromData>>();
    if(!success) {
        throw EepromError(errorMsg);
    }
    return CalibrationHandler(eepromData);
}
CalibrationHandler DeviceBase::readFactoryCalibrationOrDefault() {
    dai::EepromData eepromData{};
    try {
        return readFactoryCalibration();
<<<<<<< HEAD
    } catch(const EepromError& ex) {
=======
    } catch(const EepromError&) {
>>>>>>> f8c459ea
        // ignore - use default
    }
    return CalibrationHandler(eepromData);
}

void DeviceBase::factoryResetCalibration() {
    checkClosed();

    bool success;
    std::string errorMsg;
    std::tie(success, errorMsg) = pimpl->rpcClient->call("eepromFactoryReset").as<std::tuple<bool, std::string>>();
    if(!success) {
        throw EepromError(errorMsg);
    }
}

std::vector<std::uint8_t> DeviceBase::readCalibrationRaw() {
    checkClosed();

    bool success;
    std::string errorMsg;
    std::vector<uint8_t> eepromDataRaw;
    std::tie(success, errorMsg, eepromDataRaw) = pimpl->rpcClient->call("readFromEepromRaw").as<std::tuple<bool, std::string, std::vector<uint8_t>>>();
    if(!success) {
        throw EepromError(errorMsg);
    }
    return eepromDataRaw;
}

std::vector<std::uint8_t> DeviceBase::readFactoryCalibrationRaw() {
    checkClosed();

    bool success;
    std::string errorMsg;
    std::vector<uint8_t> eepromDataRaw;
    std::tie(success, errorMsg, eepromDataRaw) = pimpl->rpcClient->call("readFromEepromFactoryRaw").as<std::tuple<bool, std::string, std::vector<uint8_t>>>();
    if(!success) {
        throw EepromError(errorMsg);
    }
    return eepromDataRaw;
}

void DeviceBase::flashEepromClear() {
    checkClosed();

    bool factoryPermissions = false;
    bool protectedPermissions = false;
    getFlashingPermissions(factoryPermissions, protectedPermissions);
    spdlog::debug("Clearing User EEPROM contents. Factory permissions {}, Protected permissions {}", factoryPermissions, protectedPermissions);

    if(!protectedPermissions) {
        throw std::runtime_error("Calling EEPROM clear API is not allowed in current configuration");
    }

    bool success;
    std::string errorMsg;
    std::tie(success, errorMsg) = pimpl->rpcClient->call("eepromClear", protectedPermissions, factoryPermissions).as<std::tuple<bool, std::string>>();
    if(!success) {
        throw EepromError(errorMsg);
    }
}

void DeviceBase::flashFactoryEepromClear() {
    checkClosed();

    bool factoryPermissions = false;
    bool protectedPermissions = false;
    getFlashingPermissions(factoryPermissions, protectedPermissions);
    spdlog::debug("Clearing User EEPROM contents. Factory permissions {}, Protected permissions {}", factoryPermissions, protectedPermissions);

    if(!protectedPermissions || !factoryPermissions) {
        throw std::runtime_error("Calling factory EEPROM clear API is not allowed in current configuration");
    }

    bool success;
    std::string errorMsg;
    std::tie(success, errorMsg) = pimpl->rpcClient->call("eepromFactoryClear", protectedPermissions, factoryPermissions).as<std::tuple<bool, std::string>>();
    if(!success) {
        throw EepromError(errorMsg);
    }
}

bool DeviceBase::startPipeline() {
    // Deprecated
    return true;
}

bool DeviceBase::startPipeline(const Pipeline& pipeline) {
    // first check if pipeline is not already running
    if(isPipelineRunning()) {
        throw std::runtime_error("Pipeline is already running");
    }

    return startPipelineImpl(pipeline);
}

bool DeviceBase::startPipelineImpl(const Pipeline& pipeline) {
    // Check openvino version
    if(!pipeline.isOpenVINOVersionCompatible(config.version)) {
        throw std::runtime_error("Device booted with different OpenVINO version that pipeline requires");
    }

    // Serialize the pipeline
    PipelineSchema schema;
    Assets assets;
    std::vector<std::uint8_t> assetStorage;
    pipeline.serialize(schema, assets, assetStorage);

    // if debug or lower
    if(spdlog::get_level() <= spdlog::level::debug) {
        nlohmann::json jSchema = schema;
        spdlog::debug("Schema dump: {}", jSchema.dump());
        nlohmann::json jAssets = assets;
        spdlog::debug("Asset map dump: {}", jAssets.dump());
    }

    // Load pipelineDesc, assets, and asset storage
    pimpl->rpcClient->call("setPipelineSchema", schema);

    // Transfer storage != empty
    if(!assetStorage.empty()) {
        pimpl->rpcClient->call("setAssets", assets);

        // Transfer the whole assetStorage in a separate thread
        const std::string streamAssetStorage = "__stream_asset_storage";
        std::thread t1([this, &streamAssetStorage, &assetStorage]() {
            XLinkStream stream(connection, streamAssetStorage, device::XLINK_USB_BUFFER_MAX_SIZE);
            int64_t offset = 0;
            do {
                int64_t toTransfer = std::min(static_cast<int64_t>(device::XLINK_USB_BUFFER_MAX_SIZE), static_cast<int64_t>(assetStorage.size() - offset));
                stream.write(&assetStorage[offset], toTransfer);
                offset += toTransfer;
            } while(offset < static_cast<int64_t>(assetStorage.size()));
        });

        pimpl->rpcClient->call("readAssetStorageFromXLink", streamAssetStorage, assetStorage.size());
        t1.join();
    }

    // print assets on device side for test
    pimpl->rpcClient->call("printAssets");

    // Build and start the pipeline
    bool success = false;
    std::string errorMsg;
    std::tie(success, errorMsg) = pimpl->rpcClient->call("buildPipeline").as<std::tuple<bool, std::string>>();
    if(success) {
        pimpl->rpcClient->call("startPipeline");
    } else {
        throw std::runtime_error(errorMsg);
        return false;
    }

    return true;
}
}  // namespace dai<|MERGE_RESOLUTION|>--- conflicted
+++ resolved
@@ -811,18 +811,8 @@
 }
 
 std::vector<CameraFeatures> DeviceBase::getConnectedCameraFeatures() {
-<<<<<<< HEAD
-    checkClosed();
-
     return pimpl->rpcClient->call("getConnectedCameraFeatures").as<std::vector<CameraFeatures>>();
 }
-
-std::unordered_map<CameraBoardSocket, std::string> DeviceBase::getCameraSensorNames() {
-    checkClosed();
-=======
-    return pimpl->rpcClient->call("getConnectedCameraFeatures").as<std::vector<CameraFeatures>>();
-}
->>>>>>> f8c459ea
 
 std::unordered_map<CameraBoardSocket, std::string> DeviceBase::getCameraSensorNames() {
     return pimpl->rpcClient->call("getCameraSensorNames").as<std::unordered_map<CameraBoardSocket, std::string>>();
@@ -898,12 +888,6 @@
 tl::optional<Version> DeviceBase::getBootloaderVersion() {
     return bootloaderVersion;
 }
-<<<<<<< HEAD
-
-bool DeviceBase::isPipelineRunning() {
-    checkClosed();
-=======
->>>>>>> f8c459ea
 
 bool DeviceBase::isPipelineRunning() {
     return pimpl->rpcClient->call("isPipelineRunning").as<bool>();
@@ -930,11 +914,6 @@
 }
 
 std::string DeviceBase::getDeviceName() {
-<<<<<<< HEAD
-    checkClosed();
-
-=======
->>>>>>> f8c459ea
     std::string deviceName;
     EepromData eeprom = readFactoryCalibrationOrDefault().getEepromData();
     if((deviceName = eeprom.productName).empty()) {
@@ -956,15 +935,6 @@
     } else if(deviceName == "BW1097") {
         deviceName = "OAK-D-CM3";
     }
-<<<<<<< HEAD
-
-    return deviceName;
-}
-
-void DeviceBase::setLogOutputLevel(LogLevel level) {
-    checkClosed();
-=======
->>>>>>> f8c459ea
 
     return deviceName;
 }
@@ -1025,11 +995,6 @@
 }
 
 void DeviceBase::setTimesync(std::chrono::milliseconds period, int numSamples, bool random) {
-<<<<<<< HEAD
-    checkClosed();
-
-=======
->>>>>>> f8c459ea
     if(period < std::chrono::milliseconds(10)) {
         throw std::invalid_argument("Period must be greater or equal than 10ms");
     }
@@ -1045,12 +1010,6 @@
         setTimesync(std::chrono::milliseconds(1000), 0, false);
     }
 }
-<<<<<<< HEAD
-
-void DeviceBase::setSystemInformationLoggingRate(float rateHz) {
-    checkClosed();
-=======
->>>>>>> f8c459ea
 
 void DeviceBase::setSystemInformationLoggingRate(float rateHz) {
     pimpl->rpcClient->call("setSystemInformationLoggingRate", rateHz);
@@ -1069,11 +1028,7 @@
 bool DeviceBase::flashCalibration(CalibrationHandler calibrationDataHandler) {
     try {
         flashCalibration2(calibrationDataHandler);
-<<<<<<< HEAD
-    } catch(const EepromError& ex) {
-=======
     } catch(const EepromError&) {
->>>>>>> f8c459ea
         return false;
     }
     return true;
@@ -1105,11 +1060,7 @@
     dai::EepromData eepromData{};
     try {
         return readCalibration2();
-<<<<<<< HEAD
-    } catch(const EepromError& ex) {
-=======
     } catch(const EepromError&) {
->>>>>>> f8c459ea
         // ignore - use default
     }
     return CalibrationHandler(eepromData);
@@ -1173,11 +1124,7 @@
     dai::EepromData eepromData{};
     try {
         return readFactoryCalibration();
-<<<<<<< HEAD
-    } catch(const EepromError& ex) {
-=======
     } catch(const EepromError&) {
->>>>>>> f8c459ea
         // ignore - use default
     }
     return CalibrationHandler(eepromData);
