#include "depthai/device/DeviceBase.hpp"

// std
#include <iostream>

// shared
#include "depthai-bootloader-shared/Bootloader.hpp"
#include "depthai-bootloader-shared/XLinkConstants.hpp"
#include "depthai-shared/datatype/RawImgFrame.hpp"
#include "depthai-shared/device/CrashDump.hpp"
#include "depthai-shared/log/LogConstants.hpp"
#include "depthai-shared/log/LogLevel.hpp"
#include "depthai-shared/log/LogMessage.hpp"
#include "depthai-shared/pipeline/Assets.hpp"
#include "depthai-shared/utility/Serialization.hpp"
#include "depthai-shared/xlink/XLinkConstants.hpp"

// project
#include "DeviceLogger.hpp"
#include "depthai/device/EepromError.hpp"
#include "depthai/pipeline/node/XLinkIn.hpp"
#include "depthai/pipeline/node/XLinkOut.hpp"
#include "pipeline/Pipeline.hpp"
#include "utility/Environment.hpp"
#include "utility/Initialization.hpp"
#include "utility/PimplImpl.hpp"
#include "utility/Resources.hpp"

// libraries
#include "XLink/XLink.h"
#include "nanorpc/core/client.h"
#include "nanorpc/packer/nlohmann_msgpack.h"
#include "spdlog/details/os.h"
#include "spdlog/fmt/bin_to_hex.h"
#include "spdlog/fmt/chrono.h"
#include "spdlog/sinks/stdout_color_sinks.h"
#include "spdlog/spdlog.h"
#include "utility/Logging.hpp"

namespace dai {

const std::string MAGIC_PROTECTED_FLASHING_VALUE = "235539980";
const std::string MAGIC_FACTORY_FLASHING_VALUE = "413424129";
const std::string MAGIC_FACTORY_PROTECTED_FLASHING_VALUE = "868632271";

// local static function
static void getFlashingPermissions(bool& factoryPermissions, bool& protectedPermissions) {
    auto permissionEnv = utility::getEnv("DEPTHAI_ALLOW_FACTORY_FLASHING");
    if(permissionEnv == MAGIC_FACTORY_FLASHING_VALUE) {
        factoryPermissions = true;
        protectedPermissions = false;
    } else if(permissionEnv == MAGIC_PROTECTED_FLASHING_VALUE) {
        factoryPermissions = false;
        protectedPermissions = true;
    } else if(permissionEnv == MAGIC_FACTORY_PROTECTED_FLASHING_VALUE) {
        factoryPermissions = true;
        protectedPermissions = true;
    } else {
        factoryPermissions = false;
        protectedPermissions = false;
    }
}

static LogLevel spdlogLevelToLogLevel(spdlog::level::level_enum level, LogLevel defaultValue = LogLevel::OFF) {
    switch(level) {
        case spdlog::level::trace:
            return LogLevel::TRACE;
        case spdlog::level::debug:
            return LogLevel::DEBUG;
        case spdlog::level::info:
            return LogLevel::INFO;
        case spdlog::level::warn:
            return LogLevel::WARN;
        case spdlog::level::err:
            return LogLevel::ERR;
        case spdlog::level::critical:
            return LogLevel::CRITICAL;
        case spdlog::level::off:
            return LogLevel::OFF;
        // Default
        case spdlog::level::n_levels:
        default:
            return defaultValue;
            break;
    }
    // Default
    return defaultValue;
}
static spdlog::level::level_enum logLevelToSpdlogLevel(LogLevel level, spdlog::level::level_enum defaultValue = spdlog::level::off) {
    switch(level) {
        case LogLevel::TRACE:
            return spdlog::level::trace;
        case LogLevel::DEBUG:
            return spdlog::level::debug;
        case LogLevel::INFO:
            return spdlog::level::info;
        case LogLevel::WARN:
            return spdlog::level::warn;
        case LogLevel::ERR:
            return spdlog::level::err;
        case LogLevel::CRITICAL:
            return spdlog::level::critical;
        case LogLevel::OFF:
            return spdlog::level::off;
    }
    // Default
    return defaultValue;
}

constexpr std::chrono::seconds DeviceBase::DEFAULT_SEARCH_TIME;
constexpr float DeviceBase::DEFAULT_SYSTEM_INFORMATION_LOGGING_RATE_HZ;
constexpr UsbSpeed DeviceBase::DEFAULT_USB_SPEED;
constexpr std::chrono::milliseconds DeviceBase::DEFAULT_TIMESYNC_PERIOD;
constexpr bool DeviceBase::DEFAULT_TIMESYNC_RANDOM;
constexpr int DeviceBase::DEFAULT_TIMESYNC_NUM_SAMPLES;

std::chrono::milliseconds DeviceBase::getDefaultSearchTime() {
    std::chrono::milliseconds defaultSearchTime = DEFAULT_SEARCH_TIME;
    auto searchTimeStr = utility::getEnv("DEPTHAI_SEARCH_TIMEOUT");

    if(!searchTimeStr.empty()) {
        // Try parsing the string as a number
        try {
            defaultSearchTime = std::chrono::milliseconds{std::stoi(searchTimeStr)};
        } catch(const std::invalid_argument& e) {
            logger::warn("DEPTHAI_SEARCH_TIMEOUT value invalid: {}", e.what());
        }
    }

    return defaultSearchTime;
}

std::tuple<bool, DeviceInfo> DeviceBase::getAnyAvailableDevice(std::chrono::milliseconds timeout) {
    return getAnyAvailableDevice(timeout, nullptr);
}

std::tuple<bool, DeviceInfo> DeviceBase::getAnyAvailableDevice(std::chrono::milliseconds timeout, std::function<void()> cb) {
    using namespace std::chrono;
    constexpr auto POOL_SLEEP_TIME = milliseconds(100);

    // First looks for UNBOOTED, then BOOTLOADER, for 'timeout' time
    auto searchStartTime = steady_clock::now();
    bool found = false;
    DeviceInfo deviceInfo;
    std::unordered_map<std::string, DeviceInfo> invalidDevices;
    do {
        auto devices = XLinkConnection::getAllConnectedDevices(X_LINK_ANY_STATE, false);
        for(auto searchState : {X_LINK_UNBOOTED, X_LINK_BOOTLOADER, X_LINK_FLASH_BOOTED, X_LINK_GATE}) {
            for(const auto& device : devices) {
                if(device.state == searchState) {
                    if(device.status == X_LINK_SUCCESS) {
                        found = true;
                        deviceInfo = device;
                        break;
                    } else {
                        found = false;
                        invalidDevices[device.name] = device;
                    }
                }
            }
            if(found) break;
        }
        if(found) break;

        // Call the callback
        if(cb) cb();

        // If 'timeout' < 'POOL_SLEEP_TIME', use 'timeout' as sleep time and then break
        if(timeout < POOL_SLEEP_TIME) {
            // sleep for 'timeout'
            std::this_thread::sleep_for(timeout);
            break;
        } else {
            std::this_thread::sleep_for(POOL_SLEEP_TIME);  // default pool rate
        }
    } while(steady_clock::now() - searchStartTime < timeout);

    // Check if its an invalid device
    for(const auto& invalidDevice : invalidDevices) {
        const auto& invalidDeviceInfo = invalidDevice.second;
        if(invalidDeviceInfo.status == X_LINK_INSUFFICIENT_PERMISSIONS) {
            logger::warn("Insufficient permissions to communicate with {} device with name \"{}\". Make sure udev rules are set",
                         XLinkDeviceStateToStr(invalidDeviceInfo.state),
                         invalidDeviceInfo.name);
        } else {
            // Warn
            logger::warn(
                "Skipping {} device with name \"{}\" ({})", XLinkDeviceStateToStr(invalidDeviceInfo.state), invalidDeviceInfo.name, invalidDeviceInfo.mxid);
        }
    }

    // If none were found, try BOOTED
    if(!found) std::tie(found, deviceInfo) = XLinkConnection::getFirstDevice(X_LINK_BOOTED);

    return {found, deviceInfo};
}

// Default overload ('DEFAULT_SEARCH_TIME' timeout)
std::tuple<bool, DeviceInfo> DeviceBase::getAnyAvailableDevice() {
    return getAnyAvailableDevice(getDefaultSearchTime());
}

// static api

// First tries to find UNBOOTED device, then BOOTLOADER device
std::tuple<bool, DeviceInfo> DeviceBase::getFirstAvailableDevice(bool skipInvalidDevice) {
    // Get all connected devices
    auto devices = XLinkConnection::getAllConnectedDevices(X_LINK_ANY_STATE, skipInvalidDevice);
    // Search order - first unbooted, then bootloader and last flash booted
    for(auto searchState : {X_LINK_UNBOOTED, X_LINK_BOOTLOADER, X_LINK_FLASH_BOOTED, X_LINK_GATE}) {
        for(const auto& device : devices) {
            if(device.state == searchState) {
                return {true, device};
            }
        }
    }
    return {false, {}};
}

// Returns all devices which aren't already booted
std::vector<DeviceInfo> DeviceBase::getAllAvailableDevices() {
    std::vector<DeviceInfo> availableDevices;
    auto connectedDevices = XLinkConnection::getAllConnectedDevices();
    for(const auto& d : connectedDevices) {
        if(d.state != X_LINK_BOOTED) availableDevices.push_back(d);
    }
    return availableDevices;
}

// Returns all devices, also the ones that are already booted
std::vector<DeviceInfo> DeviceBase::getAllConnectedDevices() {
    return XLinkConnection::getAllConnectedDevices();
}

// First tries to find UNBOOTED device with mxId, then BOOTLOADER device with mxId
std::tuple<bool, DeviceInfo> DeviceBase::getDeviceByMxId(std::string mxId) {
    std::vector<DeviceInfo> availableDevices;
    auto states = {X_LINK_UNBOOTED, X_LINK_BOOTLOADER, X_LINK_GATE};
    bool found;
    DeviceInfo dev;
    for(const auto& state : states) {
        std::tie(found, dev) = XLinkConnection::getDeviceByMxId(mxId, state);
        if(found) return {true, dev};
    }
    return {false, DeviceInfo()};
}

std::vector<std::uint8_t> DeviceBase::getEmbeddedDeviceBinary(bool usb2Mode, OpenVINO::Version version) {
    return Resources::getInstance().getDeviceFirmware(usb2Mode, version);
}

std::vector<std::uint8_t> DeviceBase::getEmbeddedDeviceBinary(Config config) {
    return Resources::getInstance().getDeviceFirmware(config);
}

ProfilingData DeviceBase::getGlobalProfilingData() {
    return XLinkConnection::getGlobalProfilingData();
}

/*
std::vector<DeviceInfo> DeviceBase::getAllConnectedDevices(){
    return XLinkConnection::getAllConnectedDevices();
}


std::tuple<bool, DeviceInfo> DeviceBase::getFirstDevice(){
    return XLinkConnection::getFirstAvailableDevice();
}
*/

///////////////////////////////////////////////
// Impl section - use this to hide dependencies
///////////////////////////////////////////////
class DeviceBase::Impl {
   public:
    Impl() = default;

    // Default sink
    std::shared_ptr<spdlog::sinks::stdout_color_sink_mt> stdoutColorSink = std::make_shared<spdlog::sinks::stdout_color_sink_mt>();
    // Device Logger
    DeviceLogger logger{"host", stdoutColorSink};

    // RPC
    std::mutex rpcMutex;
    std::shared_ptr<XLinkStream> rpcStream;
    std::unique_ptr<nanorpc::core::client<nanorpc::packer::nlohmann_msgpack>> rpcClient;

    void setLogLevel(LogLevel level);
    LogLevel getLogLevel();
    void setPattern(const std::string& pattern);
};

void DeviceBase::Impl::setPattern(const std::string& pattern) {
    logger.set_pattern(pattern);
}

void DeviceBase::Impl::setLogLevel(LogLevel level) {
    // Converts LogLevel to spdlog and reconfigures logger level
    auto spdlogLevel = logLevelToSpdlogLevel(level, spdlog::level::warn);
    // Set level for all configured sinks
    logger.set_level(spdlogLevel);
}

LogLevel DeviceBase::Impl::getLogLevel() {
    // Converts spdlog to LogLevel
    return spdlogLevelToLogLevel(logger.level(), LogLevel::WARN);
}

///////////////////////////////////////////////
// END OF Impl section
///////////////////////////////////////////////

void DeviceBase::tryGetDevice() {
    // Searches for any available device for 'default' timeout
    bool found = false;
    std::tie(found, deviceInfo) = getAnyAvailableDevice();

    // If no device found, throw
    if(!found) {
        auto numConnected = getAllAvailableDevices().size();
        if(numConnected > 0) {
            throw std::runtime_error(fmt::format("No available devices ({} connected, but in use)", numConnected));
        } else {
            throw std::runtime_error("No available devices");
        }
    }
}

DeviceBase::DeviceBase(OpenVINO::Version version, const DeviceInfo& devInfo) : DeviceBase(version, devInfo, DeviceBase::DEFAULT_USB_SPEED) {}

DeviceBase::DeviceBase(OpenVINO::Version version, const DeviceInfo& devInfo, UsbSpeed maxUsbSpeed) : deviceInfo(devInfo) {
    init(version, maxUsbSpeed, "");
}

DeviceBase::DeviceBase(OpenVINO::Version version, const DeviceInfo& devInfo, const dai::Path& pathToCmd) : deviceInfo(devInfo) {
    init(version, false, pathToCmd);
}

DeviceBase::DeviceBase() : DeviceBase(OpenVINO::VERSION_UNIVERSAL) {}

DeviceBase::DeviceBase(const DeviceInfo& devInfo) : DeviceBase(OpenVINO::VERSION_UNIVERSAL, devInfo) {}

DeviceBase::DeviceBase(const DeviceInfo& devInfo, UsbSpeed maxUsbSpeed) : DeviceBase(OpenVINO::VERSION_UNIVERSAL, devInfo, maxUsbSpeed) {}

DeviceBase::DeviceBase(std::string nameOrDeviceId) : DeviceBase(OpenVINO::VERSION_UNIVERSAL, dai::DeviceInfo(std::move(nameOrDeviceId))) {}

DeviceBase::DeviceBase(std::string nameOrDeviceId, UsbSpeed maxUsbSpeed)
    : DeviceBase(OpenVINO::VERSION_UNIVERSAL, dai::DeviceInfo(std::move(nameOrDeviceId)), maxUsbSpeed) {}

DeviceBase::DeviceBase(OpenVINO::Version version) {
    init(version);
}

DeviceBase::DeviceBase(OpenVINO::Version version, const dai::Path& pathToCmd) {
    init(version, pathToCmd);
}

DeviceBase::DeviceBase(OpenVINO::Version version, UsbSpeed maxUsbSpeed) {
    init(version, maxUsbSpeed);
}

DeviceBase::DeviceBase(const Pipeline& pipeline) {
    init(pipeline);
    tryStartPipeline(pipeline);
}

DeviceBase::DeviceBase(const Pipeline& pipeline, UsbSpeed maxUsbSpeed) {
    init(pipeline, maxUsbSpeed);
    tryStartPipeline(pipeline);
}

DeviceBase::DeviceBase(const Pipeline& pipeline, const dai::Path& pathToCmd) {
    init(pipeline, pathToCmd);
    tryStartPipeline(pipeline);
}

DeviceBase::DeviceBase(const Pipeline& pipeline, const DeviceInfo& devInfo) : deviceInfo(devInfo) {
    init(pipeline, devInfo);
    tryStartPipeline(pipeline);
}

DeviceBase::DeviceBase(const Pipeline& pipeline, const DeviceInfo& devInfo, UsbSpeed maxUsbSpeed) : deviceInfo(devInfo) {
    init(pipeline, devInfo, maxUsbSpeed);
    tryStartPipeline(pipeline);
}

DeviceBase::DeviceBase(const Pipeline& pipeline, const DeviceInfo& devInfo, const dai::Path& pathToCmd) : deviceInfo(devInfo) {
    init(pipeline, devInfo, pathToCmd);
    tryStartPipeline(pipeline);
}

DeviceBase::DeviceBase(Config config, const DeviceInfo& devInfo, UsbSpeed maxUsbSpeed) : deviceInfo(devInfo) {
    init(config, maxUsbSpeed, "");
}

DeviceBase::DeviceBase(Config config, const DeviceInfo& devInfo, const dai::Path& pathToCmd) : deviceInfo(devInfo) {
    init(config, false, pathToCmd);
}

DeviceBase::DeviceBase(Config config, const dai::Path& pathToCmd) {
    init(config, pathToCmd);
}

DeviceBase::DeviceBase(Config config, UsbSpeed maxUsbSpeed) {
    init(config, maxUsbSpeed);
}

void DeviceBase::init(OpenVINO::Version version) {
    tryGetDevice();
    init(version, false, "");
}

void DeviceBase::init(OpenVINO::Version version, const dai::Path& pathToCmd) {
    tryGetDevice();
    init(version, false, pathToCmd);
}

void DeviceBase::init(OpenVINO::Version version, UsbSpeed maxUsbSpeed) {
    tryGetDevice();
    init(version, maxUsbSpeed, "");
}

void DeviceBase::init(const Pipeline& pipeline) {
    tryGetDevice();
    init(pipeline, false, "");
}

void DeviceBase::init(const Pipeline& pipeline, UsbSpeed maxUsbSpeed) {
    tryGetDevice();
    init(pipeline, maxUsbSpeed, "");
}

void DeviceBase::init(const Pipeline& pipeline, const dai::Path& pathToCmd) {
    tryGetDevice();
    init(pipeline, false, pathToCmd);
}

void DeviceBase::init(const Pipeline& pipeline, const DeviceInfo& devInfo) {
    deviceInfo = devInfo;
    init(pipeline, false, "");
}

void DeviceBase::init(const Pipeline& pipeline, const DeviceInfo& devInfo, UsbSpeed maxUsbSpeed) {
    deviceInfo = devInfo;
    init(pipeline, maxUsbSpeed, "");
}

void DeviceBase::init(const Pipeline& pipeline, const DeviceInfo& devInfo, const dai::Path& pathToCmd) {
    deviceInfo = devInfo;
    init(pipeline, false, pathToCmd);
}

void DeviceBase::init(Config config, UsbSpeed maxUsbSpeed) {
    tryGetDevice();
    init(config, maxUsbSpeed, "");
}

void DeviceBase::init(Config config, const dai::Path& pathToCmd) {
    tryGetDevice();
    init(config, false, pathToCmd);
}

void DeviceBase::init(Config config, const DeviceInfo& devInfo, UsbSpeed maxUsbSpeed) {
    deviceInfo = devInfo;
    init(config, maxUsbSpeed, "");
}

void DeviceBase::init(Config config, const DeviceInfo& devInfo, const dai::Path& pathToCmd) {
    deviceInfo = devInfo;
    init(config, false, pathToCmd);
}

DeviceBase::DeviceBase(Config config) {
    tryGetDevice();
    init2(config, {}, {});
}

DeviceBase::DeviceBase(Config config, const DeviceInfo& devInfo) : deviceInfo(devInfo) {
    init2(config, {}, {});
}

void DeviceBase::close() {
    std::unique_lock<std::mutex> lock(closedMtx);
    if(!closed) {
        closeImpl();
        closed = true;
    }
}

void DeviceBase::closeImpl() {
    using namespace std::chrono;
    auto t1 = steady_clock::now();
    pimpl->logger.debug("Device about to be closed...");

    // Close connection first; causes Xlink internal calls to unblock semaphore waits and
    // return error codes, which then allows queues to unblock
    // always manage ownership because other threads (e.g. watchdog) are running and need to
    // keep the shared_ptr valid (even if closed). Otherwise leads to using null pointers,
    // invalid memory, etc. which hard crashes main app
    connection->close();

    // Stop various threads
    watchdogRunning = false;
    timesyncRunning = false;
    loggingRunning = false;
    profilingRunning = false;

    // Stop watchdog first (this resets and waits for link to fall down)
    if(watchdogThread.joinable()) watchdogThread.join();
    // Then stop timesync
    if(timesyncThread.joinable()) timesyncThread.join();
    // And at the end stop logging thread
    if(loggingThread.joinable()) loggingThread.join();
    // And at the end stop profiling thread
    if(profilingThread.joinable()) profilingThread.join();
    // At the end stop the monitor thread
    if(monitorThread.joinable()) monitorThread.join();

    // Close rpcStream
    pimpl->rpcStream = nullptr;
    pimpl->rpcClient = nullptr;

<<<<<<< HEAD
    // If the device was operated throgh gate, wait for the session to end
    if(gate){
        gate->waitForSessionEnd();
    }
    spdlog::debug("Device closed, {}", duration_cast<milliseconds>(steady_clock::now() - t1).count());
=======
    pimpl->logger.debug("Device closed, {}", duration_cast<milliseconds>(steady_clock::now() - t1).count());
>>>>>>> 82ab07d0
}

// This function is thread-unsafe. The idea of "isClosed" is ephemerial and
// is invalidated during the return by value and continues to degrade in
// validity to the caller
bool DeviceBase::isClosed() const {
    std::unique_lock<std::mutex> lock(closedMtx);
    return closed || !watchdogRunning;
}

DeviceBase::~DeviceBase() {
    DeviceBase::close();
}

void DeviceBase::tryStartPipeline(const Pipeline& pipeline) {
    try {
        if(!startPipeline(pipeline)) {
            throw std::runtime_error("Couldn't start the pipeline");
        }
    } catch(const std::exception&) {
        // close device (cleanup)
        close();
        // Rethrow original exception
        throw;
    }
}

void DeviceBase::init(OpenVINO::Version version, bool usb2Mode, const dai::Path& pathToMvcmd) {
    Config cfg;
    // Specify usb speed
    cfg.board.usb.maxSpeed = usb2Mode ? UsbSpeed::HIGH : DeviceBase::DEFAULT_USB_SPEED;
    // Specify the OpenVINO version
    cfg.version = version;
    init2(cfg, pathToMvcmd, {});
}
void DeviceBase::init(const Pipeline& pipeline, bool usb2Mode, const dai::Path& pathToMvcmd) {
    Config cfg = pipeline.getDeviceConfig();
    // Modify usb speed
    cfg.board.usb.maxSpeed = usb2Mode ? UsbSpeed::HIGH : DeviceBase::DEFAULT_USB_SPEED;
    init2(cfg, pathToMvcmd, pipeline);
}
void DeviceBase::init(Config config, bool usb2Mode, const dai::Path& pathToMvcmd) {
    Config cfg = config;
    // Modify usb speed
    cfg.board.usb.maxSpeed = usb2Mode ? UsbSpeed::HIGH : DeviceBase::DEFAULT_USB_SPEED;
    init2(cfg, pathToMvcmd, {});
}
void DeviceBase::init(OpenVINO::Version version, UsbSpeed maxUsbSpeed, const dai::Path& pathToMvcmd) {
    Config cfg;
    // Specify usb speed
    cfg.board.usb.maxSpeed = maxUsbSpeed;
    // Specify the OpenVINO version
    cfg.version = version;
    init2(cfg, pathToMvcmd, {});
}
void DeviceBase::init(const Pipeline& pipeline, UsbSpeed maxUsbSpeed, const dai::Path& pathToMvcmd) {
    Config cfg = pipeline.getDeviceConfig();
    // Modify usb speed
    cfg.board.usb.maxSpeed = maxUsbSpeed;
    init2(cfg, pathToMvcmd, pipeline);
}
void DeviceBase::init(Config config, UsbSpeed maxUsbSpeed, const dai::Path& pathToMvcmd) {
    Config cfg = config;
    // Modify usb speed
    cfg.board.usb.maxSpeed = maxUsbSpeed;
    init2(cfg, pathToMvcmd, {});
}

void DeviceBase::init2(Config cfg, const dai::Path& pathToMvcmd, tl::optional<const Pipeline&> pipeline) {
    // Initalize depthai library if not already
    initialize();

    // Specify cfg
    config = cfg;

    // Apply nonExclusiveMode
    config.board.nonExclusiveMode = config.nonExclusiveMode;

    // Specify expected running mode
    XLinkDeviceState_t expectedBootState = X_LINK_BOOTED;
    if(config.nonExclusiveMode) {
        expectedBootState = X_LINK_BOOTED_NON_EXCLUSIVE;
    }

    // If deviceInfo isn't fully specified (eg ANY_STATE, etc...), try finding it first
    if(deviceInfo.state == X_LINK_ANY_STATE || deviceInfo.protocol == X_LINK_ANY_PROTOCOL) {
        deviceDesc_t foundDesc;
        auto ret = XLinkFindFirstSuitableDevice(deviceInfo.getXLinkDeviceDesc(), &foundDesc);
        if(ret == X_LINK_SUCCESS) {
            deviceInfo = DeviceInfo(foundDesc);
            pimpl->logger.debug("Found an actual device by given DeviceInfo: {}", deviceInfo.toString());
        } else {
            deviceInfo.state = X_LINK_ANY_STATE;
            pimpl->logger.debug("Searched, but no actual device found by given DeviceInfo");
        }
    }

    if(pipeline) {
        pimpl->logger.debug("Device - pipeline serialized, OpenVINO version: {}", OpenVINO::getVersionName(config.version));
    } else {
        pimpl->logger.debug("Device - OpenVINO version: {}", OpenVINO::getVersionName(config.version));
    }

    // Set logging pattern of device (device id + shared pattern)
    pimpl->setPattern(fmt::format("[{}] [{}] {}", deviceInfo.mxid, deviceInfo.name, LOG_DEFAULT_PATTERN));

    // Check if WD env var is set
    std::chrono::milliseconds watchdogTimeout = device::XLINK_USB_WATCHDOG_TIMEOUT;
    if(deviceInfo.protocol == X_LINK_TCP_IP) {
        watchdogTimeout = device::XLINK_TCP_WATCHDOG_TIMEOUT;
    }
    auto watchdogMsStr = utility::getEnv("DEPTHAI_WATCHDOG");
    if(!watchdogMsStr.empty()) {
        // Try parsing the string as a number
        try {
            std::chrono::milliseconds watchdog{std::stoi(watchdogMsStr)};
            config.board.watchdogTimeoutMs = static_cast<uint32_t>(watchdog.count());
            watchdogTimeout = watchdog;
            if(watchdogTimeout.count() == 0) {
                pimpl->logger.warn("Watchdog disabled! In case of unclean exit, the device needs reset or power-cycle for next run", watchdogTimeout);
            } else {
                pimpl->logger.warn("Using a custom watchdog value of {}", watchdogTimeout);
            }
        } catch(const std::invalid_argument& e) {
            pimpl->logger.warn("DEPTHAI_WATCHDOG value invalid: {}", e.what());
        }
    }

    auto watchdogInitMsStr = utility::getEnv("DEPTHAI_WATCHDOG_INITIAL_DELAY");
    if(!watchdogInitMsStr.empty()) {
        // Try parsing the string as a number
        try {
            std::chrono::milliseconds watchdog{std::stoi(watchdogInitMsStr)};
            config.board.watchdogInitialDelayMs = static_cast<uint32_t>(watchdog.count());
            pimpl->logger.warn("Watchdog initial delay set to {}", watchdog);
        } catch(const std::invalid_argument& e) {
            pimpl->logger.warn("DEPTHAI_WATCHDOG_INITIAL_DELAY value invalid: {}", e.what());
        }
    }

    auto deviceDebugStr = utility::getEnv("DEPTHAI_DEBUG");
    if(!deviceDebugStr.empty()) {
        // Try parsing the string as a number
        try {
            int deviceDebug{std::stoi(deviceDebugStr)};
            config.board.logDevicePrints = deviceDebug;
        } catch(const std::invalid_argument& e) {
            pimpl->logger.warn("DEPTHAI_DEBUG value invalid: {}, should be a number (non-zero to enable)", e.what());
        }
    }

    // Get embedded mvcmd or external with applied config
    if(logger::get_level() == spdlog::level::debug) {
        nlohmann::json jBoardConfig = config.board;
        pimpl->logger.debug("Device - BoardConfig: {} \nlibnop:{}", jBoardConfig.dump(), spdlog::to_hex(utility::serialize(config.board)));
    }

    // Init device (if bootloader, handle correctly - issue USB boot command)
    if(deviceInfo.state == X_LINK_UNBOOTED) {
        // Unbooted device found, boot and connect with XLinkConnection constructor
        std::vector<std::uint8_t> fwWithConfig = Resources::getInstance().getDeviceFirmware(config, pathToMvcmd);
        connection = std::make_shared<XLinkConnection>(deviceInfo, fwWithConfig);
    } else if(deviceInfo.state == X_LINK_BOOTLOADER || deviceInfo.state == X_LINK_FLASH_BOOTED) {
        std::vector<std::uint8_t> fwWithConfig = Resources::getInstance().getDeviceFirmware(config, pathToMvcmd);
        // Scope so DeviceBootloader is disconnected
        {
            DeviceBootloader bl(deviceInfo);
            auto version = bl.getVersion();
            // Save DeviceBootloader version, to be able to retrieve later optionally
            bootloaderVersion = version;

            // If version is >= 0.0.12 then boot directly, otherwise jump to USB ROM bootloader
            // Check if version is recent enough for this operation
            if(version >= DeviceBootloader::Version(0, 0, 12)) {
                using namespace std::chrono;
                // Boot the given FW
                auto t1 = steady_clock::now();
                bl.bootMemory(fwWithConfig);
                auto t2 = steady_clock::now();
                pimpl->logger.debug("Booting FW with Bootloader. Version {}, Time taken: {}", version.toString(), duration_cast<milliseconds>(t2 - t1));

                // After that the state will be expectedBootState
                deviceInfo.state = expectedBootState;
            } else {
                // Boot into USB ROM BOOTLOADER
                bl.bootUsbRomBootloader();
                pimpl->logger.debug("Booting FW by jumping to USB ROM Bootloader first. Bootloader Version {}", version.toString());

                // After that the state will be UNBOOTED
                deviceInfo.state = X_LINK_UNBOOTED;
            }
        }

        // Boot and connect with XLinkConnection constructor
        connection = std::make_shared<XLinkConnection>(deviceInfo, fwWithConfig, expectedBootState);

    } else if(deviceInfo.state == X_LINK_BOOTED) {
        // Connect without booting
<<<<<<< HEAD
        std::vector<std::uint8_t> fwWithConfig = Resources::getInstance().getDeviceFirmware(config, pathToMvcmd);
        connection = std::make_shared<XLinkConnection>(deviceInfo, fwWithConfig);
    } else if(deviceInfo.state == X_LINK_GATE || deviceInfo.state == X_LINK_GATE_BOOTED) {
        // Boot FW using DeviceGate then connect directly
        gate = std::make_unique<DeviceGate>(deviceInfo);

        // Get version for debug
        if(spdlog::get_level() <= spdlog::level::debug) {
            auto info = gate->getAllVersion();
            spdlog::debug("OS version: {}, Gate version: {}", info.os, info.gate);
        }

        // Create and start session
        // TODO Tie create and start session together. Split for now, since in some cases starting the session works, even if creating failed.
        if(!gate->createSession()) {
            spdlog::error("Could not create the session on gate!");
        }

        if(!gate->startSession()) {
            spdlog::error("Could not start the session on gate!");
        }


        // Connect with XLinkConnection (skip checking if booted)
        connection = std::make_shared<XLinkConnection>(deviceInfo, X_LINK_ANY_STATE);
=======
        connection = std::make_shared<XLinkConnection>(deviceInfo, fwWithConfig, expectedBootState);
>>>>>>> 82ab07d0
    } else {
        throw std::runtime_error("Cannot find any device with given deviceInfo");
    }

    deviceInfo.state = expectedBootState;

    // prepare rpc for both attached and host controlled mode
    pimpl->rpcStream = std::make_shared<XLinkStream>(connection, device::XLINK_CHANNEL_MAIN_RPC, device::XLINK_USB_BUFFER_MAX_SIZE);
    auto rpcStream = pimpl->rpcStream;

    pimpl->rpcClient = std::make_unique<nanorpc::core::client<nanorpc::packer::nlohmann_msgpack>>([this, rpcStream](nanorpc::core::type::buffer request) {
        // Lock for time of the RPC call, to not mix the responses between calling threads.
        // Note: might cause issues on Windows on incorrect shutdown. To be investigated
        std::unique_lock<std::mutex> lock(pimpl->rpcMutex);

        // Log the request data
        if(logger::get_level() == spdlog::level::trace) {
            pimpl->logger.trace("RPC: {}", nlohmann::json::from_msgpack(request).dump());
        }

        try {
            // Send request to device
            rpcStream->write(std::move(request));

            // Receive response back
            // Send to nanorpc to parse
            return rpcStream->read();
        } catch(const std::exception& e) {
            // If any exception is thrown, log it and rethrow
            pimpl->logger.debug("RPC error: {}", e.what());
            throw std::system_error(std::make_error_code(std::errc::io_error), "Device already closed or disconnected");
        }
    });

    // prepare watchdog thread, which will keep device alive
    // separate stream so it doesn't miss between potentially long RPC calls
    // Only create the thread if watchdog is enabled
    if(watchdogTimeout > std::chrono::milliseconds(0)) {
        // Specify "last" ping time (5s in the future, for some grace time)
        {
            std::unique_lock<std::mutex> lock(lastWatchdogPingTimeMtx);
            lastWatchdogPingTime = std::chrono::steady_clock::now() + std::chrono::seconds(5);
        }

        // Start watchdog thread for device
        watchdogThread = std::thread([this, watchdogTimeout]() {
            try {
                XLinkStream stream(connection, device::XLINK_CHANNEL_WATCHDOG, 128);
                std::vector<uint8_t> watchdogKeepalive = {0, 0, 0, 0};
                while(watchdogRunning) {
                    stream.write(watchdogKeepalive);
                    {
                        std::unique_lock<std::mutex> lock(lastWatchdogPingTimeMtx);
                        lastWatchdogPingTime = std::chrono::steady_clock::now();
                    }

                    if(deviceInfo.protocol == X_LINK_TCP_IP) {
                        // Ping with a quarter period the watchdog timeout
                        std::this_thread::sleep_for(watchdogTimeout / 4);
                    } else {
                        // Ping with a period half of that of the watchdog timeout
                        std::this_thread::sleep_for(watchdogTimeout / 2);
                    }
                }
            } catch(const std::exception& ex) {
                // ignore
                pimpl->logger.debug("Watchdog thread exception caught: {}", ex.what());
            }

            // Watchdog ended. Useful for checking disconnects
            watchdogRunning = false;
        });

        // Start monitor thread for host - makes sure that device is responding to pings, otherwise it disconnects
        monitorThread = std::thread([this, watchdogTimeout]() {
            while(watchdogRunning) {
                // Ping with a period half of that of the watchdog timeout
                std::this_thread::sleep_for(watchdogTimeout);
                // Check if wd was pinged in the specified watchdogTimeout time.
                decltype(lastWatchdogPingTime) prevPingTime;
                {
                    std::unique_lock<std::mutex> lock(lastWatchdogPingTimeMtx);
                    prevPingTime = lastWatchdogPingTime;
                }
                // Recheck if watchdogRunning wasn't already closed and close if more than twice of WD passed
                if(watchdogRunning && std::chrono::steady_clock::now() - prevPingTime > watchdogTimeout * 2) {
                    pimpl->logger.warn("Monitor thread (device: {} [{}]) - ping was missed, closing the device connection", deviceInfo.mxid, deviceInfo.name);
                    // ping was missed, reset the device
                    watchdogRunning = false;
                    // close the underlying connection
                    connection->close();
                }
            }
        });

    } else {
        // Still set watchdogRunning explictitly
        // as it indicates device not being closed
        watchdogRunning = true;
    }

    // Below can throw - make sure to gracefully exit threads
    try {
        auto level = spdlogLevelToLogLevel(logger::get_level());
        setLogLevel(config.logLevel.value_or(level));
        setLogOutputLevel(config.outputLogLevel.value_or(level));

        // Sets system inforation logging rate. By default 1s
        setSystemInformationLoggingRate(DEFAULT_SYSTEM_INFORMATION_LOGGING_RATE_HZ);
    } catch(const std::exception&) {
        // close device (cleanup)
        close();
        // Rethrow original exception
        throw;
    }

    // prepare timesync thread, which will keep device synchronized
    timesyncThread = std::thread([this]() {
        using namespace std::chrono;

        try {
            XLinkStream stream(connection, device::XLINK_CHANNEL_TIMESYNC, 128);
            Timestamp timestamp = {};
            while(timesyncRunning) {
                // Block
                stream.read();

                // Timestamp
                auto d = std::chrono::steady_clock::now().time_since_epoch();
                timestamp.sec = duration_cast<seconds>(d).count();
                timestamp.nsec = duration_cast<nanoseconds>(d).count() % 1000000000;

                // Write timestamp back
                stream.write(&timestamp, sizeof(timestamp));
            }
        } catch(const std::exception& ex) {
            // ignore
            pimpl->logger.debug("Timesync thread exception caught: {}", ex.what());
        }

        timesyncRunning = false;
    });

    // prepare logging thread, which will log device messages
    loggingThread = std::thread([this]() {
        using namespace std::chrono;
        std::vector<LogMessage> messages;
        try {
            XLinkStream stream(connection, device::XLINK_CHANNEL_LOG, 128);
            while(loggingRunning) {
                // Block
                auto log = stream.read();

                try {
                    // Deserialize incoming messages
                    utility::deserialize(log, messages);

                    pimpl->logger.trace("Log vector decoded, size: {}", messages.size());

                    // log the messages in incremental order (0 -> size-1)
                    for(const auto& msg : messages) {
                        pimpl->logger.logMessage(msg);
                    }

                    // Log to callbacks
                    {
                        // lock mtx to callback map (shared)
                        std::unique_lock<std::mutex> l(logCallbackMapMtx);
                        for(const auto& msg : messages) {
                            for(const auto& kv : logCallbackMap) {
                                const auto& cb = kv.second;
                                // If available, callback with msg
                                if(cb) cb(msg);
                            }
                        }
                    }

                } catch(const nlohmann::json::exception& ex) {
                    pimpl->logger.error("Exception while parsing or calling callbacks for log message from device: {}", ex.what());
                }
            }
        } catch(const std::exception& ex) {
            // ignore exception from logging
            pimpl->logger.debug("Log thread exception caught: {}", ex.what());
        }

        loggingRunning = false;
    });

    if(utility::getEnv("DEPTHAI_PROFILING") == "1") {
        // prepare profiling thread, which will log device messages
        profilingThread = std::thread([this]() {
            using namespace std::chrono;
            try {
                ProfilingData lastData = {};
                // TODO(themarpe) - expose
                float rate = 1.0f;
                while(profilingRunning) {
                    ProfilingData data = getProfilingData();
                    long long w = data.numBytesWritten - lastData.numBytesWritten;
                    long long r = data.numBytesRead - lastData.numBytesRead;
                    w /= rate;
                    r /= rate;

                    lastData = data;

                    pimpl->logger.debug("Profiling write speed: {:.2f} MiB/s, read speed: {:.2f} MiB/s, total written: {:.2f} MiB, read: {:.2f} MiB",
                                        w / 1024.0f / 1024.0f,
                                        r / 1024.0f / 1024.0f,
                                        data.numBytesWritten / 1024.0f / 1024.0f,
                                        data.numBytesRead / 1024.0f / 1024.0f);

                    std::this_thread::sleep_for(duration<float>(1) / rate);
                }
            } catch(const std::exception& ex) {
                // ignore exception from logging
                pimpl->logger.debug("Profiling thread exception caught: {}", ex.what());
            }

            profilingRunning = false;
        });
    }

    // Below can throw - make sure to gracefully exit threads
    try {
        // Starts and waits for inital timesync
        setTimesync(DEFAULT_TIMESYNC_PERIOD, DEFAULT_TIMESYNC_NUM_SAMPLES, DEFAULT_TIMESYNC_RANDOM);
    } catch(const std::exception&) {
        // close device (cleanup)
        close();
        // Rethrow original exception
        throw;
    }
}

std::string DeviceBase::getMxId() {
    return pimpl->rpcClient->call("getMxId").as<std::string>();
}

std::vector<CameraBoardSocket> DeviceBase::getConnectedCameras() {
    return pimpl->rpcClient->call("getConnectedCameras").as<std::vector<CameraBoardSocket>>();
}

std::vector<CameraFeatures> DeviceBase::getConnectedCameraFeatures() {
    return pimpl->rpcClient->call("getConnectedCameraFeatures").as<std::vector<CameraFeatures>>();
}

std::unordered_map<CameraBoardSocket, std::string> DeviceBase::getCameraSensorNames() {
    return pimpl->rpcClient->call("getCameraSensorNames").as<std::unordered_map<CameraBoardSocket, std::string>>();
}

std::string DeviceBase::getConnectedIMU() {
<<<<<<< HEAD
    checkClosed();
=======
>>>>>>> 82ab07d0
    return pimpl->rpcClient->call("getConnectedIMU").as<std::string>();
}

dai::Version DeviceBase::getIMUFirmwareVersion() {
<<<<<<< HEAD
    checkClosed();
=======
>>>>>>> 82ab07d0
    std::string versionStr = pimpl->rpcClient->call("getIMUFirmwareVersion").as<std::string>();
    try {
        dai::Version version = dai::Version(versionStr);
        return version;
<<<<<<< HEAD
    } catch(const std::exception& ex) {
=======
    } catch(const std::exception&) {
>>>>>>> 82ab07d0
        dai::Version version = dai::Version(0, 0, 0);
        return version;
    }
}

dai::Version DeviceBase::getEmbeddedIMUFirmwareVersion() {
<<<<<<< HEAD
    checkClosed();
=======
>>>>>>> 82ab07d0
    std::string versionStr = pimpl->rpcClient->call("getEmbeddedIMUFirmwareVersion").as<std::string>();
    try {
        dai::Version version = dai::Version(versionStr);
        return version;
<<<<<<< HEAD
    } catch(const std::exception& ex) {
=======
    } catch(const std::exception&) {
>>>>>>> 82ab07d0
        dai::Version version = dai::Version(0, 0, 0);
        return version;
    }
}

bool DeviceBase::startIMUFirmwareUpdate(bool forceUpdate) {
<<<<<<< HEAD
    checkClosed();
=======
>>>>>>> 82ab07d0
    return pimpl->rpcClient->call("startIMUFirmwareUpdate", forceUpdate).as<bool>();
}

std::tuple<bool, float> DeviceBase::getIMUFirmwareUpdateStatus() {
<<<<<<< HEAD
    checkClosed();
=======
>>>>>>> 82ab07d0
    return pimpl->rpcClient->call("getIMUFirmwareUpdateStatus").as<std::tuple<bool, float>>();
}

// Convenience functions for querying current system information
MemoryInfo DeviceBase::getDdrMemoryUsage() {
    return pimpl->rpcClient->call("getDdrUsage").as<MemoryInfo>();
}

MemoryInfo DeviceBase::getCmxMemoryUsage() {
    return pimpl->rpcClient->call("getCmxUsage").as<MemoryInfo>();
}

MemoryInfo DeviceBase::getLeonCssHeapUsage() {
    return pimpl->rpcClient->call("getLeonCssHeapUsage").as<MemoryInfo>();
}

MemoryInfo DeviceBase::getLeonMssHeapUsage() {
    return pimpl->rpcClient->call("getLeonMssHeapUsage").as<MemoryInfo>();
}

ChipTemperature DeviceBase::getChipTemperature() {
    return pimpl->rpcClient->call("getChipTemperature").as<ChipTemperature>();
}

CpuUsage DeviceBase::getLeonCssCpuUsage() {
    return pimpl->rpcClient->call("getLeonCssCpuUsage").as<CpuUsage>();
}

CpuUsage DeviceBase::getLeonMssCpuUsage() {
    return pimpl->rpcClient->call("getLeonMssCpuUsage").as<CpuUsage>();
}

UsbSpeed DeviceBase::getUsbSpeed() {
    return pimpl->rpcClient->call("getUsbSpeed").as<UsbSpeed>();
}

tl::optional<Version> DeviceBase::getBootloaderVersion() {
    return bootloaderVersion;
}

bool DeviceBase::isPipelineRunning() {
    return pimpl->rpcClient->call("isPipelineRunning").as<bool>();
}

void DeviceBase::setLogLevel(LogLevel level) {
    pimpl->rpcClient->call("setLogLevel", level);
}

LogLevel DeviceBase::getLogLevel() {
    return pimpl->rpcClient->call("getLogLevel").as<LogLevel>();
}

void DeviceBase::setXLinkChunkSize(int sizeBytes) {
    pimpl->rpcClient->call("setXLinkChunkSize", sizeBytes);
}

int DeviceBase::getXLinkChunkSize() {
    return pimpl->rpcClient->call("getXLinkChunkSize").as<int>();
}

DeviceInfo DeviceBase::getDeviceInfo() const {
    return deviceInfo;
}

std::string DeviceBase::getDeviceName() {
    std::string deviceName;
    EepromData eeprom = readFactoryCalibrationOrDefault().getEepromData();
    if((deviceName = eeprom.productName).empty()) {
        eeprom = readCalibrationOrDefault().getEepromData();
        if((deviceName = eeprom.productName).empty()) {
            deviceName = eeprom.boardName;
        }
    }

    // Convert to device naming from display/product naming
    // std::transform(deviceName.begin(), deviceName.end(), deviceName.begin(), std::ptr_fun<int, int>(std::toupper));
    std::transform(deviceName.begin(), deviceName.end(), deviceName.begin(), [](int c) { return std::toupper(c); });
    std::replace(deviceName.begin(), deviceName.end(), ' ', '-');

    // Handle some known legacy cases
    if(deviceName == "BW1098OBC") {
        deviceName = "OAK-D";
    } else if(deviceName == "DM2097") {
        deviceName = "OAK-D-CM4-POE";
    } else if(deviceName == "BW1097") {
        deviceName = "OAK-D-CM3";
    }

    return deviceName;
}

void DeviceBase::setLogOutputLevel(LogLevel level) {
    pimpl->setLogLevel(level);
}

LogLevel DeviceBase::getLogOutputLevel() {
    return pimpl->getLogLevel();
}

bool DeviceBase::setIrLaserDotProjectorBrightness(float mA, int mask) {
    return pimpl->rpcClient->call("setIrLaserDotProjectorBrightness", mA, mask);
}

bool DeviceBase::setIrFloodLightBrightness(float mA, int mask) {
    return pimpl->rpcClient->call("setIrFloodLightBrightness", mA, mask);
}

std::vector<std::tuple<std::string, int, int>> DeviceBase::getIrDrivers() {
    return pimpl->rpcClient->call("getIrDrivers");
}

dai::CrashDump DeviceBase::getCrashDump(bool clearCrashDump) {
    return pimpl->rpcClient->call("getCrashDump", clearCrashDump).as<dai::CrashDump>();
}
<<<<<<< HEAD

bool DeviceBase::hasCrashDump() {
    return pimpl->rpcClient->call("hasCrashDump").as<bool>();
}

int DeviceBase::addLogCallback(std::function<void(LogMessage)> callback) {
    checkClosed();
=======
>>>>>>> 82ab07d0

bool DeviceBase::hasCrashDump() {
    return pimpl->rpcClient->call("hasCrashDump").as<bool>();
}

ProfilingData DeviceBase::getProfilingData() {
    return connection->getProfilingData();
}

int DeviceBase::addLogCallback(std::function<void(LogMessage)> callback) {
    // Lock first
    std::unique_lock<std::mutex> l(logCallbackMapMtx);

    // Get unique id
    int id = uniqueCallbackId++;

    // assign callback
    logCallbackMap[id] = callback;

    // return id assigned to the callback
    return id;
}

bool DeviceBase::removeLogCallback(int callbackId) {
    // Lock first
    std::unique_lock<std::mutex> l(logCallbackMapMtx);

    // If callback with id 'callbackId' doesn't exists, return false
    if(logCallbackMap.count(callbackId) == 0) return false;

    // Otherwise erase and return true
    logCallbackMap.erase(callbackId);
    return true;
}

void DeviceBase::setTimesync(std::chrono::milliseconds period, int numSamples, bool random) {
    if(period < std::chrono::milliseconds(10)) {
        throw std::invalid_argument("Period must be greater or equal than 10ms");
    }

    using namespace std::chrono;
    pimpl->rpcClient->call("setTimesync", duration_cast<milliseconds>(period).count(), numSamples, random);
}

void DeviceBase::setTimesync(bool enable) {
    if(enable) {
        setTimesync(DEFAULT_TIMESYNC_PERIOD, DEFAULT_TIMESYNC_NUM_SAMPLES, DEFAULT_TIMESYNC_RANDOM);
    } else {
        setTimesync(std::chrono::milliseconds(1000), 0, false);
    }
}

void DeviceBase::setSystemInformationLoggingRate(float rateHz) {
    pimpl->rpcClient->call("setSystemInformationLoggingRate", rateHz);
}

float DeviceBase::getSystemInformationLoggingRate() {
    return pimpl->rpcClient->call("getSystemInformationLoggingrate").as<float>();
}

bool DeviceBase::isEepromAvailable() {
    return pimpl->rpcClient->call("isEepromAvailable").as<bool>();
}

bool DeviceBase::flashCalibration(CalibrationHandler calibrationDataHandler) {
    try {
        flashCalibration2(calibrationDataHandler);
    } catch(const EepromError&) {
        return false;
    }
    return true;
}

void DeviceBase::flashCalibration2(CalibrationHandler calibrationDataHandler) {
    bool factoryPermissions = false;
    bool protectedPermissions = false;
    getFlashingPermissions(factoryPermissions, protectedPermissions);
    pimpl->logger.debug("Flashing calibration. Factory permissions {}, Protected permissions {}", factoryPermissions, protectedPermissions);

    /* if(!calibrationDataHandler.validateCameraArray()) {
        throw std::runtime_error("Failed to validate the extrinsics connection. Enable debug mode for more information.");
    } */

    bool success;
    std::string errorMsg;
    std::tie(success, errorMsg) = pimpl->rpcClient->call("storeToEeprom", calibrationDataHandler.getEepromData(), factoryPermissions, protectedPermissions)
                                      .as<std::tuple<bool, std::string>>();

    if(!success) {
        throw std::runtime_error(errorMsg);
    }
}

CalibrationHandler DeviceBase::readCalibration() {
    dai::EepromData eepromData{};
    try {
        return readCalibration2();
    } catch(const EepromError&) {
        // ignore - use default
    }
    return CalibrationHandler(eepromData);
}
CalibrationHandler DeviceBase::readCalibration2() {
    bool success;
    std::string errorMsg;
    dai::EepromData eepromData;
    std::tie(success, errorMsg, eepromData) = pimpl->rpcClient->call("readFromEeprom").as<std::tuple<bool, std::string, dai::EepromData>>();
    if(!success) {
        throw EepromError(errorMsg);
    }
    return CalibrationHandler(eepromData);
}

CalibrationHandler DeviceBase::readCalibrationOrDefault() {
    return readCalibration();
}

void DeviceBase::flashFactoryCalibration(CalibrationHandler calibrationDataHandler) {
    bool factoryPermissions = false;
    bool protectedPermissions = false;
    getFlashingPermissions(factoryPermissions, protectedPermissions);
    pimpl->logger.debug("Flashing factory calibration. Factory permissions {}, Protected permissions {}", factoryPermissions, protectedPermissions);

    if(!factoryPermissions) {
        throw std::runtime_error("Calling factory API is not allowed in current configuration");
    }

    /* if(!calibrationDataHandler.validateCameraArray()) {
        throw std::runtime_error("Failed to validate the extrinsics connection. Enable debug mode for more information.");
    } */

    bool success;
    std::string errorMsg;
    std::tie(success, errorMsg) =
        pimpl->rpcClient->call("storeToEepromFactory", calibrationDataHandler.getEepromData(), factoryPermissions, protectedPermissions)
            .as<std::tuple<bool, std::string>>();
    if(!success) {
        throw EepromError(errorMsg);
    }
}

CalibrationHandler DeviceBase::readFactoryCalibration() {
    bool success;
    std::string errorMsg;
    dai::EepromData eepromData;
    std::tie(success, errorMsg, eepromData) = pimpl->rpcClient->call("readFromEepromFactory").as<std::tuple<bool, std::string, dai::EepromData>>();
    if(!success) {
        throw EepromError(errorMsg);
    }
    return CalibrationHandler(eepromData);
}
CalibrationHandler DeviceBase::readFactoryCalibrationOrDefault() {
    dai::EepromData eepromData{};
    try {
        return readFactoryCalibration();
    } catch(const EepromError&) {
        // ignore - use default
    }
    return CalibrationHandler(eepromData);
}

void DeviceBase::factoryResetCalibration() {
    bool success;
    std::string errorMsg;
    std::tie(success, errorMsg) = pimpl->rpcClient->call("eepromFactoryReset").as<std::tuple<bool, std::string>>();
    if(!success) {
        throw EepromError(errorMsg);
    }
}

std::vector<std::uint8_t> DeviceBase::readCalibrationRaw() {
    bool success;
    std::string errorMsg;
    std::vector<uint8_t> eepromDataRaw;
    std::tie(success, errorMsg, eepromDataRaw) = pimpl->rpcClient->call("readFromEepromRaw").as<std::tuple<bool, std::string, std::vector<uint8_t>>>();
    if(!success) {
        throw EepromError(errorMsg);
    }
    return eepromDataRaw;
}

std::vector<std::uint8_t> DeviceBase::readFactoryCalibrationRaw() {
    bool success;
    std::string errorMsg;
    std::vector<uint8_t> eepromDataRaw;
    std::tie(success, errorMsg, eepromDataRaw) = pimpl->rpcClient->call("readFromEepromFactoryRaw").as<std::tuple<bool, std::string, std::vector<uint8_t>>>();
    if(!success) {
        throw EepromError(errorMsg);
    }
    return eepromDataRaw;
}

void DeviceBase::flashEepromClear() {
    bool factoryPermissions = false;
    bool protectedPermissions = false;
    getFlashingPermissions(factoryPermissions, protectedPermissions);
    pimpl->logger.debug("Clearing User EEPROM contents. Factory permissions {}, Protected permissions {}", factoryPermissions, protectedPermissions);

    if(!protectedPermissions) {
        throw std::runtime_error("Calling EEPROM clear API is not allowed in current configuration");
    }

    bool success;
    std::string errorMsg;
    std::tie(success, errorMsg) = pimpl->rpcClient->call("eepromClear", protectedPermissions, factoryPermissions).as<std::tuple<bool, std::string>>();
    if(!success) {
        throw EepromError(errorMsg);
    }
}

void DeviceBase::flashFactoryEepromClear() {
    bool factoryPermissions = false;
    bool protectedPermissions = false;
    getFlashingPermissions(factoryPermissions, protectedPermissions);
    pimpl->logger.debug("Clearing User EEPROM contents. Factory permissions {}, Protected permissions {}", factoryPermissions, protectedPermissions);

    if(!protectedPermissions || !factoryPermissions) {
        throw std::runtime_error("Calling factory EEPROM clear API is not allowed in current configuration");
    }

    bool success;
    std::string errorMsg;
    std::tie(success, errorMsg) = pimpl->rpcClient->call("eepromFactoryClear", protectedPermissions, factoryPermissions).as<std::tuple<bool, std::string>>();
    if(!success) {
        throw EepromError(errorMsg);
    }
}

bool DeviceBase::startPipeline() {
    // Deprecated
    return true;
}

bool DeviceBase::startPipeline(const Pipeline& pipeline) {
    // first check if pipeline is not already running
    if(isPipelineRunning()) {
        throw std::runtime_error("Pipeline is already running");
    }

    return startPipelineImpl(pipeline);
}

bool DeviceBase::startPipelineImpl(const Pipeline& pipeline) {
    // Check openvino version
    if(!pipeline.isOpenVINOVersionCompatible(config.version)) {
        throw std::runtime_error("Device booted with different OpenVINO version that pipeline requires");
    }

    // Serialize the pipeline
    PipelineSchema schema;
    Assets assets;
    std::vector<std::uint8_t> assetStorage;
    pipeline.serialize(schema, assets, assetStorage);

<<<<<<< HEAD
    // if debug
    if(spdlog::get_level() == spdlog::level::debug) {
        auto pipelineSer = pipeline.serializeToJson();
        spdlog::debug("Schema dump: {}", pipelineSer["pipeline"].dump());
        spdlog::debug("Asset map dump: {}", pipelineSer["assets"].dump());
=======
    // if debug or lower
    if(logger::get_level() <= spdlog::level::debug) {
        nlohmann::json jSchema = schema;
        pimpl->logger.debug("Schema dump: {}", jSchema.dump());
        nlohmann::json jAssets = assets;
        pimpl->logger.debug("Asset map dump: {}", jAssets.dump());
>>>>>>> 82ab07d0
    }

    // Load pipelineDesc, assets, and asset storage
    pimpl->rpcClient->call("setPipelineSchema", schema);

    // Transfer storage != empty
    if(!assetStorage.empty()) {
        pimpl->rpcClient->call("setAssets", assets);

        // Transfer the whole assetStorage in a separate thread
        const std::string streamAssetStorage = "__stream_asset_storage";
        std::thread t1([this, &streamAssetStorage, &assetStorage]() {
            XLinkStream stream(connection, streamAssetStorage, device::XLINK_USB_BUFFER_MAX_SIZE);
            int64_t offset = 0;
            do {
                int64_t toTransfer = std::min(static_cast<int64_t>(device::XLINK_USB_BUFFER_MAX_SIZE), static_cast<int64_t>(assetStorage.size() - offset));
                stream.write(&assetStorage[offset], toTransfer);
                offset += toTransfer;
            } while(offset < static_cast<int64_t>(assetStorage.size()));
        });

        pimpl->rpcClient->call("readAssetStorageFromXLink", streamAssetStorage, assetStorage.size());
        t1.join();
    }

    // // print assets on device side for test
    // pimpl->rpcClient->call("printAssets");

    // Build and start the pipeline
    bool success = false;
    std::string errorMsg;
    std::tie(success, errorMsg) = pimpl->rpcClient->call("buildPipeline").as<std::tuple<bool, std::string>>();
    if(success) {
        pimpl->rpcClient->call("startPipeline");
    } else {
        throw std::runtime_error(errorMsg);
        return false;
    }

    return true;
}
}  // namespace dai<|MERGE_RESOLUTION|>--- conflicted
+++ resolved
@@ -520,15 +520,11 @@
     pimpl->rpcStream = nullptr;
     pimpl->rpcClient = nullptr;
 
-<<<<<<< HEAD
     // If the device was operated throgh gate, wait for the session to end
     if(gate){
         gate->waitForSessionEnd();
     }
-    spdlog::debug("Device closed, {}", duration_cast<milliseconds>(steady_clock::now() - t1).count());
-=======
     pimpl->logger.debug("Device closed, {}", duration_cast<milliseconds>(steady_clock::now() - t1).count());
->>>>>>> 82ab07d0
 }
 
 // This function is thread-unsafe. The idea of "isClosed" is ephemerial and
@@ -727,7 +723,6 @@
 
     } else if(deviceInfo.state == X_LINK_BOOTED) {
         // Connect without booting
-<<<<<<< HEAD
         std::vector<std::uint8_t> fwWithConfig = Resources::getInstance().getDeviceFirmware(config, pathToMvcmd);
         connection = std::make_shared<XLinkConnection>(deviceInfo, fwWithConfig);
     } else if(deviceInfo.state == X_LINK_GATE || deviceInfo.state == X_LINK_GATE_BOOTED) {
@@ -753,9 +748,6 @@
 
         // Connect with XLinkConnection (skip checking if booted)
         connection = std::make_shared<XLinkConnection>(deviceInfo, X_LINK_ANY_STATE);
-=======
-        connection = std::make_shared<XLinkConnection>(deviceInfo, fwWithConfig, expectedBootState);
->>>>>>> 82ab07d0
     } else {
         throw std::runtime_error("Cannot find any device with given deviceInfo");
     }
@@ -1008,64 +1000,41 @@
 }
 
 std::string DeviceBase::getConnectedIMU() {
-<<<<<<< HEAD
-    checkClosed();
-=======
->>>>>>> 82ab07d0
+    isClosed();
     return pimpl->rpcClient->call("getConnectedIMU").as<std::string>();
 }
 
 dai::Version DeviceBase::getIMUFirmwareVersion() {
-<<<<<<< HEAD
-    checkClosed();
-=======
->>>>>>> 82ab07d0
+    isClosed();
     std::string versionStr = pimpl->rpcClient->call("getIMUFirmwareVersion").as<std::string>();
     try {
         dai::Version version = dai::Version(versionStr);
         return version;
-<<<<<<< HEAD
     } catch(const std::exception& ex) {
-=======
-    } catch(const std::exception&) {
->>>>>>> 82ab07d0
         dai::Version version = dai::Version(0, 0, 0);
         return version;
     }
 }
 
 dai::Version DeviceBase::getEmbeddedIMUFirmwareVersion() {
-<<<<<<< HEAD
-    checkClosed();
-=======
->>>>>>> 82ab07d0
+    isClosed();
     std::string versionStr = pimpl->rpcClient->call("getEmbeddedIMUFirmwareVersion").as<std::string>();
     try {
         dai::Version version = dai::Version(versionStr);
         return version;
-<<<<<<< HEAD
     } catch(const std::exception& ex) {
-=======
-    } catch(const std::exception&) {
->>>>>>> 82ab07d0
         dai::Version version = dai::Version(0, 0, 0);
         return version;
     }
 }
 
 bool DeviceBase::startIMUFirmwareUpdate(bool forceUpdate) {
-<<<<<<< HEAD
-    checkClosed();
-=======
->>>>>>> 82ab07d0
+    isClosed();
     return pimpl->rpcClient->call("startIMUFirmwareUpdate", forceUpdate).as<bool>();
 }
 
 std::tuple<bool, float> DeviceBase::getIMUFirmwareUpdateStatus() {
-<<<<<<< HEAD
-    checkClosed();
-=======
->>>>>>> 82ab07d0
+    isClosed();
     return pimpl->rpcClient->call("getIMUFirmwareUpdateStatus").as<std::tuple<bool, float>>();
 }
 
@@ -1180,16 +1149,6 @@
 dai::CrashDump DeviceBase::getCrashDump(bool clearCrashDump) {
     return pimpl->rpcClient->call("getCrashDump", clearCrashDump).as<dai::CrashDump>();
 }
-<<<<<<< HEAD
-
-bool DeviceBase::hasCrashDump() {
-    return pimpl->rpcClient->call("hasCrashDump").as<bool>();
-}
-
-int DeviceBase::addLogCallback(std::function<void(LogMessage)> callback) {
-    checkClosed();
-=======
->>>>>>> 82ab07d0
 
 bool DeviceBase::hasCrashDump() {
     return pimpl->rpcClient->call("hasCrashDump").as<bool>();
@@ -1444,20 +1403,11 @@
     std::vector<std::uint8_t> assetStorage;
     pipeline.serialize(schema, assets, assetStorage);
 
-<<<<<<< HEAD
     // if debug
-    if(spdlog::get_level() == spdlog::level::debug) {
+    if(spdlog::get_level() <= spdlog::level::debug) {
         auto pipelineSer = pipeline.serializeToJson();
         spdlog::debug("Schema dump: {}", pipelineSer["pipeline"].dump());
         spdlog::debug("Asset map dump: {}", pipelineSer["assets"].dump());
-=======
-    // if debug or lower
-    if(logger::get_level() <= spdlog::level::debug) {
-        nlohmann::json jSchema = schema;
-        pimpl->logger.debug("Schema dump: {}", jSchema.dump());
-        nlohmann::json jAssets = assets;
-        pimpl->logger.debug("Asset map dump: {}", jAssets.dump());
->>>>>>> 82ab07d0
     }
 
     // Load pipelineDesc, assets, and asset storage
