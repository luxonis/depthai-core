#include "depthai/device/DeviceBase.hpp"

// std
#include <iostream>

// shared
#include "depthai-bootloader-shared/Bootloader.hpp"
#include "depthai-bootloader-shared/XLinkConstants.hpp"
#include "depthai-shared/datatype/RawImgFrame.hpp"
#include "depthai-shared/device/CrashDump.hpp"
#include "depthai-shared/log/LogConstants.hpp"
#include "depthai-shared/log/LogLevel.hpp"
#include "depthai-shared/log/LogMessage.hpp"
#include "depthai-shared/pipeline/Assets.hpp"
#include "depthai-shared/utility/Serialization.hpp"
#include "depthai-shared/xlink/XLinkConstants.hpp"

// project
#include "DeviceLogger.hpp"
#include "depthai/device/EepromError.hpp"
#include "depthai/pipeline/node/XLinkIn.hpp"
#include "depthai/pipeline/node/XLinkOut.hpp"
#include "pipeline/Pipeline.hpp"
#include "utility/EepromDataParser.hpp"
#include "utility/Environment.hpp"
#include "utility/Files.hpp"
#include "utility/Initialization.hpp"
#include "utility/PimplImpl.hpp"
#include "utility/Resources.hpp"

// libraries
#include "XLink/XLink.h"
#include "XLink/XLinkTime.h"
#include "nanorpc/core/client.h"
#include "nanorpc/packer/nlohmann_msgpack.h"
#include "spdlog/details/os.h"
#include "spdlog/fmt/bin_to_hex.h"
#include "spdlog/fmt/chrono.h"
#include "spdlog/sinks/stdout_color_sinks.h"
#include "spdlog/spdlog.h"
#include "utility/Logging.hpp"

namespace dai {

const std::string MAGIC_PROTECTED_FLASHING_VALUE = "235539980";
const std::string MAGIC_FACTORY_FLASHING_VALUE = "413424129";
const std::string MAGIC_FACTORY_PROTECTED_FLASHING_VALUE = "868632271";

const unsigned int DEFAULT_CRASHDUMP_TIMEOUT = 9000;

// local static function
static void getFlashingPermissions(bool& factoryPermissions, bool& protectedPermissions) {
    auto permissionEnv = utility::getEnv("DEPTHAI_ALLOW_FACTORY_FLASHING");
    if(permissionEnv == MAGIC_FACTORY_FLASHING_VALUE) {
        factoryPermissions = true;
        protectedPermissions = false;
    } else if(permissionEnv == MAGIC_PROTECTED_FLASHING_VALUE) {
        factoryPermissions = false;
        protectedPermissions = true;
    } else if(permissionEnv == MAGIC_FACTORY_PROTECTED_FLASHING_VALUE) {
        factoryPermissions = true;
        protectedPermissions = true;
    } else {
        factoryPermissions = false;
        protectedPermissions = false;
    }
}

static LogLevel spdlogLevelToLogLevel(spdlog::level::level_enum level, LogLevel defaultValue = LogLevel::OFF) {
    switch(level) {
        case spdlog::level::trace:
            return LogLevel::TRACE;
        case spdlog::level::debug:
            return LogLevel::DEBUG;
        case spdlog::level::info:
            return LogLevel::INFO;
        case spdlog::level::warn:
            return LogLevel::WARN;
        case spdlog::level::err:
            return LogLevel::ERR;
        case spdlog::level::critical:
            return LogLevel::CRITICAL;
        case spdlog::level::off:
            return LogLevel::OFF;
        // Default
        case spdlog::level::n_levels:
        default:
            return defaultValue;
            break;
    }
    // Default
    return defaultValue;
}
static spdlog::level::level_enum logLevelToSpdlogLevel(LogLevel level, spdlog::level::level_enum defaultValue = spdlog::level::off) {
    switch(level) {
        case LogLevel::TRACE:
            return spdlog::level::trace;
        case LogLevel::DEBUG:
            return spdlog::level::debug;
        case LogLevel::INFO:
            return spdlog::level::info;
        case LogLevel::WARN:
            return spdlog::level::warn;
        case LogLevel::ERR:
            return spdlog::level::err;
        case LogLevel::CRITICAL:
            return spdlog::level::critical;
        case LogLevel::OFF:
            return spdlog::level::off;
    }
    // Default
    return defaultValue;
}

constexpr std::chrono::seconds DeviceBase::DEFAULT_SEARCH_TIME;
constexpr float DeviceBase::DEFAULT_SYSTEM_INFORMATION_LOGGING_RATE_HZ;
constexpr UsbSpeed DeviceBase::DEFAULT_USB_SPEED;
constexpr std::chrono::milliseconds DeviceBase::DEFAULT_TIMESYNC_PERIOD;
constexpr bool DeviceBase::DEFAULT_TIMESYNC_RANDOM;
constexpr int DeviceBase::DEFAULT_TIMESYNC_NUM_SAMPLES;

std::chrono::milliseconds DeviceBase::getDefaultSearchTime() {
    std::chrono::milliseconds defaultSearchTime = DEFAULT_SEARCH_TIME;
    auto searchTimeStr = utility::getEnv("DEPTHAI_SEARCH_TIMEOUT");

    if(!searchTimeStr.empty()) {
        // Try parsing the string as a number
        try {
            defaultSearchTime = std::chrono::milliseconds{std::stoi(searchTimeStr)};
        } catch(const std::invalid_argument& e) {
            logger::warn("DEPTHAI_SEARCH_TIMEOUT value invalid: {}", e.what());
        }
    }

    return defaultSearchTime;
}

std::tuple<bool, DeviceInfo> DeviceBase::getAnyAvailableDevice(std::chrono::milliseconds timeout) {
    return getAnyAvailableDevice(timeout, nullptr);
}

std::tuple<bool, DeviceInfo> DeviceBase::getAnyAvailableDevice(std::chrono::milliseconds timeout, std::function<void()> cb) {
    using namespace std::chrono;
    constexpr auto POOL_SLEEP_TIME = milliseconds(100);

    // First looks for UNBOOTED, then BOOTLOADER, for 'timeout' time
    auto searchStartTime = steady_clock::now();
    bool found = false;
    DeviceInfo deviceInfo;
    std::unordered_map<std::string, DeviceInfo> invalidDevices;
    do {
        auto devices = XLinkConnection::getAllConnectedDevices(X_LINK_ANY_STATE, false);
        for(auto searchState : {X_LINK_UNBOOTED, X_LINK_BOOTLOADER, X_LINK_FLASH_BOOTED}) {
            for(const auto& device : devices) {
                if(device.state == searchState) {
                    if(device.status == X_LINK_SUCCESS) {
                        found = true;
                        deviceInfo = device;
                        break;
                    } else {
                        found = false;
                        invalidDevices[device.name] = device;
                    }
                }
            }
            if(found) break;
        }
        if(found) break;

        // Call the callback
        if(cb) cb();

        // If 'timeout' < 'POOL_SLEEP_TIME', use 'timeout' as sleep time and then break
        if(timeout < POOL_SLEEP_TIME) {
            // sleep for 'timeout'
            std::this_thread::sleep_for(timeout);
            break;
        } else {
            std::this_thread::sleep_for(POOL_SLEEP_TIME);  // default pool rate
        }
    } while(steady_clock::now() - searchStartTime < timeout);

    // Check if its an invalid device
    for(const auto& invalidDevice : invalidDevices) {
        const auto& invalidDeviceInfo = invalidDevice.second;
        if(invalidDeviceInfo.status == X_LINK_INSUFFICIENT_PERMISSIONS) {
            logger::warn("Insufficient permissions to communicate with {} device with name \"{}\". Make sure udev rules are set",
                         XLinkDeviceStateToStr(invalidDeviceInfo.state),
                         invalidDeviceInfo.name);
        } else {
            // Warn
            logger::warn(
                "Skipping {} device with name \"{}\" ({})", XLinkDeviceStateToStr(invalidDeviceInfo.state), invalidDeviceInfo.name, invalidDeviceInfo.mxid);
        }
    }

    // If none were found, try BOOTED
    if(!found) std::tie(found, deviceInfo) = XLinkConnection::getFirstDevice(X_LINK_BOOTED);

    return {found, deviceInfo};
}

// Default overload ('DEFAULT_SEARCH_TIME' timeout)
std::tuple<bool, DeviceInfo> DeviceBase::getAnyAvailableDevice() {
    return getAnyAvailableDevice(getDefaultSearchTime());
}

// static api

// First tries to find UNBOOTED device, then BOOTLOADER device
std::tuple<bool, DeviceInfo> DeviceBase::getFirstAvailableDevice(bool skipInvalidDevice) {
    // Get all connected devices
    auto devices = XLinkConnection::getAllConnectedDevices(X_LINK_ANY_STATE, skipInvalidDevice);
    // Search order - first unbooted, then bootloader and last flash booted
    for(auto searchState : {X_LINK_UNBOOTED, X_LINK_BOOTLOADER, X_LINK_FLASH_BOOTED}) {
        for(const auto& device : devices) {
            if(device.state == searchState) {
                return {true, device};
            }
        }
    }
    return {false, {}};
}

// Returns all devices which aren't already booted
std::vector<DeviceInfo> DeviceBase::getAllAvailableDevices() {
    std::vector<DeviceInfo> availableDevices;
    auto connectedDevices = XLinkConnection::getAllConnectedDevices();
    for(const auto& d : connectedDevices) {
        if(d.state != X_LINK_BOOTED) availableDevices.push_back(d);
    }
    return availableDevices;
}

// Returns all devices, also the ones that are already booted
std::vector<DeviceInfo> DeviceBase::getAllConnectedDevices() {
    return XLinkConnection::getAllConnectedDevices();
}

// First tries to find UNBOOTED device with mxId, then BOOTLOADER device with mxId
std::tuple<bool, DeviceInfo> DeviceBase::getDeviceByMxId(std::string mxId) {
    std::vector<DeviceInfo> availableDevices;
    auto states = {X_LINK_UNBOOTED, X_LINK_BOOTLOADER};
    bool found;
    DeviceInfo dev;
    for(const auto& state : states) {
        std::tie(found, dev) = XLinkConnection::getDeviceByMxId(mxId, state);
        if(found) return {true, dev};
    }
    return {false, DeviceInfo()};
}

std::vector<std::uint8_t> DeviceBase::getEmbeddedDeviceBinary(bool usb2Mode, OpenVINO::Version version) {
    return Resources::getInstance().getDeviceFirmware(usb2Mode, version);
}

std::vector<std::uint8_t> DeviceBase::getEmbeddedDeviceBinary(Config config) {
    return Resources::getInstance().getDeviceFirmware(config);
}

ProfilingData DeviceBase::getGlobalProfilingData() {
    return XLinkConnection::getGlobalProfilingData();
}

/*
std::vector<DeviceInfo> DeviceBase::getAllConnectedDevices(){
    return XLinkConnection::getAllConnectedDevices();
}


std::tuple<bool, DeviceInfo> DeviceBase::getFirstDevice(){
    return XLinkConnection::getFirstAvailableDevice();
}
*/

///////////////////////////////////////////////
// Impl section - use this to hide dependencies
///////////////////////////////////////////////
class DeviceBase::Impl {
   public:
    Impl() = default;

    // Default sink
    std::shared_ptr<spdlog::sinks::stdout_color_sink_mt> stdoutColorSink = std::make_shared<spdlog::sinks::stdout_color_sink_mt>();
    // Device Logger
    DeviceLogger logger{"host", stdoutColorSink};

    // RPC
    std::mutex rpcMutex;
    std::shared_ptr<XLinkStream> rpcStream;
    std::unique_ptr<nanorpc::core::client<nanorpc::packer::nlohmann_msgpack>> rpcClient;

    void setLogLevel(LogLevel level);
    LogLevel getLogLevel();
    void setPattern(const std::string& pattern);
};

void DeviceBase::Impl::setPattern(const std::string& pattern) {
    logger.set_pattern(pattern);
}

void DeviceBase::Impl::setLogLevel(LogLevel level) {
    // Converts LogLevel to spdlog and reconfigures logger level
    auto spdlogLevel = logLevelToSpdlogLevel(level, spdlog::level::warn);
    // Set level for all configured sinks
    logger.set_level(spdlogLevel);
}

LogLevel DeviceBase::Impl::getLogLevel() {
    // Converts spdlog to LogLevel
    return spdlogLevelToLogLevel(logger.level(), LogLevel::WARN);
}

///////////////////////////////////////////////
// END OF Impl section
///////////////////////////////////////////////

void DeviceBase::tryGetDevice() {
    // Searches for any available device for 'default' timeout
    bool found = false;
    std::tie(found, deviceInfo) = getAnyAvailableDevice();

    // If no device found, throw
    if(!found) {
        auto numConnected = getAllAvailableDevices().size();
        if(numConnected > 0) {
            throw std::runtime_error(fmt::format("No available devices ({} connected, but in use)", numConnected));
        } else {
            throw std::runtime_error("No available devices");
        }
    }
}

DeviceBase::DeviceBase(OpenVINO::Version version, const DeviceInfo& devInfo) : DeviceBase(version, devInfo, DeviceBase::DEFAULT_USB_SPEED) {}

DeviceBase::DeviceBase(OpenVINO::Version version, const DeviceInfo& devInfo, UsbSpeed maxUsbSpeed) : deviceInfo(devInfo) {
    init(version, maxUsbSpeed, "");
}

DeviceBase::DeviceBase(OpenVINO::Version version, const DeviceInfo& devInfo, const dai::Path& pathToCmd) : deviceInfo(devInfo) {
    Config cfg;
    cfg.version = version;

    init2(cfg, pathToCmd, {});
}

DeviceBase::DeviceBase() : DeviceBase(OpenVINO::VERSION_UNIVERSAL) {}

DeviceBase::DeviceBase(const DeviceInfo& devInfo) : DeviceBase(OpenVINO::VERSION_UNIVERSAL, devInfo) {}

DeviceBase::DeviceBase(const DeviceInfo& devInfo, UsbSpeed maxUsbSpeed) : DeviceBase(OpenVINO::VERSION_UNIVERSAL, devInfo, maxUsbSpeed) {}

DeviceBase::DeviceBase(std::string nameOrDeviceId) : DeviceBase(OpenVINO::VERSION_UNIVERSAL, dai::DeviceInfo(std::move(nameOrDeviceId))) {}

DeviceBase::DeviceBase(std::string nameOrDeviceId, UsbSpeed maxUsbSpeed)
    : DeviceBase(OpenVINO::VERSION_UNIVERSAL, dai::DeviceInfo(std::move(nameOrDeviceId)), maxUsbSpeed) {}

DeviceBase::DeviceBase(OpenVINO::Version version) {
    init(version);
}

DeviceBase::DeviceBase(OpenVINO::Version version, const dai::Path& pathToCmd) {
    init(version, pathToCmd);
}

DeviceBase::DeviceBase(OpenVINO::Version version, UsbSpeed maxUsbSpeed) {
    init(version, maxUsbSpeed);
}

DeviceBase::DeviceBase(const Pipeline& pipeline) {
    init(pipeline);
    tryStartPipeline(pipeline);
}

DeviceBase::DeviceBase(const Pipeline& pipeline, UsbSpeed maxUsbSpeed) {
    init(pipeline, maxUsbSpeed);
    tryStartPipeline(pipeline);
}

DeviceBase::DeviceBase(const Pipeline& pipeline, const dai::Path& pathToCmd) {
    init(pipeline, pathToCmd);
    tryStartPipeline(pipeline);
}

DeviceBase::DeviceBase(const Pipeline& pipeline, const DeviceInfo& devInfo) : deviceInfo(devInfo) {
    init(pipeline, devInfo);
    tryStartPipeline(pipeline);
}

DeviceBase::DeviceBase(const Pipeline& pipeline, const DeviceInfo& devInfo, UsbSpeed maxUsbSpeed) : deviceInfo(devInfo) {
    init(pipeline, devInfo, maxUsbSpeed);
    tryStartPipeline(pipeline);
}

DeviceBase::DeviceBase(const Pipeline& pipeline, const DeviceInfo& devInfo, const dai::Path& pathToCmd) : deviceInfo(devInfo) {
    init(pipeline, devInfo, pathToCmd);
    tryStartPipeline(pipeline);
}

DeviceBase::DeviceBase(Config config, const DeviceInfo& devInfo, UsbSpeed maxUsbSpeed) : deviceInfo(devInfo) {
    init(config, maxUsbSpeed, "");
}

<<<<<<< HEAD
DeviceBase::DeviceBase(Config config, const DeviceInfo& devInfo, const dai::Path& pathToCmd) : deviceInfo(devInfo) {
=======
DeviceBase::DeviceBase(Config config, const DeviceInfo& devInfo, const dai::Path& pathToCmd, bool dumpOnly) : deviceInfo(devInfo), dumpOnly(dumpOnly) {
>>>>>>> 6628488e
    init2(config, pathToCmd, {});
}

DeviceBase::DeviceBase(Config config, const dai::Path& pathToCmd) {
    init(config, pathToCmd);
}

DeviceBase::DeviceBase(Config config, UsbSpeed maxUsbSpeed) {
    init(config, maxUsbSpeed);
}

void DeviceBase::init(OpenVINO::Version version) {
    tryGetDevice();

    Config cfg;
    cfg.version = version;

    init2(cfg, "", {});
}

void DeviceBase::init(OpenVINO::Version version, const dai::Path& pathToCmd) {
    tryGetDevice();

    Config cfg;
    cfg.version = version;

    init2(cfg, pathToCmd, {});
}

void DeviceBase::init(OpenVINO::Version version, UsbSpeed maxUsbSpeed) {
    tryGetDevice();
    init(version, maxUsbSpeed, "");
}

void DeviceBase::init(const Pipeline& pipeline) {
    tryGetDevice();

    Config cfg = pipeline.getDeviceConfig();

    init2(cfg, "", pipeline);
}

void DeviceBase::init(const Pipeline& pipeline, UsbSpeed maxUsbSpeed) {
    tryGetDevice();
    init(pipeline, maxUsbSpeed, "");
}

void DeviceBase::init(const Pipeline& pipeline, const dai::Path& pathToCmd) {
    tryGetDevice();

    Config cfg = pipeline.getDeviceConfig();

    init2(cfg, pathToCmd, pipeline);
}

void DeviceBase::init(const Pipeline& pipeline, const DeviceInfo& devInfo) {
    deviceInfo = devInfo;

    Config cfg = pipeline.getDeviceConfig();

    init2(cfg, "", pipeline);
}

void DeviceBase::init(const Pipeline& pipeline, const DeviceInfo& devInfo, UsbSpeed maxUsbSpeed) {
    deviceInfo = devInfo;
    init(pipeline, maxUsbSpeed, "");
}

void DeviceBase::init(const Pipeline& pipeline, const DeviceInfo& devInfo, const dai::Path& pathToCmd) {
    deviceInfo = devInfo;

    Config cfg = pipeline.getDeviceConfig();

    init2(cfg, pathToCmd, pipeline);
}

void DeviceBase::init(Config config, UsbSpeed maxUsbSpeed) {
    tryGetDevice();
    init(config, maxUsbSpeed, "");
}

void DeviceBase::init(Config config, const dai::Path& pathToCmd) {
    tryGetDevice();
    init2(config, pathToCmd, {});
}

void DeviceBase::init(Config config, const DeviceInfo& devInfo, UsbSpeed maxUsbSpeed) {
    deviceInfo = devInfo;
    init(config, maxUsbSpeed, "");
}

void DeviceBase::init(Config config, const DeviceInfo& devInfo, const dai::Path& pathToCmd) {
    deviceInfo = devInfo;
    init2(config, pathToCmd, {});
}

DeviceBase::DeviceBase(Config config) {
    tryGetDevice();
    init2(config, {}, {});
}

DeviceBase::DeviceBase(Config config, const DeviceInfo& devInfo) : deviceInfo(devInfo) {
    init2(config, {}, {});
}

void DeviceBase::close() {
    std::unique_lock<std::mutex> lock(closedMtx);
    if(!closed) {
        closeImpl();
        closed = true;
    }
}

unsigned int getCrashdumpTimeout(XLinkProtocol_t protocol) {
    std::string timeoutStr = utility::getEnv("DEPTHAI_CRASHDUMP_TIMEOUT");
    if(!timeoutStr.empty()) {
        try {
            return std::stoi(timeoutStr) * 1000;
        } catch(const std::invalid_argument& e) {
            logger::warn("DEPTHAI_CRASHDUMP_TIMEOUT value invalid: {}", e.what());
        }
    }
    return DEFAULT_CRASHDUMP_TIMEOUT + (protocol == X_LINK_TCP_IP ? device::XLINK_TCP_WATCHDOG_TIMEOUT.count() : device::XLINK_USB_WATCHDOG_TIMEOUT.count());
}

tl::optional<std::string> saveCrashDump(dai::CrashDump& dump, std::string mxId) {
    std::vector<uint8_t> data;
    utility::serialize<SerializationType::JSON>(dump, data);
    auto crashDumpPathStr = utility::getEnv("DEPTHAI_CRASHDUMP");
    return saveFileToTemporaryDirectory(data, mxId + "-depthai_crash_dump.json", crashDumpPathStr);
}

void DeviceBase::closeImpl() {
    using namespace std::chrono;
    auto t1 = steady_clock::now();
<<<<<<< HEAD
    pimpl->logger.debug("Device about to be closed...");
=======
    bool shouldGetCrashDump = false;
    if(!dumpOnly) {
        pimpl->logger.debug("Device about to be closed...");
        try {
            if(hasCrashDump()) {
                connection->setRebootOnDestruction(true);
                auto dump = getCrashDump();
                auto path = saveCrashDump(dump, deviceInfo.getMxId());
                if(path.has_value()) {
                    pimpl->logger.warn("There was a fatal error. Crash dump saved to {}", path.value());
                } else {
                    pimpl->logger.warn("There was a fatal error. Crash dump could not be saved");
                }
            } else {
                bool isRunning = pimpl->rpcClient->call("isRunning").as<bool>();
                shouldGetCrashDump = !isRunning;
                connection->setRebootOnDestruction(connection->getRebootOnDestruction() || shouldGetCrashDump);
                pimpl->logger.debug("Shutdown {}", isRunning ? "OK" : "error");
            }
        } catch(const std::exception& ex) {
            pimpl->logger.debug("shutdown call error: {}", ex.what());
            shouldGetCrashDump = true;
        }
    }
>>>>>>> 6628488e

    // Close connection first; causes Xlink internal calls to unblock semaphore waits and
    // return error codes, which then allows queues to unblock
    // always manage ownership because other threads (e.g. watchdog) are running and need to
    // keep the shared_ptr valid (even if closed). Otherwise leads to using null pointers,
    // invalid memory, etc. which hard crashes main app
    connection->close();

    watchdogRunning = false;
<<<<<<< HEAD
    timesyncRunning = false;
    loggingRunning = false;
    profilingRunning = false;

    // Stop watchdog first (this resets and waits for link to fall down)
    if(watchdogThread.joinable()) watchdogThread.join();
    // Then stop timesync
    if(timesyncThread.joinable()) timesyncThread.join();
    // And at the end stop logging thread
    if(loggingThread.joinable()) loggingThread.join();
    // And at the end stop profiling thread
    if(profilingThread.joinable()) profilingThread.join();
    // At the end stop the monitor thread
    if(monitorThread.joinable()) monitorThread.join();
=======
    // Stop watchdog first (this resets and waits for link to fall down)
    if(watchdogThread.joinable()) watchdogThread.join();

    if(!dumpOnly) {
        // Stop various threads
        timesyncRunning = false;
        loggingRunning = false;
        profilingRunning = false;

        // Then stop timesync
        if(timesyncThread.joinable()) timesyncThread.join();
        // And at the end stop logging thread
        if(loggingThread.joinable()) loggingThread.join();
        // And at the end stop profiling thread
        if(profilingThread.joinable()) profilingThread.join();
        // At the end stop the monitor thread
        if(monitorThread.joinable()) monitorThread.join();
    }
>>>>>>> 6628488e

    // Close rpcStream
    pimpl->rpcStream = nullptr;
    pimpl->rpcClient = nullptr;
<<<<<<< HEAD

    pimpl->logger.debug("Device closed, {}", duration_cast<milliseconds>(steady_clock::now() - t1).count());
=======

    if(!dumpOnly) {
        auto timeout = getCrashdumpTimeout(deviceInfo.protocol);
        // Get crash dump if needed
        if(shouldGetCrashDump && timeout > 0) {
            pimpl->logger.debug("Getting crash dump...");
            auto t1 = steady_clock::now();
            bool gotDump = false;
            bool found = false;
            do {
                DeviceInfo rebootingDeviceInfo;
                std::tie(found, rebootingDeviceInfo) = XLinkConnection::getDeviceByMxId(deviceInfo.getMxId(), X_LINK_ANY_STATE, false);
                if(found && (rebootingDeviceInfo.state == X_LINK_UNBOOTED || rebootingDeviceInfo.state == X_LINK_BOOTLOADER)) {
                    pimpl->logger.trace("Found rebooting device in {}ns", duration_cast<nanoseconds>(steady_clock::now() - t1).count());
                    DeviceBase rebootingDevice(config, rebootingDeviceInfo, firmwarePath, true);
                    if(rebootingDevice.hasCrashDump()) {
                        auto dump = rebootingDevice.getCrashDump();
                        auto path = saveCrashDump(dump, deviceInfo.getMxId());
                        if(path.has_value()) {
                            pimpl->logger.warn("Device crashed. Crash dump saved to {}", path.value());
                        } else {
                            pimpl->logger.warn("Device crashed. Crash dump could not be saved");
                        }
                    } else {
                        pimpl->logger.warn("Device crashed, but no crash dump could be extracted.");
                    }
                    gotDump = true;
                    break;
                }
            } while(!found && steady_clock::now() - t1 < std::chrono::milliseconds(timeout));
            if(!gotDump) {
                pimpl->logger.error("Device likely crashed but did not reboot in time to get the crash dump");
            }
        } else if(shouldGetCrashDump) {
            pimpl->logger.warn("Device crashed. Crash dump retrieval disabled.");
        }

        pimpl->logger.debug("Device closed, {}", duration_cast<milliseconds>(steady_clock::now() - t1).count());
    }
>>>>>>> 6628488e
}

// This function is thread-unsafe. The idea of "isClosed" is ephemerial and
// is invalidated during the return by value and continues to degrade in
// validity to the caller
bool DeviceBase::isClosed() const {
    std::unique_lock<std::mutex> lock(closedMtx);
    return closed || !watchdogRunning;
}

DeviceBase::~DeviceBase() {
    DeviceBase::close();
}

void DeviceBase::tryStartPipeline(const Pipeline& pipeline) {
    try {
        if(!startPipeline(pipeline)) {
            throw std::runtime_error("Couldn't start the pipeline");
        }
    } catch(const std::exception&) {
        // close device (cleanup)
        close();
        // Rethrow original exception
        throw;
    }
}

void DeviceBase::init(OpenVINO::Version version, UsbSpeed maxUsbSpeed, const dai::Path& pathToMvcmd) {
    Config cfg;
    // Specify usb speed
    cfg.board.usb.maxSpeed = maxUsbSpeed;
    // Specify the OpenVINO version
    cfg.version = version;
    init2(cfg, pathToMvcmd, {});
}
void DeviceBase::init(const Pipeline& pipeline, UsbSpeed maxUsbSpeed, const dai::Path& pathToMvcmd) {
    Config cfg = pipeline.getDeviceConfig();
    // Modify usb speed
    cfg.board.usb.maxSpeed = maxUsbSpeed;
    init2(cfg, pathToMvcmd, pipeline);
}
void DeviceBase::init(Config config, UsbSpeed maxUsbSpeed, const dai::Path& pathToMvcmd) {
    Config cfg = config;
    // Modify usb speed
    cfg.board.usb.maxSpeed = maxUsbSpeed;
    init2(cfg, pathToMvcmd, {});
}

void DeviceBase::init2(Config cfg, const dai::Path& pathToMvcmd, tl::optional<const Pipeline&> pipeline) {
    // Initalize depthai library if not already
    if(!dumpOnly) initialize();

    // Specify cfg
    config = cfg;
    firmwarePath = pathToMvcmd;

    // Apply nonExclusiveMode
    config.board.nonExclusiveMode = config.nonExclusiveMode;

    // Apply device specific logger level
    {
        auto deviceLogLevel = config.logLevel.value_or(spdlogLevelToLogLevel(logger::get_level()));
        setLogOutputLevel(config.outputLogLevel.value_or(deviceLogLevel));
    }

    // Specify expected running mode
    XLinkDeviceState_t expectedBootState = X_LINK_BOOTED;
    if(config.nonExclusiveMode) {
        expectedBootState = X_LINK_BOOTED_NON_EXCLUSIVE;
    }

    // Apply nonExclusiveMode
    config.board.nonExclusiveMode = config.nonExclusiveMode;

    // Apply device specific logger level
    {
        auto deviceLogLevel = config.logLevel.value_or(spdlogLevelToLogLevel(logger::get_level()));
        setLogOutputLevel(config.outputLogLevel.value_or(deviceLogLevel));
    }

    // Specify expected running mode
    XLinkDeviceState_t expectedBootState = X_LINK_BOOTED;
    if(config.nonExclusiveMode) {
        expectedBootState = X_LINK_BOOTED_NON_EXCLUSIVE;
    }

    // If deviceInfo isn't fully specified (eg ANY_STATE, etc...), try finding it first
    if(deviceInfo.state == X_LINK_ANY_STATE || deviceInfo.protocol == X_LINK_ANY_PROTOCOL) {
        deviceDesc_t foundDesc;
        auto ret = XLinkFindFirstSuitableDevice(deviceInfo.getXLinkDeviceDesc(), &foundDesc);
        if(ret == X_LINK_SUCCESS) {
            deviceInfo = DeviceInfo(foundDesc);
            pimpl->logger.debug("Found an actual device by given DeviceInfo: {}", deviceInfo.toString());
        } else {
            deviceInfo.state = X_LINK_ANY_STATE;
            pimpl->logger.debug("Searched, but no actual device found by given DeviceInfo");
        }
    }

    if(pipeline) {
        pimpl->logger.debug("Device - pipeline serialized, OpenVINO version: {}", OpenVINO::getVersionName(config.version));
    } else {
        pimpl->logger.debug("Device - OpenVINO version: {}", OpenVINO::getVersionName(config.version));
    }

    // Set logging pattern of device (device id + shared pattern)
    pimpl->setPattern(fmt::format("[{}] [{}] {}", deviceInfo.mxid, deviceInfo.name, LOG_DEFAULT_PATTERN));

    // Check if WD env var is set
    std::chrono::milliseconds watchdogTimeout = device::XLINK_USB_WATCHDOG_TIMEOUT;
    if(deviceInfo.protocol == X_LINK_TCP_IP) {
        watchdogTimeout = device::XLINK_TCP_WATCHDOG_TIMEOUT;
    }
    auto watchdogMsStr = utility::getEnv("DEPTHAI_WATCHDOG");
    if(!watchdogMsStr.empty()) {
        // Try parsing the string as a number
        try {
            std::chrono::milliseconds watchdog{std::stoi(watchdogMsStr)};
            config.board.watchdogTimeoutMs = static_cast<uint32_t>(watchdog.count());
            watchdogTimeout = watchdog;
            if(watchdogTimeout.count() == 0) {
                pimpl->logger.warn("Watchdog disabled! In case of unclean exit, the device needs reset or power-cycle for next run", watchdogTimeout);
            } else {
                pimpl->logger.warn("Using a custom watchdog value of {}", watchdogTimeout);
            }
        } catch(const std::invalid_argument& e) {
            pimpl->logger.warn("DEPTHAI_WATCHDOG value invalid: {}", e.what());
        }
    }

    auto watchdogInitMsStr = utility::getEnv("DEPTHAI_WATCHDOG_INITIAL_DELAY");
    if(!watchdogInitMsStr.empty()) {
        // Try parsing the string as a number
        try {
            std::chrono::milliseconds watchdog{std::stoi(watchdogInitMsStr)};
            config.board.watchdogInitialDelayMs = static_cast<uint32_t>(watchdog.count());
            pimpl->logger.warn("Watchdog initial delay set to {}", watchdog);
<<<<<<< HEAD
        } catch(const std::invalid_argument& e) {
            pimpl->logger.warn("DEPTHAI_WATCHDOG_INITIAL_DELAY value invalid: {}", e.what());
        }
    }

    auto deviceDebugStr = utility::getEnv("DEPTHAI_DEBUG");
    if(!deviceDebugStr.empty()) {
        // Try parsing the string as a number
        try {
            int deviceDebug{std::stoi(deviceDebugStr)};
            config.board.logDevicePrints = deviceDebug;
        } catch(const std::invalid_argument& e) {
=======
        } catch(const std::invalid_argument& e) {
            pimpl->logger.warn("DEPTHAI_WATCHDOG_INITIAL_DELAY value invalid: {}", e.what());
        }
    }

    auto deviceDebugStr = utility::getEnv("DEPTHAI_DEBUG");
    if(!deviceDebugStr.empty()) {
        // Try parsing the string as a number
        try {
            int deviceDebug{std::stoi(deviceDebugStr)};
            config.board.logDevicePrints = deviceDebug;
        } catch(const std::invalid_argument& e) {
>>>>>>> 6628488e
            pimpl->logger.warn("DEPTHAI_DEBUG value invalid: {}, should be a number (non-zero to enable)", e.what());
        }
    }

    // Get embedded mvcmd or external with applied config
    if(getLogOutputLevel() <= LogLevel::DEBUG) {
        nlohmann::json jBoardConfig = config.board;
        pimpl->logger.debug("Device - BoardConfig: {} \nlibnop:{}", jBoardConfig.dump(), spdlog::to_hex(utility::serialize(config.board)));
    }
    std::vector<std::uint8_t> fwWithConfig = Resources::getInstance().getDeviceFirmware(config, pathToMvcmd);

    // Init device (if bootloader, handle correctly - issue USB boot command)
    if(deviceInfo.state == X_LINK_UNBOOTED) {
        // Unbooted device found, boot and connect with XLinkConnection constructor
        connection = std::make_shared<XLinkConnection>(deviceInfo, fwWithConfig);
    } else if(deviceInfo.state == X_LINK_BOOTLOADER || deviceInfo.state == X_LINK_FLASH_BOOTED) {
        // Scope so DeviceBootloader is disconnected
        {
            DeviceBootloader bl(deviceInfo);
            auto version = bl.getVersion();
            // Save DeviceBootloader version, to be able to retrieve later optionally
            bootloaderVersion = version;

            // If version is >= 0.0.12 then boot directly, otherwise jump to USB ROM bootloader
            // Check if version is recent enough for this operation
            if(version >= DeviceBootloader::Version(0, 0, 12)) {
                using namespace std::chrono;
                // Boot the given FW
                auto t1 = steady_clock::now();
                bl.bootMemory(fwWithConfig);
                auto t2 = steady_clock::now();
                pimpl->logger.debug("Booting FW with Bootloader. Version {}, Time taken: {}", version.toString(), duration_cast<milliseconds>(t2 - t1));

                // After that the state will be expectedBootState
                deviceInfo.state = expectedBootState;
            } else {
                // Boot into USB ROM BOOTLOADER
                bl.bootUsbRomBootloader();
                pimpl->logger.debug("Booting FW by jumping to USB ROM Bootloader first. Bootloader Version {}", version.toString());

                // After that the state will be UNBOOTED
                deviceInfo.state = X_LINK_UNBOOTED;
            }
        }

        // Boot and connect with XLinkConnection constructor
        connection = std::make_shared<XLinkConnection>(deviceInfo, fwWithConfig, expectedBootState);

    } else if(deviceInfo.state == X_LINK_BOOTED) {
        // Connect without booting
        connection = std::make_shared<XLinkConnection>(deviceInfo, fwWithConfig, expectedBootState);
    } else {
        throw std::runtime_error("Cannot find any device with given deviceInfo");
    }

    deviceInfo.state = expectedBootState;

    // prepare rpc for both attached and host controlled mode
    pimpl->rpcStream = std::make_shared<XLinkStream>(connection, device::XLINK_CHANNEL_MAIN_RPC, device::XLINK_USB_BUFFER_MAX_SIZE);
    auto rpcStream = pimpl->rpcStream;

    pimpl->rpcClient = std::make_unique<nanorpc::core::client<nanorpc::packer::nlohmann_msgpack>>([this, rpcStream](nanorpc::core::type::buffer request) {
        // Lock for time of the RPC call, to not mix the responses between calling threads.
        // Note: might cause issues on Windows on incorrect shutdown. To be investigated
        std::unique_lock<std::mutex> lock(pimpl->rpcMutex);

        // Log the request data
        if(getLogOutputLevel() == LogLevel::TRACE) {
            pimpl->logger.trace("RPC: {}", nlohmann::json::from_msgpack(request).dump());
        }

        try {
            // Send request to device
            rpcStream->write(std::move(request));

            // Receive response back
            // Send to nanorpc to parse
            return rpcStream->read();
        } catch(const std::exception& e) {
            // If any exception is thrown, log it and rethrow
            pimpl->logger.debug("RPC error: {}", e.what());
            throw std::system_error(std::make_error_code(std::errc::io_error), "Device already closed or disconnected");
        }
    });

    // prepare watchdog thread, which will keep device alive
    // separate stream so it doesn't miss between potentially long RPC calls
    // Only create the thread if watchdog is enabled
    if(watchdogTimeout > std::chrono::milliseconds(0)) {
        // Specify "last" ping time (5s in the future, for some grace time)
        {
            std::unique_lock<std::mutex> lock(lastWatchdogPingTimeMtx);
            lastWatchdogPingTime = std::chrono::steady_clock::now() + std::chrono::seconds(5);
        }

        // Start watchdog thread for device
        watchdogThread = std::thread([this, watchdogTimeout]() {
            try {
                XLinkStream stream(connection, device::XLINK_CHANNEL_WATCHDOG, 128);
                std::vector<uint8_t> watchdogKeepalive = {0, 0, 0, 0};
                while(watchdogRunning) {
                    stream.write(watchdogKeepalive);
                    {
                        std::unique_lock<std::mutex> lock(lastWatchdogPingTimeMtx);
                        lastWatchdogPingTime = std::chrono::steady_clock::now();
                    }
                    // Ping with a period half of that of the watchdog timeout
                    std::this_thread::sleep_for(watchdogTimeout / 2);
                }
            } catch(const std::exception& ex) {
                // ignore
                pimpl->logger.debug("Watchdog thread exception caught: {}", ex.what());
            }

            // Watchdog ended. Useful for checking disconnects
            watchdogRunning = false;
        });

        // Start monitor thread for host - makes sure that device is responding to pings, otherwise it disconnects
        monitorThread = std::thread([this, watchdogTimeout]() {
            while(watchdogRunning) {
                // Ping with a period half of that of the watchdog timeout
                std::this_thread::sleep_for(watchdogTimeout);
                // Check if wd was pinged in the specified watchdogTimeout time.
                decltype(lastWatchdogPingTime) prevPingTime;
                {
                    std::unique_lock<std::mutex> lock(lastWatchdogPingTimeMtx);
                    prevPingTime = lastWatchdogPingTime;
                }
                // Recheck if watchdogRunning wasn't already closed and close if more than twice of WD passed
                if(watchdogRunning && std::chrono::steady_clock::now() - prevPingTime > watchdogTimeout * 2) {
                    pimpl->logger.warn("Monitor thread (device: {} [{}]) - ping was missed, closing the device connection", deviceInfo.mxid, deviceInfo.name);
                    // ping was missed, reset the device
                    watchdogRunning = false;
                    // close the underlying connection
                    connection->close();
                }
            }
        });

    } else {
        // Still set watchdogRunning explictitly
        // as it indicates device not being closed
        watchdogRunning = true;
    }

<<<<<<< HEAD
    // Below can throw - make sure to gracefully exit threads
    try {
        auto level = spdlogLevelToLogLevel(logger::get_level());
        setLogLevel(config.logLevel.value_or(level));

        // Sets system inforation logging rate. By default 1s
        setSystemInformationLoggingRate(DEFAULT_SYSTEM_INFORMATION_LOGGING_RATE_HZ);
    } catch(const std::exception&) {
        // close device (cleanup)
        close();
        // Rethrow original exception
        throw;
    }

    // prepare timesync thread, which will keep device synchronized
    timesyncThread = std::thread([this]() {
        using namespace std::chrono;

        try {
            XLinkStream stream(connection, device::XLINK_CHANNEL_TIMESYNC, 128);
            while(timesyncRunning) {
                // Block
                XLinkTimespec timestamp;
                stream.read(timestamp);

                // Write timestamp back
                stream.write(&timestamp, sizeof(timestamp));
            }
        } catch(const std::exception& ex) {
            // ignore
            pimpl->logger.debug("Timesync thread exception caught: {}", ex.what());
=======
    if(!dumpOnly) {
        // Below can throw - make sure to gracefully exit threads
        try {
            auto level = spdlogLevelToLogLevel(logger::get_level());
            setLogLevel(config.logLevel.value_or(level));

            // Sets system inforation logging rate. By default 1s
            setSystemInformationLoggingRate(DEFAULT_SYSTEM_INFORMATION_LOGGING_RATE_HZ);
        } catch(const std::exception&) {
            // close device (cleanup)
            close();
            // Rethrow original exception
            throw;
>>>>>>> 6628488e
        }

        // prepare timesync thread, which will keep device synchronized
        timesyncThread = std::thread([this]() {
            using namespace std::chrono;

            try {
                XLinkStream stream(connection, device::XLINK_CHANNEL_TIMESYNC, 128);
                while(timesyncRunning) {
                    // Block
                    XLinkTimespec timestamp;
                    stream.read(timestamp);

                    // Write timestamp back
                    stream.write(&timestamp, sizeof(timestamp));
                }
            } catch(const std::exception& ex) {
                // ignore
                pimpl->logger.debug("Timesync thread exception caught: {}", ex.what());
            }

            timesyncRunning = false;
        });

<<<<<<< HEAD
                    pimpl->logger.trace("Log vector decoded, size: {}", messages.size());
=======
        // prepare logging thread, which will log device messages
        loggingThread = std::thread([this]() {
            using namespace std::chrono;
            std::vector<LogMessage> messages;
            try {
                XLinkStream stream(connection, device::XLINK_CHANNEL_LOG, 128);
                while(loggingRunning) {
                    // Block
                    auto log = stream.read();
>>>>>>> 6628488e

                    try {
                        // Deserialize incoming messages
                        utility::deserialize(log, messages);

                        pimpl->logger.trace("Log vector decoded, size: {}", messages.size());

                        // log the messages in incremental order (0 -> size-1)
                        for(const auto& msg : messages) {
                            pimpl->logger.logMessage(msg);
                        }

                        // Log to callbacks
                        {
                            // lock mtx to callback map (shared)
                            std::unique_lock<std::mutex> l(logCallbackMapMtx);
                            for(const auto& msg : messages) {
                                for(const auto& kv : logCallbackMap) {
                                    const auto& cb = kv.second;
                                    // If available, callback with msg
                                    if(cb) cb(msg);
                                }
                            }
                        }

<<<<<<< HEAD
                } catch(const nlohmann::json::exception& ex) {
                    pimpl->logger.error("Exception while parsing or calling callbacks for log message from device: {}", ex.what());
=======
                    } catch(const nlohmann::json::exception& ex) {
                        pimpl->logger.error("Exception while parsing or calling callbacks for log message from device: {}", ex.what());
                    }
>>>>>>> 6628488e
                }
            } catch(const std::exception& ex) {
                // ignore exception from logging
                pimpl->logger.debug("Log thread exception caught: {}", ex.what());
            }
<<<<<<< HEAD
        } catch(const std::exception& ex) {
            // ignore exception from logging
            pimpl->logger.debug("Log thread exception caught: {}", ex.what());
        }
=======
>>>>>>> 6628488e

            loggingRunning = false;
        });

<<<<<<< HEAD
    if(utility::getEnv("DEPTHAI_PROFILING") == "1") {
        // prepare profiling thread, which will log device messages
        profilingThread = std::thread([this]() {
            using namespace std::chrono;
            try {
                ProfilingData lastData = {};
                // TODO(themarpe) - expose
                float rate = 1.0f;
                while(profilingRunning) {
                    ProfilingData data = getProfilingData();
                    long long w = data.numBytesWritten - lastData.numBytesWritten;
                    long long r = data.numBytesRead - lastData.numBytesRead;
                    w = static_cast<long long>(w / rate);
                    r = static_cast<long long>(r / rate);

                    lastData = data;

                    pimpl->logger.debug("Profiling write speed: {:.2f} MiB/s, read speed: {:.2f} MiB/s, total written: {:.2f} MiB, read: {:.2f} MiB",
                                        w / 1024.0f / 1024.0f,
                                        r / 1024.0f / 1024.0f,
                                        data.numBytesWritten / 1024.0f / 1024.0f,
                                        data.numBytesRead / 1024.0f / 1024.0f);

                    std::this_thread::sleep_for(duration<float>(1) / rate);
                }
            } catch(const std::exception& ex) {
                // ignore exception from logging
                pimpl->logger.debug("Profiling thread exception caught: {}", ex.what());
            }

            profilingRunning = false;
        });
    }

    // Below can throw - make sure to gracefully exit threads
    try {
        // Starts and waits for inital timesync
        setTimesync(DEFAULT_TIMESYNC_PERIOD, DEFAULT_TIMESYNC_NUM_SAMPLES, DEFAULT_TIMESYNC_RANDOM);
    } catch(const std::exception&) {
        // close device (cleanup)
        close();
        // Rethrow original exception
        throw;
=======
        if(utility::getEnv("DEPTHAI_PROFILING") == "1") {
            // prepare profiling thread, which will log device messages
            profilingThread = std::thread([this]() {
                using namespace std::chrono;
                try {
                    ProfilingData lastData = {};
                    // TODO(themarpe) - expose
                    float rate = 1.0f;
                    while(profilingRunning) {
                        ProfilingData data = getProfilingData();
                        long long w = data.numBytesWritten - lastData.numBytesWritten;
                        long long r = data.numBytesRead - lastData.numBytesRead;
                        w = static_cast<long long>(w / rate);
                        r = static_cast<long long>(r / rate);

                        lastData = data;

                        pimpl->logger.debug("Profiling write speed: {:.2f} MiB/s, read speed: {:.2f} MiB/s, total written: {:.2f} MiB, read: {:.2f} MiB",
                                            w / 1024.0f / 1024.0f,
                                            r / 1024.0f / 1024.0f,
                                            data.numBytesWritten / 1024.0f / 1024.0f,
                                            data.numBytesRead / 1024.0f / 1024.0f);

                        std::this_thread::sleep_for(duration<float>(1) / rate);
                    }
                } catch(const std::exception& ex) {
                    // ignore exception from logging
                    pimpl->logger.debug("Profiling thread exception caught: {}", ex.what());
                }

                profilingRunning = false;
            });
        }

        // Below can throw - make sure to gracefully exit threads
        try {
            // Starts and waits for inital timesync
            setTimesync(DEFAULT_TIMESYNC_PERIOD, DEFAULT_TIMESYNC_NUM_SAMPLES, DEFAULT_TIMESYNC_RANDOM);
        } catch(const std::exception&) {
            // close device (cleanup)
            close();
            // Rethrow original exception
            throw;
        }
>>>>>>> 6628488e
    }
}

std::string DeviceBase::getMxId() {
    return pimpl->rpcClient->call("getMxId").as<std::string>();
}

std::vector<CameraBoardSocket> DeviceBase::getConnectedCameras() {
    return pimpl->rpcClient->call("getConnectedCameras").as<std::vector<CameraBoardSocket>>();
}

<<<<<<< HEAD
=======
std::vector<ConnectionInterface> DeviceBase::getConnectionInterfaces() {
    return pimpl->rpcClient->call("getConnectionInterfaces").as<std::vector<ConnectionInterface>>();
}

>>>>>>> 6628488e
std::vector<CameraFeatures> DeviceBase::getConnectedCameraFeatures() {
    return pimpl->rpcClient->call("getConnectedCameraFeatures").as<std::vector<CameraFeatures>>();
}

std::unordered_map<CameraBoardSocket, std::string> DeviceBase::getCameraSensorNames() {
    return pimpl->rpcClient->call("getCameraSensorNames").as<std::unordered_map<CameraBoardSocket, std::string>>();
}

std::string DeviceBase::getConnectedIMU() {
    return pimpl->rpcClient->call("getConnectedIMU").as<std::string>();
}

dai::Version DeviceBase::getIMUFirmwareVersion() {
    std::string versionStr = pimpl->rpcClient->call("getIMUFirmwareVersion").as<std::string>();
    try {
        dai::Version version = dai::Version(versionStr);
        return version;
    } catch(const std::exception&) {
        dai::Version version = dai::Version(0, 0, 0);
        return version;
    }
}

dai::Version DeviceBase::getEmbeddedIMUFirmwareVersion() {
    std::string versionStr = pimpl->rpcClient->call("getEmbeddedIMUFirmwareVersion").as<std::string>();
    try {
        dai::Version version = dai::Version(versionStr);
        return version;
    } catch(const std::exception&) {
        dai::Version version = dai::Version(0, 0, 0);
        return version;
    }
}

bool DeviceBase::startIMUFirmwareUpdate(bool forceUpdate) {
    return pimpl->rpcClient->call("startIMUFirmwareUpdate", forceUpdate).as<bool>();
}

std::tuple<bool, float> DeviceBase::getIMUFirmwareUpdateStatus() {
    return pimpl->rpcClient->call("getIMUFirmwareUpdateStatus").as<std::tuple<bool, float>>();
}

// Convenience functions for querying current system information
MemoryInfo DeviceBase::getDdrMemoryUsage() {
    return pimpl->rpcClient->call("getDdrUsage").as<MemoryInfo>();
}

MemoryInfo DeviceBase::getCmxMemoryUsage() {
    return pimpl->rpcClient->call("getCmxUsage").as<MemoryInfo>();
}

MemoryInfo DeviceBase::getLeonCssHeapUsage() {
    return pimpl->rpcClient->call("getLeonCssHeapUsage").as<MemoryInfo>();
}

MemoryInfo DeviceBase::getLeonMssHeapUsage() {
    return pimpl->rpcClient->call("getLeonMssHeapUsage").as<MemoryInfo>();
}

ChipTemperature DeviceBase::getChipTemperature() {
    return pimpl->rpcClient->call("getChipTemperature").as<ChipTemperature>();
}

CpuUsage DeviceBase::getLeonCssCpuUsage() {
    return pimpl->rpcClient->call("getLeonCssCpuUsage").as<CpuUsage>();
}

CpuUsage DeviceBase::getLeonMssCpuUsage() {
    return pimpl->rpcClient->call("getLeonMssCpuUsage").as<CpuUsage>();
}

UsbSpeed DeviceBase::getUsbSpeed() {
    return pimpl->rpcClient->call("getUsbSpeed").as<UsbSpeed>();
}

tl::optional<Version> DeviceBase::getBootloaderVersion() {
    return bootloaderVersion;
}

bool DeviceBase::isPipelineRunning() {
    return pimpl->rpcClient->call("isPipelineRunning").as<bool>();
}

void DeviceBase::setLogLevel(LogLevel level) {
    pimpl->rpcClient->call("setLogLevel", level);
}

LogLevel DeviceBase::getLogLevel() {
    return pimpl->rpcClient->call("getLogLevel").as<LogLevel>();
}

void DeviceBase::setXLinkChunkSize(int sizeBytes) {
    pimpl->rpcClient->call("setXLinkChunkSize", sizeBytes);
}

int DeviceBase::getXLinkChunkSize() {
    return pimpl->rpcClient->call("getXLinkChunkSize").as<int>();
}

DeviceInfo DeviceBase::getDeviceInfo() const {
    return deviceInfo;
}

std::string DeviceBase::getProductName() {
    EepromData eepromFactory = readFactoryCalibrationOrDefault().getEepromData();
    EepromData eeprom = readCalibrationOrDefault().getEepromData();
    return utility::parseProductName(eeprom, eepromFactory);
}

std::string DeviceBase::getDeviceName() {
    EepromData eepromFactory = readFactoryCalibrationOrDefault().getEepromData();
    EepromData eeprom = readCalibrationOrDefault().getEepromData();
    return utility::parseDeviceName(eeprom, eepromFactory);
}

void DeviceBase::setLogOutputLevel(LogLevel level) {
    pimpl->setLogLevel(level);
}

LogLevel DeviceBase::getLogOutputLevel() {
    return pimpl->getLogLevel();
}

bool DeviceBase::setIrLaserDotProjectorBrightness(float mA, int mask) {
<<<<<<< HEAD
    return pimpl->rpcClient->call("setIrLaserDotProjectorBrightness", mA, mask);
}

bool DeviceBase::setIrFloodLightBrightness(float mA, int mask) {
    return pimpl->rpcClient->call("setIrFloodLightBrightness", mA, mask);
=======
    return pimpl->rpcClient->call("setIrLaserDotProjectorBrightness", mA, mask, false);
}

bool DeviceBase::setIrLaserDotProjectorIntensity(float intensity, int mask) {
    return pimpl->rpcClient->call("setIrLaserDotProjectorBrightness", intensity, mask, true);
}

bool DeviceBase::setIrFloodLightBrightness(float mA, int mask) {
    return pimpl->rpcClient->call("setIrFloodLightBrightness", mA, mask, false);
}

bool DeviceBase::setIrFloodLightIntensity(float intensity, int mask) {
    return pimpl->rpcClient->call("setIrFloodLightBrightness", intensity, mask, true);
>>>>>>> 6628488e
}

std::vector<std::tuple<std::string, int, int>> DeviceBase::getIrDrivers() {
    return pimpl->rpcClient->call("getIrDrivers");
}

dai::CrashDump DeviceBase::getCrashDump(bool clearCrashDump) {
    return pimpl->rpcClient->call("getCrashDump", clearCrashDump).as<dai::CrashDump>();
}

bool DeviceBase::hasCrashDump() {
    return pimpl->rpcClient->call("hasCrashDump").as<bool>();
}
<<<<<<< HEAD

ProfilingData DeviceBase::getProfilingData() {
    return connection->getProfilingData();
}

=======

ProfilingData DeviceBase::getProfilingData() {
    return connection->getProfilingData();
}

>>>>>>> 6628488e
int DeviceBase::addLogCallback(std::function<void(LogMessage)> callback) {
    // Lock first
    std::unique_lock<std::mutex> l(logCallbackMapMtx);

    // Get unique id
    int id = uniqueCallbackId++;

    // assign callback
    logCallbackMap[id] = callback;

    // return id assigned to the callback
    return id;
}

bool DeviceBase::removeLogCallback(int callbackId) {
    // Lock first
    std::unique_lock<std::mutex> l(logCallbackMapMtx);

    // If callback with id 'callbackId' doesn't exists, return false
    if(logCallbackMap.count(callbackId) == 0) return false;

    // Otherwise erase and return true
    logCallbackMap.erase(callbackId);
    return true;
}

void DeviceBase::setTimesync(std::chrono::milliseconds period, int numSamples, bool random) {
    if(period < std::chrono::milliseconds(10)) {
        throw std::invalid_argument("Period must be greater or equal than 10ms");
    }

    using namespace std::chrono;
    pimpl->rpcClient->call("setTimesync", duration_cast<milliseconds>(period).count(), numSamples, random);
}

void DeviceBase::setTimesync(bool enable) {
    if(enable) {
        setTimesync(DEFAULT_TIMESYNC_PERIOD, DEFAULT_TIMESYNC_NUM_SAMPLES, DEFAULT_TIMESYNC_RANDOM);
    } else {
        setTimesync(std::chrono::milliseconds(1000), 0, false);
    }
}

void DeviceBase::setSystemInformationLoggingRate(float rateHz) {
    pimpl->rpcClient->call("setSystemInformationLoggingRate", rateHz);
}

float DeviceBase::getSystemInformationLoggingRate() {
    return pimpl->rpcClient->call("getSystemInformationLoggingrate").as<float>();
}

bool DeviceBase::isEepromAvailable() {
    return pimpl->rpcClient->call("isEepromAvailable").as<bool>();
}

bool DeviceBase::flashCalibration(CalibrationHandler calibrationDataHandler) {
    try {
        flashCalibration2(calibrationDataHandler);
    } catch(const EepromError&) {
        return false;
    }
    return true;
}

void DeviceBase::flashCalibration2(CalibrationHandler calibrationDataHandler) {
    bool factoryPermissions = false;
    bool protectedPermissions = false;
    getFlashingPermissions(factoryPermissions, protectedPermissions);
    pimpl->logger.debug("Flashing calibration. Factory permissions {}, Protected permissions {}", factoryPermissions, protectedPermissions);

    /* if(!calibrationDataHandler.validateCameraArray()) {
        throw std::runtime_error("Failed to validate the extrinsics connection. Enable debug mode for more information.");
    } */

    bool success;
    std::string errorMsg;
    std::tie(success, errorMsg) = pimpl->rpcClient->call("storeToEeprom", calibrationDataHandler.getEepromData(), factoryPermissions, protectedPermissions)
                                      .as<std::tuple<bool, std::string>>();

    if(!success) {
        throw std::runtime_error(errorMsg);
    }
}

CalibrationHandler DeviceBase::readCalibration() {
    dai::EepromData eepromData{};
    try {
        return readCalibration2();
    } catch(const EepromError&) {
        // ignore - use default
    }
    return CalibrationHandler(eepromData);
}
CalibrationHandler DeviceBase::readCalibration2() {
    bool success;
    std::string errorMsg;
    dai::EepromData eepromData;
    std::tie(success, errorMsg, eepromData) = pimpl->rpcClient->call("readFromEeprom").as<std::tuple<bool, std::string, dai::EepromData>>();
    if(!success) {
        throw EepromError(errorMsg);
    }
    return CalibrationHandler(eepromData);
}

CalibrationHandler DeviceBase::readCalibrationOrDefault() {
    return readCalibration();
}

void DeviceBase::flashFactoryCalibration(CalibrationHandler calibrationDataHandler) {
    bool factoryPermissions = false;
    bool protectedPermissions = false;
    getFlashingPermissions(factoryPermissions, protectedPermissions);
    pimpl->logger.debug("Flashing factory calibration. Factory permissions {}, Protected permissions {}", factoryPermissions, protectedPermissions);

    if(!factoryPermissions) {
        throw std::runtime_error("Calling factory API is not allowed in current configuration");
    }

    /* if(!calibrationDataHandler.validateCameraArray()) {
        throw std::runtime_error("Failed to validate the extrinsics connection. Enable debug mode for more information.");
    } */

    bool success;
    std::string errorMsg;
    std::tie(success, errorMsg) =
        pimpl->rpcClient->call("storeToEepromFactory", calibrationDataHandler.getEepromData(), factoryPermissions, protectedPermissions)
            .as<std::tuple<bool, std::string>>();
    if(!success) {
        throw EepromError(errorMsg);
    }
}

CalibrationHandler DeviceBase::readFactoryCalibration() {
    bool success;
    std::string errorMsg;
    dai::EepromData eepromData;
    std::tie(success, errorMsg, eepromData) = pimpl->rpcClient->call("readFromEepromFactory").as<std::tuple<bool, std::string, dai::EepromData>>();
    if(!success) {
        throw EepromError(errorMsg);
    }
    return CalibrationHandler(eepromData);
}
CalibrationHandler DeviceBase::readFactoryCalibrationOrDefault() {
    dai::EepromData eepromData{};
    try {
        return readFactoryCalibration();
    } catch(const EepromError&) {
        // ignore - use default
    }
    return CalibrationHandler(eepromData);
}

void DeviceBase::factoryResetCalibration() {
    bool success;
    std::string errorMsg;
    std::tie(success, errorMsg) = pimpl->rpcClient->call("eepromFactoryReset").as<std::tuple<bool, std::string>>();
    if(!success) {
        throw EepromError(errorMsg);
    }
}

std::vector<std::uint8_t> DeviceBase::readCalibrationRaw() {
    bool success;
    std::string errorMsg;
    std::vector<uint8_t> eepromDataRaw;
    std::tie(success, errorMsg, eepromDataRaw) = pimpl->rpcClient->call("readFromEepromRaw").as<std::tuple<bool, std::string, std::vector<uint8_t>>>();
    if(!success) {
        throw EepromError(errorMsg);
    }
    return eepromDataRaw;
}

std::vector<std::uint8_t> DeviceBase::readFactoryCalibrationRaw() {
    bool success;
    std::string errorMsg;
    std::vector<uint8_t> eepromDataRaw;
    std::tie(success, errorMsg, eepromDataRaw) = pimpl->rpcClient->call("readFromEepromFactoryRaw").as<std::tuple<bool, std::string, std::vector<uint8_t>>>();
    if(!success) {
        throw EepromError(errorMsg);
    }
    return eepromDataRaw;
}

void DeviceBase::flashEepromClear() {
    bool factoryPermissions = false;
    bool protectedPermissions = false;
    getFlashingPermissions(factoryPermissions, protectedPermissions);
    pimpl->logger.debug("Clearing User EEPROM contents. Factory permissions {}, Protected permissions {}", factoryPermissions, protectedPermissions);

    if(!protectedPermissions) {
        throw std::runtime_error("Calling EEPROM clear API is not allowed in current configuration");
    }

    bool success;
    std::string errorMsg;
    std::tie(success, errorMsg) = pimpl->rpcClient->call("eepromClear", protectedPermissions, factoryPermissions).as<std::tuple<bool, std::string>>();
    if(!success) {
        throw EepromError(errorMsg);
    }
}

void DeviceBase::flashFactoryEepromClear() {
    bool factoryPermissions = false;
    bool protectedPermissions = false;
    getFlashingPermissions(factoryPermissions, protectedPermissions);
    pimpl->logger.debug("Clearing User EEPROM contents. Factory permissions {}, Protected permissions {}", factoryPermissions, protectedPermissions);

    if(!protectedPermissions || !factoryPermissions) {
        throw std::runtime_error("Calling factory EEPROM clear API is not allowed in current configuration");
    }

    bool success;
    std::string errorMsg;
    std::tie(success, errorMsg) = pimpl->rpcClient->call("eepromFactoryClear", protectedPermissions, factoryPermissions).as<std::tuple<bool, std::string>>();
    if(!success) {
        throw EepromError(errorMsg);
    }
}

bool DeviceBase::startPipeline() {
    // Deprecated
    return true;
}

bool DeviceBase::startPipeline(const Pipeline& pipeline) {
    // first check if pipeline is not already running
    if(isPipelineRunning()) {
        throw std::runtime_error("Pipeline is already running");
    }

    return startPipelineImpl(pipeline);
}

bool DeviceBase::startPipelineImpl(const Pipeline& pipeline) {
    // Check openvino version
    if(!pipeline.isOpenVINOVersionCompatible(config.version)) {
        throw std::runtime_error("Device booted with different OpenVINO version that pipeline requires");
    }

    // Serialize the pipeline
    PipelineSchema schema;
    Assets assets;
    std::vector<std::uint8_t> assetStorage;
    pipeline.serialize(schema, assets, assetStorage);

    // if debug or lower
    if(getLogOutputLevel() <= LogLevel::DEBUG) {
        nlohmann::json jSchema = schema;
        pimpl->logger.debug("Schema dump: {}", jSchema.dump());
        nlohmann::json jAssets = assets;
        pimpl->logger.debug("Asset map dump: {}", jAssets.dump());
    }

    // Load pipelineDesc, assets, and asset storage
    pimpl->rpcClient->call("setPipelineSchema", schema);

    // Transfer storage != empty
    if(!assetStorage.empty()) {
        pimpl->rpcClient->call("setAssets", assets);

        // Transfer the whole assetStorage in a separate thread
        const std::string streamAssetStorage = "__stream_asset_storage";
        std::thread t1([this, &streamAssetStorage, &assetStorage]() {
            XLinkStream stream(connection, streamAssetStorage, device::XLINK_USB_BUFFER_MAX_SIZE);
            int64_t offset = 0;
            do {
                int64_t toTransfer = std::min(static_cast<int64_t>(device::XLINK_USB_BUFFER_MAX_SIZE), static_cast<int64_t>(assetStorage.size() - offset));
                stream.write(&assetStorage[offset], toTransfer);
                offset += toTransfer;
            } while(offset < static_cast<int64_t>(assetStorage.size()));
        });

        pimpl->rpcClient->call("readAssetStorageFromXLink", streamAssetStorage, assetStorage.size());
        t1.join();
    }

    // print assets on device side for test
    pimpl->rpcClient->call("printAssets");

    // Build and start the pipeline
    bool success = false;
    std::string errorMsg;
    std::tie(success, errorMsg) = pimpl->rpcClient->call("buildPipeline").as<std::tuple<bool, std::string>>();
    if(success) {
        pimpl->rpcClient->call("startPipeline");
    } else {
        throw std::runtime_error(errorMsg);
        return false;
    }

    return true;
}
}  // namespace dai<|MERGE_RESOLUTION|>--- conflicted
+++ resolved
@@ -401,11 +401,7 @@
     init(config, maxUsbSpeed, "");
 }
 
-<<<<<<< HEAD
-DeviceBase::DeviceBase(Config config, const DeviceInfo& devInfo, const dai::Path& pathToCmd) : deviceInfo(devInfo) {
-=======
 DeviceBase::DeviceBase(Config config, const DeviceInfo& devInfo, const dai::Path& pathToCmd, bool dumpOnly) : deviceInfo(devInfo), dumpOnly(dumpOnly) {
->>>>>>> 6628488e
     init2(config, pathToCmd, {});
 }
 
@@ -541,9 +537,6 @@
 void DeviceBase::closeImpl() {
     using namespace std::chrono;
     auto t1 = steady_clock::now();
-<<<<<<< HEAD
-    pimpl->logger.debug("Device about to be closed...");
-=======
     bool shouldGetCrashDump = false;
     if(!dumpOnly) {
         pimpl->logger.debug("Device about to be closed...");
@@ -568,7 +561,6 @@
             shouldGetCrashDump = true;
         }
     }
->>>>>>> 6628488e
 
     // Close connection first; causes Xlink internal calls to unblock semaphore waits and
     // return error codes, which then allows queues to unblock
@@ -578,22 +570,6 @@
     connection->close();
 
     watchdogRunning = false;
-<<<<<<< HEAD
-    timesyncRunning = false;
-    loggingRunning = false;
-    profilingRunning = false;
-
-    // Stop watchdog first (this resets and waits for link to fall down)
-    if(watchdogThread.joinable()) watchdogThread.join();
-    // Then stop timesync
-    if(timesyncThread.joinable()) timesyncThread.join();
-    // And at the end stop logging thread
-    if(loggingThread.joinable()) loggingThread.join();
-    // And at the end stop profiling thread
-    if(profilingThread.joinable()) profilingThread.join();
-    // At the end stop the monitor thread
-    if(monitorThread.joinable()) monitorThread.join();
-=======
     // Stop watchdog first (this resets and waits for link to fall down)
     if(watchdogThread.joinable()) watchdogThread.join();
 
@@ -612,15 +588,10 @@
         // At the end stop the monitor thread
         if(monitorThread.joinable()) monitorThread.join();
     }
->>>>>>> 6628488e
 
     // Close rpcStream
     pimpl->rpcStream = nullptr;
     pimpl->rpcClient = nullptr;
-<<<<<<< HEAD
-
-    pimpl->logger.debug("Device closed, {}", duration_cast<milliseconds>(steady_clock::now() - t1).count());
-=======
 
     if(!dumpOnly) {
         auto timeout = getCrashdumpTimeout(deviceInfo.protocol);
@@ -660,7 +631,6 @@
 
         pimpl->logger.debug("Device closed, {}", duration_cast<milliseconds>(steady_clock::now() - t1).count());
     }
->>>>>>> 6628488e
 }
 
 // This function is thread-unsafe. The idea of "isClosed" is ephemerial and
@@ -716,21 +686,6 @@
     // Specify cfg
     config = cfg;
     firmwarePath = pathToMvcmd;
-
-    // Apply nonExclusiveMode
-    config.board.nonExclusiveMode = config.nonExclusiveMode;
-
-    // Apply device specific logger level
-    {
-        auto deviceLogLevel = config.logLevel.value_or(spdlogLevelToLogLevel(logger::get_level()));
-        setLogOutputLevel(config.outputLogLevel.value_or(deviceLogLevel));
-    }
-
-    // Specify expected running mode
-    XLinkDeviceState_t expectedBootState = X_LINK_BOOTED;
-    if(config.nonExclusiveMode) {
-        expectedBootState = X_LINK_BOOTED_NON_EXCLUSIVE;
-    }
 
     // Apply nonExclusiveMode
     config.board.nonExclusiveMode = config.nonExclusiveMode;
@@ -798,7 +753,6 @@
             std::chrono::milliseconds watchdog{std::stoi(watchdogInitMsStr)};
             config.board.watchdogInitialDelayMs = static_cast<uint32_t>(watchdog.count());
             pimpl->logger.warn("Watchdog initial delay set to {}", watchdog);
-<<<<<<< HEAD
         } catch(const std::invalid_argument& e) {
             pimpl->logger.warn("DEPTHAI_WATCHDOG_INITIAL_DELAY value invalid: {}", e.what());
         }
@@ -811,20 +765,6 @@
             int deviceDebug{std::stoi(deviceDebugStr)};
             config.board.logDevicePrints = deviceDebug;
         } catch(const std::invalid_argument& e) {
-=======
-        } catch(const std::invalid_argument& e) {
-            pimpl->logger.warn("DEPTHAI_WATCHDOG_INITIAL_DELAY value invalid: {}", e.what());
-        }
-    }
-
-    auto deviceDebugStr = utility::getEnv("DEPTHAI_DEBUG");
-    if(!deviceDebugStr.empty()) {
-        // Try parsing the string as a number
-        try {
-            int deviceDebug{std::stoi(deviceDebugStr)};
-            config.board.logDevicePrints = deviceDebug;
-        } catch(const std::invalid_argument& e) {
->>>>>>> 6628488e
             pimpl->logger.warn("DEPTHAI_DEBUG value invalid: {}, should be a number (non-zero to enable)", e.what());
         }
     }
@@ -971,39 +911,6 @@
         watchdogRunning = true;
     }
 
-<<<<<<< HEAD
-    // Below can throw - make sure to gracefully exit threads
-    try {
-        auto level = spdlogLevelToLogLevel(logger::get_level());
-        setLogLevel(config.logLevel.value_or(level));
-
-        // Sets system inforation logging rate. By default 1s
-        setSystemInformationLoggingRate(DEFAULT_SYSTEM_INFORMATION_LOGGING_RATE_HZ);
-    } catch(const std::exception&) {
-        // close device (cleanup)
-        close();
-        // Rethrow original exception
-        throw;
-    }
-
-    // prepare timesync thread, which will keep device synchronized
-    timesyncThread = std::thread([this]() {
-        using namespace std::chrono;
-
-        try {
-            XLinkStream stream(connection, device::XLINK_CHANNEL_TIMESYNC, 128);
-            while(timesyncRunning) {
-                // Block
-                XLinkTimespec timestamp;
-                stream.read(timestamp);
-
-                // Write timestamp back
-                stream.write(&timestamp, sizeof(timestamp));
-            }
-        } catch(const std::exception& ex) {
-            // ignore
-            pimpl->logger.debug("Timesync thread exception caught: {}", ex.what());
-=======
     if(!dumpOnly) {
         // Below can throw - make sure to gracefully exit threads
         try {
@@ -1017,7 +924,6 @@
             close();
             // Rethrow original exception
             throw;
->>>>>>> 6628488e
         }
 
         // prepare timesync thread, which will keep device synchronized
@@ -1042,9 +948,6 @@
             timesyncRunning = false;
         });
 
-<<<<<<< HEAD
-                    pimpl->logger.trace("Log vector decoded, size: {}", messages.size());
-=======
         // prepare logging thread, which will log device messages
         loggingThread = std::thread([this]() {
             using namespace std::chrono;
@@ -1054,7 +957,6 @@
                 while(loggingRunning) {
                     // Block
                     auto log = stream.read();
->>>>>>> 6628488e
 
                     try {
                         // Deserialize incoming messages
@@ -1080,75 +982,18 @@
                             }
                         }
 
-<<<<<<< HEAD
-                } catch(const nlohmann::json::exception& ex) {
-                    pimpl->logger.error("Exception while parsing or calling callbacks for log message from device: {}", ex.what());
-=======
                     } catch(const nlohmann::json::exception& ex) {
                         pimpl->logger.error("Exception while parsing or calling callbacks for log message from device: {}", ex.what());
                     }
->>>>>>> 6628488e
                 }
             } catch(const std::exception& ex) {
                 // ignore exception from logging
                 pimpl->logger.debug("Log thread exception caught: {}", ex.what());
             }
-<<<<<<< HEAD
-        } catch(const std::exception& ex) {
-            // ignore exception from logging
-            pimpl->logger.debug("Log thread exception caught: {}", ex.what());
-        }
-=======
->>>>>>> 6628488e
 
             loggingRunning = false;
         });
 
-<<<<<<< HEAD
-    if(utility::getEnv("DEPTHAI_PROFILING") == "1") {
-        // prepare profiling thread, which will log device messages
-        profilingThread = std::thread([this]() {
-            using namespace std::chrono;
-            try {
-                ProfilingData lastData = {};
-                // TODO(themarpe) - expose
-                float rate = 1.0f;
-                while(profilingRunning) {
-                    ProfilingData data = getProfilingData();
-                    long long w = data.numBytesWritten - lastData.numBytesWritten;
-                    long long r = data.numBytesRead - lastData.numBytesRead;
-                    w = static_cast<long long>(w / rate);
-                    r = static_cast<long long>(r / rate);
-
-                    lastData = data;
-
-                    pimpl->logger.debug("Profiling write speed: {:.2f} MiB/s, read speed: {:.2f} MiB/s, total written: {:.2f} MiB, read: {:.2f} MiB",
-                                        w / 1024.0f / 1024.0f,
-                                        r / 1024.0f / 1024.0f,
-                                        data.numBytesWritten / 1024.0f / 1024.0f,
-                                        data.numBytesRead / 1024.0f / 1024.0f);
-
-                    std::this_thread::sleep_for(duration<float>(1) / rate);
-                }
-            } catch(const std::exception& ex) {
-                // ignore exception from logging
-                pimpl->logger.debug("Profiling thread exception caught: {}", ex.what());
-            }
-
-            profilingRunning = false;
-        });
-    }
-
-    // Below can throw - make sure to gracefully exit threads
-    try {
-        // Starts and waits for inital timesync
-        setTimesync(DEFAULT_TIMESYNC_PERIOD, DEFAULT_TIMESYNC_NUM_SAMPLES, DEFAULT_TIMESYNC_RANDOM);
-    } catch(const std::exception&) {
-        // close device (cleanup)
-        close();
-        // Rethrow original exception
-        throw;
-=======
         if(utility::getEnv("DEPTHAI_PROFILING") == "1") {
             // prepare profiling thread, which will log device messages
             profilingThread = std::thread([this]() {
@@ -1193,7 +1038,6 @@
             // Rethrow original exception
             throw;
         }
->>>>>>> 6628488e
     }
 }
 
@@ -1205,13 +1049,10 @@
     return pimpl->rpcClient->call("getConnectedCameras").as<std::vector<CameraBoardSocket>>();
 }
 
-<<<<<<< HEAD
-=======
 std::vector<ConnectionInterface> DeviceBase::getConnectionInterfaces() {
     return pimpl->rpcClient->call("getConnectionInterfaces").as<std::vector<ConnectionInterface>>();
 }
 
->>>>>>> 6628488e
 std::vector<CameraFeatures> DeviceBase::getConnectedCameraFeatures() {
     return pimpl->rpcClient->call("getConnectedCameraFeatures").as<std::vector<CameraFeatures>>();
 }
@@ -1336,13 +1177,6 @@
 }
 
 bool DeviceBase::setIrLaserDotProjectorBrightness(float mA, int mask) {
-<<<<<<< HEAD
-    return pimpl->rpcClient->call("setIrLaserDotProjectorBrightness", mA, mask);
-}
-
-bool DeviceBase::setIrFloodLightBrightness(float mA, int mask) {
-    return pimpl->rpcClient->call("setIrFloodLightBrightness", mA, mask);
-=======
     return pimpl->rpcClient->call("setIrLaserDotProjectorBrightness", mA, mask, false);
 }
 
@@ -1356,7 +1190,6 @@
 
 bool DeviceBase::setIrFloodLightIntensity(float intensity, int mask) {
     return pimpl->rpcClient->call("setIrFloodLightBrightness", intensity, mask, true);
->>>>>>> 6628488e
 }
 
 std::vector<std::tuple<std::string, int, int>> DeviceBase::getIrDrivers() {
@@ -1370,19 +1203,11 @@
 bool DeviceBase::hasCrashDump() {
     return pimpl->rpcClient->call("hasCrashDump").as<bool>();
 }
-<<<<<<< HEAD
 
 ProfilingData DeviceBase::getProfilingData() {
     return connection->getProfilingData();
 }
 
-=======
-
-ProfilingData DeviceBase::getProfilingData() {
-    return connection->getProfilingData();
-}
-
->>>>>>> 6628488e
 int DeviceBase::addLogCallback(std::function<void(LogMessage)> callback) {
     // Lock first
     std::unique_lock<std::mutex> l(logCallbackMapMtx);
