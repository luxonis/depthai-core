#include "depthai/device/DeviceBase.hpp"

// std
#include <iostream>

// shared
#include "depthai-bootloader-shared/Bootloader.hpp"
#include "depthai-bootloader-shared/XLinkConstants.hpp"
#include "depthai-shared/datatype/RawImgFrame.hpp"
#include "depthai-shared/device/CrashDump.hpp"
#include "depthai-shared/log/LogConstants.hpp"
#include "depthai-shared/log/LogLevel.hpp"
#include "depthai-shared/log/LogMessage.hpp"
#include "depthai-shared/pipeline/Assets.hpp"
#include "depthai-shared/utility/Serialization.hpp"
#include "depthai-shared/xlink/XLinkConstants.hpp"

// project
#include "DeviceLogger.hpp"
#include "depthai/device/EepromError.hpp"
#include "depthai/pipeline/node/XLinkIn.hpp"
#include "depthai/pipeline/node/XLinkOut.hpp"
#include "pipeline/Pipeline.hpp"
#include "utility/EepromDataParser.hpp"
#include "utility/Environment.hpp"
#include "utility/Files.hpp"
#include "utility/Initialization.hpp"
#include "utility/PimplImpl.hpp"
#include "utility/Resources.hpp"
#include "utility/spdlog-fmt.hpp"

// libraries
#include "XLink/XLink.h"
#include "XLink/XLinkTime.h"
#include "nanorpc/core/client.h"
#include "nanorpc/packer/nlohmann_msgpack.h"
#include "spdlog/details/os.h"
#include "spdlog/fmt/bin_to_hex.h"
#include "spdlog/fmt/chrono.h"
#include "spdlog/sinks/stdout_color_sinks.h"
#include "spdlog/spdlog.h"
#include "utility/LogCollection.hpp"
#include "utility/Logging.hpp"

namespace dai {

const std::string MAGIC_PROTECTED_FLASHING_VALUE = "235539980";
const std::string MAGIC_FACTORY_FLASHING_VALUE = "413424129";
const std::string MAGIC_FACTORY_PROTECTED_FLASHING_VALUE = "868632271";

const unsigned int DEFAULT_CRASHDUMP_TIMEOUT = 9000;

// local static function
static void getFlashingPermissions(bool& factoryPermissions, bool& protectedPermissions) {
    auto permissionEnv = utility::getEnv("DEPTHAI_ALLOW_FACTORY_FLASHING");
    if(permissionEnv == MAGIC_FACTORY_FLASHING_VALUE) {
        factoryPermissions = true;
        protectedPermissions = false;
    } else if(permissionEnv == MAGIC_PROTECTED_FLASHING_VALUE) {
        factoryPermissions = false;
        protectedPermissions = true;
    } else if(permissionEnv == MAGIC_FACTORY_PROTECTED_FLASHING_VALUE) {
        factoryPermissions = true;
        protectedPermissions = true;
    } else {
        factoryPermissions = false;
        protectedPermissions = false;
    }
}

static LogLevel spdlogLevelToLogLevel(spdlog::level::level_enum level, LogLevel defaultValue = LogLevel::OFF) {
    switch(level) {
        case spdlog::level::trace:
            return LogLevel::TRACE;
        case spdlog::level::debug:
            return LogLevel::DEBUG;
        case spdlog::level::info:
            return LogLevel::INFO;
        case spdlog::level::warn:
            return LogLevel::WARN;
        case spdlog::level::err:
            return LogLevel::ERR;
        case spdlog::level::critical:
            return LogLevel::CRITICAL;
        case spdlog::level::off:
            return LogLevel::OFF;
        // Default
        case spdlog::level::n_levels:
        default:
            return defaultValue;
            break;
    }
    // Default
    return defaultValue;
}
static spdlog::level::level_enum logLevelToSpdlogLevel(LogLevel level, spdlog::level::level_enum defaultValue = spdlog::level::off) {
    switch(level) {
        case LogLevel::TRACE:
            return spdlog::level::trace;
        case LogLevel::DEBUG:
            return spdlog::level::debug;
        case LogLevel::INFO:
            return spdlog::level::info;
        case LogLevel::WARN:
            return spdlog::level::warn;
        case LogLevel::ERR:
            return spdlog::level::err;
        case LogLevel::CRITICAL:
            return spdlog::level::critical;
        case LogLevel::OFF:
            return spdlog::level::off;
    }
    // Default
    return defaultValue;
}

constexpr std::chrono::seconds DeviceBase::DEFAULT_SEARCH_TIME;
constexpr float DeviceBase::DEFAULT_SYSTEM_INFORMATION_LOGGING_RATE_HZ;
constexpr UsbSpeed DeviceBase::DEFAULT_USB_SPEED;
constexpr std::chrono::milliseconds DeviceBase::DEFAULT_TIMESYNC_PERIOD;
constexpr bool DeviceBase::DEFAULT_TIMESYNC_RANDOM;
constexpr int DeviceBase::DEFAULT_TIMESYNC_NUM_SAMPLES;

std::chrono::milliseconds DeviceBase::getDefaultSearchTime() {
    std::chrono::milliseconds defaultSearchTime = DEFAULT_SEARCH_TIME;
    auto searchTimeStr = utility::getEnv("DEPTHAI_SEARCH_TIMEOUT");

    if(!searchTimeStr.empty()) {
        // Try parsing the string as a number
        try {
            defaultSearchTime = std::chrono::milliseconds{std::stoi(searchTimeStr)};
        } catch(const std::invalid_argument& e) {
            logger::warn("DEPTHAI_SEARCH_TIMEOUT value invalid: {}", e.what());
        }
    }

    return defaultSearchTime;
}

std::tuple<bool, DeviceInfo> DeviceBase::getAnyAvailableDevice(std::chrono::milliseconds timeout) {
    return getAnyAvailableDevice(timeout, nullptr);
}

std::tuple<bool, DeviceInfo> DeviceBase::getAnyAvailableDevice(std::chrono::milliseconds timeout, std::function<void()> cb) {
    using namespace std::chrono;
    constexpr auto POOL_SLEEP_TIME = milliseconds(100);

    // First looks for UNBOOTED, then BOOTLOADER, for 'timeout' time
    auto searchStartTime = steady_clock::now();
    bool found = false;
    DeviceInfo deviceInfo;
    std::unordered_map<std::string, DeviceInfo> invalidDevices;
    do {
        auto devices = XLinkConnection::getAllConnectedDevices(X_LINK_ANY_STATE, false);
        for(auto searchState : {X_LINK_UNBOOTED, X_LINK_BOOTLOADER, X_LINK_FLASH_BOOTED}) {
            for(const auto& device : devices) {
                if(device.state == searchState) {
                    if(device.status == X_LINK_SUCCESS) {
                        found = true;
                        deviceInfo = device;
                        break;
                    } else {
                        found = false;
                        invalidDevices[device.name] = device;
                    }
                }
            }
            if(found) break;
        }
        if(found) break;

        // Call the callback
        if(cb) cb();

        // If 'timeout' < 'POOL_SLEEP_TIME', use 'timeout' as sleep time and then break
        if(timeout < POOL_SLEEP_TIME) {
            // sleep for 'timeout'
            std::this_thread::sleep_for(timeout);
            break;
        } else {
            std::this_thread::sleep_for(POOL_SLEEP_TIME);  // default pool rate
        }
    } while(steady_clock::now() - searchStartTime < timeout);

    // Check if its an invalid device
    for(const auto& invalidDevice : invalidDevices) {
        const auto& invalidDeviceInfo = invalidDevice.second;
        if(invalidDeviceInfo.status == X_LINK_INSUFFICIENT_PERMISSIONS) {
            logger::warn("Insufficient permissions to communicate with {} device with name \"{}\". Make sure udev rules are set",
                         XLinkDeviceStateToStr(invalidDeviceInfo.state),
                         invalidDeviceInfo.name);
        } else {
            // Warn
            logger::warn(
                "Skipping {} device with name \"{}\" ({})", XLinkDeviceStateToStr(invalidDeviceInfo.state), invalidDeviceInfo.name, invalidDeviceInfo.mxid);
        }
    }

    // If none were found, try BOOTED
    if(!found) std::tie(found, deviceInfo) = XLinkConnection::getFirstDevice(X_LINK_BOOTED);

    return {found, deviceInfo};
}

// Default overload ('DEFAULT_SEARCH_TIME' timeout)
std::tuple<bool, DeviceInfo> DeviceBase::getAnyAvailableDevice() {
    return getAnyAvailableDevice(getDefaultSearchTime());
}

// static api

// First tries to find UNBOOTED device, then BOOTLOADER device
std::tuple<bool, DeviceInfo> DeviceBase::getFirstAvailableDevice(bool skipInvalidDevice) {
    // Get all connected devices
    auto devices = XLinkConnection::getAllConnectedDevices(X_LINK_ANY_STATE, skipInvalidDevice);
    // Search order - first unbooted, then bootloader and last flash booted
    for(auto searchState : {X_LINK_UNBOOTED, X_LINK_BOOTLOADER, X_LINK_FLASH_BOOTED}) {
        for(const auto& device : devices) {
            if(device.state == searchState) {
                return {true, device};
            }
        }
    }
    return {false, {}};
}

// Returns all devices which aren't already booted
std::vector<DeviceInfo> DeviceBase::getAllAvailableDevices() {
    std::vector<DeviceInfo> availableDevices;
    auto connectedDevices = XLinkConnection::getAllConnectedDevices();
    for(const auto& d : connectedDevices) {
        if(d.state != X_LINK_BOOTED) availableDevices.push_back(d);
    }
    return availableDevices;
}

// Returns all devices, also the ones that are already booted
std::vector<DeviceInfo> DeviceBase::getAllConnectedDevices() {
    return XLinkConnection::getAllConnectedDevices();
}

// First tries to find UNBOOTED device with mxId, then BOOTLOADER device with mxId
std::tuple<bool, DeviceInfo> DeviceBase::getDeviceByMxId(std::string mxId) {
    std::vector<DeviceInfo> availableDevices;
    auto states = {X_LINK_UNBOOTED, X_LINK_BOOTLOADER};
    bool found;
    DeviceInfo dev;
    for(const auto& state : states) {
        std::tie(found, dev) = XLinkConnection::getDeviceByMxId(mxId, state);
        if(found) return {true, dev};
    }
    return {false, DeviceInfo()};
}

std::vector<std::uint8_t> DeviceBase::getEmbeddedDeviceBinary(bool usb2Mode, OpenVINO::Version version) {
    return Resources::getInstance().getDeviceFirmware(usb2Mode, version);
}

std::vector<std::uint8_t> DeviceBase::getEmbeddedDeviceBinary(Config config) {
    return Resources::getInstance().getDeviceFirmware(config);
}

ProfilingData DeviceBase::getGlobalProfilingData() {
    return XLinkConnection::getGlobalProfilingData();
}

/*
std::vector<DeviceInfo> DeviceBase::getAllConnectedDevices(){
    return XLinkConnection::getAllConnectedDevices();
}


std::tuple<bool, DeviceInfo> DeviceBase::getFirstDevice(){
    return XLinkConnection::getFirstAvailableDevice();
}
*/

///////////////////////////////////////////////
// Impl section - use this to hide dependencies
///////////////////////////////////////////////
class DeviceBase::Impl {
   public:
    Impl() = default;

    // Default sink
    std::shared_ptr<spdlog::sinks::stdout_color_sink_mt> stdoutColorSink = std::make_shared<spdlog::sinks::stdout_color_sink_mt>();
    // Device Logger
    DeviceLogger logger{"host", stdoutColorSink};

    // RPC
    std::mutex rpcMutex;
    std::shared_ptr<XLinkStream> rpcStream;
    std::unique_ptr<nanorpc::core::client<nanorpc::packer::nlohmann_msgpack>> rpcClient;

    void setLogLevel(LogLevel level);
    LogLevel getLogLevel();
    void setPattern(const std::string& pattern);
};

void DeviceBase::Impl::setPattern(const std::string& pattern) {
    logger.set_pattern(pattern);
}

void DeviceBase::Impl::setLogLevel(LogLevel level) {
    // Converts LogLevel to spdlog and reconfigures logger level
    auto spdlogLevel = logLevelToSpdlogLevel(level, spdlog::level::warn);
    // Set level for all configured sinks
    logger.set_level(spdlogLevel);
}

LogLevel DeviceBase::Impl::getLogLevel() {
    // Converts spdlog to LogLevel
    return spdlogLevelToLogLevel(logger.level(), LogLevel::WARN);
}

///////////////////////////////////////////////
// END OF Impl section
///////////////////////////////////////////////

void DeviceBase::tryGetDevice() {
    // Searches for any available device for 'default' timeout
    bool found = false;
    std::tie(found, deviceInfo) = getAnyAvailableDevice();

<<<<<<< HEAD
    // If no device found, throw
    if(!found) {
        auto numConnected = getAllAvailableDevices().size();
        if(numConnected > 0) {
            throw std::runtime_error(fmt::format("No available devices ({} connected, but in use)", numConnected));
        } else {
            throw std::runtime_error("No available devices");
=======
    if(!found) {
        auto numConnected = getAllAvailableDevices().size();
        if(numConnected > 0) {
            throw std::runtime_error("No available devices (" + std::to_string(numConnected) + " connected, but in use)");
        }
        auto numDevicesAnyPlatform = dai::XLinkConnection::getAllConnectedDevices(X_LINK_ANY_STATE, false, X_LINK_ANY_PLATFORM).size();
        auto numDevicesRVC2 = dai::XLinkConnection::getAllConnectedDevices(X_LINK_ANY_STATE, false, X_LINK_MYRIAD_X).size();
        auto nonRVC2Devices = numDevicesAnyPlatform - numDevicesRVC2;
        if(nonRVC2Devices > 0) {
            throw std::runtime_error("No available RVC2 devices found, but found " + std::to_string(nonRVC2Devices)
                                     + " non RVC2 device[s]. To use RVC4 devices, please update DepthAI to version v3.x or newer.");
>>>>>>> e0f6b52d
        }
    }
}

DeviceBase::DeviceBase(OpenVINO::Version version, const DeviceInfo& devInfo) : DeviceBase(version, devInfo, DeviceBase::DEFAULT_USB_SPEED) {}

DeviceBase::DeviceBase(OpenVINO::Version version, const DeviceInfo& devInfo, UsbSpeed maxUsbSpeed) : deviceInfo(devInfo) {
    init(version, maxUsbSpeed, "");
}

DeviceBase::DeviceBase(OpenVINO::Version version, const DeviceInfo& devInfo, const dai::Path& pathToCmd) : deviceInfo(devInfo) {
    Config cfg;
    cfg.version = version;

    init2(cfg, pathToCmd, {});
}

DeviceBase::DeviceBase() : DeviceBase(OpenVINO::VERSION_UNIVERSAL) {}

DeviceBase::DeviceBase(const DeviceInfo& devInfo) : DeviceBase(OpenVINO::VERSION_UNIVERSAL, devInfo) {}

DeviceBase::DeviceBase(const DeviceInfo& devInfo, UsbSpeed maxUsbSpeed) : DeviceBase(OpenVINO::VERSION_UNIVERSAL, devInfo, maxUsbSpeed) {}

DeviceBase::DeviceBase(std::string nameOrDeviceId) : DeviceBase(OpenVINO::VERSION_UNIVERSAL, dai::DeviceInfo(std::move(nameOrDeviceId))) {}

DeviceBase::DeviceBase(std::string nameOrDeviceId, UsbSpeed maxUsbSpeed)
    : DeviceBase(OpenVINO::VERSION_UNIVERSAL, dai::DeviceInfo(std::move(nameOrDeviceId)), maxUsbSpeed) {}

DeviceBase::DeviceBase(OpenVINO::Version version) {
    init(version);
}

DeviceBase::DeviceBase(OpenVINO::Version version, const dai::Path& pathToCmd) {
    init(version, pathToCmd);
}

DeviceBase::DeviceBase(OpenVINO::Version version, UsbSpeed maxUsbSpeed) {
    init(version, maxUsbSpeed);
}

DeviceBase::DeviceBase(const Pipeline& pipeline) {
    init(pipeline);
    tryStartPipeline(pipeline);
}

DeviceBase::DeviceBase(const Pipeline& pipeline, UsbSpeed maxUsbSpeed) {
    init(pipeline, maxUsbSpeed);
    tryStartPipeline(pipeline);
}

DeviceBase::DeviceBase(const Pipeline& pipeline, const dai::Path& pathToCmd) {
    init(pipeline, pathToCmd);
    tryStartPipeline(pipeline);
}

DeviceBase::DeviceBase(const Pipeline& pipeline, const DeviceInfo& devInfo) : deviceInfo(devInfo) {
    init(pipeline, devInfo);
    tryStartPipeline(pipeline);
}

DeviceBase::DeviceBase(const Pipeline& pipeline, const DeviceInfo& devInfo, UsbSpeed maxUsbSpeed) : deviceInfo(devInfo) {
    init(pipeline, devInfo, maxUsbSpeed);
    tryStartPipeline(pipeline);
}

DeviceBase::DeviceBase(const Pipeline& pipeline, const DeviceInfo& devInfo, const dai::Path& pathToCmd) : deviceInfo(devInfo) {
    init(pipeline, devInfo, pathToCmd);
    tryStartPipeline(pipeline);
}

DeviceBase::DeviceBase(Config config, const DeviceInfo& devInfo, UsbSpeed maxUsbSpeed) : deviceInfo(devInfo) {
    init(config, maxUsbSpeed, "");
}

DeviceBase::DeviceBase(Config config, const DeviceInfo& devInfo, const dai::Path& pathToCmd, bool dumpOnly) : deviceInfo(devInfo), dumpOnly(dumpOnly) {
    init2(config, pathToCmd, {});
}

DeviceBase::DeviceBase(Config config, const dai::Path& pathToCmd) {
    init(config, pathToCmd);
}

DeviceBase::DeviceBase(Config config, UsbSpeed maxUsbSpeed) {
    init(config, maxUsbSpeed);
}

void DeviceBase::init(OpenVINO::Version version) {
    tryGetDevice();

    Config cfg;
    cfg.version = version;

    init2(cfg, "", {});
}

void DeviceBase::init(OpenVINO::Version version, const dai::Path& pathToCmd) {
    tryGetDevice();

    Config cfg;
    cfg.version = version;

    init2(cfg, pathToCmd, {});
}

void DeviceBase::init(OpenVINO::Version version, UsbSpeed maxUsbSpeed) {
    tryGetDevice();
    init(version, maxUsbSpeed, "");
}

void DeviceBase::init(const Pipeline& pipeline) {
    tryGetDevice();

    Config cfg = pipeline.getDeviceConfig();

    init2(cfg, "", pipeline);
}

void DeviceBase::init(const Pipeline& pipeline, UsbSpeed maxUsbSpeed) {
    tryGetDevice();
    init(pipeline, maxUsbSpeed, "");
}

void DeviceBase::init(const Pipeline& pipeline, const dai::Path& pathToCmd) {
    tryGetDevice();

    Config cfg = pipeline.getDeviceConfig();

    init2(cfg, pathToCmd, pipeline);
}

void DeviceBase::init(const Pipeline& pipeline, const DeviceInfo& devInfo) {
    deviceInfo = devInfo;

    Config cfg = pipeline.getDeviceConfig();

    init2(cfg, "", pipeline);
}

void DeviceBase::init(const Pipeline& pipeline, const DeviceInfo& devInfo, UsbSpeed maxUsbSpeed) {
    deviceInfo = devInfo;
    init(pipeline, maxUsbSpeed, "");
}

void DeviceBase::init(const Pipeline& pipeline, const DeviceInfo& devInfo, const dai::Path& pathToCmd) {
    deviceInfo = devInfo;

    Config cfg = pipeline.getDeviceConfig();

    init2(cfg, pathToCmd, pipeline);
}

void DeviceBase::init(Config config, UsbSpeed maxUsbSpeed) {
    tryGetDevice();
    init(config, maxUsbSpeed, "");
}

void DeviceBase::init(Config config, const dai::Path& pathToCmd) {
    tryGetDevice();
    init2(config, pathToCmd, {});
}

void DeviceBase::init(Config config, const DeviceInfo& devInfo, UsbSpeed maxUsbSpeed) {
    deviceInfo = devInfo;
    init(config, maxUsbSpeed, "");
}

void DeviceBase::init(Config config, const DeviceInfo& devInfo, const dai::Path& pathToCmd) {
    deviceInfo = devInfo;
    init2(config, pathToCmd, {});
}

DeviceBase::DeviceBase(Config config) {
    tryGetDevice();
    init2(config, {}, {});
}

DeviceBase::DeviceBase(Config config, const DeviceInfo& devInfo) : deviceInfo(devInfo) {
    init2(config, {}, {});
}

void DeviceBase::close() {
    std::unique_lock<std::mutex> lock(closedMtx);
    if(!closed) {
        closeImpl();
        closed = true;
    }
}

unsigned int getCrashdumpTimeout(XLinkProtocol_t protocol) {
    std::string timeoutStr = utility::getEnv("DEPTHAI_CRASHDUMP_TIMEOUT");
    if(!timeoutStr.empty()) {
        try {
            return std::stoi(timeoutStr) * 1000;
        } catch(const std::invalid_argument& e) {
            logger::warn("DEPTHAI_CRASHDUMP_TIMEOUT value invalid: {}", e.what());
        }
    }
    return DEFAULT_CRASHDUMP_TIMEOUT + (protocol == X_LINK_TCP_IP ? device::XLINK_TCP_WATCHDOG_TIMEOUT.count() : device::XLINK_USB_WATCHDOG_TIMEOUT.count());
}

void DeviceBase::closeImpl() {
    using namespace std::chrono;
    auto t1 = steady_clock::now();
    bool shouldGetCrashDump = false;
    if(!dumpOnly) {
        pimpl->logger.debug("Device about to be closed...");
        try {
            if(hasCrashDump()) {
                connection->setRebootOnDestruction(true);
                auto dump = getCrashDump();
                logCollection::logCrashDump(pipelineSchema, dump, deviceInfo);
            } else {
                bool isRunning = pimpl->rpcClient->call("isRunning").as<bool>();
                shouldGetCrashDump = !isRunning;
                connection->setRebootOnDestruction(connection->getRebootOnDestruction() || shouldGetCrashDump);
                pimpl->logger.debug("Shutdown {}", isRunning ? "OK" : "error");
            }
        } catch(const std::exception& ex) {
            pimpl->logger.debug("shutdown call error: {}", ex.what());
            shouldGetCrashDump = true;
        }
    }

    // Close connection first; causes Xlink internal calls to unblock semaphore waits and
    // return error codes, which then allows queues to unblock
    // always manage ownership because other threads (e.g. watchdog) are running and need to
    // keep the shared_ptr valid (even if closed). Otherwise leads to using null pointers,
    // invalid memory, etc. which hard crashes main app
    connection->close();

    watchdogRunning = false;
    // Stop watchdog first (this resets and waits for link to fall down)
    if(watchdogThread.joinable()) watchdogThread.join();

    // Stop various threads
    timesyncRunning = false;
    loggingRunning = false;
    profilingRunning = false;

    // Then stop timesync
    if(timesyncThread.joinable()) timesyncThread.join();
    // And at the end stop logging thread
    if(loggingThread.joinable()) loggingThread.join();
    // And at the end stop profiling thread
    if(profilingThread.joinable()) profilingThread.join();
    // At the end stop the monitor thread
    if(monitorThread.joinable()) monitorThread.join();

    // Close rpcStream
    pimpl->rpcStream = nullptr;
    pimpl->rpcClient = nullptr;

    if(!dumpOnly) {
        auto timeout = getCrashdumpTimeout(deviceInfo.protocol);
        // Get crash dump if needed
        if(shouldGetCrashDump && timeout > 0) {
            pimpl->logger.debug("Getting crash dump...");
            auto t1 = steady_clock::now();
            bool gotDump = false;
            bool found = false;
            do {
                DeviceInfo rebootingDeviceInfo;
                std::tie(found, rebootingDeviceInfo) = XLinkConnection::getDeviceByMxId(deviceInfo.getMxId(), X_LINK_ANY_STATE, false);
                if(found && (rebootingDeviceInfo.state == X_LINK_UNBOOTED || rebootingDeviceInfo.state == X_LINK_BOOTLOADER)) {
                    pimpl->logger.trace("Found rebooting device in {}ns", duration_cast<nanoseconds>(steady_clock::now() - t1).count());
                    DeviceBase rebootingDevice(config, rebootingDeviceInfo, firmwarePath, true);
                    if(rebootingDevice.hasCrashDump()) {
                        auto dump = rebootingDevice.getCrashDump();
                        logCollection::logCrashDump(pipelineSchema, dump, deviceInfo);

                    } else {
                        pimpl->logger.warn("Device crashed, but no crash dump could be extracted.");
                    }
                    gotDump = true;
                    break;
                }
            } while(!found && steady_clock::now() - t1 < std::chrono::milliseconds(timeout));
            if(!gotDump) {
                pimpl->logger.error("Device likely crashed but did not reboot in time to get the crash dump");
            }
        } else if(shouldGetCrashDump) {
            pimpl->logger.warn("Device crashed. Crash dump retrieval disabled.");
        }

        pimpl->logger.debug("Device closed, {}", duration_cast<milliseconds>(steady_clock::now() - t1).count());
    }
}

// This function is thread-unsafe. The idea of "isClosed" is ephemerial and
// is invalidated during the return by value and continues to degrade in
// validity to the caller
bool DeviceBase::isClosed() const {
    std::unique_lock<std::mutex> lock(closedMtx);
    return closed || !watchdogRunning;
}

DeviceBase::~DeviceBase() {
    DeviceBase::close();
}

void DeviceBase::tryStartPipeline(const Pipeline& pipeline) {
    try {
        if(!startPipeline(pipeline)) {
            throw std::runtime_error("Couldn't start the pipeline");
        }
    } catch(const std::exception&) {
        // close device (cleanup)
        close();
        // Rethrow original exception
        throw;
    }
}

void DeviceBase::init(OpenVINO::Version version, UsbSpeed maxUsbSpeed, const dai::Path& pathToMvcmd) {
    Config cfg;
    // Specify usb speed
    cfg.board.usb.maxSpeed = maxUsbSpeed;
    // Specify the OpenVINO version
    cfg.version = version;
    init2(cfg, pathToMvcmd, {});
}
void DeviceBase::init(const Pipeline& pipeline, UsbSpeed maxUsbSpeed, const dai::Path& pathToMvcmd) {
    Config cfg = pipeline.getDeviceConfig();
    // Modify usb speed
    cfg.board.usb.maxSpeed = maxUsbSpeed;
    init2(cfg, pathToMvcmd, pipeline);
}
void DeviceBase::init(Config config, UsbSpeed maxUsbSpeed, const dai::Path& pathToMvcmd) {
    Config cfg = config;
    // Modify usb speed
    cfg.board.usb.maxSpeed = maxUsbSpeed;
    init2(cfg, pathToMvcmd, {});
}

void DeviceBase::init2(Config cfg, const dai::Path& pathToMvcmd, tl::optional<const Pipeline&> pipeline) {
    // Initalize depthai library if not already
    if(!dumpOnly) initialize();

    // Specify cfg
    config = cfg;
    firmwarePath = pathToMvcmd;

    // Apply nonExclusiveMode
    config.board.nonExclusiveMode = config.nonExclusiveMode;

    // Apply device specific logger level
    {
        auto deviceLogLevel = config.logLevel.value_or(spdlogLevelToLogLevel(logger::get_level()));
        setLogOutputLevel(config.outputLogLevel.value_or(deviceLogLevel));
    }

    // Specify expected running mode
    XLinkDeviceState_t expectedBootState = X_LINK_BOOTED;
    if(config.nonExclusiveMode) {
        expectedBootState = X_LINK_BOOTED_NON_EXCLUSIVE;
    }

    // If deviceInfo isn't fully specified (eg ANY_STATE, etc...), try finding it first
    if(deviceInfo.state == X_LINK_ANY_STATE || deviceInfo.protocol == X_LINK_ANY_PROTOCOL) {
        deviceDesc_t foundDesc;
        auto ret = XLinkFindFirstSuitableDevice(deviceInfo.getXLinkDeviceDesc(), &foundDesc);
        if(ret == X_LINK_SUCCESS) {
            deviceInfo = DeviceInfo(foundDesc);
            pimpl->logger.debug("Found an actual device by given DeviceInfo: {}", deviceInfo.toString());
        } else {
            deviceInfo.state = X_LINK_ANY_STATE;
            pimpl->logger.debug("Searched, but no actual device found by given DeviceInfo");
        }
    }

    if(pipeline) {
        pimpl->logger.debug("Device - pipeline serialized, OpenVINO version: {}", OpenVINO::getVersionName(config.version));
    } else {
        pimpl->logger.debug("Device - OpenVINO version: {}", OpenVINO::getVersionName(config.version));
    }

    // Set logging pattern of device (device id + shared pattern)
    pimpl->setPattern(fmt::format("[{}] [{}] {}", deviceInfo.mxid, deviceInfo.name, LOG_DEFAULT_PATTERN));

    // Check if WD env var is set
    std::chrono::milliseconds watchdogTimeout = device::XLINK_USB_WATCHDOG_TIMEOUT;
    if(deviceInfo.protocol == X_LINK_TCP_IP) {
        watchdogTimeout = device::XLINK_TCP_WATCHDOG_TIMEOUT;
    }
    auto watchdogMsStr = utility::getEnv("DEPTHAI_WATCHDOG");
    if(!watchdogMsStr.empty()) {
        // Try parsing the string as a number
        try {
            std::chrono::milliseconds watchdog{std::stoi(watchdogMsStr)};
            config.board.watchdogTimeoutMs = static_cast<uint32_t>(watchdog.count());
            watchdogTimeout = watchdog;
            if(watchdogTimeout.count() == 0) {
                pimpl->logger.warn("Watchdog disabled! In case of unclean exit, the device needs reset or power-cycle for next run", watchdogTimeout);
            } else {
                pimpl->logger.warn("Using a custom watchdog value of {}", watchdogTimeout);
            }
        } catch(const std::invalid_argument& e) {
            pimpl->logger.warn("DEPTHAI_WATCHDOG value invalid: {}", e.what());
        }
    }

    auto watchdogInitMsStr = utility::getEnv("DEPTHAI_WATCHDOG_INITIAL_DELAY");
    if(!watchdogInitMsStr.empty()) {
        // Try parsing the string as a number
        try {
            std::chrono::milliseconds watchdog{std::stoi(watchdogInitMsStr)};
            config.board.watchdogInitialDelayMs = static_cast<uint32_t>(watchdog.count());
            pimpl->logger.warn("Watchdog initial delay set to {}", watchdog);
        } catch(const std::invalid_argument& e) {
            pimpl->logger.warn("DEPTHAI_WATCHDOG_INITIAL_DELAY value invalid: {}", e.what());
        }
    }

    auto deviceDebugStr = utility::getEnv("DEPTHAI_DEBUG");
    if(!deviceDebugStr.empty()) {
        // Try parsing the string as a number
        try {
            int deviceDebug{std::stoi(deviceDebugStr)};
            config.board.logDevicePrints = deviceDebug;
        } catch(const std::invalid_argument& e) {
            pimpl->logger.warn("DEPTHAI_DEBUG value invalid: {}, should be a number (non-zero to enable)", e.what());
        }
    }

    // Get embedded mvcmd or external with applied config
    if(getLogOutputLevel() <= LogLevel::DEBUG) {
        nlohmann::json jBoardConfig = config.board;
        pimpl->logger.debug("Device - BoardConfig: {} \nlibnop:{}", jBoardConfig.dump(), spdlog::to_hex(utility::serialize(config.board)));
    }
    std::vector<std::uint8_t> fwWithConfig = Resources::getInstance().getDeviceFirmware(config, pathToMvcmd);

    // Init device (if bootloader, handle correctly - issue USB boot command)
    if(deviceInfo.state == X_LINK_UNBOOTED) {
        // Unbooted device found, boot and connect with XLinkConnection constructor
        connection = std::make_shared<XLinkConnection>(deviceInfo, fwWithConfig);
    } else if(deviceInfo.state == X_LINK_BOOTLOADER || deviceInfo.state == X_LINK_FLASH_BOOTED) {
        // Scope so DeviceBootloader is disconnected
        {
            DeviceBootloader bl(deviceInfo);
            auto version = bl.getVersion();
            // Save DeviceBootloader version, to be able to retrieve later optionally
            bootloaderVersion = version;

            // If version is >= 0.0.12 then boot directly, otherwise jump to USB ROM bootloader
            // Check if version is recent enough for this operation
            if(version >= DeviceBootloader::Version(0, 0, 12)) {
                using namespace std::chrono;
                // Boot the given FW
                auto t1 = steady_clock::now();
                bl.bootMemory(fwWithConfig);
                auto t2 = steady_clock::now();
                pimpl->logger.debug("Booting FW with Bootloader. Version {}, Time taken: {}", version.toString(), duration_cast<milliseconds>(t2 - t1));

                // After that the state will be expectedBootState
                deviceInfo.state = expectedBootState;
            } else {
                // Boot into USB ROM BOOTLOADER
                bl.bootUsbRomBootloader();
                pimpl->logger.debug("Booting FW by jumping to USB ROM Bootloader first. Bootloader Version {}", version.toString());

                // After that the state will be UNBOOTED
                deviceInfo.state = X_LINK_UNBOOTED;
            }
        }

        // Boot and connect with XLinkConnection constructor
        connection = std::make_shared<XLinkConnection>(deviceInfo, fwWithConfig, expectedBootState);

    } else if(deviceInfo.state == X_LINK_BOOTED) {
        // Connect without booting
        connection = std::make_shared<XLinkConnection>(deviceInfo, fwWithConfig, expectedBootState);
    } else {
        throw std::runtime_error("Cannot find any device with given deviceInfo");
    }

    deviceInfo.state = expectedBootState;

    // prepare rpc for both attached and host controlled mode
    pimpl->rpcStream = std::make_shared<XLinkStream>(connection, device::XLINK_CHANNEL_MAIN_RPC, device::XLINK_USB_BUFFER_MAX_SIZE);
    auto rpcStream = pimpl->rpcStream;

    pimpl->rpcClient = std::make_unique<nanorpc::core::client<nanorpc::packer::nlohmann_msgpack>>([this, rpcStream](nanorpc::core::type::buffer request) {
        // Lock for time of the RPC call, to not mix the responses between calling threads.
        // Note: might cause issues on Windows on incorrect shutdown. To be investigated
        std::unique_lock<std::mutex> lock(pimpl->rpcMutex);

        // Log the request data
        if(getLogOutputLevel() == LogLevel::TRACE) {
            pimpl->logger.trace("RPC: {}", nlohmann::json::from_msgpack(request).dump());
        }

        try {
            // Send request to device
            rpcStream->write(std::move(request));

            // Receive response back
            // Send to nanorpc to parse
            return rpcStream->read();
        } catch(const std::exception& e) {
            // If any exception is thrown, log it and rethrow
            pimpl->logger.debug("RPC error: {}", e.what());
            throw std::system_error(std::make_error_code(std::errc::io_error), "Device already closed or disconnected");
        }
    });

    // prepare watchdog thread, which will keep device alive
    // separate stream so it doesn't miss between potentially long RPC calls
    // Only create the thread if watchdog is enabled
    if(watchdogTimeout > std::chrono::milliseconds(0)) {
        // Specify "last" ping time (5s in the future, for some grace time)
        {
            std::unique_lock<std::mutex> lock(lastWatchdogPingTimeMtx);
            lastWatchdogPingTime = std::chrono::steady_clock::now() + std::chrono::seconds(5);
        }

        // Start watchdog thread for device
        watchdogThread = std::thread([this, watchdogTimeout]() {
            try {
                XLinkStream stream(connection, device::XLINK_CHANNEL_WATCHDOG, 128);
                std::vector<uint8_t> watchdogKeepalive = {0, 0, 0, 0};
                while(watchdogRunning) {
                    stream.write(watchdogKeepalive);
                    {
                        std::unique_lock<std::mutex> lock(lastWatchdogPingTimeMtx);
                        lastWatchdogPingTime = std::chrono::steady_clock::now();
                    }
                    // Ping with a period half of that of the watchdog timeout
                    std::this_thread::sleep_for(watchdogTimeout / 2);
                }
            } catch(const std::exception& ex) {
                // ignore
                pimpl->logger.debug("Watchdog thread exception caught: {}", ex.what());
            }

            // Watchdog ended. Useful for checking disconnects
            watchdogRunning = false;
        });

        // Start monitor thread for host - makes sure that device is responding to pings, otherwise it disconnects
        monitorThread = std::thread([this, watchdogTimeout]() {
            while(watchdogRunning) {
                // Ping with a period half of that of the watchdog timeout
                std::this_thread::sleep_for(watchdogTimeout);
                // Check if wd was pinged in the specified watchdogTimeout time.
                decltype(lastWatchdogPingTime) prevPingTime;
                {
                    std::unique_lock<std::mutex> lock(lastWatchdogPingTimeMtx);
                    prevPingTime = lastWatchdogPingTime;
                }
                // Recheck if watchdogRunning wasn't already closed and close if more than twice of WD passed
                if(watchdogRunning && std::chrono::steady_clock::now() - prevPingTime > watchdogTimeout * 2) {
                    pimpl->logger.warn("Monitor thread (device: {} [{}]) - ping was missed, closing the device connection", deviceInfo.mxid, deviceInfo.name);
                    // ping was missed, reset the device
                    watchdogRunning = false;
                    // close the underlying connection
                    connection->close();
                }
            }
        });

    } else {
        // Still set watchdogRunning explictitly
        // as it indicates device not being closed
        watchdogRunning = true;
    }

    if(!dumpOnly) {
        // Below can throw - make sure to gracefully exit threads
        try {
            auto level = spdlogLevelToLogLevel(logger::get_level());
            setLogLevel(config.logLevel.value_or(level));

            // Sets system inforation logging rate. By default 1s
            setSystemInformationLoggingRate(DEFAULT_SYSTEM_INFORMATION_LOGGING_RATE_HZ);
        } catch(const std::exception&) {
            // close device (cleanup)
            close();
            // Rethrow original exception
            throw;
        }

        // prepare timesync thread, which will keep device synchronized
        timesyncThread = std::thread([this]() {
            using namespace std::chrono;

            try {
                XLinkStream stream(connection, device::XLINK_CHANNEL_TIMESYNC, 128);
                while(timesyncRunning) {
                    // Block
                    XLinkTimespec timestamp;
                    stream.read(timestamp);

                    // Write timestamp back
                    stream.write(&timestamp, sizeof(timestamp));
                }
            } catch(const std::exception& ex) {
                // ignore
                pimpl->logger.debug("Timesync thread exception caught: {}", ex.what());
            }

            timesyncRunning = false;
        });

        // prepare logging thread, which will log device messages
        loggingThread = std::thread([this]() {
            using namespace std::chrono;
            std::vector<LogMessage> messages;
            try {
                XLinkStream stream(connection, device::XLINK_CHANNEL_LOG, 128);
                while(loggingRunning) {
                    // Block
                    auto log = stream.read();

                    try {
                        // Deserialize incoming messages
                        utility::deserialize(log, messages);

                        pimpl->logger.trace("Log vector decoded, size: {}", messages.size());

                        // log the messages in incremental order (0 -> size-1)
                        for(const auto& msg : messages) {
                            pimpl->logger.logMessage(msg);
                        }

                        // Log to callbacks
                        {
                            // lock mtx to callback map (shared)
                            std::unique_lock<std::mutex> l(logCallbackMapMtx);
                            for(const auto& msg : messages) {
                                for(const auto& kv : logCallbackMap) {
                                    const auto& cb = kv.second;
                                    // If available, callback with msg
                                    if(cb) cb(msg);
                                }
                            }
                        }

                    } catch(const nlohmann::json::exception& ex) {
                        pimpl->logger.error("Exception while parsing or calling callbacks for log message from device: {}", ex.what());
                    }
                }
            } catch(const std::exception& ex) {
                // ignore exception from logging
                pimpl->logger.debug("Log thread exception caught: {}", ex.what());
            }

            loggingRunning = false;
        });

        if(utility::getEnv("DEPTHAI_PROFILING") == "1") {
            // prepare profiling thread, which will log device messages
            profilingThread = std::thread([this]() {
                using namespace std::chrono;
                try {
                    ProfilingData lastData = {};
                    // TODO(themarpe) - expose
                    float rate = 1.0f;
                    while(profilingRunning) {
                        ProfilingData data = getProfilingData();
                        long long w = data.numBytesWritten - lastData.numBytesWritten;
                        long long r = data.numBytesRead - lastData.numBytesRead;
                        w = static_cast<long long>(w / rate);
                        r = static_cast<long long>(r / rate);

                        lastData = data;

                        pimpl->logger.debug("Profiling write speed: {:.2f} MiB/s, read speed: {:.2f} MiB/s, total written: {:.2f} MiB, read: {:.2f} MiB",
                                            w / 1024.0f / 1024.0f,
                                            r / 1024.0f / 1024.0f,
                                            data.numBytesWritten / 1024.0f / 1024.0f,
                                            data.numBytesRead / 1024.0f / 1024.0f);

                        std::this_thread::sleep_for(duration<float>(1) / rate);
                    }
                } catch(const std::exception& ex) {
                    // ignore exception from logging
                    pimpl->logger.debug("Profiling thread exception caught: {}", ex.what());
                }

                profilingRunning = false;
            });
        }

        // Below can throw - make sure to gracefully exit threads
        try {
            // Starts and waits for inital timesync
            setTimesync(DEFAULT_TIMESYNC_PERIOD, DEFAULT_TIMESYNC_NUM_SAMPLES, DEFAULT_TIMESYNC_RANDOM);
        } catch(const std::exception&) {
            // close device (cleanup)
            close();
            // Rethrow original exception
            throw;
        }
    }
}

std::string DeviceBase::getMxId() {
    return pimpl->rpcClient->call("getMxId").as<std::string>();
}

std::vector<CameraBoardSocket> DeviceBase::getConnectedCameras() {
    return pimpl->rpcClient->call("getConnectedCameras").as<std::vector<CameraBoardSocket>>();
}

std::vector<StereoPair> DeviceBase::getAvailableStereoPairs() {
    std::vector<dai::StereoPair> stereoPairs;
    dai::CalibrationHandler calibHandler;
    try {
        calibHandler = readCalibration2();
        if(calibHandler.getEepromData().cameraData.empty()) {
            throw std::runtime_error("No camera data found.");
        }
    } catch(const std::exception&) {
        try {
            calibHandler = readFactoryCalibration();
        } catch(const std::exception&) {
            pimpl->logger.info("No calibration found.");
            return stereoPairs;
        }
    }
    // Find links between cameras.
    for(auto const& camIdAndInfo1 : calibHandler.getEepromData().cameraData) {
        auto camId1 = camIdAndInfo1.first;
        for(auto const& camIdAndInfo2 : calibHandler.getEepromData().cameraData) {
            auto camId2 = camIdAndInfo2.first;
            try {
                auto translationVector = calibHandler.getCameraTranslationVector(camId1, camId2, false);
                auto baseline = std::abs(translationVector[0]) > std::abs(translationVector[1]) ? translationVector[0] : translationVector[1];  // X or Y
                auto leftSocket = baseline < 0 ? camId1 : camId2;
                auto rightSocket = leftSocket == camId1 ? camId2 : camId1;
                int baselineDiff = std::abs(static_cast<int>(translationVector[0]) - static_cast<int>(translationVector[1]));
                if(baselineDiff == static_cast<int>(std::abs(baseline))) {
                    if(std::find_if(stereoPairs.begin(),
                                    stereoPairs.end(),
                                    [&leftSocket, &rightSocket](const dai::StereoPair& pair) { return pair.left == leftSocket && pair.right == rightSocket; })
                       == stereoPairs.end()) {
                        stereoPairs.push_back(dai::StereoPair{leftSocket, rightSocket, std::abs(baseline), static_cast<int>(translationVector[0]) == 0});
                    }
                } else {
                    pimpl->logger.debug("Skipping diagonal pair, left: {}, right: {}.", leftSocket, rightSocket);
                }
            } catch(const std::exception&) {
                continue;
            }
        }
    }
    // Filter out undetected cameras and socket pairs which are not present in getStereoPairs
    auto deviceStereoPairs = getStereoPairs();
    auto connectedCameras = getConnectedCameras();
    std::vector<dai::StereoPair> filteredStereoPairs;
    std::copy_if(
        stereoPairs.begin(), stereoPairs.end(), std::back_inserter(filteredStereoPairs), [this, connectedCameras, deviceStereoPairs](dai::StereoPair pair) {
            if(std::find(connectedCameras.begin(), connectedCameras.end(), pair.left) == connectedCameras.end()) {
                pimpl->logger.debug("Skipping calibrated stereo pair because, camera {} was not detected.", pair.left);
                return false;
            } else if(std::find(connectedCameras.begin(), connectedCameras.end(), pair.right) == connectedCameras.end()) {
                pimpl->logger.debug("Skipping calibrated stereo pair because, camera {} was not detected.", pair.right);
                return false;
            }
            return std::find_if(deviceStereoPairs.begin(),
                                deviceStereoPairs.end(),
                                [pair](dai::StereoPair devicePair) { return devicePair.left == pair.left && devicePair.right == pair.right; })
                   != deviceStereoPairs.end();
        });

    std::sort(filteredStereoPairs.begin(), filteredStereoPairs.end(), [](dai::StereoPair a, dai::StereoPair b) { return a.baseline < b.baseline; });
    return filteredStereoPairs;
}

std::vector<ConnectionInterface> DeviceBase::getConnectionInterfaces() {
    return pimpl->rpcClient->call("getConnectionInterfaces").as<std::vector<ConnectionInterface>>();
}

std::vector<CameraFeatures> DeviceBase::getConnectedCameraFeatures() {
    return pimpl->rpcClient->call("getConnectedCameraFeatures").as<std::vector<CameraFeatures>>();
}

std::vector<StereoPair> DeviceBase::getStereoPairs() {
    return pimpl->rpcClient->call("getStereoPairs").as<std::vector<StereoPair>>();
}

std::unordered_map<CameraBoardSocket, std::string> DeviceBase::getCameraSensorNames() {
    return pimpl->rpcClient->call("getCameraSensorNames").as<std::unordered_map<CameraBoardSocket, std::string>>();
}

std::string DeviceBase::getConnectedIMU() {
    return pimpl->rpcClient->call("getConnectedIMU").as<std::string>();
}

dai::Version DeviceBase::getIMUFirmwareVersion() {
    std::string versionStr = pimpl->rpcClient->call("getIMUFirmwareVersion").as<std::string>();
    try {
        dai::Version version = dai::Version(versionStr);
        return version;
    } catch(const std::exception&) {
        dai::Version version = dai::Version(0, 0, 0);
        return version;
    }
}

dai::Version DeviceBase::getEmbeddedIMUFirmwareVersion() {
    std::string versionStr = pimpl->rpcClient->call("getEmbeddedIMUFirmwareVersion").as<std::string>();
    try {
        dai::Version version = dai::Version(versionStr);
        return version;
    } catch(const std::exception&) {
        dai::Version version = dai::Version(0, 0, 0);
        return version;
    }
}

bool DeviceBase::startIMUFirmwareUpdate(bool forceUpdate) {
    return pimpl->rpcClient->call("startIMUFirmwareUpdate", forceUpdate).as<bool>();
}

std::tuple<bool, unsigned int> DeviceBase::getIMUFirmwareUpdateStatus() {
    return pimpl->rpcClient->call("getIMUFirmwareUpdateStatus").as<std::tuple<bool, unsigned int>>();
}

// Convenience functions for querying current system information
MemoryInfo DeviceBase::getDdrMemoryUsage() {
    return pimpl->rpcClient->call("getDdrUsage").as<MemoryInfo>();
}

MemoryInfo DeviceBase::getCmxMemoryUsage() {
    return pimpl->rpcClient->call("getCmxUsage").as<MemoryInfo>();
}

MemoryInfo DeviceBase::getLeonCssHeapUsage() {
    return pimpl->rpcClient->call("getLeonCssHeapUsage").as<MemoryInfo>();
}

MemoryInfo DeviceBase::getLeonMssHeapUsage() {
    return pimpl->rpcClient->call("getLeonMssHeapUsage").as<MemoryInfo>();
}

ChipTemperature DeviceBase::getChipTemperature() {
    return pimpl->rpcClient->call("getChipTemperature").as<ChipTemperature>();
}

CpuUsage DeviceBase::getLeonCssCpuUsage() {
    return pimpl->rpcClient->call("getLeonCssCpuUsage").as<CpuUsage>();
}

CpuUsage DeviceBase::getLeonMssCpuUsage() {
    return pimpl->rpcClient->call("getLeonMssCpuUsage").as<CpuUsage>();
}

UsbSpeed DeviceBase::getUsbSpeed() {
    return pimpl->rpcClient->call("getUsbSpeed").as<UsbSpeed>();
}

tl::optional<Version> DeviceBase::getBootloaderVersion() {
    return bootloaderVersion;
}

bool DeviceBase::isPipelineRunning() {
    return pimpl->rpcClient->call("isPipelineRunning").as<bool>();
}

void DeviceBase::setLogLevel(LogLevel level) {
    pimpl->rpcClient->call("setLogLevel", level);
}

LogLevel DeviceBase::getLogLevel() {
    return pimpl->rpcClient->call("getLogLevel").as<LogLevel>();
}

void DeviceBase::setXLinkChunkSize(int sizeBytes) {
    pimpl->rpcClient->call("setXLinkChunkSize", sizeBytes);
}

int DeviceBase::getXLinkChunkSize() {
    return pimpl->rpcClient->call("getXLinkChunkSize").as<int>();
}

void DeviceBase::setXLinkRateLimit(int maxRateBytesPerSecond, int burstSize, int waitUs) {
    pimpl->rpcClient->call("setXLinkRateLimit", maxRateBytesPerSecond, burstSize, waitUs);
}

DeviceInfo DeviceBase::getDeviceInfo() const {
    return deviceInfo;
}

std::string DeviceBase::getProductName() {
    EepromData eepromFactory = readFactoryCalibrationOrDefault().getEepromData();
    EepromData eeprom = readCalibrationOrDefault().getEepromData();
    return utility::parseProductName(eeprom, eepromFactory);
}

std::string DeviceBase::getDeviceName() {
    EepromData eepromFactory = readFactoryCalibrationOrDefault().getEepromData();
    EepromData eeprom = readCalibrationOrDefault().getEepromData();
    return utility::parseDeviceName(eeprom, eepromFactory);
}

void DeviceBase::setLogOutputLevel(LogLevel level) {
    pimpl->setLogLevel(level);
}

LogLevel DeviceBase::getLogOutputLevel() {
    return pimpl->getLogLevel();
}

bool DeviceBase::setIrLaserDotProjectorBrightness(float mA, int mask) {
    return pimpl->rpcClient->call("setIrLaserDotProjectorBrightness", mA, mask, false);
}

bool DeviceBase::setIrLaserDotProjectorIntensity(float intensity, int mask) {
    return pimpl->rpcClient->call("setIrLaserDotProjectorBrightness", intensity, mask, true);
}

bool DeviceBase::setIrFloodLightBrightness(float mA, int mask) {
    return pimpl->rpcClient->call("setIrFloodLightBrightness", mA, mask, false);
}

bool DeviceBase::setIrFloodLightIntensity(float intensity, int mask) {
    return pimpl->rpcClient->call("setIrFloodLightBrightness", intensity, mask, true);
}

std::vector<std::tuple<std::string, int, int>> DeviceBase::getIrDrivers() {
    return pimpl->rpcClient->call("getIrDrivers");
}

dai::CrashDump DeviceBase::getCrashDump(bool clearCrashDump) {
    return pimpl->rpcClient->call("getCrashDump", clearCrashDump).as<dai::CrashDump>();
}

bool DeviceBase::hasCrashDump() {
    return pimpl->rpcClient->call("hasCrashDump").as<bool>();
}

ProfilingData DeviceBase::getProfilingData() {
    return connection->getProfilingData();
}

int DeviceBase::addLogCallback(std::function<void(LogMessage)> callback) {
    // Lock first
    std::unique_lock<std::mutex> l(logCallbackMapMtx);

    // Get unique id
    int id = uniqueCallbackId++;

    // assign callback
    logCallbackMap[id] = callback;

    // return id assigned to the callback
    return id;
}

bool DeviceBase::removeLogCallback(int callbackId) {
    // Lock first
    std::unique_lock<std::mutex> l(logCallbackMapMtx);

    // If callback with id 'callbackId' doesn't exists, return false
    if(logCallbackMap.count(callbackId) == 0) return false;

    // Otherwise erase and return true
    logCallbackMap.erase(callbackId);
    return true;
}

void DeviceBase::setTimesync(std::chrono::milliseconds period, int numSamples, bool random) {
    if(period < std::chrono::milliseconds(10)) {
        throw std::invalid_argument("Period must be greater or equal than 10ms");
    }

    using namespace std::chrono;
    pimpl->rpcClient->call("setTimesync", duration_cast<milliseconds>(period).count(), numSamples, random);
}

void DeviceBase::setTimesync(bool enable) {
    if(enable) {
        setTimesync(DEFAULT_TIMESYNC_PERIOD, DEFAULT_TIMESYNC_NUM_SAMPLES, DEFAULT_TIMESYNC_RANDOM);
    } else {
        setTimesync(std::chrono::milliseconds(1000), 0, false);
    }
}

void DeviceBase::setSystemInformationLoggingRate(float rateHz) {
    pimpl->rpcClient->call("setSystemInformationLoggingRate", rateHz);
}

float DeviceBase::getSystemInformationLoggingRate() {
    return pimpl->rpcClient->call("getSystemInformationLoggingRate").as<float>();
}

bool DeviceBase::isEepromAvailable() {
    return pimpl->rpcClient->call("isEepromAvailable").as<bool>();
}

bool DeviceBase::flashCalibration(CalibrationHandler calibrationDataHandler) {
    try {
        flashCalibration2(calibrationDataHandler);
    } catch(const EepromError&) {
        return false;
    }
    return true;
}

void DeviceBase::flashCalibration2(CalibrationHandler calibrationDataHandler) {
    bool factoryPermissions = false;
    bool protectedPermissions = false;
    getFlashingPermissions(factoryPermissions, protectedPermissions);
    pimpl->logger.debug("Flashing calibration. Factory permissions {}, Protected permissions {}", factoryPermissions, protectedPermissions);

    /* if(!calibrationDataHandler.validateCameraArray()) {
        throw std::runtime_error("Failed to validate the extrinsics connection. Enable debug mode for more information.");
    } */

    bool success;
    std::string errorMsg;
    std::tie(success, errorMsg) = pimpl->rpcClient->call("storeToEeprom", calibrationDataHandler.getEepromData(), factoryPermissions, protectedPermissions)
                                      .as<std::tuple<bool, std::string>>();

    if(!success) {
        throw std::runtime_error(errorMsg);
    }
}

void DeviceBase::setCalibration(CalibrationHandler calibrationDataHandler) {
    bool success;
    std::string errorMsg;
    std::tie(success, errorMsg) = pimpl->rpcClient->call("setCalibration", calibrationDataHandler.getEepromData()).as<std::tuple<bool, std::string>>();
    if(!success) {
        throw std::runtime_error(errorMsg);
    }
}

CalibrationHandler DeviceBase::getCalibration() {
    bool success;
    std::string errorMsg;
    dai::EepromData eepromData;
    std::tie(success, errorMsg, eepromData) = pimpl->rpcClient->call("getCalibration").as<std::tuple<bool, std::string, dai::EepromData>>();
    if(!success) {
        throw EepromError(errorMsg);
    }
    return CalibrationHandler(eepromData);
}

CalibrationHandler DeviceBase::readCalibration() {
    dai::EepromData eepromData{};
    try {
        return readCalibration2();
    } catch(const EepromError&) {
        // ignore - use default
    }
    return CalibrationHandler(eepromData);
}
CalibrationHandler DeviceBase::readCalibration2() {
    bool success;
    std::string errorMsg;
    dai::EepromData eepromData;
    std::tie(success, errorMsg, eepromData) = pimpl->rpcClient->call("readFromEeprom").as<std::tuple<bool, std::string, dai::EepromData>>();
    if(!success) {
        throw EepromError(errorMsg);
    }
    return CalibrationHandler(eepromData);
}

CalibrationHandler DeviceBase::readCalibrationOrDefault() {
    return readCalibration();
}

void DeviceBase::flashFactoryCalibration(CalibrationHandler calibrationDataHandler) {
    bool factoryPermissions = false;
    bool protectedPermissions = false;
    getFlashingPermissions(factoryPermissions, protectedPermissions);
    pimpl->logger.debug("Flashing factory calibration. Factory permissions {}, Protected permissions {}", factoryPermissions, protectedPermissions);

    if(!factoryPermissions) {
        throw std::runtime_error("Calling factory API is not allowed in current configuration");
    }

    /* if(!calibrationDataHandler.validateCameraArray()) {
        throw std::runtime_error("Failed to validate the extrinsics connection. Enable debug mode for more information.");
    } */

    bool success;
    std::string errorMsg;
    std::tie(success, errorMsg) =
        pimpl->rpcClient->call("storeToEepromFactory", calibrationDataHandler.getEepromData(), factoryPermissions, protectedPermissions)
            .as<std::tuple<bool, std::string>>();
    if(!success) {
        throw EepromError(errorMsg);
    }
}

CalibrationHandler DeviceBase::readFactoryCalibration() {
    bool success;
    std::string errorMsg;
    dai::EepromData eepromData;
    std::tie(success, errorMsg, eepromData) = pimpl->rpcClient->call("readFromEepromFactory").as<std::tuple<bool, std::string, dai::EepromData>>();
    if(!success) {
        throw EepromError(errorMsg);
    }
    return CalibrationHandler(eepromData);
}
CalibrationHandler DeviceBase::readFactoryCalibrationOrDefault() {
    dai::EepromData eepromData{};
    try {
        return readFactoryCalibration();
    } catch(const EepromError&) {
        // ignore - use default
    }
    return CalibrationHandler(eepromData);
}

void DeviceBase::factoryResetCalibration() {
    bool success;
    std::string errorMsg;
    std::tie(success, errorMsg) = pimpl->rpcClient->call("eepromFactoryReset").as<std::tuple<bool, std::string>>();
    if(!success) {
        throw EepromError(errorMsg);
    }
}

std::vector<std::uint8_t> DeviceBase::readCalibrationRaw() {
    bool success;
    std::string errorMsg;
    std::vector<uint8_t> eepromDataRaw;
    std::tie(success, errorMsg, eepromDataRaw) = pimpl->rpcClient->call("readFromEepromRaw").as<std::tuple<bool, std::string, std::vector<uint8_t>>>();
    if(!success) {
        throw EepromError(errorMsg);
    }
    return eepromDataRaw;
}

std::vector<std::uint8_t> DeviceBase::readFactoryCalibrationRaw() {
    bool success;
    std::string errorMsg;
    std::vector<uint8_t> eepromDataRaw;
    std::tie(success, errorMsg, eepromDataRaw) = pimpl->rpcClient->call("readFromEepromFactoryRaw").as<std::tuple<bool, std::string, std::vector<uint8_t>>>();
    if(!success) {
        throw EepromError(errorMsg);
    }
    return eepromDataRaw;
}

void DeviceBase::flashEepromClear() {
    bool factoryPermissions = false;
    bool protectedPermissions = false;
    getFlashingPermissions(factoryPermissions, protectedPermissions);
    pimpl->logger.debug("Clearing User EEPROM contents. Factory permissions {}, Protected permissions {}", factoryPermissions, protectedPermissions);

    if(!protectedPermissions) {
        throw std::runtime_error("Calling EEPROM clear API is not allowed in current configuration");
    }

    bool success;
    std::string errorMsg;
    std::tie(success, errorMsg) = pimpl->rpcClient->call("eepromClear", protectedPermissions, factoryPermissions).as<std::tuple<bool, std::string>>();
    if(!success) {
        throw EepromError(errorMsg);
    }
}

void DeviceBase::flashFactoryEepromClear() {
    bool factoryPermissions = false;
    bool protectedPermissions = false;
    getFlashingPermissions(factoryPermissions, protectedPermissions);
    pimpl->logger.debug("Clearing User EEPROM contents. Factory permissions {}, Protected permissions {}", factoryPermissions, protectedPermissions);

    if(!protectedPermissions || !factoryPermissions) {
        throw std::runtime_error("Calling factory EEPROM clear API is not allowed in current configuration");
    }

    bool success;
    std::string errorMsg;
    std::tie(success, errorMsg) = pimpl->rpcClient->call("eepromFactoryClear", protectedPermissions, factoryPermissions).as<std::tuple<bool, std::string>>();
    if(!success) {
        throw EepromError(errorMsg);
    }
}

bool DeviceBase::startPipeline() {
    // Deprecated
    return true;
}

bool DeviceBase::startPipeline(const Pipeline& pipeline) {
    // first check if pipeline is not already running
    if(isPipelineRunning()) {
        throw std::runtime_error("Pipeline is already running");
    }

    return startPipelineImpl(pipeline);
}

bool DeviceBase::startPipelineImpl(const Pipeline& pipeline) {
    // Check openvino version
    if(!pipeline.isOpenVINOVersionCompatible(config.version)) {
        throw std::runtime_error("Device booted with different OpenVINO version that pipeline requires");
    }

    // Serialize the pipeline
    PipelineSchema schema;
    Assets assets;
    std::vector<std::uint8_t> assetStorage;
    pipeline.serialize(schema, assets, assetStorage);

    // if debug or lower
    if(getLogOutputLevel() <= LogLevel::DEBUG) {
        nlohmann::json jSchema = schema;
        pimpl->logger.debug("Schema dump: {}", jSchema.dump());
        nlohmann::json jAssets = assets;
        pimpl->logger.debug("Asset map dump: {}", jAssets.dump());
    }

    // Load pipelineDesc, assets, and asset storage
    pimpl->rpcClient->call("setPipelineSchema", schema);

    // Transfer storage != empty
    if(!assetStorage.empty()) {
        pimpl->rpcClient->call("setAssets", assets);

        // Transfer the whole assetStorage in a separate thread
        const std::string streamAssetStorage = "__stream_asset_storage";
        std::thread t1([this, &streamAssetStorage, &assetStorage]() {
            XLinkStream stream(connection, streamAssetStorage, device::XLINK_USB_BUFFER_MAX_SIZE);
            int64_t offset = 0;
            do {
                int64_t toTransfer = std::min(static_cast<int64_t>(device::XLINK_USB_BUFFER_MAX_SIZE), static_cast<int64_t>(assetStorage.size() - offset));
                stream.write(&assetStorage[offset], toTransfer);
                offset += toTransfer;
            } while(offset < static_cast<int64_t>(assetStorage.size()));
        });

        pimpl->rpcClient->call("readAssetStorageFromXLink", streamAssetStorage, assetStorage.size());
        t1.join();
    }

    // print assets on device side for test
    pimpl->rpcClient->call("printAssets");

    // Log the pipeline
    logCollection::logPipeline(schema, deviceInfo);
    this->pipelineSchema = schema;  // Save the schema so it can be passed alongside the crashdump

    // Build and start the pipeline
    bool success = false;
    std::string errorMsg;
    std::tie(success, errorMsg) = pimpl->rpcClient->call("buildPipeline").as<std::tuple<bool, std::string>>();
    if(success) {
        pimpl->rpcClient->call("startPipeline");
    } else {
        throw std::runtime_error(errorMsg);
        return false;
    }

    return true;
}
}  // namespace dai<|MERGE_RESOLUTION|>--- conflicted
+++ resolved
@@ -322,15 +322,6 @@
     bool found = false;
     std::tie(found, deviceInfo) = getAnyAvailableDevice();
 
-<<<<<<< HEAD
-    // If no device found, throw
-    if(!found) {
-        auto numConnected = getAllAvailableDevices().size();
-        if(numConnected > 0) {
-            throw std::runtime_error(fmt::format("No available devices ({} connected, but in use)", numConnected));
-        } else {
-            throw std::runtime_error("No available devices");
-=======
     if(!found) {
         auto numConnected = getAllAvailableDevices().size();
         if(numConnected > 0) {
@@ -342,7 +333,6 @@
         if(nonRVC2Devices > 0) {
             throw std::runtime_error("No available RVC2 devices found, but found " + std::to_string(nonRVC2Devices)
                                      + " non RVC2 device[s]. To use RVC4 devices, please update DepthAI to version v3.x or newer.");
->>>>>>> e0f6b52d
         }
     }
 }
