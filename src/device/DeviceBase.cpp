--- conflicted
+++ resolved
@@ -573,23 +573,6 @@
     // Stop watchdog first (this resets and waits for link to fall down)
     if(watchdogThread.joinable()) watchdogThread.join();
 
-<<<<<<< HEAD
-    if(!dumpOnly) {
-        // Stop various threads
-        timesyncRunning = false;
-        loggingRunning = false;
-        profilingRunning = false;
-
-        // Then stop timesync
-        if(timesyncThread.joinable()) timesyncThread.join();
-        // And at the end stop logging thread
-        if(loggingThread.joinable()) loggingThread.join();
-        // And at the end stop profiling thread
-        if(profilingThread.joinable()) profilingThread.join();
-        // At the end stop the monitor thread
-        if(monitorThread.joinable()) monitorThread.join();
-    }
-=======
     // Stop various threads
     timesyncRunning = false;
     loggingRunning = false;
@@ -603,7 +586,6 @@
     if(profilingThread.joinable()) profilingThread.join();
     // At the end stop the monitor thread
     if(monitorThread.joinable()) monitorThread.join();
->>>>>>> c21bdd37
 
     // Close rpcStream
     pimpl->rpcStream = nullptr;
@@ -1065,8 +1047,6 @@
     return pimpl->rpcClient->call("getConnectedCameras").as<std::vector<CameraBoardSocket>>();
 }
 
-<<<<<<< HEAD
-=======
 std::vector<StereoPair> DeviceBase::getAvailableStereoPairs() {
     std::vector<dai::StereoPair> stereoPairs;
     dai::CalibrationHandler calibHandler;
@@ -1132,7 +1112,6 @@
     return filteredStereoPairs;
 }
 
->>>>>>> c21bdd37
 std::vector<ConnectionInterface> DeviceBase::getConnectionInterfaces() {
     return pimpl->rpcClient->call("getConnectionInterfaces").as<std::vector<ConnectionInterface>>();
 }
@@ -1140,13 +1119,10 @@
 std::vector<CameraFeatures> DeviceBase::getConnectedCameraFeatures() {
     return pimpl->rpcClient->call("getConnectedCameraFeatures").as<std::vector<CameraFeatures>>();
 }
-<<<<<<< HEAD
-=======
 
 std::vector<StereoPair> DeviceBase::getStereoPairs() {
     return pimpl->rpcClient->call("getStereoPairs").as<std::vector<StereoPair>>();
 }
->>>>>>> c21bdd37
 
 std::unordered_map<CameraBoardSocket, std::string> DeviceBase::getCameraSensorNames() {
     return pimpl->rpcClient->call("getCameraSensorNames").as<std::unordered_map<CameraBoardSocket, std::string>>();
@@ -1182,13 +1158,8 @@
     return pimpl->rpcClient->call("startIMUFirmwareUpdate", forceUpdate).as<bool>();
 }
 
-<<<<<<< HEAD
-std::tuple<bool, float> DeviceBase::getIMUFirmwareUpdateStatus() {
-    return pimpl->rpcClient->call("getIMUFirmwareUpdateStatus").as<std::tuple<bool, float>>();
-=======
 std::tuple<bool, unsigned int> DeviceBase::getIMUFirmwareUpdateStatus() {
     return pimpl->rpcClient->call("getIMUFirmwareUpdateStatus").as<std::tuple<bool, unsigned int>>();
->>>>>>> c21bdd37
 }
 
 // Convenience functions for querying current system information
@@ -1257,7 +1228,6 @@
     EepromData eeprom = readCalibrationOrDefault().getEepromData();
     return utility::parseProductName(eeprom, eepromFactory);
 }
-<<<<<<< HEAD
 
 std::string DeviceBase::getDeviceName() {
     EepromData eepromFactory = readFactoryCalibrationOrDefault().getEepromData();
@@ -1265,15 +1235,6 @@
     return utility::parseDeviceName(eeprom, eepromFactory);
 }
 
-=======
-
-std::string DeviceBase::getDeviceName() {
-    EepromData eepromFactory = readFactoryCalibrationOrDefault().getEepromData();
-    EepromData eeprom = readCalibrationOrDefault().getEepromData();
-    return utility::parseDeviceName(eeprom, eepromFactory);
-}
-
->>>>>>> c21bdd37
 void DeviceBase::setLogOutputLevel(LogLevel level) {
     pimpl->setLogLevel(level);
 }
@@ -1305,7 +1266,6 @@
 dai::CrashDump DeviceBase::getCrashDump(bool clearCrashDump) {
     return pimpl->rpcClient->call("getCrashDump", clearCrashDump).as<dai::CrashDump>();
 }
-<<<<<<< HEAD
 
 bool DeviceBase::hasCrashDump() {
     return pimpl->rpcClient->call("hasCrashDump").as<bool>();
@@ -1315,17 +1275,6 @@
     return connection->getProfilingData();
 }
 
-=======
-
-bool DeviceBase::hasCrashDump() {
-    return pimpl->rpcClient->call("hasCrashDump").as<bool>();
-}
-
-ProfilingData DeviceBase::getProfilingData() {
-    return connection->getProfilingData();
-}
-
->>>>>>> c21bdd37
 int DeviceBase::addLogCallback(std::function<void(LogMessage)> callback) {
     // Lock first
     std::unique_lock<std::mutex> l(logCallbackMapMtx);
@@ -1356,7 +1305,6 @@
     if(period < std::chrono::milliseconds(10)) {
         throw std::invalid_argument("Period must be greater or equal than 10ms");
     }
-<<<<<<< HEAD
 
     using namespace std::chrono;
     pimpl->rpcClient->call("setTimesync", duration_cast<milliseconds>(period).count(), numSamples, random);
@@ -1370,31 +1318,12 @@
     }
 }
 
-=======
-
-    using namespace std::chrono;
-    pimpl->rpcClient->call("setTimesync", duration_cast<milliseconds>(period).count(), numSamples, random);
-}
-
-void DeviceBase::setTimesync(bool enable) {
-    if(enable) {
-        setTimesync(DEFAULT_TIMESYNC_PERIOD, DEFAULT_TIMESYNC_NUM_SAMPLES, DEFAULT_TIMESYNC_RANDOM);
-    } else {
-        setTimesync(std::chrono::milliseconds(1000), 0, false);
-    }
-}
-
->>>>>>> c21bdd37
 void DeviceBase::setSystemInformationLoggingRate(float rateHz) {
     pimpl->rpcClient->call("setSystemInformationLoggingRate", rateHz);
 }
 
 float DeviceBase::getSystemInformationLoggingRate() {
-<<<<<<< HEAD
-    return pimpl->rpcClient->call("getSystemInformationLoggingrate").as<float>();
-=======
     return pimpl->rpcClient->call("getSystemInformationLoggingRate").as<float>();
->>>>>>> c21bdd37
 }
 
 bool DeviceBase::isEepromAvailable() {
