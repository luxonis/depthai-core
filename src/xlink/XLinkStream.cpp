--- conflicted
+++ resolved
@@ -96,13 +96,9 @@
     write(span<const uint8_t>(reinterpret_cast<const uint8_t*>(data), size));
 }
 
-<<<<<<< HEAD
 void XLinkStream::write(long fd) {
     auto status = XLinkWriteFd(streamId, fd); 
-=======
-void XLinkStream::write(long fd, std::size_t size) {
-    auto status = XLinkWriteFd(streamId, &fd, size); 
->>>>>>> 1effc783
+
     if(status != X_LINK_SUCCESS) {
         throw XLinkWriteError(status, streamName);
     }
