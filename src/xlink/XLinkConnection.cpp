#include "xlink/XLinkConnection.hpp"

#include <array>
#include <cassert>
#include <chrono>
#include <cstring>
#include <fstream>
#include <iostream>
#include <thread>
#include <vector>

// project
#include "depthai/utility/Initialization.hpp"
#include "utility/Environment.hpp"

// libraries
#include <XLink/XLink.h>
extern "C" {
#include <XLink/XLinkLog.h>
}

#include "spdlog/details/os.h"
#include "spdlog/fmt/chrono.h"
#include "spdlog/spdlog.h"

namespace dai {

<<<<<<< HEAD
DeviceInfo::DeviceInfo(const deviceDesc_t& desc) {
    name = std::string(desc.name);
    mxid = std::string(desc.mxid);
    state = desc.state;
    protocol = desc.protocol;
    platform = desc.platform;
}

DeviceInfo::DeviceInfo(std::string mxidOrName) {
    // Parse parameter and set to ip if any dots found
    // mxid doesn't have a dot in the name
    if(mxidOrName.find(".") != std::string::npos) {
        // This is reasoned as an IP address or USB path (name). Set rest of info accordingly
        name = std::move(mxidOrName);
        mxid = "";
    } else {
        // This is reasoned as mxid
        name = "";
        mxid = std::move(mxidOrName);
    }
}

deviceDesc_t DeviceInfo::getXLinkDeviceDesc() const {
    // Create XLink deviceDesc_t, init all fields to zero
    deviceDesc_t desc = {};
=======
static XLinkProtocol_t getDefaultProtocol() {
    XLinkProtocol_t defaultProtocol = X_LINK_ANY_PROTOCOL;

    auto protocolStr = utility::getEnv("DEPTHAI_PROTOCOL");

    std::transform(protocolStr.begin(), protocolStr.end(), protocolStr.begin(), ::tolower);
    if(protocolStr.empty() || protocolStr == "any") {
        defaultProtocol = X_LINK_ANY_PROTOCOL;
    } else if(protocolStr == "usb") {
        defaultProtocol = X_LINK_USB_VSC;
    } else if(protocolStr == "tcpip") {
        defaultProtocol = X_LINK_TCP_IP;
    } else {
        spdlog::warn("Unsupported protocol specified");
    }

    return defaultProtocol;
}

// DeviceInfo
DeviceInfo::DeviceInfo(std::string mxId) {
    // Add dash at the end of mxId ([mxId]-[xlinkDevName] format)
    mxId += "-";
    // Construct device info which will points to device with specific mxId
    std::strncpy(desc.name, mxId.c_str(), sizeof(desc.name) - 1);
>>>>>>> e23ee4cb

    // c_str is guranteed to be nullterminated
    strncpy(desc.mxid, mxid.c_str(), sizeof(desc.mxid));
    strncpy(desc.name, name.c_str(), sizeof(desc.name));

    desc.platform = platform;
    desc.protocol = protocol;
    desc.state = state;

    return desc;
}

// backward compatibility
std::string DeviceInfo::getMxId() const {
    return mxid;
}

std::string DeviceInfo::toString() const {
    return fmt::format("{}, {}, {}, {}, {}", name, mxid, XLinkDeviceStateToStr(state), XLinkProtocolToStr(protocol), XLinkPlatformToStr(platform));
}

// STATIC
constexpr std::chrono::milliseconds XLinkConnection::WAIT_FOR_BOOTUP_TIMEOUT_TCPIP;
constexpr std::chrono::milliseconds XLinkConnection::WAIT_FOR_BOOTUP_TIMEOUT_USB;
constexpr std::chrono::milliseconds XLinkConnection::WAIT_FOR_CONNECT_TIMEOUT;
constexpr std::chrono::milliseconds XLinkConnection::POLLING_DELAY_TIME;

std::vector<DeviceInfo> XLinkConnection::getAllConnectedDevices(XLinkDeviceState_t state) {
    initialize();

    std::vector<DeviceInfo> devices;

    unsigned int numdev = 0;
    std::array<deviceDesc_t, 32> deviceDescAll = {};
    deviceDesc_t suitableDevice = {};
    suitableDevice.protocol = X_LINK_ANY_PROTOCOL;
    suitableDevice.platform = X_LINK_ANY_PLATFORM;
    suitableDevice.state = state;

<<<<<<< HEAD
    auto status = XLinkFindAllSuitableDevices(suitableDevice, deviceDescAll.data(), static_cast<unsigned int>(deviceDescAll.size()), &numdev);
    if(status != X_LINK_SUCCESS) throw std::runtime_error("Couldn't retrieve all connected devices");

    for(unsigned i = 0; i < numdev; i++) {
        devices.push_back(DeviceInfo(deviceDescAll.at(i)));
=======
    auto allowedDeviceIds = utility::getEnv("DEPTHAI_DEVICE_MXID_LIST");

    // Get all available devices (unbooted & booted)
    for(const auto& state : states) {
        unsigned int numdev = 0;
        std::array<deviceDesc_t, 32> deviceDescAll = {};
        deviceDesc_t suitableDevice = {};
        suitableDevice.protocol = getDefaultProtocol();
        suitableDevice.platform = X_LINK_ANY_PLATFORM;

        auto status = XLinkFindAllSuitableDevices(state, suitableDevice, deviceDescAll.data(), static_cast<unsigned int>(deviceDescAll.size()), &numdev);
        if(status != X_LINK_SUCCESS && status != X_LINK_DEVICE_NOT_FOUND) {
            throw std::runtime_error("Couldn't retrieve all connected devices");
        }

        for(unsigned i = 0; i < numdev; i++) {
            DeviceInfo info = {};
            info.desc = deviceDescAll.at(i);
            info.state = state;
            bool allowedId = allowedDeviceIds.find(info.getMxId()) != std::string::npos || allowedDeviceIds.empty();
            if(allowedId) {
                devices.push_back(info);
            }
        }
>>>>>>> e23ee4cb
    }

    return devices;
}

std::tuple<bool, DeviceInfo> XLinkConnection::getFirstDevice(XLinkDeviceState_t state) {
    initialize();

    deviceDesc_t devReq = {};
    devReq.protocol = X_LINK_ANY_PROTOCOL;
    devReq.platform = X_LINK_ANY_PLATFORM;
    devReq.name[0] = 0;
    devReq.mxid[0] = 0;
    devReq.state = state;

    deviceDesc_t dev = {};
    auto res = XLinkFindFirstSuitableDevice(devReq, &dev);
    if(res == X_LINK_SUCCESS) {
        DeviceInfo info(dev);
        return {true, info};
    }
    return {false, {}};
}

std::tuple<bool, DeviceInfo> XLinkConnection::getDeviceByMxId(std::string mxId, XLinkDeviceState_t state) {
    initialize();

    DeviceInfo dev;
    dev.mxid = mxId;
    dev.state = state;

    deviceDesc_t desc = {};
    auto res = XLinkFindFirstSuitableDevice(dev.getXLinkDeviceDesc(), &desc);
    if(res == X_LINK_SUCCESS) {
        return {true, {desc}};
    }
    return {false, {}};
}

DeviceInfo XLinkConnection::bootBootloader(const DeviceInfo& deviceInfo) {
    initialize();

    using namespace std::chrono;

    // Device is in flash booted state. Boot to bootloader first
    auto deviceDesc = deviceInfo.getXLinkDeviceDesc();
    XLinkBootBootloader(&deviceDesc);

    // Wait for a bootloader device now
    DeviceInfo deviceToWait = deviceInfo;
    if(deviceInfo.protocol == X_LINK_USB_VSC) {
        deviceToWait.name = "";
    }
    deviceToWait.state = X_LINK_BOOTLOADER;

    // Device desc if found
    deviceDesc_t foundDeviceDesc = {};

    // Wait for device to get to bootloader state
    XLinkError_t rc;
    auto bootupTimeout = WAIT_FOR_BOOTUP_TIMEOUT_USB;
    if(deviceToWait.desc.protocol == X_LINK_TCP_IP) {
        bootupTimeout = WAIT_FOR_BOOTUP_TIMEOUT_TCPIP;
    }

    // Override with environment variables, if set
    const std::vector<std::pair<std::string, std::chrono::milliseconds*>> evars = {
        {"DEPTHAI_BOOTUP_TIMEOUT", &bootupTimeout},
    };

    for(auto ev : evars) {
        auto name = ev.first;
        auto valstr = utility::getEnv(name);
        if(!valstr.empty()) {
            try {
                std::chrono::milliseconds value{std::stoi(valstr)};
                *ev.second = value;
                // auto initial = *ev.second;
                // spdlog::warn("{} override: {} -> {}", name, initial, value);
            } catch(const std::invalid_argument& e) {
                spdlog::warn("{} value invalid: {}", name, e.what());
            }
        }
    }

    auto tstart = steady_clock::now();
    do {
        rc = XLinkFindFirstSuitableDevice(deviceToWait.getXLinkDeviceDesc(), &foundDeviceDesc);
        if(rc == X_LINK_SUCCESS) break;
<<<<<<< HEAD
        std::this_thread::sleep_for(POLLING_DELAY_TIME);
    } while(steady_clock::now() - tstart < WAIT_FOR_BOOTUP_TIMEOUT);
=======
    } while(steady_clock::now() - tstart < bootupTimeout);
>>>>>>> e23ee4cb

    // If device not found
    if(rc != X_LINK_SUCCESS) {
        throw std::runtime_error(fmt::format("Failed to find device (mxid: {}), error message: {}", deviceToWait.mxid, convertErrorCodeToString(rc)));
    }

    return DeviceInfo(foundDeviceDesc);
}

XLinkConnection::XLinkConnection(const DeviceInfo& deviceDesc, std::vector<std::uint8_t> mvcmdBinary, XLinkDeviceState_t expectedState) {
    initialize();

    bootDevice = true;
    bootWithPath = false;
    this->mvcmd = std::move(mvcmdBinary);
    initDevice(deviceDesc, expectedState);
}

XLinkConnection::XLinkConnection(const DeviceInfo& deviceDesc, std::string pathToMvcmd, XLinkDeviceState_t expectedState) {
    initialize();

    if(!pathToMvcmd.empty()) {
        std::ifstream f(pathToMvcmd.c_str());
        if(!f.good()) throw std::runtime_error("Error path doesn't exist. Note: Environment variables in path are not expanded. (E.g. '~', '$PATH').");
    }
    bootDevice = true;
    bootWithPath = true;
    this->pathToMvcmd = std::move(pathToMvcmd);
    initDevice(deviceDesc, expectedState);
}

// Skip boot
XLinkConnection::XLinkConnection(const DeviceInfo& deviceDesc, XLinkDeviceState_t expectedState) {
    initialize();

    bootDevice = false;
    initDevice(deviceDesc, expectedState);
}

bool XLinkConnection::isClosed() const {
    return closed;
}

void XLinkConnection::checkClosed() const {
    if(isClosed()) throw std::invalid_argument("XLinkConnection already closed or disconnected");
}

void XLinkConnection::close() {
    if(closed.exchange(true)) return;

    using namespace std::chrono;
    constexpr auto RESET_TIMEOUT = seconds(2);
    constexpr auto BOOTUP_SEARCH = seconds(5);

    if(deviceLinkId != -1 && rebootOnDestruction) {
        auto tmp = deviceLinkId;

        auto ret = XLinkResetRemoteTimeout(deviceLinkId, duration_cast<milliseconds>(RESET_TIMEOUT).count());
        if(ret != X_LINK_SUCCESS) {
            spdlog::debug("XLinkResetRemoteTimeout returned: {}", XLinkErrorToStr(ret));
        }

        deviceLinkId = -1;

        // TODO(themarpe) - revisit for TCPIP protocol

        // Wait till same device reappears (is rebooted).
        // Only in case if device was booted to begin with
        if(bootDevice) {
            auto t1 = steady_clock::now();
            bool found = false;
            do {
                DeviceInfo tmp;
                for(const auto& state : {X_LINK_UNBOOTED, X_LINK_BOOTLOADER}) {
                    std::tie(found, tmp) = XLinkConnection::getDeviceByMxId(deviceInfo.getMxId(), state);
                    if(found) break;
                    std::this_thread::sleep_for(POLLING_DELAY_TIME);
                }
            } while(!found && steady_clock::now() - t1 < BOOTUP_SEARCH);
        }

        spdlog::debug("XLinkResetRemote of linkId: ({})", tmp);
    }
}

XLinkConnection::~XLinkConnection() {
    close();
}

void XLinkConnection::setRebootOnDestruction(bool reboot) {
    rebootOnDestruction = reboot;
}

bool XLinkConnection::getRebootOnDestruction() const {
    return rebootOnDestruction;
}

bool XLinkConnection::bootAvailableDevice(const deviceDesc_t& deviceToBoot, const std::string& pathToMvcmd) {
    auto status = XLinkBoot(&deviceToBoot, pathToMvcmd.c_str());
    return status == X_LINK_SUCCESS;
}

bool XLinkConnection::bootAvailableDevice(const deviceDesc_t& deviceToBoot, std::vector<std::uint8_t>& mvcmd) {
    auto status = XLinkBootMemory(&deviceToBoot, mvcmd.data(), static_cast<unsigned long>(mvcmd.size()));
    return status == X_LINK_SUCCESS;
}

void XLinkConnection::initDevice(const DeviceInfo& deviceToInit, XLinkDeviceState_t expectedState) {
    assert(deviceLinkId == -1);

    XLinkError_t rc = X_LINK_ERROR;

    using namespace std::chrono;

    // if device is in UNBOOTED then boot
    bootDevice = deviceToInit.state == X_LINK_UNBOOTED;

<<<<<<< HEAD
    DeviceInfo lastDeviceInfo = deviceToInit;
=======
    std::chrono::milliseconds connectTimeout = WAIT_FOR_CONNECT_TIMEOUT;
    std::chrono::milliseconds bootupTimeout = WAIT_FOR_BOOTUP_TIMEOUT_USB;
    if(deviceToInit.desc.protocol == X_LINK_TCP_IP) {
        bootupTimeout = WAIT_FOR_BOOTUP_TIMEOUT_TCPIP;
    }

    // Override with environment variables, if set
    const std::vector<std::pair<std::string, std::chrono::milliseconds*>> evars = {
        {"DEPTHAI_CONNECT_TIMEOUT", &connectTimeout},
        {"DEPTHAI_BOOTUP_TIMEOUT", &bootupTimeout},
    };

    for(auto ev : evars) {
        auto name = ev.first;
        auto valstr = utility::getEnv(name);
        if(!valstr.empty()) {
            try {
                std::chrono::milliseconds value{std::stoi(valstr)};
                *ev.second = value;
                // auto initial = *ev.second;
            } catch(const std::invalid_argument& e) {
                spdlog::warn("{} value invalid: {}", name, e.what());
            }
        }
    }
>>>>>>> e23ee4cb

    // boot device
    if(bootDevice) {
        DeviceInfo deviceToBoot = lastDeviceInfo;
        deviceToBoot.state = X_LINK_UNBOOTED;

        deviceDesc_t foundDeviceDesc = {};

        // Wait for the device to be available
        auto tstart = steady_clock::now();
        do {
            rc = XLinkFindFirstSuitableDevice(deviceToBoot.getXLinkDeviceDesc(), &foundDeviceDesc);
            if(rc == X_LINK_SUCCESS) break;
<<<<<<< HEAD
            std::this_thread::sleep_for(POLLING_DELAY_TIME);
        } while(steady_clock::now() - tstart < WAIT_FOR_BOOTUP_TIMEOUT);
=======
        } while(steady_clock::now() - tstart < bootupTimeout);
>>>>>>> e23ee4cb

        // If device not found
        if(rc != X_LINK_SUCCESS) {
            throw std::runtime_error("Failed to find device (" + deviceToBoot.name + "), error message: " + convertErrorCodeToString(rc));
        }

        lastDeviceInfo = DeviceInfo(foundDeviceDesc);

        bool bootStatus;
        if(bootWithPath) {
            bootStatus = bootAvailableDevice(foundDeviceDesc, pathToMvcmd);
        } else {
            bootStatus = bootAvailableDevice(foundDeviceDesc, mvcmd);
        }
        if(!bootStatus) {
            throw std::runtime_error("Failed to boot device!");
        }
    }

    // Search for booted device
    {
        // Create description of device to look for
        DeviceInfo bootedDeviceInfo = lastDeviceInfo;
        // If USB, search by mxid only as name usually changes
        if(deviceToInit.protocol == X_LINK_USB_VSC) {
            bootedDeviceInfo.name = "";
        }
        // Has to match expected state
        bootedDeviceInfo.state = expectedState;

        spdlog::debug("Searching for device: {}", bootedDeviceInfo.toString());

        // Find booted device
        deviceDesc_t foundDeviceDesc = {};
        auto tstart = steady_clock::now();
        do {
            rc = XLinkFindFirstSuitableDevice(bootedDeviceInfo.getXLinkDeviceDesc(), &foundDeviceDesc);
            if(rc == X_LINK_SUCCESS) break;
<<<<<<< HEAD
            std::this_thread::sleep_for(POLLING_DELAY_TIME);
        } while(steady_clock::now() - tstart < WAIT_FOR_BOOTUP_TIMEOUT);
=======
        } while(steady_clock::now() - tstart < bootupTimeout);
>>>>>>> e23ee4cb

        if(rc != X_LINK_SUCCESS) {
            throw std::runtime_error("Failed to find device after booting, error message: " + convertErrorCodeToString(rc));
        }

        lastDeviceInfo = DeviceInfo(foundDeviceDesc);
    }

    // Try to connect to device
    {
        XLinkHandler_t connectionHandler = {};
        auto desc = lastDeviceInfo.getXLinkDeviceDesc();
        connectionHandler.devicePath = desc.name;
        connectionHandler.protocol = lastDeviceInfo.protocol;

        auto tstart = steady_clock::now();
        do {
            if((rc = XLinkConnect(&connectionHandler)) == X_LINK_SUCCESS) break;
<<<<<<< HEAD
            std::this_thread::sleep_for(POLLING_DELAY_TIME);
        } while(steady_clock::now() - tstart < WAIT_FOR_CONNECT_TIMEOUT);
=======
        } while(steady_clock::now() - tstart < connectTimeout);
>>>>>>> e23ee4cb

        if(rc != X_LINK_SUCCESS) throw std::runtime_error("Failed to connect to device, error message: " + convertErrorCodeToString(rc));

        deviceLinkId = connectionHandler.linkId;
        deviceInfo = lastDeviceInfo;
        deviceInfo.state = X_LINK_BOOTED;
    }
}

int XLinkConnection::getLinkId() const {
    return deviceLinkId;
}

std::string XLinkConnection::convertErrorCodeToString(XLinkError_t errorCode) {
    return XLinkErrorToStr(errorCode);
}

}  // namespace dai<|MERGE_RESOLUTION|>--- conflicted
+++ resolved
@@ -25,7 +25,6 @@
 
 namespace dai {
 
-<<<<<<< HEAD
 DeviceInfo::DeviceInfo(const deviceDesc_t& desc) {
     name = std::string(desc.name);
     mxid = std::string(desc.mxid);
@@ -51,7 +50,27 @@
 deviceDesc_t DeviceInfo::getXLinkDeviceDesc() const {
     // Create XLink deviceDesc_t, init all fields to zero
     deviceDesc_t desc = {};
-=======
+
+    // c_str is guranteed to be nullterminated
+    strncpy(desc.mxid, mxid.c_str(), sizeof(desc.mxid));
+    strncpy(desc.name, name.c_str(), sizeof(desc.name));
+
+    desc.platform = platform;
+    desc.protocol = protocol;
+    desc.state = state;
+
+    return desc;
+}
+
+// backward compatibility
+std::string DeviceInfo::getMxId() const {
+    return mxid;
+}
+
+std::string DeviceInfo::toString() const {
+    return fmt::format("{}, {}, {}, {}, {}", name, mxid, XLinkDeviceStateToStr(state), XLinkProtocolToStr(protocol), XLinkPlatformToStr(platform));
+}
+
 static XLinkProtocol_t getDefaultProtocol() {
     XLinkProtocol_t defaultProtocol = X_LINK_ANY_PROTOCOL;
 
@@ -71,34 +90,6 @@
     return defaultProtocol;
 }
 
-// DeviceInfo
-DeviceInfo::DeviceInfo(std::string mxId) {
-    // Add dash at the end of mxId ([mxId]-[xlinkDevName] format)
-    mxId += "-";
-    // Construct device info which will points to device with specific mxId
-    std::strncpy(desc.name, mxId.c_str(), sizeof(desc.name) - 1);
->>>>>>> e23ee4cb
-
-    // c_str is guranteed to be nullterminated
-    strncpy(desc.mxid, mxid.c_str(), sizeof(desc.mxid));
-    strncpy(desc.name, name.c_str(), sizeof(desc.name));
-
-    desc.platform = platform;
-    desc.protocol = protocol;
-    desc.state = state;
-
-    return desc;
-}
-
-// backward compatibility
-std::string DeviceInfo::getMxId() const {
-    return mxid;
-}
-
-std::string DeviceInfo::toString() const {
-    return fmt::format("{}, {}, {}, {}, {}", name, mxid, XLinkDeviceStateToStr(state), XLinkProtocolToStr(protocol), XLinkPlatformToStr(platform));
-}
-
 // STATIC
 constexpr std::chrono::milliseconds XLinkConnection::WAIT_FOR_BOOTUP_TIMEOUT_TCPIP;
 constexpr std::chrono::milliseconds XLinkConnection::WAIT_FOR_BOOTUP_TIMEOUT_USB;
@@ -113,42 +104,21 @@
     unsigned int numdev = 0;
     std::array<deviceDesc_t, 32> deviceDescAll = {};
     deviceDesc_t suitableDevice = {};
-    suitableDevice.protocol = X_LINK_ANY_PROTOCOL;
+    suitableDevice.protocol = getDefaultProtocol();
     suitableDevice.platform = X_LINK_ANY_PLATFORM;
     suitableDevice.state = state;
 
-<<<<<<< HEAD
+    auto allowedDeviceIds = utility::getEnv("DEPTHAI_DEVICE_MXID_LIST");
+
     auto status = XLinkFindAllSuitableDevices(suitableDevice, deviceDescAll.data(), static_cast<unsigned int>(deviceDescAll.size()), &numdev);
     if(status != X_LINK_SUCCESS) throw std::runtime_error("Couldn't retrieve all connected devices");
 
     for(unsigned i = 0; i < numdev; i++) {
-        devices.push_back(DeviceInfo(deviceDescAll.at(i)));
-=======
-    auto allowedDeviceIds = utility::getEnv("DEPTHAI_DEVICE_MXID_LIST");
-
-    // Get all available devices (unbooted & booted)
-    for(const auto& state : states) {
-        unsigned int numdev = 0;
-        std::array<deviceDesc_t, 32> deviceDescAll = {};
-        deviceDesc_t suitableDevice = {};
-        suitableDevice.protocol = getDefaultProtocol();
-        suitableDevice.platform = X_LINK_ANY_PLATFORM;
-
-        auto status = XLinkFindAllSuitableDevices(state, suitableDevice, deviceDescAll.data(), static_cast<unsigned int>(deviceDescAll.size()), &numdev);
-        if(status != X_LINK_SUCCESS && status != X_LINK_DEVICE_NOT_FOUND) {
-            throw std::runtime_error("Couldn't retrieve all connected devices");
-        }
-
-        for(unsigned i = 0; i < numdev; i++) {
-            DeviceInfo info = {};
-            info.desc = deviceDescAll.at(i);
-            info.state = state;
-            bool allowedId = allowedDeviceIds.find(info.getMxId()) != std::string::npos || allowedDeviceIds.empty();
-            if(allowedId) {
-                devices.push_back(info);
-            }
-        }
->>>>>>> e23ee4cb
+        DeviceInfo info(deviceDescAll.at(i));
+        bool allowedId = allowedDeviceIds.find(info.getMxId()) != std::string::npos || allowedDeviceIds.empty();
+        if(allowedId) {
+            devices.push_back(info);
+        }
     }
 
     return devices;
@@ -210,7 +180,7 @@
     // Wait for device to get to bootloader state
     XLinkError_t rc;
     auto bootupTimeout = WAIT_FOR_BOOTUP_TIMEOUT_USB;
-    if(deviceToWait.desc.protocol == X_LINK_TCP_IP) {
+    if(deviceToWait.protocol == X_LINK_TCP_IP) {
         bootupTimeout = WAIT_FOR_BOOTUP_TIMEOUT_TCPIP;
     }
 
@@ -238,12 +208,8 @@
     do {
         rc = XLinkFindFirstSuitableDevice(deviceToWait.getXLinkDeviceDesc(), &foundDeviceDesc);
         if(rc == X_LINK_SUCCESS) break;
-<<<<<<< HEAD
         std::this_thread::sleep_for(POLLING_DELAY_TIME);
-    } while(steady_clock::now() - tstart < WAIT_FOR_BOOTUP_TIMEOUT);
-=======
     } while(steady_clock::now() - tstart < bootupTimeout);
->>>>>>> e23ee4cb
 
     // If device not found
     if(rc != X_LINK_SUCCESS) {
@@ -361,12 +327,11 @@
     // if device is in UNBOOTED then boot
     bootDevice = deviceToInit.state == X_LINK_UNBOOTED;
 
-<<<<<<< HEAD
     DeviceInfo lastDeviceInfo = deviceToInit;
-=======
+
     std::chrono::milliseconds connectTimeout = WAIT_FOR_CONNECT_TIMEOUT;
     std::chrono::milliseconds bootupTimeout = WAIT_FOR_BOOTUP_TIMEOUT_USB;
-    if(deviceToInit.desc.protocol == X_LINK_TCP_IP) {
+    if(deviceToInit.protocol == X_LINK_TCP_IP) {
         bootupTimeout = WAIT_FOR_BOOTUP_TIMEOUT_TCPIP;
     }
 
@@ -389,7 +354,6 @@
             }
         }
     }
->>>>>>> e23ee4cb
 
     // boot device
     if(bootDevice) {
@@ -403,12 +367,8 @@
         do {
             rc = XLinkFindFirstSuitableDevice(deviceToBoot.getXLinkDeviceDesc(), &foundDeviceDesc);
             if(rc == X_LINK_SUCCESS) break;
-<<<<<<< HEAD
             std::this_thread::sleep_for(POLLING_DELAY_TIME);
-        } while(steady_clock::now() - tstart < WAIT_FOR_BOOTUP_TIMEOUT);
-=======
         } while(steady_clock::now() - tstart < bootupTimeout);
->>>>>>> e23ee4cb
 
         // If device not found
         if(rc != X_LINK_SUCCESS) {
@@ -447,12 +407,8 @@
         do {
             rc = XLinkFindFirstSuitableDevice(bootedDeviceInfo.getXLinkDeviceDesc(), &foundDeviceDesc);
             if(rc == X_LINK_SUCCESS) break;
-<<<<<<< HEAD
             std::this_thread::sleep_for(POLLING_DELAY_TIME);
-        } while(steady_clock::now() - tstart < WAIT_FOR_BOOTUP_TIMEOUT);
-=======
         } while(steady_clock::now() - tstart < bootupTimeout);
->>>>>>> e23ee4cb
 
         if(rc != X_LINK_SUCCESS) {
             throw std::runtime_error("Failed to find device after booting, error message: " + convertErrorCodeToString(rc));
@@ -471,12 +427,8 @@
         auto tstart = steady_clock::now();
         do {
             if((rc = XLinkConnect(&connectionHandler)) == X_LINK_SUCCESS) break;
-<<<<<<< HEAD
             std::this_thread::sleep_for(POLLING_DELAY_TIME);
-        } while(steady_clock::now() - tstart < WAIT_FOR_CONNECT_TIMEOUT);
-=======
         } while(steady_clock::now() - tstart < connectTimeout);
->>>>>>> e23ee4cb
 
         if(rc != X_LINK_SUCCESS) throw std::runtime_error("Failed to connect to device, error message: " + convertErrorCodeToString(rc));
 
