--- conflicted
+++ resolved
@@ -59,7 +59,6 @@
 
     std::vector<DeviceInfo> devices;
 
-<<<<<<< HEAD
     unsigned int numdev = 0;
     std::array<deviceDesc_t, 32> deviceDescAll = {};
     deviceDesc_t suitableDevice = {};
@@ -75,32 +74,6 @@
         info.desc = deviceDescAll.at(i);
         info.state = state;
         devices.push_back(info);
-=======
-    std::vector<XLinkDeviceState_t> states;
-    if(state == X_LINK_ANY_STATE) {
-        states = {X_LINK_UNBOOTED, X_LINK_BOOTLOADER, X_LINK_BOOTED, X_LINK_FLASH_BOOTED};
-    } else {
-        states = {state};
-    }
-
-    // Get all available devices (unbooted & booted)
-    for(const auto& state : states) {
-        unsigned int numdev = 0;
-        std::array<deviceDesc_t, 32> deviceDescAll = {};
-        deviceDesc_t suitableDevice = {};
-        suitableDevice.protocol = X_LINK_ANY_PROTOCOL;
-        suitableDevice.platform = X_LINK_ANY_PLATFORM;
-
-        auto status = XLinkFindAllSuitableDevices(state, suitableDevice, deviceDescAll.data(), static_cast<unsigned int>(deviceDescAll.size()), &numdev);
-        if(status != X_LINK_SUCCESS) throw std::runtime_error("Couldn't retrieve all connected devices");
-
-        for(unsigned i = 0; i < numdev; i++) {
-            DeviceInfo info = {};
-            info.desc = deviceDescAll.at(i);
-            info.state = state;
-            devices.push_back(info);
-        }
->>>>>>> efa3deb7
     }
 
     return devices;
@@ -275,7 +248,10 @@
     // boot device
     if(bootDevice) {
         DeviceInfo deviceToBoot = deviceToInit;
-        deviceToBoot.desc.name[0] = 0;
+        // If USB, search by mxid as name can change
+        if(deviceToInit.desc.protocol == X_LINK_USB_VSC) {
+            deviceToBoot.desc.name[0] = 0;
+        }
         deviceToBoot.desc.state = X_LINK_UNBOOTED;
 
         //DeviceInfo deviceToBoot = deviceInfoFix(deviceToInit, X_LINK_UNBOOTED);
@@ -308,17 +284,13 @@
     // Search for booted device
     {
         // Create description of device to look for
-<<<<<<< HEAD
-        //DeviceInfo bootedDeviceInfo = deviceInfoFix(deviceToInit, expectedState);
         DeviceInfo bootedDeviceInfo = deviceToInit;
-        bootedDeviceInfo.desc.name[0] = 0;
+        // If USB, search by mxid as name can change
+        if(deviceToInit.desc.protocol == X_LINK_USB_VSC) {
+            bootedDeviceInfo.desc.name[0] = 0;
+        }
+        // Has to match expected state
         bootedDeviceInfo.desc.state = expectedState;
-=======
-        DeviceInfo bootedDeviceInfo = deviceToInit;
-        if(deviceToInit.desc.protocol != X_LINK_TCP_IP) {
-            bootedDeviceInfo = deviceInfoFix(deviceToInit, expectedState);
-        }
->>>>>>> efa3deb7
 
         // Find booted device
         auto tstart = steady_clock::now();
@@ -382,43 +354,4 @@
     }
 }
 
-<<<<<<< HEAD
-=======
-DeviceInfo deviceInfoFix(const DeviceInfo& dev, XLinkDeviceState_t state) {
-    if(dev.desc.protocol == X_LINK_TCP_IP) {
-        // X_LINK_TCP_IP doesn't need a fix
-        return dev;
-    }
-
-    DeviceInfo fixed(dev);
-
-    // Remove everything after dash
-    for(int i = sizeof(fixed.desc.name) - 1; i >= 0; i--) {
-        if(fixed.desc.name[i] != '-')
-            fixed.desc.name[i] = 0;
-        else
-            break;
-    }
-
-    // If bootloader state add "bootloader"
-    if(state == X_LINK_BOOTLOADER) {
-        std::strncat(fixed.desc.name, "bootloader", sizeof(fixed.desc.name) - std::strlen(fixed.desc.name));
-        // set platform to any
-        fixed.desc.platform = X_LINK_ANY_PLATFORM;
-    } else if(state == X_LINK_UNBOOTED) {
-        // if unbooted add ending ("ma2480" or "ma2450")
-        if(fixed.desc.platform == X_LINK_MYRIAD_2) {
-            std::strncat(fixed.desc.name, "ma2450", sizeof(fixed.desc.name) - std::strlen(fixed.desc.name));
-        } else {
-            std::strncat(fixed.desc.name, "ma2480", sizeof(fixed.desc.name) - std::strlen(fixed.desc.name));
-        }
-    } else if(state == X_LINK_BOOTED) {
-        // set platform to any
-        fixed.desc.platform = X_LINK_ANY_PLATFORM;
-    }
-
-    return fixed;
-}
-
->>>>>>> efa3deb7
 }  // namespace dai