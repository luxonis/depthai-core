--- conflicted
+++ resolved
@@ -274,13 +274,9 @@
     initDevice(deviceDesc, expectedState);
 }
 
-<<<<<<< HEAD
-XLinkConnection::XLinkConnection(const DeviceInfo& deviceDesc, std::string pathToMvcmd, XLinkDeviceState_t expectedState) {
-    initialize();
-
-=======
 XLinkConnection::XLinkConnection(const DeviceInfo& deviceDesc, dai::Path pathToMvcmd, XLinkDeviceState_t expectedState) {
->>>>>>> fcc16d54
+    initialize();
+
     if(!pathToMvcmd.empty()) {
         std::ifstream f(pathToMvcmd);
         if(!f.good()) throw std::runtime_error("Error path doesn't exist. Note: Environment variables in path are not expanded. (E.g. '~', '$PATH').");
