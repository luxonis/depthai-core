#include "xlink/XLinkConnection.hpp"

#include <array>
#include <cassert>
#include <chrono>
#include <cstring>
#include <fstream>
#include <iostream>
#include <thread>
#include <vector>

// project
#include "depthai/utility/Initialization.hpp"
#include "utility/Environment.hpp"

// libraries
#include <XLink/XLink.h>
extern "C" {
#include <XLink/XLinkLog.h>
}

#include "spdlog/details/os.h"
#include "spdlog/fmt/chrono.h"
#include "spdlog/spdlog.h"

namespace dai {

DeviceInfo::DeviceInfo(const deviceDesc_t& desc) {
    name = std::string(desc.name);
    mxid = std::string(desc.mxid);
    state = desc.state;
    protocol = desc.protocol;
    platform = desc.platform;
    status = desc.status;
}

DeviceInfo::DeviceInfo(std::string mxidOrName) {
    // Parse parameter and set to ip if any dots found
    // mxid doesn't have a dot in the name
    if(mxidOrName.find(".") != std::string::npos) {
        // This is reasoned as an IP address or USB path (name). Set rest of info accordingly
        name = std::move(mxidOrName);
        mxid = "";
    } else {
        // This is reasoned as mxid
        name = "";
        mxid = std::move(mxidOrName);
    }
}

deviceDesc_t DeviceInfo::getXLinkDeviceDesc() const {
    // Create XLink deviceDesc_t, init all fields to zero
    deviceDesc_t desc = {};

    // c_str is guranteed to be nullterminated
    strncpy(desc.mxid, mxid.c_str(), sizeof(desc.mxid));
    strncpy(desc.name, name.c_str(), sizeof(desc.name));

    desc.platform = platform;
    desc.protocol = protocol;
    desc.state = state;
    desc.status = status;

    return desc;
}

// backward compatibility
std::string DeviceInfo::getMxId() const {
    return mxid;
}

std::string DeviceInfo::toString() const {
    return fmt::format("{}, {}, {}, {}, {}, {}",
                       name,
                       mxid,
                       XLinkDeviceStateToStr(state),
                       XLinkProtocolToStr(protocol),
                       XLinkPlatformToStr(platform),
                       XLinkErrorToStr(status));
}

static XLinkProtocol_t getDefaultProtocol() {
    XLinkProtocol_t defaultProtocol = X_LINK_ANY_PROTOCOL;

    auto protocolStr = utility::getEnv("DEPTHAI_PROTOCOL");

    std::transform(protocolStr.begin(), protocolStr.end(), protocolStr.begin(), ::tolower);
    if(protocolStr.empty() || protocolStr == "any") {
        defaultProtocol = X_LINK_ANY_PROTOCOL;
    } else if(protocolStr == "usb") {
        defaultProtocol = X_LINK_USB_VSC;
    } else if(protocolStr == "tcpip") {
        defaultProtocol = X_LINK_TCP_IP;
    } else {
        spdlog::warn("Unsupported protocol specified");
    }

    return defaultProtocol;
}

// STATIC
constexpr std::chrono::milliseconds XLinkConnection::WAIT_FOR_BOOTUP_TIMEOUT;
constexpr std::chrono::milliseconds XLinkConnection::WAIT_FOR_CONNECT_TIMEOUT;
constexpr std::chrono::milliseconds XLinkConnection::POLLING_DELAY_TIME;

std::vector<DeviceInfo> XLinkConnection::getAllConnectedDevices(XLinkDeviceState_t state, bool skipInvalidDevices) {
    initialize();

    std::vector<DeviceInfo> devices;

    unsigned int numdev = 0;
    std::array<deviceDesc_t, 32> deviceDescAll = {};
    deviceDesc_t suitableDevice = {};
    suitableDevice.protocol = getDefaultProtocol();
    suitableDevice.platform = X_LINK_ANY_PLATFORM;
    suitableDevice.state = state;

    auto allowedDeviceIds = utility::getEnv("DEPTHAI_DEVICE_MXID_LIST");

    auto status = XLinkFindAllSuitableDevices(suitableDevice, deviceDescAll.data(), static_cast<unsigned int>(deviceDescAll.size()), &numdev);
    if(status != X_LINK_SUCCESS) throw std::runtime_error("Couldn't retrieve all connected devices");

<<<<<<< HEAD
    for(unsigned i = 0; i < numdev; i++) {
        DeviceInfo info(deviceDescAll.at(i));
        bool allowedId = allowedDeviceIds.find(info.getMxId()) != std::string::npos || allowedDeviceIds.empty();
        if(allowedId) {
            devices.push_back(info);
=======
        for(unsigned i = 0; i < numdev; i++) {
            DeviceInfo info = {};
            if(skipInvalidDevices && std::strcmp("<error>", deviceDescAll.at(i).name) == 0) {
                spdlog::warn("skipping {} device having name \"{}\"", XLinkDeviceStateToStr(state), deviceDescAll.at(i).name);
                continue;
            }
            info.desc = deviceDescAll.at(i);
            info.state = state;
            bool allowedId = allowedDeviceIds.find(info.getMxId()) != std::string::npos || allowedDeviceIds.empty();
            if(allowedId) {
                devices.push_back(info);
            }
>>>>>>> 2d50983c
        }
    }

    return devices;
}

<<<<<<< HEAD
std::tuple<bool, DeviceInfo> XLinkConnection::getFirstDevice(XLinkDeviceState_t state) {
    initialize();

    deviceDesc_t devReq = {};
    devReq.protocol = X_LINK_ANY_PROTOCOL;
    devReq.platform = X_LINK_ANY_PLATFORM;
    devReq.name[0] = 0;
    devReq.mxid[0] = 0;
    devReq.state = state;

    deviceDesc_t dev = {};
    auto res = XLinkFindFirstSuitableDevice(devReq, &dev);
    if(res == X_LINK_SUCCESS) {
        DeviceInfo info(dev);
        return {true, info};
=======
std::tuple<bool, DeviceInfo> XLinkConnection::getFirstDevice(XLinkDeviceState_t state, bool skipInvalidDevice) {
    auto devices = getAllConnectedDevices(state, skipInvalidDevice);
    for(const auto& d : devices) {
        if(d.state == state || state == X_LINK_ANY_STATE) return {true, d};
>>>>>>> 2d50983c
    }
    return {false, {}};
}

<<<<<<< HEAD
std::tuple<bool, DeviceInfo> XLinkConnection::getDeviceByMxId(std::string mxId, XLinkDeviceState_t state) {
    initialize();

    DeviceInfo dev;
    dev.mxid = mxId;
    dev.state = state;

    deviceDesc_t desc = {};
    auto res = XLinkFindFirstSuitableDevice(dev.getXLinkDeviceDesc(), &desc);
    if(res == X_LINK_SUCCESS) {
        return {true, {desc}};
=======
std::tuple<bool, DeviceInfo> XLinkConnection::getDeviceByMxId(std::string mxId, XLinkDeviceState_t state, bool skipInvalidDevice) {
    auto devices = getAllConnectedDevices(state, skipInvalidDevice);
    for(const auto& d : devices) {
        if(d.state == state || state == X_LINK_ANY_STATE) {
            if(d.getMxId() == mxId) {
                return {true, d};
            }
        }
>>>>>>> 2d50983c
    }
    return {false, {}};
}

DeviceInfo XLinkConnection::bootBootloader(const DeviceInfo& deviceInfo) {
    initialize();

    using namespace std::chrono;

    // Device is in flash booted state. Boot to bootloader first
    auto deviceDesc = deviceInfo.getXLinkDeviceDesc();
    XLinkBootBootloader(&deviceDesc);

    // Wait for a bootloader device now
    DeviceInfo deviceToWait = deviceInfo;
    if(deviceInfo.protocol == X_LINK_USB_VSC) {
        deviceToWait.name = "";
    }
    deviceToWait.state = X_LINK_BOOTLOADER;

    // Device desc if found
    deviceDesc_t foundDeviceDesc = {};

    // Wait for device to get to bootloader state
    XLinkError_t rc;
    auto bootupTimeout = WAIT_FOR_BOOTUP_TIMEOUT;

    // Override with environment variables, if set
    const std::vector<std::pair<std::string, std::chrono::milliseconds*>> evars = {
        {"DEPTHAI_BOOTUP_TIMEOUT", &bootupTimeout},
    };

    for(auto ev : evars) {
        auto name = ev.first;
        auto valstr = utility::getEnv(name);
        if(!valstr.empty()) {
            try {
                std::chrono::milliseconds value{std::stoi(valstr)};
                *ev.second = value;
                // auto initial = *ev.second;
                // spdlog::warn("{} override: {} -> {}", name, initial, value);
            } catch(const std::invalid_argument& e) {
                spdlog::warn("{} value invalid: {}", name, e.what());
            }
        }
    }

    auto tstart = steady_clock::now();
    do {
        rc = XLinkFindFirstSuitableDevice(deviceToWait.getXLinkDeviceDesc(), &foundDeviceDesc);
        if(rc == X_LINK_SUCCESS) break;
        std::this_thread::sleep_for(POLLING_DELAY_TIME);
    } while(steady_clock::now() - tstart < bootupTimeout);

    // If device not found
    if(rc != X_LINK_SUCCESS) {
        throw std::runtime_error(fmt::format("Failed to find device ({}), error message: {}", deviceToWait.toString(), convertErrorCodeToString(rc)));
    }

    return DeviceInfo(foundDeviceDesc);
}

XLinkConnection::XLinkConnection(const DeviceInfo& deviceDesc, std::vector<std::uint8_t> mvcmdBinary, XLinkDeviceState_t expectedState) {
    initialize();

    bootDevice = true;
    bootWithPath = false;
    this->mvcmd = std::move(mvcmdBinary);
    initDevice(deviceDesc, expectedState);
}

XLinkConnection::XLinkConnection(const DeviceInfo& deviceDesc, std::string pathToMvcmd, XLinkDeviceState_t expectedState) {
    initialize();

    if(!pathToMvcmd.empty()) {
        std::ifstream f(pathToMvcmd.c_str());
        if(!f.good()) throw std::runtime_error("Error path doesn't exist. Note: Environment variables in path are not expanded. (E.g. '~', '$PATH').");
    }
    bootDevice = true;
    bootWithPath = true;
    this->pathToMvcmd = std::move(pathToMvcmd);
    initDevice(deviceDesc, expectedState);
}

// Skip boot
XLinkConnection::XLinkConnection(const DeviceInfo& deviceDesc, XLinkDeviceState_t expectedState) {
    initialize();

    bootDevice = false;
    initDevice(deviceDesc, expectedState);
}

bool XLinkConnection::isClosed() const {
    return closed;
}

void XLinkConnection::checkClosed() const {
    if(isClosed()) throw std::invalid_argument("XLinkConnection already closed or disconnected");
}

void XLinkConnection::close() {
    if(closed.exchange(true)) return;

    using namespace std::chrono;
    constexpr auto RESET_TIMEOUT = seconds(2);
    constexpr auto BOOTUP_SEARCH = seconds(5);

    if(deviceLinkId != -1 && rebootOnDestruction) {
        auto tmp = deviceLinkId;

        auto ret = XLinkResetRemoteTimeout(deviceLinkId, duration_cast<milliseconds>(RESET_TIMEOUT).count());
        if(ret != X_LINK_SUCCESS) {
            spdlog::debug("XLinkResetRemoteTimeout returned: {}", XLinkErrorToStr(ret));
        }

        deviceLinkId = -1;

        // TODO(themarpe) - revisit for TCPIP protocol

        // Wait till same device reappears (is rebooted).
        // Only in case if device was booted to begin with
        if(bootDevice) {
            auto t1 = steady_clock::now();
            bool found = false;
            do {
                DeviceInfo tmp;
                for(const auto& state : {X_LINK_UNBOOTED, X_LINK_BOOTLOADER}) {
                    std::tie(found, tmp) = XLinkConnection::getDeviceByMxId(deviceInfo.getMxId(), state, false);
                    if(found) break;
                    std::this_thread::sleep_for(POLLING_DELAY_TIME);
                }
            } while(!found && steady_clock::now() - t1 < BOOTUP_SEARCH);
        }

        spdlog::debug("XLinkResetRemote of linkId: ({})", tmp);
    }
}

XLinkConnection::~XLinkConnection() {
    close();
}

void XLinkConnection::setRebootOnDestruction(bool reboot) {
    rebootOnDestruction = reboot;
}

bool XLinkConnection::getRebootOnDestruction() const {
    return rebootOnDestruction;
}

bool XLinkConnection::bootAvailableDevice(const deviceDesc_t& deviceToBoot, const std::string& pathToMvcmd) {
    auto status = XLinkBoot(&deviceToBoot, pathToMvcmd.c_str());
    return status == X_LINK_SUCCESS;
}

bool XLinkConnection::bootAvailableDevice(const deviceDesc_t& deviceToBoot, std::vector<std::uint8_t>& mvcmd) {
    auto status = XLinkBootMemory(&deviceToBoot, mvcmd.data(), static_cast<unsigned long>(mvcmd.size()));
    return status == X_LINK_SUCCESS;
}

void XLinkConnection::initDevice(const DeviceInfo& deviceToInit, XLinkDeviceState_t expectedState) {
    assert(deviceLinkId == -1);

    XLinkError_t rc = X_LINK_ERROR;

    using namespace std::chrono;

    // if device is in UNBOOTED then boot
    bootDevice = deviceToInit.state == X_LINK_UNBOOTED;

    DeviceInfo lastDeviceInfo = deviceToInit;

    std::chrono::milliseconds connectTimeout = WAIT_FOR_CONNECT_TIMEOUT;
    std::chrono::milliseconds bootupTimeout = WAIT_FOR_BOOTUP_TIMEOUT;

    // Override with environment variables, if set
    const std::vector<std::pair<std::string, std::chrono::milliseconds*>> evars = {
        {"DEPTHAI_CONNECT_TIMEOUT", &connectTimeout},
        {"DEPTHAI_BOOTUP_TIMEOUT", &bootupTimeout},
    };

    for(auto ev : evars) {
        auto name = ev.first;
        auto valstr = utility::getEnv(name);
        if(!valstr.empty()) {
            try {
                std::chrono::milliseconds value{std::stoi(valstr)};
                *ev.second = value;
                // auto initial = *ev.second;
            } catch(const std::invalid_argument& e) {
                spdlog::warn("{} value invalid: {}", name, e.what());
            }
        }
    }

    // boot device
    if(bootDevice) {
        DeviceInfo deviceToBoot = lastDeviceInfo;
        deviceToBoot.state = X_LINK_UNBOOTED;

        deviceDesc_t foundDeviceDesc = {};

        // Wait for the device to be available
        auto tstart = steady_clock::now();
        do {
            rc = XLinkFindFirstSuitableDevice(deviceToBoot.getXLinkDeviceDesc(), &foundDeviceDesc);
            if(rc == X_LINK_SUCCESS) break;
            std::this_thread::sleep_for(POLLING_DELAY_TIME);
        } while(steady_clock::now() - tstart < bootupTimeout);

        // If device not found
        if(rc != X_LINK_SUCCESS) {
            throw std::runtime_error("Failed to find device (" + deviceToBoot.name + "), error message: " + convertErrorCodeToString(rc));
        }

        lastDeviceInfo = DeviceInfo(foundDeviceDesc);

        bool bootStatus;
        if(bootWithPath) {
            bootStatus = bootAvailableDevice(foundDeviceDesc, pathToMvcmd);
        } else {
            bootStatus = bootAvailableDevice(foundDeviceDesc, mvcmd);
        }
        if(!bootStatus) {
            throw std::runtime_error("Failed to boot device!");
        }
    }

    // Search for booted device
    {
        // Create description of device to look for
        DeviceInfo bootedDeviceInfo = lastDeviceInfo;
        // If USB, search by mxid only as name usually changes
        if(deviceToInit.protocol == X_LINK_USB_VSC) {
            bootedDeviceInfo.name = "";
        }
        // Has to match expected state
        bootedDeviceInfo.state = expectedState;

        spdlog::debug("Searching for device: {}", bootedDeviceInfo.toString());

        // Find booted device
        deviceDesc_t foundDeviceDesc = {};
        auto tstart = steady_clock::now();
        do {
            rc = XLinkFindFirstSuitableDevice(bootedDeviceInfo.getXLinkDeviceDesc(), &foundDeviceDesc);
            if(rc == X_LINK_SUCCESS) break;
            std::this_thread::sleep_for(POLLING_DELAY_TIME);
        } while(steady_clock::now() - tstart < bootupTimeout);

        if(rc != X_LINK_SUCCESS) {
            throw std::runtime_error("Failed to find device after booting, error message: " + convertErrorCodeToString(rc));
        }

        lastDeviceInfo = DeviceInfo(foundDeviceDesc);
    }

    // Try to connect to device
    {
        XLinkHandler_t connectionHandler = {};
        auto desc = lastDeviceInfo.getXLinkDeviceDesc();
        connectionHandler.devicePath = desc.name;
        connectionHandler.protocol = lastDeviceInfo.protocol;

        auto tstart = steady_clock::now();
        do {
            if((rc = XLinkConnect(&connectionHandler)) == X_LINK_SUCCESS) break;
            std::this_thread::sleep_for(POLLING_DELAY_TIME);
        } while(steady_clock::now() - tstart < connectTimeout);

        if(rc != X_LINK_SUCCESS) throw std::runtime_error("Failed to connect to device, error message: " + convertErrorCodeToString(rc));

        deviceLinkId = connectionHandler.linkId;
        deviceInfo = lastDeviceInfo;
        deviceInfo.state = X_LINK_BOOTED;
    }
}

int XLinkConnection::getLinkId() const {
    return deviceLinkId;
}

std::string XLinkConnection::convertErrorCodeToString(XLinkError_t errorCode) {
    return XLinkErrorToStr(errorCode);
}

}  // namespace dai<|MERGE_RESOLUTION|>--- conflicted
+++ resolved
@@ -120,60 +120,65 @@
     auto status = XLinkFindAllSuitableDevices(suitableDevice, deviceDescAll.data(), static_cast<unsigned int>(deviceDescAll.size()), &numdev);
     if(status != X_LINK_SUCCESS) throw std::runtime_error("Couldn't retrieve all connected devices");
 
-<<<<<<< HEAD
     for(unsigned i = 0; i < numdev; i++) {
         DeviceInfo info(deviceDescAll.at(i));
+
+        if(skipInvalidDevices) {
+            if(info.status == X_LINK_SUCCESS) {
+                // device is okay
+            } else if(info.status == X_LINK_INSUFFICIENT_PERMISSIONS) {
+                spdlog::warn("Insufficient permissions to communicate with {} device having name \"{}\". Make sure udev rules are set",
+                             XLinkDeviceStateToStr(info.state),
+                             info.name);
+                continue;
+            } else {
+                spdlog::warn("skipping {} device having name \"{}\"", XLinkDeviceStateToStr(info.state), info.name);
+                continue;
+            }
+        }
+
         bool allowedId = allowedDeviceIds.find(info.getMxId()) != std::string::npos || allowedDeviceIds.empty();
         if(allowedId) {
             devices.push_back(info);
-=======
-        for(unsigned i = 0; i < numdev; i++) {
-            DeviceInfo info = {};
-            if(skipInvalidDevices && std::strcmp("<error>", deviceDescAll.at(i).name) == 0) {
-                spdlog::warn("skipping {} device having name \"{}\"", XLinkDeviceStateToStr(state), deviceDescAll.at(i).name);
-                continue;
-            }
-            info.desc = deviceDescAll.at(i);
-            info.state = state;
-            bool allowedId = allowedDeviceIds.find(info.getMxId()) != std::string::npos || allowedDeviceIds.empty();
-            if(allowedId) {
-                devices.push_back(info);
-            }
->>>>>>> 2d50983c
         }
     }
 
     return devices;
 }
 
-<<<<<<< HEAD
-std::tuple<bool, DeviceInfo> XLinkConnection::getFirstDevice(XLinkDeviceState_t state) {
-    initialize();
-
-    deviceDesc_t devReq = {};
+std::tuple<bool, DeviceInfo> XLinkConnection::getFirstDevice(XLinkDeviceState_t state, bool skipInvalidDevice) {
+    initialize();
+
+    DeviceInfo devReq = {};
     devReq.protocol = X_LINK_ANY_PROTOCOL;
     devReq.platform = X_LINK_ANY_PLATFORM;
-    devReq.name[0] = 0;
-    devReq.mxid[0] = 0;
+    devReq.name = "";
+    devReq.mxid = "";
     devReq.state = state;
 
-    deviceDesc_t dev = {};
-    auto res = XLinkFindFirstSuitableDevice(devReq, &dev);
+    deviceDesc_t desc = {};
+    auto res = XLinkFindFirstSuitableDevice(devReq.getXLinkDeviceDesc(), &desc);
     if(res == X_LINK_SUCCESS) {
-        DeviceInfo info(dev);
+        if(skipInvalidDevice) {
+            if(desc.status == X_LINK_SUCCESS) {
+                // device is okay
+            } else if(desc.status == X_LINK_INSUFFICIENT_PERMISSIONS) {
+                spdlog::warn("Insufficient permissions to communicate with {} device having name \"{}\". Make sure udev rules are set",
+                             XLinkDeviceStateToStr(desc.state),
+                             desc.name);
+                return {false, {}};
+            } else {
+                spdlog::warn("skipping {} device having name \"{}\"", XLinkDeviceStateToStr(desc.state), desc.name);
+                return {false, {}};
+            }
+        }
+        DeviceInfo info(desc);
         return {true, info};
-=======
-std::tuple<bool, DeviceInfo> XLinkConnection::getFirstDevice(XLinkDeviceState_t state, bool skipInvalidDevice) {
-    auto devices = getAllConnectedDevices(state, skipInvalidDevice);
-    for(const auto& d : devices) {
-        if(d.state == state || state == X_LINK_ANY_STATE) return {true, d};
->>>>>>> 2d50983c
     }
     return {false, {}};
 }
 
-<<<<<<< HEAD
-std::tuple<bool, DeviceInfo> XLinkConnection::getDeviceByMxId(std::string mxId, XLinkDeviceState_t state) {
+std::tuple<bool, DeviceInfo> XLinkConnection::getDeviceByMxId(std::string mxId, XLinkDeviceState_t state, bool skipInvalidDevices) {
     initialize();
 
     DeviceInfo dev;
@@ -183,17 +188,20 @@
     deviceDesc_t desc = {};
     auto res = XLinkFindFirstSuitableDevice(dev.getXLinkDeviceDesc(), &desc);
     if(res == X_LINK_SUCCESS) {
+        if(skipInvalidDevices) {
+            if(desc.status == X_LINK_SUCCESS) {
+                // device is okay
+            } else if(desc.status == X_LINK_INSUFFICIENT_PERMISSIONS) {
+                spdlog::warn("Insufficient permissions to communicate with {} device having name \"{}\". Make sure udev rules are set",
+                             XLinkDeviceStateToStr(desc.state),
+                             desc.name);
+                return {false, {}};
+            } else {
+                spdlog::warn("skipping {} device having name \"{}\"", XLinkDeviceStateToStr(desc.state), desc.name);
+                return {false, {}};
+            }
+        }
         return {true, {desc}};
-=======
-std::tuple<bool, DeviceInfo> XLinkConnection::getDeviceByMxId(std::string mxId, XLinkDeviceState_t state, bool skipInvalidDevice) {
-    auto devices = getAllConnectedDevices(state, skipInvalidDevice);
-    for(const auto& d : devices) {
-        if(d.state == state || state == X_LINK_ANY_STATE) {
-            if(d.getMxId() == mxId) {
-                return {true, d};
-            }
-        }
->>>>>>> 2d50983c
     }
     return {false, {}};
 }
