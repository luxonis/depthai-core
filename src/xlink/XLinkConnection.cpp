--- conflicted
+++ resolved
@@ -347,11 +347,7 @@
             } while(!found && steady_clock::now() - t1 < BOOTUP_SEARCH);
         }
 
-<<<<<<< HEAD
-        spdlog::debug("XLinkResetRemote of linkId: ({})", previousLinkId);
-=======
         logger::debug("XLinkResetRemote of linkId: ({})", previousLinkId);
->>>>>>> 82ab07d0
     }
 
     closed = true;
