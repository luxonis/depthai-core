--- conflicted
+++ resolved
@@ -20,13 +20,10 @@
 #include "depthai/pipeline/datatype/IMUData.hpp"
 #include "depthai/pipeline/datatype/StereoDepthConfig.hpp"
 #include "depthai/pipeline/datatype/EdgeDetectorConfig.hpp"
-<<<<<<< HEAD
+#include "depthai/pipeline/datatype/TrackedFeatures.hpp"
+#include "depthai/pipeline/datatype/FeatureTrackerConfig.hpp"
 #include "depthai/pipeline/datatype/AprilTagData.hpp"
 #include "depthai/pipeline/datatype/AprilTagConfig.hpp"
-=======
-#include "depthai/pipeline/datatype/TrackedFeatures.hpp"
-#include "depthai/pipeline/datatype/FeatureTrackerConfig.hpp"
->>>>>>> 3c2d1808
 
 // depthai-shared
 #include "depthai-shared/datatype/RawBuffer.hpp"
@@ -43,13 +40,10 @@
 #include "depthai-shared/datatype/RawIMUData.hpp"
 #include "depthai-shared/datatype/RawStereoDepthConfig.hpp"
 #include "depthai-shared/datatype/RawEdgeDetectorConfig.hpp"
-<<<<<<< HEAD
+#include "depthai-shared/datatype/RawFeatureTrackerConfig.hpp"
+#include "depthai-shared/datatype/RawTrackedFeatures.hpp"
 #include "depthai-shared/datatype/RawAprilTagConfig.hpp"
 #include "depthai-shared/datatype/RawAprilTags.hpp"
-=======
-#include "depthai-shared/datatype/RawFeatureTrackerConfig.hpp"
-#include "depthai-shared/datatype/RawTrackedFeatures.hpp"
->>>>>>> 3c2d1808
 
 //pybind
 #include <pybind11/chrono.h>
@@ -141,14 +135,6 @@
     py::class_<EdgeDetectorConfigData> edgeDetectorConfigData(m, "EdgeDetectorConfigData", DOC(dai, EdgeDetectorConfigData));
     py::class_<RawEdgeDetectorConfig, RawBuffer, std::shared_ptr<RawEdgeDetectorConfig>> rawEdgeDetectorConfig(m, "RawEdgeDetectorConfig", DOC(dai, RawEdgeDetectorConfig));
     py::class_<EdgeDetectorConfig, Buffer, std::shared_ptr<EdgeDetectorConfig>> edgeDetectorConfig(m, "EdgeDetectorConfig", DOC(dai, EdgeDetectorConfig));
-<<<<<<< HEAD
-    py::class_<AprilTags> aprilTags(m, "AprilTags", DOC(dai, AprilTags));
-    py::class_<AprilTagType> aprilTagType(m, "AprilTagType", DOC(dai, AprilTagType));
-    py::enum_<AprilTagType::Type>aprilTagTypes(aprilTagType, "Type");
-    py::class_<RawAprilTagConfig, RawBuffer, std::shared_ptr<RawAprilTagConfig>> rawAprilTagConfig(m, "RawAprilTagConfig", DOC(dai, RawAprilTagConfig));
-    py::class_<AprilTagConfig, Buffer, std::shared_ptr<AprilTagConfig>> aprilTagConfig(m, "AprilTagConfig", DOC(dai, AprilTagConfig));
-    py::class_<AprilTagData, Buffer, std::shared_ptr<AprilTagData>> aprilTagData(m, "AprilTagData", DOC(dai, AprilTagData));
-=======
     // Feature tracker
     py::class_<RawTrackedFeatures, RawBuffer, std::shared_ptr<RawTrackedFeatures>> rawTrackedFeatures(m, "RawTrackedFeatures", DOC(dai, RawTrackedFeatures));
     py::class_<TrackedFeature> trackedFeature(m, "TrackedFeature", DOC(dai, TrackedFeature));
@@ -162,8 +148,12 @@
 
     py::class_<RawFeatureTrackerConfig::FeatureMaintainer> featureMaintainer(rawFeatureTrackerConfig, "FeatureMaintainer", DOC(dai, RawFeatureTrackerConfig, FeatureMaintainer));
     py::class_<FeatureTrackerConfig, Buffer, std::shared_ptr<FeatureTrackerConfig>> featureTrackerConfig(m, "FeatureTrackerConfig", DOC(dai, FeatureTrackerConfig));
-
->>>>>>> 3c2d1808
+    py::class_<AprilTags> aprilTags(m, "AprilTags", DOC(dai, AprilTags));
+    py::class_<AprilTagType> aprilTagType(m, "AprilTagType", DOC(dai, AprilTagType));
+    py::enum_<AprilTagType::Type>aprilTagTypes(aprilTagType, "Type");
+    py::class_<RawAprilTagConfig, RawBuffer, std::shared_ptr<RawAprilTagConfig>> rawAprilTagConfig(m, "RawAprilTagConfig", DOC(dai, RawAprilTagConfig));
+    py::class_<AprilTagConfig, Buffer, std::shared_ptr<AprilTagConfig>> aprilTagConfig(m, "AprilTagConfig", DOC(dai, AprilTagConfig));
+    py::class_<AprilTagData, Buffer, std::shared_ptr<AprilTagData>> aprilTagData(m, "AprilTagData", DOC(dai, AprilTagData));
 
     ///////////////////////////////////////////////////////////////////////
     ///////////////////////////////////////////////////////////////////////
@@ -1305,15 +1295,12 @@
         .def("get",                     &StereoDepthConfig::get, DOC(dai, StereoDepthConfig, get))
         ;
 
-<<<<<<< HEAD
-=======
     m.attr("StereoDepthConfig").attr("MedianFilter") = medianFilter;
     m.attr("StereoDepthConfig").attr("AlgorithmControl") = algorithmControl;
     m.attr("StereoDepthConfig").attr("PostProcessing") = postProcessing;
     m.attr("StereoDepthConfig").attr("CensusTransform") = censusTransform;
     m.attr("StereoDepthConfig").attr("CostMatching") = costMatching;
     m.attr("StereoDepthConfig").attr("CostAggregation") = costAggregation;
->>>>>>> 3c2d1808
 
     edgeDetectorConfigData
         .def(py::init<>())
@@ -1334,56 +1321,6 @@
         .def("getConfigData",         &EdgeDetectorConfig::getConfigData, DOC(dai, EdgeDetectorConfig, getConfigData))
         ;
 
-<<<<<<< HEAD
-
-    aprilTags
-        .def(py::init<>())
-        .def_readwrite("id", &AprilTags::id, DOC(dai, AprilTags, id))
-        .def_readwrite("hamming", &AprilTags::hamming, DOC(dai, AprilTags, hamming))
-        .def_readwrite("decisionMargin", &AprilTags::decisionMargin, DOC(dai, AprilTags, decisionMargin))
-        .def_readwrite("center", &AprilTags::center, DOC(dai, AprilTags, center))
-        .def_readwrite("points", &AprilTags::points, DOC(dai, AprilTags, points))
-        .def_readwrite("config", &AprilTags::config, DOC(dai, AprilTags, config))
-        ;
-
-
-    aprilTagType
-        .def(py::init<>())
-        .def_readwrite("type", &AprilTagType::t)
-        ;
-
-
-    aprilTagTypes
-        .value("TAG_36H11", AprilTagType::Type::TAG_36H11)
-        .value("TAG_25H9", AprilTagType::Type::TAG_25H9)
-        .value("TAG_16H5", AprilTagType::Type::TAG_16H5)
-        .value("TAG_CIR21H7", AprilTagType::Type::TAG_CIR21H7)
-        .value("TAG_CIR49H12", AprilTagType::Type::TAG_CIR49H12)
-        .value("TAG_CUST48H12", AprilTagType::Type::TAG_CUST48H12)
-        .value("TAG_STAND41H12", AprilTagType::Type::TAG_STAND41H12)
-        .value("TAG_STAND52H13", AprilTagType::Type::TAG_STAND52H13)
-        ;
-
-
-    rawAprilTagConfig
-        .def(py::init<>())
-        .def_readwrite("config", &RawAprilTagConfig::config)
-        ;
-
-
-    aprilTagConfig
-        .def(py::init<>())
-        .def("setType", &AprilTagConfig::setType, py::arg("type"), DOC(dai, AprilTagConfig, setType))
-        .def("getConfigData", &AprilTagConfig::getConfigData, DOC(dai, AprilTagConfig, getConfigData))
-        ;
-
-
-    aprilTagData
-        .def(py::init<>())
-        .def_property("aprilTags", [](AprilTagData& det) { return &det.aprilTags; }, [](AprilTagData& det, std::vector<AprilTags> val) { det.aprilTags = val; })
-        ;
-
-=======
     // Bind RawTrackedFeatures
     rawTrackedFeatures
         .def(py::init<>())
@@ -1496,5 +1433,52 @@
     m.attr("FeatureTrackerConfig").attr("MotionEstimator") = m.attr("RawFeatureTrackerConfig").attr("MotionEstimator");
     m.attr("FeatureTrackerConfig").attr("FeatureMaintainer") = m.attr("RawFeatureTrackerConfig").attr("FeatureMaintainer");
 
->>>>>>> 3c2d1808
+
+    aprilTags
+        .def(py::init<>())
+        .def_readwrite("id", &AprilTags::id, DOC(dai, AprilTags, id))
+        .def_readwrite("hamming", &AprilTags::hamming, DOC(dai, AprilTags, hamming))
+        .def_readwrite("decisionMargin", &AprilTags::decisionMargin, DOC(dai, AprilTags, decisionMargin))
+        .def_readwrite("center", &AprilTags::center, DOC(dai, AprilTags, center))
+        .def_readwrite("points", &AprilTags::points, DOC(dai, AprilTags, points))
+        .def_readwrite("config", &AprilTags::config, DOC(dai, AprilTags, config))
+        ;
+
+
+    aprilTagType
+        .def(py::init<>())
+        .def_readwrite("type", &AprilTagType::t)
+        ;
+
+
+    aprilTagTypes
+        .value("TAG_36H11", AprilTagType::Type::TAG_36H11)
+        .value("TAG_25H9", AprilTagType::Type::TAG_25H9)
+        .value("TAG_16H5", AprilTagType::Type::TAG_16H5)
+        .value("TAG_CIR21H7", AprilTagType::Type::TAG_CIR21H7)
+        .value("TAG_CIR49H12", AprilTagType::Type::TAG_CIR49H12)
+        .value("TAG_CUST48H12", AprilTagType::Type::TAG_CUST48H12)
+        .value("TAG_STAND41H12", AprilTagType::Type::TAG_STAND41H12)
+        .value("TAG_STAND52H13", AprilTagType::Type::TAG_STAND52H13)
+        ;
+
+
+    rawAprilTagConfig
+        .def(py::init<>())
+        .def_readwrite("config", &RawAprilTagConfig::config)
+        ;
+
+
+    aprilTagConfig
+        .def(py::init<>())
+        .def("setType", &AprilTagConfig::setType, py::arg("type"), DOC(dai, AprilTagConfig, setType))
+        .def("getConfigData", &AprilTagConfig::getConfigData, DOC(dai, AprilTagConfig, getConfigData))
+        ;
+
+
+    aprilTagData
+        .def(py::init<>())
+        .def_property("aprilTags", [](AprilTagData& det) { return &det.aprilTags; }, [](AprilTagData& det, std::vector<AprilTags> val) { det.aprilTags = val; })
+        ;
+
 }