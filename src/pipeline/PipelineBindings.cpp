--- conflicted
+++ resolved
@@ -24,11 +24,8 @@
 #include "depthai/pipeline/node/ObjectTracker.hpp"
 #include "depthai/pipeline/node/IMU.hpp"
 #include "depthai/pipeline/node/EdgeDetector.hpp"
-<<<<<<< HEAD
+#include "depthai/pipeline/node/FeatureTracker.hpp"
 #include "depthai/pipeline/node/AprilTag.hpp"
-=======
-#include "depthai/pipeline/node/FeatureTracker.hpp"
->>>>>>> 3c2d1808
 
 // depthai-shared
 #include "depthai-shared/properties/GlobalProperties.hpp"
@@ -133,14 +130,9 @@
         .def("createYoloSpatialDetectionNetwork", &Pipeline::create<node::YoloSpatialDetectionNetwork>)
         .def("createObjectTracker", &Pipeline::create<node::ObjectTracker>)
         .def("createIMU", &Pipeline::create<node::IMU>)
-<<<<<<< HEAD
-		.def("createEdgeDetector", &Pipeline::create<node::EdgeDetector>)
-        .def("createAprilTag", &Pipeline::create<node::AprilTag>)
-=======
         .def("createEdgeDetector", &Pipeline::create<node::EdgeDetector>)
         .def("createFeatureTracker", &Pipeline::create<node::FeatureTracker>)
->>>>>>> 3c2d1808
-
+        .def("createAprilTag", &Pipeline::create<node::AprilTag>)
         ;
 
 
