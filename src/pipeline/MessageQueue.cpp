#include "depthai/pipeline/MessageQueue.hpp"

// std
#include <chrono>
#include <iostream>

// project
#include "depthai/pipeline/datatype/ADatatype.hpp"
#include "pipeline/datatype/StreamMessageParser.hpp"

// libraries
#include "spdlog/spdlog.h"

// Additions
#include "spdlog/fmt/bin_to_hex.h"
#include "spdlog/fmt/chrono.h"

namespace dai {

MessageQueue::MessageQueue(std::string name, unsigned int maxSize, bool blocking) : queue(maxSize, blocking), name(std::move(name)) {}

MessageQueue::MessageQueue(unsigned int maxSize, bool blocking) : queue(maxSize, blocking) {}

bool MessageQueue::isClosed() const {
    return queue.isDestroyed();
}

void MessageQueue::close() {
    // Destroy queue
    queue.destruct();

    // Log if name not empty
    if(!name.empty()) spdlog::debug("MessageQueue ({}) closed", name);
}

MessageQueue::~MessageQueue() {
    // Close the queue first
    close();
}

void MessageQueue::setName(std::string name) {
    this->name = std::move(name);
}

std::string MessageQueue::getName() const {
    return name;
}

void MessageQueue::setBlocking(bool blocking) {
    queue.setBlocking(blocking);
}

bool MessageQueue::getBlocking() const {
    return queue.getBlocking();
}

void MessageQueue::setMaxSize(unsigned int maxSize) {
    queue.setMaxSize(maxSize);
}

unsigned int MessageQueue::getMaxSize() const {
    return queue.getMaxSize();
}

unsigned int MessageQueue::getSize() const {
    return queue.getSize();
}

unsigned int MessageQueue::isFull() const {
    return queue.isFull();
}

int MessageQueue::addCallback(std::function<void(std::string, std::shared_ptr<ADatatype>)> callback) {
    // Lock first
    std::unique_lock<std::mutex> lock(callbacksMtx);

    // Get unique id
    int uniqueId = uniqueCallbackId++;

    // assign callback
    callbacks[uniqueId] = std::move(callback);

    // return id assigned to the callback
    return uniqueId;
}

int MessageQueue::addCallback(const std::function<void(std::shared_ptr<ADatatype>)>& callback) {
    // Create a wrapper
    return addCallback([callback](const std::string&, std::shared_ptr<ADatatype> message) { callback(std::move(message)); });
}

int MessageQueue::addCallback(const std::function<void()>& callback) {
    // Create a wrapper
    return addCallback([callback](const std::string&, std::shared_ptr<ADatatype>) { callback(); });
}

bool MessageQueue::removeCallback(int callbackId) {
    // Lock first
    std::unique_lock<std::mutex> lock(callbacksMtx);

    // If callback with id 'callbackId' doesn't exists, return false
    if(callbacks.count(callbackId) == 0) return false;

    // Otherwise erase and return true
    callbacks.erase(callbackId);
    return true;
}

void MessageQueue::send(const std::shared_ptr<ADatatype>& msg) {
    if(!msg) throw std::invalid_argument("Message passed is not valid (nullptr)");
    callCallbacks(msg);
<<<<<<< HEAD
    auto queueNotClosed = queue.push(msg);
    if(!queueNotClosed) throw QueueException(CLOSED_QUEUE_MESSAGE);
=======
    queue.push(msg);
}
>>>>>>> 591a8503

}

bool MessageQueue::send(const std::shared_ptr<ADatatype>& msg, std::chrono::milliseconds timeout) {
    if(!msg) throw std::invalid_argument("Message passed is not valid (nullptr)");
    callCallbacks(msg);
<<<<<<< HEAD
    if(queue.isDestroyed()){
        throw QueueException(CLOSED_QUEUE_MESSAGE);
    }
=======
>>>>>>> 591a8503
    return queue.tryWaitAndPush(msg, timeout);
}

bool MessageQueue::trySend(const std::shared_ptr<ADatatype>& msg) {
    if(!msg) throw std::invalid_argument("Message passed is not valid (nullptr)");
<<<<<<< HEAD
    if(queue.isDestroyed()){
        throw QueueException(CLOSED_QUEUE_MESSAGE);
    }
=======
    callCallbacks(msg);
>>>>>>> 591a8503
    return send(msg, std::chrono::milliseconds(0));
}

void MessageQueue::callCallbacks(std::shared_ptr<ADatatype> message) {
    // Lock first
    std::lock_guard<std::mutex> lock(callbacksMtx);

    // Call all callbacks
    for(auto& keyValue : callbacks) {
        keyValue.second(name, std::move(message));
    }
}

void MessageQueue::callCallbacks(std::shared_ptr<ADatatype> msg) {
    // Lock first
    std::lock_guard<std::mutex> l(callbacksMtx);

    // Call all callbacks
    for(auto& kv : callbacks) {
        kv.second(name, msg);
    }
}
}  // namespace dai<|MERGE_RESOLUTION|>--- conflicted
+++ resolved
@@ -109,37 +109,24 @@
 void MessageQueue::send(const std::shared_ptr<ADatatype>& msg) {
     if(!msg) throw std::invalid_argument("Message passed is not valid (nullptr)");
     callCallbacks(msg);
-<<<<<<< HEAD
     auto queueNotClosed = queue.push(msg);
     if(!queueNotClosed) throw QueueException(CLOSED_QUEUE_MESSAGE);
-=======
-    queue.push(msg);
-}
->>>>>>> 591a8503
-
 }
 
 bool MessageQueue::send(const std::shared_ptr<ADatatype>& msg, std::chrono::milliseconds timeout) {
     if(!msg) throw std::invalid_argument("Message passed is not valid (nullptr)");
     callCallbacks(msg);
-<<<<<<< HEAD
-    if(queue.isDestroyed()){
+    if(queue.isDestroyed()) {
         throw QueueException(CLOSED_QUEUE_MESSAGE);
     }
-=======
->>>>>>> 591a8503
     return queue.tryWaitAndPush(msg, timeout);
 }
 
 bool MessageQueue::trySend(const std::shared_ptr<ADatatype>& msg) {
     if(!msg) throw std::invalid_argument("Message passed is not valid (nullptr)");
-<<<<<<< HEAD
-    if(queue.isDestroyed()){
+    if(queue.isDestroyed()) {
         throw QueueException(CLOSED_QUEUE_MESSAGE);
     }
-=======
-    callCallbacks(msg);
->>>>>>> 591a8503
     return send(msg, std::chrono::milliseconds(0));
 }
 
@@ -153,13 +140,4 @@
     }
 }
 
-void MessageQueue::callCallbacks(std::shared_ptr<ADatatype> msg) {
-    // Lock first
-    std::lock_guard<std::mutex> l(callbacksMtx);
-
-    // Call all callbacks
-    for(auto& kv : callbacks) {
-        kv.second(name, msg);
-    }
-}
 }  // namespace dai