#include "depthai/pipeline/Pipeline.hpp"

#include "depthai/device/CalibrationHandler.hpp"
#include "depthai/pipeline/node/XLinkIn.hpp"
#include "depthai/pipeline/node/XLinkOut.hpp"
#include "depthai/utility/Initialization.hpp"
#include "utility/spdlog-fmt.hpp"

// shared
#include "depthai-shared/pipeline/NodeConnectionSchema.hpp"

// std
#include <cassert>
#include <fstream>

// libraries
#include "spdlog/fmt/fmt.h"

// Specialization of std::hash for NodeConnectionSchema
namespace std {
template <>
struct hash<::dai::NodeConnectionSchema> {
    size_t operator()(const ::dai::NodeConnectionSchema& obj) const {
        size_t seed = 0;
        std::hash<std::int64_t> hId;
        std::hash<std::string> hStr;
        seed ^= hId(obj.node1Id) + 0x9e3779b9 + (seed << 6) + (seed >> 2);
        seed ^= hId(obj.node2Id) + 0x9e3779b9 + (seed << 6) + (seed >> 2);
        seed ^= hStr(obj.node1OutputGroup) + 0x9e3779b9 + (seed << 6) + (seed >> 2);
        seed ^= hStr(obj.node1Output) + 0x9e3779b9 + (seed << 6) + (seed >> 2);
        seed ^= hStr(obj.node2InputGroup) + 0x9e3779b9 + (seed << 6) + (seed >> 2);
        seed ^= hStr(obj.node2Input) + 0x9e3779b9 + (seed << 6) + (seed >> 2);
        return seed;
    }
};

}  // namespace std

namespace dai {

Node::Id PipelineImpl::getNextUniqueId() {
    return latestId++;
}

Pipeline::Pipeline() : pimpl(std::make_shared<PipelineImpl>(*this)) {
    // // Initialize library
    // initialize();
}

Pipeline Pipeline::clone() const {
    // TODO(themarpe) - Copy assets

    Pipeline clone;

    // Make a copy of PipelineImpl
    clone.pimpl = std::make_shared<PipelineImpl>(*impl());

    // All IDs remain the same, just switch out the actual nodes with copies
    // Copy all nodes
    for(const auto& node : impl()->nodes) {
        // const auto& id = kv.first;

        // Swap out with a copy
        auto nodeClone = node->clone();
        // Set parent to be the new pipeline
        nodeClone->parent = std::weak_ptr<PipelineImpl>(clone.pimpl);

        // Add the new copy
        clone.pimpl->nodes.push_back(node->clone());
    }

    return clone;
}

<<<<<<< HEAD
Pipeline::Pipeline(std::shared_ptr<PipelineImpl> pimpl) {
    this->pimpl = pimpl;
=======
Pipeline::Pipeline(const std::shared_ptr<PipelineImpl>& newPimpl) {
    pimpl = newPimpl;
>>>>>>> 82ab07d0
}

PipelineSchema Pipeline::getPipelineSchema(SerializationType type) const {
    return pimpl->getPipelineSchema(type);
}

GlobalProperties PipelineImpl::getGlobalProperties() const {
    return globalProperties;
}

void PipelineImpl::setGlobalProperties(GlobalProperties globalProperties) {
    this->globalProperties = globalProperties;
}

std::shared_ptr<Node> PipelineImpl::getNode(Node::Id id) const {
    // Search all nodes
    for(const auto& node : nodes) {
        auto n = node->getNode(id);
        if(n != nullptr) {
            return n;
        }
    }
    return nullptr;
}

std::vector<std::shared_ptr<Node>> PipelineImpl::getAllNodes() const {
    std::vector<std::shared_ptr<Node>> allNodes;
    for(auto& node : nodes) {
        // Insert the node in question
        allNodes.push_back(node);
        // And its subnodes
        auto n = node->getAllNodes();
        allNodes.insert(allNodes.end(), n.begin(), n.end());
    }
    return allNodes;
}

void PipelineImpl::serialize(PipelineSchema& schema, Assets& assets, std::vector<std::uint8_t>& assetStorage, SerializationType type) const {
    // Set schema
    schema = getPipelineSchema(type);

    // Serialize all asset managers into asset storage
    assetStorage.clear();
    AssetsMutable mutableAssets;
    // Pipeline assets
    assetManager.serialize(mutableAssets, assetStorage, "/pipeline/");
    // Node assets
    for(auto& node : getAllNodes()) {
        node->getAssetManager().serialize(mutableAssets, assetStorage, fmt::format("/node/{}/", node->id));
    }

    assets = mutableAssets;
}

nlohmann::json PipelineImpl::serializeToJson() const {
    PipelineSchema schema;
    Assets assets;
    std::vector<uint8_t> assetStorage;
    serialize(schema, assets, assetStorage, SerializationType::JSON);

    nlohmann::json j;
    j["pipeline"] = schema;
    for(auto& node : j["pipeline"]["nodes"]) {
        node[1]["properties"] = nlohmann::json::parse(node[1]["properties"].get<std::vector<uint8_t>>());
    }

    j["assets"] = assets;
    j["assetStorage"] = assetStorage;
    return j;
}

PipelineImpl::NodeConnectionMap PipelineImpl::getConnectionMap() const {
    NodeConnectionMap map;

    for(const auto& node : nodes) {
        auto nodeConnMap = node->getConnectionMap();
        for(auto& kv : nodeConnMap) {
            auto& n = kv.first;
            map[n->id] = kv.second;
        }
    }

    return map;
}

std::vector<Node::Connection> PipelineImpl::getConnections() const {
    std::vector<Node::Connection> conns;
    auto nodeConnectionMap = getConnectionMap();
    for(const auto& kv : nodeConnectionMap) {
        const auto& connections = kv.second;
        for(const auto& conn : connections) {
            conns.push_back(conn);
        }
    }
    return conns;
}

PipelineSchema PipelineImpl::getPipelineSchema(SerializationType type) const {
    PipelineSchema schema;
    schema.globalProperties = globalProperties;

<<<<<<< HEAD
    // Loop over all nodes, and add them to schema
    for(const auto& node : getAllNodes()) {
        // const auto& node = kv.second;
        if(std::string(node->getName()) == std::string("NodeGroup")) {
            continue;
        }
        // Check if its a host node or device node
        if(node->hostNode) {
            // host node, no need to serialize to a schema
            // TBD any additional changes
        } else {
            // Create 'node' info
            NodeObjInfo info;
            info.id = node->id;
            info.name = node->getName();
            info.alias = node->getAlias();
            auto parentNode = node->parentNode.lock();
            if(parentNode) {
                info.parentId = parentNode->id;
            } else {
                info.parentId = -1;
=======
    std::uint32_t latestIoId = 0;

    // Loop over nodes, and add them to schema
    for(const auto& kv : nodeMap) {
        const auto& node = kv.second;
        // Create 'node' info
        NodeObjInfo info;
        info.id = node->id;
        info.name = node->getName();
        node->getProperties().serialize(info.properties, type);

        // Create Io information
        auto inputs = node->getInputs();
        auto outputs = node->getOutputs();

        info.ioInfo.reserve(inputs.size() + outputs.size());

        // Add inputs
        for(const auto& input : inputs) {
            NodeIoInfo io;
            io.id = ++latestIoId;
            io.blocking = input.getBlocking();
            io.queueSize = input.getQueueSize();
            io.name = input.name;
            io.group = input.group;
            auto ioKey = std::make_tuple(io.group, io.name);

            io.waitForMessage = input.waitForMessage.value_or(input.defaultWaitForMessage);
            switch(input.type) {
                case Node::Input::Type::MReceiver:
                    io.type = NodeIoInfo::Type::MReceiver;
                    break;
                case Node::Input::Type::SReceiver:
                    io.type = NodeIoInfo::Type::SReceiver;
                    break;
>>>>>>> 82ab07d0
            }
            node->getProperties().serialize(info.properties, type);

            // Create Io information
            auto inputs = node->getInputs();
            auto outputs = node->getOutputs();

            info.ioInfo.reserve(inputs.size() + outputs.size());

            // Add inputs
            for(const auto& input : inputs) {
                NodeIoInfo io;
                io.blocking = input.getBlocking();
                io.queueSize = input.getQueueSize();
                io.name = input.name;
                io.group = input.group;
                auto ioKey = std::make_tuple(io.group, io.name);

                io.waitForMessage = input.waitForMessage.value_or(input.defaultWaitForMessage);
                switch(input.type) {
                    case Node::Input::Type::MReceiver:
                        io.type = NodeIoInfo::Type::MReceiver;
                        break;
                    case Node::Input::Type::SReceiver:
                        io.type = NodeIoInfo::Type::SReceiver;
                        break;
                }

                if(info.ioInfo.count(ioKey) > 0) {
                    if(io.group == "") {
                        throw std::invalid_argument(fmt::format("'{}.{}' redefined. Inputs and outputs must have unique names", info.name, io.name));
                    } else {
                        throw std::invalid_argument(
                            fmt::format("'{}.{}[\"{}\"]' redefined. Inputs and outputs must have unique names", info.name, io.group, io.name));
                    }
                }
                info.ioInfo[ioKey] = io;
            }

<<<<<<< HEAD
            // Add outputs
            for(const auto& output : outputs) {
                NodeIoInfo io;
                io.blocking = false;
                io.name = output.name;
                io.group = output.group;
                auto ioKey = std::make_tuple(io.group, io.name);

                switch(output.type) {
                    case Node::Output::Type::MSender:
                        io.type = NodeIoInfo::Type::MSender;
                        break;
                    case Node::Output::Type::SSender:
                        io.type = NodeIoInfo::Type::SSender;
                        break;
                }
=======
        // Add outputs
        for(const auto& output : outputs) {
            NodeIoInfo io;
            io.id = ++latestIoId;
            io.blocking = false;
            io.name = output.name;
            io.group = output.group;
            auto ioKey = std::make_tuple(io.group, io.name);

            switch(output.type) {
                case Node::Output::Type::MSender:
                    io.type = NodeIoInfo::Type::MSender;
                    break;
                case Node::Output::Type::SSender:
                    io.type = NodeIoInfo::Type::SSender;
                    break;
            }
>>>>>>> 82ab07d0

                if(info.ioInfo.count(ioKey) > 0) {
                    if(io.group == "") {
                        throw std::invalid_argument(fmt::format("'{}.{}' redefined. Inputs and outputs must have unique names", info.name, io.name));
                    } else {
                        throw std::invalid_argument(
                            fmt::format("'{}.{}[\"{}\"]' redefined. Inputs and outputs must have unique names", info.name, io.group, io.name));
                    }
                }
                info.ioInfo[ioKey] = io;
            }

            // At the end, add the constructed node information to the schema
            schema.nodes[info.id] = info;
        }
    }

    // Create 'connections' info
    // Loop through connections (output -> input) and add them to schema

    std::unordered_map<NodeConnectionSchema, bool> hostDeviceXLinkBridge;
    std::unordered_map<NodeConnectionSchema, bool> deviceHostXLinkBridge;

    auto streamName = [](std::int64_t id, std::string group, std::string name) -> std::string {
        if(group == "") {
            return fmt::format("__x_{}_{}", id, name);
        } else {
            return fmt::format("__x_{}_{}[\"{}\"]", id, group, name);
        }
    };
    Node::Id xLinkBridgeId = latestId;

    auto nodeConnectionMap = getConnectionMap();
    for(const auto& kv : nodeConnectionMap) {
        const auto& connections = kv.second;

        for(const auto& conn : connections) {
            NodeConnectionSchema c;
            auto outNode = conn.outputNode.lock();
            auto inNode = conn.inputNode.lock();
            c.node1Id = outNode->id;
            c.node1Output = conn.outputName;
            c.node1OutputGroup = conn.outputGroup;
            c.node2Id = inNode->id;
            c.node2Input = conn.inputName;
            c.node2InputGroup = conn.inputGroup;

            bool outputHost = outNode->hostNode;
            bool inputHost = inNode->hostNode;

            std::shared_ptr<Node> node;

            if(outputHost && inputHost) {
                // skip - connection between host nodes doesn't have to be represented to the device
                continue;
            }

            if(outputHost == true && inputHost != true) {
                // host->device - create implicit XLinkIn node and connect it

                // Create a map entry, only one bridge is required for multiple connections
                auto xlinkConnection = c;

                auto nodeTmp = std::make_shared<node::XLinkIn>();
                nodeTmp->parent = parent.pimpl;
                nodeTmp->id = xLinkBridgeId++;
                xlinkConnection.node1Id = xLinkBridgeId;
                xlinkConnection.node1Output = nodeTmp->out.name;
                xlinkConnection.node1OutputGroup = nodeTmp->out.group;
                nodeTmp->setStreamName(streamName(c.node1Id, c.node1OutputGroup, c.node1Output));

                xlinkConnection.node2Id = 0;
                xlinkConnection.node2Input = "";
                xlinkConnection.node2InputGroup = "";

                if(hostDeviceXLinkBridge.count(xlinkConnection) <= 0) {
                    // create it
                    hostDeviceXLinkBridge[xlinkConnection] = true;
                    // and bump xlink bridge id
                    xLinkBridgeId++;

                    c.node1Id = xlinkConnection.node1Id;
                    c.node1Output = xlinkConnection.node1Output;
                    c.node1OutputGroup = xlinkConnection.node1OutputGroup;

                    node = nodeTmp;
                }

            } else if(outputHost == false && inputHost == true) {
                // device -> host

                // Create a map entry, only one bridge is required for multiple connections
                auto xlinkConnection = c;
                xlinkConnection.node2Id = 0;
                xlinkConnection.node2Input = "";
                xlinkConnection.node2InputGroup = "";

                if(deviceHostXLinkBridge.count(xlinkConnection) <= 0) {
                    // create it
                    deviceHostXLinkBridge[xlinkConnection] = true;
                    auto nodeTmp = std::make_shared<node::XLinkOut>();
                    nodeTmp->parent = parent.pimpl;
                    nodeTmp->id = xLinkBridgeId++;
                    nodeTmp->setStreamName(streamName(c.node1Id, c.node1OutputGroup, c.node1Output));

                    c.node2Id = nodeTmp->id;
                    c.node2Input = nodeTmp->input.name;
                    c.node2InputGroup = nodeTmp->input.group;
                    node = nodeTmp;
                }

            } else {
                // device->device connection
                // all set
            }

            // add the connection to the schema
            schema.connections.push_back(c);

            // Now add the created XLink bridge if necessary
            if(node) {
                // Create 'node' info
                NodeObjInfo info;
                info.id = node->id;
                info.name = node->getName();
                node->getProperties().serialize(info.properties, type);

                // Create Io information
                auto inputs = node->getInputs();
                auto outputs = node->getOutputs();

                info.ioInfo.reserve(inputs.size() + outputs.size());

                // Add inputs
                for(const auto& input : inputs) {
                    NodeIoInfo io;
                    io.blocking = input.getBlocking();
                    io.queueSize = input.getQueueSize();
                    io.name = input.name;
                    io.group = input.group;
                    auto ioKey = std::make_tuple(io.group, io.name);

                    io.waitForMessage = input.waitForMessage.value_or(input.defaultWaitForMessage);
                    switch(input.type) {
                        case Node::Input::Type::MReceiver:
                            io.type = NodeIoInfo::Type::MReceiver;
                            break;
                        case Node::Input::Type::SReceiver:
                            io.type = NodeIoInfo::Type::SReceiver;
                            break;
                    }

                    if(info.ioInfo.count(ioKey) > 0) {
                        if(io.group == "") {
                            throw std::invalid_argument(fmt::format("'{}.{}' redefined. Inputs and outputs must have unique names", info.name, io.name));
                        } else {
                            throw std::invalid_argument(
                                fmt::format("'{}.{}[\"{}\"]' redefined. Inputs and outputs must have unique names", info.name, io.group, io.name));
                        }
                    }
                    info.ioInfo[ioKey] = io;
                }

                // Add outputs
                for(const auto& output : outputs) {
                    NodeIoInfo io;
                    io.blocking = false;
                    io.name = output.name;
                    io.group = output.group;
                    auto ioKey = std::make_tuple(io.group, io.name);

                    switch(output.type) {
                        case Node::Output::Type::MSender:
                            io.type = NodeIoInfo::Type::MSender;
                            break;
                        case Node::Output::Type::SSender:
                            io.type = NodeIoInfo::Type::SSender;
                            break;
                    }

                    if(info.ioInfo.count(ioKey) > 0) {
                        if(io.group == "") {
                            throw std::invalid_argument(fmt::format("'{}.{}' redefined. Inputs and outputs must have unique names", info.name, io.name));
                        } else {
                            throw std::invalid_argument(
                                fmt::format("'{}.{}[\"{}\"]' redefined. Inputs and outputs must have unique names", info.name, io.group, io.name));
                        }
                    }
                    info.ioInfo[ioKey] = io;
                }

                // At the end, add the constructed node information to the schema
                schema.nodes[info.id] = info;
            }
        }
    }

    return schema;
}

bool PipelineImpl::isOpenVINOVersionCompatible(OpenVINO::Version version) const {
    auto ver = getPipelineOpenVINOVersion();
    if(ver) {
        return OpenVINO::areVersionsBlobCompatible(version, *ver);
    } else {
        return true;
    }
}

/// Get possible OpenVINO version to run this pipeline
OpenVINO::Version PipelineImpl::getOpenVINOVersion() const {
    return getPipelineOpenVINOVersion().value_or(OpenVINO::DEFAULT_VERSION);
}

/// Get required OpenVINO version to run this pipeline. Can be none
tl::optional<OpenVINO::Version> PipelineImpl::getRequiredOpenVINOVersion() const {
    return getPipelineOpenVINOVersion();
}

tl::optional<OpenVINO::Version> PipelineImpl::getPipelineOpenVINOVersion() const {
    // Loop over nodes, and get the required information
    tl::optional<OpenVINO::Version> version;
    std::string lastNodeNameWithRequiredVersion = "";
    Node::Id lastNodeIdWithRequiredVersion = -1;

    for(const auto& node : nodes) {
        // Check the required openvino version
        auto requiredVersion = node->getRequiredOpenVINOVersion();
        if(requiredVersion) {
            if(forceRequiredOpenVINOVersion) {
                // Check that forced openvino version is compatible with this nodes required version
                if(!OpenVINO::areVersionsBlobCompatible(*requiredVersion, *forceRequiredOpenVINOVersion)) {
                    std::string err = fmt::format("Pipeline - '{}' node with id: {}, isn't compatible with forced OpenVINO version", node->getName(), node->id);
                    throw std::logic_error(err.c_str());
                }
            } else {
                // Keep track of required openvino versions, and make sure that they are all compatible
                if(!version) {
                    version = *requiredVersion;
                    lastNodeIdWithRequiredVersion = node->id;
                    lastNodeNameWithRequiredVersion = node->getName();
                } else {
                    // if some node already has an required version, then compare if they are compatible
                    if(!OpenVINO::areVersionsBlobCompatible(*version, *requiredVersion)) {
                        // if not compatible, then throw an error
                        std::string err = fmt::format("Pipeline - OpenVINO version required by '{}' node (id: {}), isn't compatible with '{}' node (id: {})",
                                                      lastNodeNameWithRequiredVersion,
                                                      lastNodeIdWithRequiredVersion,
                                                      node->getName(),
                                                      node->id);
                        throw std::logic_error(err.c_str());
                    }
                }
            }
        }
    }

    // After iterating over, return appropriate version
    if(forceRequiredOpenVINOVersion) {
        // Return forced version
        return forceRequiredOpenVINOVersion;
    } else if(version) {
        // Return detected version
        return version;
    } else {
        // Return null
        return tl::nullopt;
    }
}

Device::Config PipelineImpl::getDeviceConfig() const {
    Device::Config config;
    config.version = getPipelineOpenVINOVersion().value_or(OpenVINO::VERSION_UNIVERSAL);
    config.board = board;
    return config;
}

void PipelineImpl::setCameraTuningBlobPath(const dai::Path& path) {
    std::string assetKey = "camTuning";

    auto asset = assetManager.set(assetKey, path);

    globalProperties.cameraTuningBlobUri = asset->getRelativeUri();
    globalProperties.cameraTuningBlobSize = static_cast<uint32_t>(asset->data.size());
}

void PipelineImpl::setXLinkChunkSize(int sizeBytes) {
    globalProperties.xlinkChunkSize = sizeBytes;
}

void PipelineImpl::setSippBufferSize(int sizeBytes) {
    globalProperties.sippBufferSize = sizeBytes;
}

void PipelineImpl::setSippDmaBufferSize(int sizeBytes) {
    globalProperties.sippDmaBufferSize = sizeBytes;
}

void PipelineImpl::setBoardConfig(BoardConfig boardCfg) {
    board = boardCfg;
}

BoardConfig PipelineImpl::getBoardConfig() const {
    return board;
}

// Remove node capability
void PipelineImpl::remove(std::shared_ptr<Node> toRemove) {
    // Search for this node in 'nodes' vector.
    // If found, remove from vector

    // // Go through and modify nodes and its children
    // // that they are now part of this pipeline
    // std::weak_ptr<PipelineImpl> curParent;
    // std::queue<std::shared_ptr<Node>> search;
    // search.push(toRemove);
    // while(!search.empty()) {
    //     auto curNode = search.front();

    //     if(curNode->parent.lock() == nullptr) {
    //         // pass
    //     } else if(curNode->parent.lock() != parent.pimpl) {
    //         throw std::invalid_argument("Cannot remove a node that is a part of another pipeline");
    //     } else {
    //         curNode->parent = nullptr;
    //     }

    //     for(auto& n : curNode->nodeMap) {
    //         search.push(n.second);
    //     }
    // }

    // nodeMap.count(toRemove->id) {
    // }

    // // First check if node is on this pipeline (and that they are the same)
    // if(nodeMap.count(toRemove->id) > 0) {
    //     if(nodeMap.at(toRemove->id) == toRemove) {
    //         // its same object, (not same id but from different pipeline)

    //         // Steps to remove
    //         // 1. Iterate and remove this nodes output connections
    //         // 2. Remove this nodes entry in 'nodeConnectionMap'
    //         // 3. Remove node from 'nodeMap'

    //         // 1. Iterate and remove this nodes output connections
    //         for(auto& kv : nodeConnectionMap) {
    //             for(auto it = kv.second.begin(); it != kv.second.end();) {
    //                 // check if output belongs to 'toRemove' node
    //                 if(it->outputId == toRemove->id) {
    //                     // remove this connection from set
    //                     it = kv.second.erase(it);
    //                 } else {
    //                     ++it;
    //                 }
    //             }
    //         }

    //         // 2. Remove this nodes entry in 'nodeConnectionMap'
    //         nodeConnectionMap.erase(toRemove->id);

    //         // 3. Remove node from 'nodeMap'
    //         nodeMap.erase(toRemove->id);
    //     }
    // }
}

bool PipelineImpl::isSamePipeline(const Node::Output& out, const Node::Input& in) {
    // Check whether Output 'out' and Input 'in' are on the same pipeline.
    // By checking whether their parent nodes are on same pipeline
    auto outputPipeline = out.getParent().parent.lock();
    if(outputPipeline != nullptr) {
        return (outputPipeline == in.getParent().parent.lock());
    }
    return false;
}

bool PipelineImpl::canConnect(const Node::Output& out, const Node::Input& in) {
    // First check if on same pipeline
    if(!isSamePipeline(out, in)) {
        return false;
    }

    // Check that IoType match up
    if(out.type == Node::Output::Type::MSender && in.type == Node::Input::Type::MReceiver) return false;
    if(out.type == Node::Output::Type::SSender && in.type == Node::Input::Type::SReceiver) return false;

    // Check that datatypes match up
    for(const auto& outHierarchy : out.possibleDatatypes) {
        for(const auto& inHierarchy : in.possibleDatatypes) {
            // Check if datatypes match for current datatype
            if(outHierarchy.datatype == inHierarchy.datatype) return true;

            // If output can produce descendants
            if(outHierarchy.descendants && isDatatypeSubclassOf(outHierarchy.datatype, inHierarchy.datatype)) return true;

            // If input allows descendants
            if(inHierarchy.descendants && isDatatypeSubclassOf(inHierarchy.datatype, outHierarchy.datatype)) return true;
        }
    }

    // If datatypes don't match up, return false
    return false;
}

void PipelineImpl::setCalibrationData(CalibrationHandler calibrationDataHandler) {
    /* if(!calibrationDataHandler.validateCameraArray()) {
        throw std::runtime_error("Failed to validate the extrinsics connection. Enable debug mode for more information.");
    } */
    globalProperties.calibData = calibrationDataHandler.getEepromData();
}

bool PipelineImpl::isCalibrationDataAvailable() const {
    return globalProperties.calibData.has_value();
}

CalibrationHandler PipelineImpl::getCalibrationData() const {
    if(globalProperties.calibData) {
        return CalibrationHandler(globalProperties.calibData.value());
    } else {
        return CalibrationHandler();
    }
}

void PipelineImpl::setEepromData(tl::optional<EepromData> eepromData) {
    globalProperties.calibData = eepromData;
}

tl::optional<EepromData> PipelineImpl::getEepromData() const {
    return globalProperties.calibData;
}

bool PipelineImpl::isHostOnly() const {
    // Starts pipeline, go through all nodes and start them
    bool hostOnly = true;
    for(const auto& node : nodes) {
        if(!node->hostNode) {
            hostOnly = false;
            break;
        }
    }
    return hostOnly;
}

bool PipelineImpl::isDeviceOnly() const {
    // Starts pipeline, go through all nodes and start them
    bool deviceOnly = true;
    for(const auto& node : nodes) {
        if(node->hostNode) {
            deviceOnly = false;
            break;
        }
    }
    return deviceOnly;
}

void PipelineImpl::add(std::shared_ptr<Node> node) {
    if(node == nullptr) {
        throw std::invalid_argument(fmt::format("Given node pointer is null"));
    }

    // Go through and modify nodes and its children
    // that they are now part of this pipeline
    std::weak_ptr<PipelineImpl> curParent;
    std::queue<std::shared_ptr<Node>> search;
    search.push(node);
    while(!search.empty()) {
        auto curNode = search.front();
        search.pop();

        // Assign an ID to the node
        if(curNode->id == -1) {
            curNode->id = getNextUniqueId();
        }

        if(curNode->parent.lock() == nullptr) {
            curNode->parent = parent.pimpl;
        } else if(curNode->parent.lock() != parent.pimpl) {
            throw std::invalid_argument("Cannot add a node that is already part of another pipeline");
        }

        for(auto& n : curNode->nodeMap) {
            search.push(n);
        }
    }

    // Add to the map (node holds its children itself)
    nodes.push_back(node);
}

bool PipelineImpl::isRunning() const {
    return running;
}

void PipelineImpl::build() {
    // TODO(themarpe) - add mutex and set running up ahead
    if(isBuild) return;
    isBuild = true;

    // Build
    if(!isHostOnly()) {
        // throw std::invalid_argument("Pipeline contains device nodes");
        device = std::make_shared<Device>(Pipeline(shared_from_this()));
        for(auto outQ : device->getOutputQueueNames()) {
            device->getOutputQueue(outQ, 0, false);
        }
        for(auto inQ : device->getInputQueueNames()) {
            device->getInputQueue(inQ, 0, false);
        }
    }

    // Go through the build stages sequentially
    for(const auto& node : nodes) {
        node->buildStage1();
    }

    for(const auto& node : nodes) {
        node->buildStage2();
    }

    for(const auto& node : nodes) {
        node->buildStage3();
    }
}

void PipelineImpl::start() {
    // TODO(themarpe) - add mutex and set running up ahead

    // Implicitly build (if not already)
    build();

    // Indicate that pipeline is running
    running = true;

    // Starts pipeline, go through all nodes and start them
    for(const auto& node : nodes) {
        node->start();
    }
}

void PipelineImpl::wait() {
    // Waits for all nodes to finish the execution
    for(const auto& node : nodes) {
        node->wait();
    }
}

void PipelineImpl::stop() {
    // Stops the pipeline execution
    for(const auto& node : nodes) {
        node->stop();
    }

    // Indicate that pipeline is not runnin
    running = false;
}

PipelineImpl::~PipelineImpl() {
    wait();
    // TMP - might be more appropriate
    // stop();
}

std::vector<uint8_t> PipelineImpl::loadResource(dai::Path uri) {
    return loadResourceCwd(uri, "/pipeline");
}

static dai::Path getAbsUri(dai::Path& uri, dai::Path& cwd) {
    int colonLocation = uri.string().find(":");
    std::string resourceType = uri.string().substr(0, colonLocation + 1);
    dai::Path absAssetUri;
    if(uri.string()[colonLocation + 1] == '/') {  // Absolute path
        absAssetUri = uri;
    } else {  // Relative path
        absAssetUri = dai::Path{resourceType + cwd.string() + uri.string().substr(colonLocation + 1)};
    }
    return absAssetUri;
}

std::vector<uint8_t> PipelineImpl::loadResourceCwd(dai::Path uri, dai::Path cwd) {
    struct ProtocolHandler {
        const char* protocol = nullptr;
        std::function<std::vector<uint8_t>(PipelineImpl&, const dai::Path&)> handle = nullptr;
    };

    const std::vector<ProtocolHandler> protocolHandlers = {
        {"asset",
         [](PipelineImpl& p, const dai::Path& uri) -> std::vector<uint8_t> {
             // First check the pipeline asset manager
             auto asset = p.assetManager.get(uri.u8string());
             if(asset != nullptr) {
                 return asset->data;
             }
             // If asset not found in the pipeline asset manager, check all nodes
             else {
                 for(auto& node : p.nodes) {
                     auto& assetManager = node->getAssetManager();
                     auto asset = assetManager.get(uri.u8string());
                     if(asset != nullptr) {
                         return asset->data;
                     }
                 }
             }
             // Asset not found anywhere
             throw std::invalid_argument(fmt::format("No asset with key ({}) found", uri));
         }} /*, TODO (read from filesystem 'file://' or default scheme, ...) */
    };

    for(const auto& handler : protocolHandlers) {
        std::string protocolPrefix = std::string(handler.protocol) + ":";

        if(uri.u8string().find(protocolPrefix) == 0) {
            // // protocol matches, resolve URI and call handler
            // std::filesystem::path path(uri.substr(protocolPrefix.size()));
            // // Create full path, and normalize
            // // If path is relative, otherwise path will be taken as absolute
            // auto fullPath = (cwd / path).lexically_normal();
            // // Call handler and return
            // return handler.handle(this, fullPath.string());

            // TODO(themarpe) - use above approach instead
            dai::Path path;
            if(protocolPrefix == "asset:") {
                auto absUri = getAbsUri(uri, cwd);
                path = static_cast<dai::Path>(absUri.u8string().substr(protocolPrefix.size()));
            } else {
                path = static_cast<dai::Path>(uri.u8string().substr(protocolPrefix.size()));
            }
            return handler.handle(*this, path.u8string());
        }
    }

    // If no handler executed, then return nullptr
    throw std::invalid_argument(fmt::format("No handler specified for following ({}) URI", uri));
}

}  // namespace dai<|MERGE_RESOLUTION|>--- conflicted
+++ resolved
@@ -72,13 +72,8 @@
     return clone;
 }
 
-<<<<<<< HEAD
 Pipeline::Pipeline(std::shared_ptr<PipelineImpl> pimpl) {
     this->pimpl = pimpl;
-=======
-Pipeline::Pipeline(const std::shared_ptr<PipelineImpl>& newPimpl) {
-    pimpl = newPimpl;
->>>>>>> 82ab07d0
 }
 
 PipelineSchema Pipeline::getPipelineSchema(SerializationType type) const {
@@ -180,7 +175,6 @@
     PipelineSchema schema;
     schema.globalProperties = globalProperties;
 
-<<<<<<< HEAD
     // Loop over all nodes, and add them to schema
     for(const auto& node : getAllNodes()) {
         // const auto& node = kv.second;
@@ -202,43 +196,6 @@
                 info.parentId = parentNode->id;
             } else {
                 info.parentId = -1;
-=======
-    std::uint32_t latestIoId = 0;
-
-    // Loop over nodes, and add them to schema
-    for(const auto& kv : nodeMap) {
-        const auto& node = kv.second;
-        // Create 'node' info
-        NodeObjInfo info;
-        info.id = node->id;
-        info.name = node->getName();
-        node->getProperties().serialize(info.properties, type);
-
-        // Create Io information
-        auto inputs = node->getInputs();
-        auto outputs = node->getOutputs();
-
-        info.ioInfo.reserve(inputs.size() + outputs.size());
-
-        // Add inputs
-        for(const auto& input : inputs) {
-            NodeIoInfo io;
-            io.id = ++latestIoId;
-            io.blocking = input.getBlocking();
-            io.queueSize = input.getQueueSize();
-            io.name = input.name;
-            io.group = input.group;
-            auto ioKey = std::make_tuple(io.group, io.name);
-
-            io.waitForMessage = input.waitForMessage.value_or(input.defaultWaitForMessage);
-            switch(input.type) {
-                case Node::Input::Type::MReceiver:
-                    io.type = NodeIoInfo::Type::MReceiver;
-                    break;
-                case Node::Input::Type::SReceiver:
-                    io.type = NodeIoInfo::Type::SReceiver;
-                    break;
->>>>>>> 82ab07d0
             }
             node->getProperties().serialize(info.properties, type);
 
@@ -278,7 +235,6 @@
                 info.ioInfo[ioKey] = io;
             }
 
-<<<<<<< HEAD
             // Add outputs
             for(const auto& output : outputs) {
                 NodeIoInfo io;
@@ -295,25 +251,6 @@
                         io.type = NodeIoInfo::Type::SSender;
                         break;
                 }
-=======
-        // Add outputs
-        for(const auto& output : outputs) {
-            NodeIoInfo io;
-            io.id = ++latestIoId;
-            io.blocking = false;
-            io.name = output.name;
-            io.group = output.group;
-            auto ioKey = std::make_tuple(io.group, io.name);
-
-            switch(output.type) {
-                case Node::Output::Type::MSender:
-                    io.type = NodeIoInfo::Type::MSender;
-                    break;
-                case Node::Output::Type::SSender:
-                    io.type = NodeIoInfo::Type::SSender;
-                    break;
-            }
->>>>>>> 82ab07d0
 
                 if(info.ioInfo.count(ioKey) > 0) {
                     if(io.group == "") {
