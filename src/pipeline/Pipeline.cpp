#include "depthai/pipeline/Pipeline.hpp"

#include "depthai/device/CalibrationHandler.hpp"
#include "depthai/utility/Initialization.hpp"

// std
#include <cassert>
#include <fstream>

// libraries
#include "spdlog/fmt/fmt.h"

namespace dai {

constexpr OpenVINO::Version PipelineImpl::DEFAULT_OPENVINO_VERSION;
constexpr OpenVINO::Version Pipeline::DEFAULT_OPENVINO_VERSION;

Node::Id PipelineImpl::getNextUniqueId() {
    return latestId++;
}

Pipeline::Pipeline() : pimpl(std::make_shared<PipelineImpl>()) {
    // Initialize library
    initialize();
}

Pipeline Pipeline::clone() const {
    // TODO(themarpe) - Copy assets

    Pipeline clone;

    // Make a copy of PipelineImpl
    clone.pimpl = std::make_shared<PipelineImpl>(*impl());

    // All IDs remain the same, just switch out the actual nodes with copies
    // Copy all nodes
    for(const auto& kv : impl()->nodeMap) {
        const auto& id = kv.first;

        // Swap out with a copy
        clone.pimpl->nodeMap[id] = impl()->nodeMap.at(id)->clone();
        // Set parent to be the new pipeline
        clone.pimpl->nodeMap[id]->parent = std::weak_ptr<PipelineImpl>(clone.pimpl);
    }

    return clone;
}

Pipeline::Pipeline(const std::shared_ptr<PipelineImpl>& pimpl) {
    this->pimpl = pimpl;
}

GlobalProperties Pipeline::getGlobalProperties() const {
    return pimpl->globalProperties;
}

std::shared_ptr<const Node> PipelineImpl::getNode(Node::Id id) const {
    if(nodeMap.count(id) > 0) {
        return nodeMap.at(id);
    }
    return nullptr;
}
std::shared_ptr<Node> PipelineImpl::getNode(Node::Id id) {
    if(nodeMap.count(id) > 0) {
        return nodeMap.at(id);
    }
    return nullptr;
}

std::vector<std::shared_ptr<const Node>> PipelineImpl::getAllNodes() const {
    std::vector<std::shared_ptr<const Node>> nodes;
    for(const auto& kv : nodeMap) {
        nodes.push_back(kv.second);
    }
    return nodes;
}
std::vector<std::shared_ptr<Node>> PipelineImpl::getAllNodes() {
    std::vector<std::shared_ptr<Node>> nodes;
    for(const auto& kv : nodeMap) {
        nodes.push_back(kv.second);
    }
    return nodes;
}

void PipelineImpl::serialize(PipelineSchema& schema, Assets& assets, std::vector<std::uint8_t>& assetStorage, OpenVINO::Version& version) const {
    // Set schema
    schema = getPipelineSchema();

    // Serialize all asset managers into asset storage
    assetStorage.clear();
    AssetsMutable mutableAssets;
    // Pipeline assets
    assetManager.serialize(mutableAssets, assetStorage, "/pipeline/");
    // Node assets
    for(const auto& kv : nodeMap) {
        kv.second->getAssetManager().serialize(mutableAssets, assetStorage, fmt::format("/node/{}/", kv.second->id));
    }
    assets = mutableAssets;

    // detect and set openvino version
    version = getPipelineOpenVINOVersion();
}

PipelineSchema PipelineImpl::getPipelineSchema() const {
    PipelineSchema schema;
    schema.globalProperties = globalProperties;

    // Loop over nodes, and add them to schema
    for(const auto& kv : nodeMap) {
        const auto& node = kv.second;
        // Create 'node' info
        NodeObjInfo info;
        info.id = node->id;
        info.name = node->getName();
        info.properties = node->getProperties();

        // Create Io information
        auto inputs = node->getInputs();
        auto outputs = node->getOutputs();

        info.ioInfo.reserve(inputs.size() + outputs.size());

        // Add inputs
        for(const auto& input : inputs) {
            NodeIoInfo io;
            io.blocking = input.getBlocking();
            io.queueSize = input.getQueueSize();
            io.name = input.name;
            switch(input.type) {
                case Node::Input::Type::MReceiver:
                    io.type = NodeIoInfo::Type::MReceiver;
                    break;
                case Node::Input::Type::SReceiver:
                    io.type = NodeIoInfo::Type::SReceiver;
                    break;
            }

            if(info.ioInfo.count(io.name) > 0) {
                throw std::invalid_argument(fmt::format("'{}.{}' redefined. Inputs and outputs must have unique names", info.name, io.name));
            }
            info.ioInfo[io.name] = io;
        }

        // Add outputs
        for(const auto& output : outputs) {
            NodeIoInfo io;
            io.blocking = false;
            io.name = output.name;
            switch(output.type) {
                case Node::Output::Type::MSender:
                    io.type = NodeIoInfo::Type::MSender;
                    break;
                case Node::Output::Type::SSender:
                    io.type = NodeIoInfo::Type::SSender;
                    break;
            }

            if(info.ioInfo.count(io.name) > 0) {
                throw std::invalid_argument(fmt::format("'{}.{}' redefined. Inputs and outputs must have unique names", info.name, io.name));
            }
            info.ioInfo[io.name] = io;
        }

        // At the end, add the constructed node information to the schema
        schema.nodes[info.id] = info;
    }

    // Create 'connections' info
    // Loop through connections (output -> input) and add them to schema
    for(const auto& kv : nodeConnectionMap) {
        const auto& connections = kv.second;

        for(const auto& conn : connections) {
            NodeConnectionSchema c;
            c.node1Id = conn.outputId;
            c.node1Output = conn.outputName;
            c.node2Id = conn.inputId;
            c.node2Input = conn.inputName;
            schema.connections.push_back(c);
        }
    }

    return schema;
}

OpenVINO::Version PipelineImpl::getPipelineOpenVINOVersion() const {
    // Loop over nodes, and get the required information
    tl::optional<OpenVINO::Version> version;
    std::string lastNodeNameWithRequiredVersion = "";
    Node::Id lastNodeIdWithRequiredVersion = -1;

    for(const auto& kv : nodeMap) {
        const auto& node = kv.second;

        // Check the required openvino version
        auto requiredVersion = node->getRequiredOpenVINOVersion();
        if(requiredVersion) {
            if(forceRequiredOpenVINOVersion) {
                // Check that forced openvino version is compatible with this nodes required version
                if(!OpenVINO::areVersionsBlobCompatible(*requiredVersion, *forceRequiredOpenVINOVersion)) {
                    std::string err = fmt::format("Pipeline - '{}' node with id: {}, isn't compatible with forced OpenVINO version", node->getName(), node->id);
                    throw std::logic_error(err.c_str());
                }
            } else {
                // Keep track of required openvino versions, and make sure that they are all compatible
                if(!version) {
                    version = *requiredVersion;
                    lastNodeIdWithRequiredVersion = node->id;
                    lastNodeNameWithRequiredVersion = node->getName();
                } else {
                    // if some node already has an required version, then compare if they are compatible
                    if(!OpenVINO::areVersionsBlobCompatible(*version, *requiredVersion)) {
                        // if not compatible, then throw an error
                        std::string err = fmt::format("Pipeline - OpenVINO version required by '{}' node (id: {}), isn't compatible with '{}' node (id: {})",
                                                      lastNodeNameWithRequiredVersion,
                                                      lastNodeIdWithRequiredVersion,
                                                      node->getName(),
                                                      node->id);
                        throw std::logic_error(err.c_str());
                    }
                }
            }
        }
    }

    // After iterating over, set openvinoVersion
    OpenVINO::Version openvinoVersion = DEFAULT_OPENVINO_VERSION;
    if(forceRequiredOpenVINOVersion) {
        // set to forced version
        openvinoVersion = *forceRequiredOpenVINOVersion;
    } else if(version) {
        // set to detected version
        openvinoVersion = *version;
    }

    return openvinoVersion;
}

void PipelineImpl::setCameraTuningBlobPath(const std::string& path) {
<<<<<<< HEAD
    auto asset = assetManager.add("camTuning", path);
    globalProperties.cameraTuningBlobUri = asset->getRelativeUri();
    globalProperties.cameraTuningBlobSize = asset->data.size();
}

void PipelineImpl::setXlinkMaxPacketSize(int size) {
    globalProperties.xlinkMaxPacketSize = size;
=======
    std::string assetKey = "camTuning";

    auto asset = assetManager.set(assetKey, path);

    globalProperties.cameraTuningBlobUri = asset->getRelativeUri();
    globalProperties.cameraTuningBlobSize = asset->data.size();
>>>>>>> 7471b2d3
}

// Remove node capability
void PipelineImpl::remove(std::shared_ptr<Node> toRemove) {
    // Search for this node in 'nodes' vector.
    // If found, remove from vector

    // First check if node is on this pipeline (and that they are the same)
    if(nodeMap.count(toRemove->id) > 0) {
        if(nodeMap.at(toRemove->id) == toRemove) {
            // its same object, (not same id but from different pipeline)

            // Steps to remove
            // 1. Iterate and remove this nodes output connections
            // 2. Remove this nodes entry in 'nodeConnectionMap'
            // 3. Remove node from 'nodeMap'

            // 1. Iterate and remove this nodes output connections
            for(auto& kv : nodeConnectionMap) {
                for(auto it = kv.second.begin(); it != kv.second.end();) {
                    // check if output belongs to 'toRemove' node
                    if(it->outputId == toRemove->id) {
                        // remove this connection from set
                        it = kv.second.erase(it);
                    } else {
                        ++it;
                    }
                }
            }

            // 2. Remove this nodes entry in 'nodeConnectionMap'
            nodeConnectionMap.erase(toRemove->id);

            // 3. Remove node from 'nodeMap'
            nodeMap.erase(toRemove->id);
        }
    }
}

bool PipelineImpl::isSamePipeline(const Node::Output& out, const Node::Input& in) {
    // Check whether Output 'out' and Input 'in' are on the same pipeline.
    // By checking whether their parent nodes are on same pipeline
    auto outputPipeline = out.getParent().parent.lock();
    if(outputPipeline != nullptr) {
        return (outputPipeline == in.getParent().parent.lock());
    }
    return false;
}

bool PipelineImpl::canConnect(const Node::Output& out, const Node::Input& in) {
    // Check that IoType match up
    if(out.type == Node::Output::Type::MSender && in.type == Node::Input::Type::MReceiver) return false;
    if(out.type == Node::Output::Type::SSender && in.type == Node::Input::Type::SReceiver) return false;

    // Check that datatypes match up
    for(const auto& outHierarchy : out.possibleDatatypes) {
        for(const auto& inHierarchy : in.possibleDatatypes) {
            // Check if datatypes match for current datatype
            if(outHierarchy.datatype == inHierarchy.datatype) return true;

            // If output can produce descendants
            if(outHierarchy.descendants && isDatatypeSubclassOf(outHierarchy.datatype, inHierarchy.datatype)) return true;

            // If input allows descendants
            if(inHierarchy.descendants && isDatatypeSubclassOf(inHierarchy.datatype, outHierarchy.datatype)) return true;
        }
    }

    // If datatypes don't match up, return false
    return false;
}

std::vector<Node::Connection> PipelineImpl::getConnections() const {
    std::vector<Node::Connection> connections;
    for(const auto& kv : nodeConnectionMap) {
        for(const auto& conn : kv.second) {
            connections.push_back(conn);
        }
    }
    return connections;
}

void PipelineImpl::link(const Node::Output& out, const Node::Input& in) {
    // First check if on same pipeline
    if(!isSamePipeline(out, in)) {
        throw std::logic_error(fmt::format("Nodes are not on same pipeline or one of nodes parent pipeline doesn't exists anymore"));
    }

    if(!canConnect(out, in)) {
        throw std::runtime_error(fmt::format("Cannot link '{}.{}' to '{}.{}'", out.getParent().getName(), out.name, in.getParent().getName(), in.name));
    }

    // Create 'Connection' object between 'out' and 'in'
    Node::Connection connection(out, in);

    // Check if connection was already made - the following is possible as operator[] constructs the underlying set if it doesn't exist.
    if(nodeConnectionMap[in.getParent().id].count(connection) > 0) {
        // this means a connection was already made.
        throw std::logic_error(fmt::format("'{}.{}' already linked to '{}.{}'", out.getParent().getName(), out.name, in.getParent().getName(), in.name));
    }

    // Otherwise all is set to add a new connection into nodeConnectionMap[in.getParent().id]
    nodeConnectionMap[in.getParent().id].insert(connection);
}

void PipelineImpl::unlink(const Node::Output& out, const Node::Input& in) {
    // First check if on same pipeline
    if(!isSamePipeline(out, in)) {
        throw std::logic_error(fmt::format("Nodes are not on same pipeline or one of nodes parent pipeline doesn't exists anymore"));
    }

    // Create 'Connection' object
    Node::Connection connection(out, in);

    // Check if not connected (connection object doesn't exist in nodeConnectionMap)
    if(nodeConnectionMap[in.getParent().id].count(connection) <= 0) {
        // not connected
        throw std::logic_error(fmt::format("'{}.{}' not linked to '{}.{}'", out.getParent().getName(), out.name, in.getParent().getName(), in.name));
    }

    // Otherwise if exists, remove this connection
    nodeConnectionMap[in.getParent().id].erase(connection);
}

void PipelineImpl::setCalibrationData(CalibrationHandler calibrationDataHandler) {
    if(!calibrationDataHandler.validateCameraArray()) {
        throw std::runtime_error("Failed to validate the extrinsics connection. Enable debug mode for more information.");
    }
    globalProperties.calibData = calibrationDataHandler.getEepromData();
}

CalibrationHandler PipelineImpl::getCalibrationData() const {
    if(globalProperties.calibData) {
        return CalibrationHandler(globalProperties.calibData.value());
    } else {
        return CalibrationHandler();
    }
}
}  // namespace dai<|MERGE_RESOLUTION|>--- conflicted
+++ resolved
@@ -237,22 +237,16 @@
 }
 
 void PipelineImpl::setCameraTuningBlobPath(const std::string& path) {
-<<<<<<< HEAD
-    auto asset = assetManager.add("camTuning", path);
+    std::string assetKey = "camTuning";
+
+    auto asset = assetManager.set(assetKey, path);
+
     globalProperties.cameraTuningBlobUri = asset->getRelativeUri();
     globalProperties.cameraTuningBlobSize = asset->data.size();
 }
 
 void PipelineImpl::setXlinkMaxPacketSize(int size) {
     globalProperties.xlinkMaxPacketSize = size;
-=======
-    std::string assetKey = "camTuning";
-
-    auto asset = assetManager.set(assetKey, path);
-
-    globalProperties.cameraTuningBlobUri = asset->getRelativeUri();
-    globalProperties.cameraTuningBlobSize = asset->data.size();
->>>>>>> 7471b2d3
 }
 
 // Remove node capability
