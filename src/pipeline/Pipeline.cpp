--- conflicted
+++ resolved
@@ -16,14 +16,6 @@
 #include "utility/Platform.hpp"
 #include "utility/spdlog-fmt.hpp"
 
-<<<<<<< HEAD
-=======
-#ifdef DEPTHAI_HAVE_OPENCV_SUPPORT
-    #include "pipeline/node/host/Record.hpp"
-    #include "pipeline/node/host/Replay.hpp"
-#endif
-
->>>>>>> 54f93e83
 // shared
 #include "depthai/pipeline/NodeConnectionSchema.hpp"
 
@@ -609,14 +601,13 @@
     if(isBuild) return;
     isBuild = true;
 
-<<<<<<< HEAD
     if(defaultDevice) {
+        std::string recordPath = utility::getEnv("DEPTHAI_RECORD");
+        std::string replayPath = utility::getEnv("DEPTHAI_REPLAY");
+
         if(defaultDevice->getDeviceInfo().platform == XLinkPlatform_t::X_LINK_MYRIAD_2
            || defaultDevice->getDeviceInfo().platform == XLinkPlatform_t::X_LINK_MYRIAD_X) {
             try {
-                std::string recordPath = utility::getEnv("DEPTHAI_RECORD");
-                std::string replayPath = utility::getEnv("DEPTHAI_REPLAY");
-
 #ifdef DEPTHAI_MERGED_TARGET
                 if(enableHolisticRecordReplay) {
                     switch(recordConfig.state) {
@@ -678,172 +669,10 @@
             } catch(std::runtime_error& e) {
                 spdlog::warn("Could not set up record / replay: {}", e.what());
             }
-        } else {
+        } else if(enableHolisticRecordReplay || !recordPath.empty() || !replayPath.empty()) {
             throw std::runtime_error("Holistic record/replay is only supported on RVC2 devices for now.");
         }
     }
-=======
-    //     std::string recordPath = utility::getEnv("DEPTHAI_RECORD");
-    //     std::string replayPath = utility::getEnv("DEPTHAI_REPLAY");
-    //
-    //     Pipeline pipelineCopy = pipeline;
-    //
-    //     if(!recordPath.empty() && !replayPath.empty()) {
-    //         spdlog::warn("Both DEPTHAI_RECORD and DEPTHAI_REPLAY are set. Record and replay disabled.");
-    //     } else if(!recordPath.empty()) {
-    //         if(utility::checkRecordConfig(recordPath, recordConfig)) {
-    //             if(platform::checkWritePermissions(recordPath)) {
-    // #ifdef DEPTHAI_HAVE_OPENCV_SUPPORT
-    //                 recordConfig.state = utility::RecordConfig::RecordReplayState::RECORD;
-    //                 auto sources = pipelineCopy.getSourceNodes();
-    //                 std::string mxId = getMxId();
-    //                 try {
-    //                     for(auto& node : sources) {
-    //                         utility::NodeRecordParams nodeParams = node->getNodeRecordParams();
-    //                         std::string nodeName = nodeParams.name;
-    //                         auto recordNode = pipelineCopy.create<dai::node::Record>();
-    //                         std::string filePath = platform::joinPaths(recordPath, mxId.append("_").append(nodeName)).append(".mp4");
-    //                         recordNode->setRecordFile(filePath);
-    //                         recordReplayFilenames[nodeName] = filePath;
-    //                         if(node->getName() == "Camera" || node->getName() == "ColorCamera" || node->getName() == "MonoCamera") {
-    //                             // TODO(asahtik): Enable video encoding support
-    //                             // if(recordConfig.videoEncoding.enabled) {
-    //                             //     auto imageManip = pipelineCopy.create<dai::node::ImageManip>();
-    //                             //     imageManip->initialConfig.setFrameType(ImgFrame::Type::NV12);
-    //                             //     imageManip->setMaxOutputFrameSize(3110400);  // TODO(asahtik): set size depending on isp size
-    //                             //     auto videnc = pipelineCopy.create<dai::node::VideoEncoder>();
-    //                             //     videnc->setProfile(recordConfig.videoEncoding.profile);
-    //                             //     videnc->setLossless(recordConfig.videoEncoding.lossless);
-    //                             //     videnc->setBitrate(recordConfig.videoEncoding.bitrate);
-    //                             //     videnc->setQuality(recordConfig.videoEncoding.quality);
-    //                             //
-    //                             //     node->getRecordOutput().link(imageManip->inputImage);
-    //                             //     imageManip->out.link(videnc->input);
-    //                             //     videnc->out.link(xout->input);
-    //                             // } else {
-    //                             node->getRecordOutput().link(recordNode->in);
-    //                             // }
-    //                         } else {
-    //                             node->getRecordOutput().link(recordNode->in);
-    //                         }
-    //                     }
-    //                     recordReplayFilenames["record_config"] = platform::joinPaths(recordPath, mxId.append("_record_config.json"));
-    //                 } catch(const std::runtime_error& e) {
-    //                     recordConfig.state = utility::RecordConfig::RecordReplayState::NONE;
-    //                     spdlog::warn("Record disabled: {}", e.what());
-    //                 }
-    //                 // Write config to output dir
-    //                 try {
-    //                     std::ofstream file(Path(platform::joinPaths(recordPath, mxId.append("_record_config.json"))));
-    //                     json j = recordConfig;
-    //                     file << j.dump(4);
-    //                 } catch(const std::exception& e) {
-    //                     spdlog::warn("Error while writing DEPTHAI_RECORD json file: {}", e.what());
-    //                 }
-    // #else
-    //                 throw std::runtime_error("Pipeline recording requires OpenCV");
-    // #endif
-    //             } else {
-    //                 spdlog::warn("DEPTHAI_RECORD path does not have write permissions. Record disabled.");
-    //             }
-    //         }
-    //     } else if(!replayPath.empty()) {
-    //         if(platform::checkPathExists(replayPath)) {
-    //             if(platform::checkWritePermissions(replayPath)) {
-    // #ifdef DEPTHAI_HAVE_OPENCV_SUPPORT
-    //                 std::string rootPath = platform::getDirFromPath(replayPath);
-    //                 auto sources = pipelineCopy.getSourceNodes();
-    //                 std::string mxId = getMxId();
-    //                 try {
-    //                     auto tarFilenames = utility::filenamesInTar(replayPath);
-    //                     std::remove_if(tarFilenames.begin(), tarFilenames.end(), [](const std::string& filename) {
-    //                         return filename.size() < 4 || filename.substr(filename.size() - 4, filename.size()) == "meta";
-    //                     });
-    //                     std::vector<std::string> nodeNames;
-    //                     std::vector<std::string> pipelineFilenames;
-    //                     pipelineFilenames.reserve(sources.size());
-    //                     for(auto& node : sources) {
-    //                         utility::NodeRecordParams nodeParams = node->getNodeRecordParams();
-    //                         std::string nodeName = mxId.append("_").append(nodeParams.name).append(".rec");
-    //                         pipelineFilenames.push_back(nodeName);
-    //                         nodeNames.push_back(nodeParams.name);
-    //                     }
-    //                     std::vector<std::string> inFiles;
-    //                     std::vector<std::string> outFiles;
-    //                     inFiles.reserve(sources.size() + 1);
-    //                     outFiles.reserve(sources.size() + 1);
-    //                     if(utility::allMatch(tarFilenames, pipelineFilenames)) {
-    //                         for(auto& nodeName : nodeNames) {
-    //                             auto filename = mxId.append("_").append(nodeName).append(".mp4");
-    //                             inFiles.push_back(filename);
-    //                             inFiles.push_back(filename + ".meta");
-    //                             std::string filePath = platform::joinPaths(rootPath, filename);
-    //                             outFiles.push_back(filePath);
-    //                             outFiles.push_back(filePath.append(".meta"));
-    //                             recordReplayFilenames[nodeName] = filePath;
-    //                         }
-    //                         inFiles.emplace_back("record_config.json");
-    //                         std::string configPath = platform::joinPaths(rootPath, mxId.append("_record_config.json"));
-    //                         outFiles.push_back(configPath);
-    //                         recordReplayFilenames["record_config"] = configPath;
-    //                         utility::untarFiles(replayPath, inFiles, outFiles);
-    //                     } else {
-    //                         std::vector<std::string> mxIds;
-    //                         mxIds.reserve(tarFilenames.size());
-    //                         for(auto& filename : tarFilenames) {
-    //                             mxIds.push_back(filename.substr(0, filename.find_first_of('_')));
-    //                         }
-    //                         // Get unique mxIds
-    //                         std::sort(mxIds.begin(), mxIds.end());
-    //                         mxIds.erase(std::unique(mxIds.begin(), mxIds.end()), mxIds.end());
-    //                         std::string mxIdRec = utility::matchTo(mxIds, tarFilenames, nodeNames);
-    //                         if(mxIdRec.empty()) {
-    //                             throw std::runtime_error("No recordings match the pipeline configuration.");
-    //                         }
-    //                         for(auto& nodeName : nodeNames) {
-    //                             auto inFilename = mxIdRec.append("_").append(nodeName).append(".rec");
-    //                             auto outFilename = mxId.append("_").append(nodeName).append(".rec");
-    //                             inFiles.push_back(inFilename);
-    //                             inFiles.push_back(inFilename + ".meta");
-    //                             std::string filePath = platform::joinPaths(rootPath, outFilename);
-    //                             outFiles.push_back(filePath);
-    //                             outFiles.push_back(filePath.append(".meta"));
-    //                             recordReplayFilenames[nodeName] = filePath;
-    //                         }
-    //                         inFiles.emplace_back("record_config.json");
-    //                         std::string configPath = platform::joinPaths(rootPath, mxId.append("_record_config.json"));
-    //                         outFiles.push_back(configPath);
-    //                         recordReplayFilenames["record_config"] = configPath;
-    //                         utility::untarFiles(replayPath, inFiles, outFiles);
-    //                     }
-    //
-    //                     // FIXME(asahtik): If this fails, extracted files do not get removed
-    //                     std::ifstream file(recordPath);
-    //                     json j = json::parse(file);
-    //                     recordConfig = j.get<utility::RecordConfig>();
-    //                     recordConfig.state = utility::RecordConfig::RecordReplayState::REPLAY;
-    //
-    //                     for(auto& node : sources) {
-    //                         utility::NodeRecordParams nodeParams = node->getNodeRecordParams();
-    //                         std::string nodeName = nodeParams.name;
-    //                         auto replay = pipelineCopy.create<dai::node::Replay>();
-    //                         replay->setReplayFile(platform::joinPaths(rootPath, mxId.append("_").append(nodeName).append(".mp4")));
-    //                         replay->out.link(node->getReplayInput());
-    //                     }
-    //                 } catch(const std::exception& e) {
-    //                     spdlog::warn("Replay disabled: {}", e.what());
-    //                 }
-    // #else
-    //                 throw std::runtime_error("Pipeline replay requires OpenCV");
-    // #endif
-    //             } else {
-    //                 spdlog::warn("DEPTHAI_REPLAY path does not have write permissions. Replay disabled.");
-    //             }
-    //         } else {
-    //             spdlog::warn("DEPTHAI_REPLAY path does not exist or is invalid. Replay disabled.");
-    //         }
-    //     }
->>>>>>> 54f93e83
 
     // Go through the build stages sequentially
     for(const auto& node : getAllNodes()) {
