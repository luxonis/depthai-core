--- conflicted
+++ resolved
@@ -839,13 +839,9 @@
 }
 
 PipelineImpl::~PipelineImpl() {
-<<<<<<< HEAD
-    spdlog::info("PipelineImpl destructor");
+    stop();
     wait();
-    spdlog::info("Finished waiting");
-    // TMP - might be more appropriate
-    // stop();
-    //
+
     if(recordConfig.state == utility::RecordConfig::RecordReplayState::RECORD) {
         spdlog::info("Starting compression: {} files", recordReplayFilenames.size());
         std::vector<std::string> filenames = {recordReplayFilenames["record_config"]};
@@ -876,10 +872,6 @@
             } else std::remove(kv.second.c_str());
         }
     }
-=======
-    stop();
-    wait();
->>>>>>> 0663674d
 }
 
 std::vector<uint8_t> PipelineImpl::loadResource(dai::Path uri) {
