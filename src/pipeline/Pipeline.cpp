#include "depthai/pipeline/Pipeline.hpp"

#include <cstring>

#include "depthai/device/CalibrationHandler.hpp"
#include "depthai/pipeline/ThreadedHostNode.hpp"
#include "depthai/pipeline/node/XLinkIn.hpp"
#include "depthai/pipeline/node/XLinkOut.hpp"
#include "depthai/pipeline/node/host/XLinkInHost.hpp"
#include "depthai/pipeline/node/host/XLinkOutHost.hpp"
#include "depthai/utility/HolisticRecordReplay.hpp"
#include "depthai/utility/Initialization.hpp"
#include "pipeline/datatype/ImgFrame.hpp"
#include "utility/Compression.hpp"
#include "utility/Environment.hpp"
#include "utility/Platform.hpp"
#include "utility/spdlog-fmt.hpp"

// shared
#include "depthai/pipeline/NodeConnectionSchema.hpp"

// std
#include <cassert>
#include <fstream>
#include <memory>
#include <mutex>
#include <stdexcept>
#include <unordered_set>

// libraries
#include "spdlog/fmt/fmt.h"

// Specialization of std::hash for NodeConnectionSchema
namespace std {
template <>
struct hash<::dai::NodeConnectionSchema> {
    size_t operator()(const ::dai::NodeConnectionSchema& obj) const {
        size_t seed = 0;
        std::hash<std::int64_t> hId;
        std::hash<std::string> hStr;
        seed ^= hId(obj.node1Id) + 0x9e3779b9 + (seed << 6) + (seed >> 2);
        seed ^= hId(obj.node2Id) + 0x9e3779b9 + (seed << 6) + (seed >> 2);
        seed ^= hStr(obj.node1OutputGroup) + 0x9e3779b9 + (seed << 6) + (seed >> 2);
        seed ^= hStr(obj.node1Output) + 0x9e3779b9 + (seed << 6) + (seed >> 2);
        seed ^= hStr(obj.node2InputGroup) + 0x9e3779b9 + (seed << 6) + (seed >> 2);
        seed ^= hStr(obj.node2Input) + 0x9e3779b9 + (seed << 6) + (seed >> 2);
        return seed;
    }
};

}  // namespace std

namespace dai {

Node::Id PipelineImpl::getNextUniqueId() {
    return latestId++;
}

Pipeline::Pipeline(bool createImplicitDevice) : pimpl(std::make_shared<PipelineImpl>(*this, createImplicitDevice)) {}

Pipeline::Pipeline(std::shared_ptr<Device> device) : pimpl(std::make_shared<PipelineImpl>(*this, device)) {}

Pipeline::Pipeline(std::shared_ptr<PipelineImpl> pimpl) : pimpl(std::move(pimpl)) {}

PipelineSchema Pipeline::getPipelineSchema(SerializationType type) const {
    return pimpl->getPipelineSchema(type);
}

GlobalProperties PipelineImpl::getGlobalProperties() const {
    return globalProperties;
}

void PipelineImpl::setGlobalProperties(GlobalProperties globalProperties) {
    this->globalProperties = globalProperties;
}

std::shared_ptr<Node> PipelineImpl::getNode(Node::Id id) const {
    // Search all nodes
    for(const auto& node : nodes) {
        auto n = node->getNode(id);
        if(n != nullptr) {
            return n;
        }
    }
    return nullptr;
}

std::vector<std::shared_ptr<Node>> PipelineImpl::getAllNodes() const {
    std::vector<std::shared_ptr<Node>> allNodes;
    for(auto& node : nodes) {
        // Insert the node in question
        allNodes.push_back(node);
        // And its subnodes
        auto n = node->getAllNodes();
        allNodes.insert(allNodes.end(), n.begin(), n.end());
    }
    return allNodes;
}

std::vector<std::shared_ptr<Node>> PipelineImpl::getSourceNodes() {
    std::vector<std::shared_ptr<Node>> sourceNodes;
    for(auto& node : nodes) {
        if(node->isSourceNode()) {
            sourceNodes.push_back(node);
        }
    }
    return sourceNodes;
}

void PipelineImpl::serialize(PipelineSchema& schema, Assets& assets, std::vector<std::uint8_t>& assetStorage, SerializationType type) const {
    // Set schema
    schema = getPipelineSchema(type);

    // Serialize all asset managers into asset storage
    assetStorage.clear();
    AssetsMutable mutableAssets;
    // Pipeline assets
    assetManager.serialize(mutableAssets, assetStorage, "/pipeline/");
    // Node assets
    for(auto& node : getAllNodes()) {
        node->getAssetManager().serialize(mutableAssets, assetStorage, fmt::format("/node/{}/", node->id));
    }

    assets = mutableAssets;
}

nlohmann::json PipelineImpl::serializeToJson() const {
    PipelineSchema schema;
    Assets assets;
    std::vector<uint8_t> assetStorage;
    serialize(schema, assets, assetStorage, SerializationType::JSON);

    nlohmann::json j;
    j["pipeline"] = schema;
    for(auto& node : j["pipeline"]["nodes"]) {
        node[1]["properties"] = nlohmann::json::parse(node[1]["properties"].get<std::vector<uint8_t>>());
    }

    j["assets"] = assets;
    j["assetStorage"] = assetStorage;
    return j;
}

PipelineImpl::NodeConnectionMap PipelineImpl::getConnectionMap() const {
    NodeConnectionMap map;

    for(const auto& node : nodes) {
        auto nodeConnMap = node->getConnectionMap();
        for(auto& kv : nodeConnMap) {
            auto& n = kv.first;
            map[n->id] = kv.second;
        }
    }

    return map;
}

std::vector<Node::ConnectionInternal> PipelineImpl::getConnectionsInternal() const {
    std::vector<Node::ConnectionInternal> conns;
    auto nodeConnectionMap = getConnectionMap();
    for(const auto& kv : nodeConnectionMap) {
        const auto& connections = kv.second;
        for(const auto& conn : connections) {
            conns.push_back(conn);
        }
    }
    return conns;
}

std::vector<Node::Connection> PipelineImpl::getConnections() const {
    auto connectionsInternal = getConnectionsInternal();
    std::vector<Node::Connection> conns;
    for(const auto& conn : connectionsInternal) {
        conns.emplace_back(conn);
    }
    return conns;
}

PipelineSchema PipelineImpl::getPipelineSchema(SerializationType type) const {
    PipelineSchema schema;
    schema.globalProperties = globalProperties;
    int latestIoId = 0;
    // Loop over all nodes, and add them to schema
    for(const auto& node : getAllNodes()) {
        // const auto& node = kv.second;
        if(std::string(node->getName()) == std::string("NodeGroup")) {
            continue;
        }
        // Check if its a host node or device node
        if(node->runOnHost()) {
            // host node, no need to serialize to a schema
            // TBD any additional changes
        } else {
            // Create 'node' info
            NodeObjInfo info;
            info.id = node->id;
            info.name = node->getName();
            info.alias = node->getAlias();
            auto parentNode = node->parentNode.lock();
            if(parentNode) {
                info.parentId = parentNode->id;
            } else {
                info.parentId = -1;
            }
            const auto& deviceNode = std::dynamic_pointer_cast<DeviceNode>(node);
            if(!deviceNode) {
                throw std::invalid_argument(fmt::format("Node '{}' should subclass DeviceNode or have hostNode == true", info.name));
            }
            deviceNode->getProperties().serialize(info.properties, type);

            // Create Io information
            auto inputs = node->getInputs();
            auto outputs = node->getOutputs();

            info.ioInfo.reserve(inputs.size() + outputs.size());

            // Add inputs
            for(const auto& input : inputs) {
                NodeIoInfo io;
                io.id = latestIoId;
                latestIoId++;
                io.blocking = input.getBlocking();
                io.queueSize = input.getMaxSize();
                io.name = input.getName();
                io.group = input.getGroup();
                auto ioKey = std::make_tuple(io.group, io.name);

                io.waitForMessage = input.getWaitForMessage();
                switch(input.getType()) {
                    case Node::Input::Type::MReceiver:
                        io.type = NodeIoInfo::Type::MReceiver;
                        break;
                    case Node::Input::Type::SReceiver:
                        io.type = NodeIoInfo::Type::SReceiver;
                        break;
                }

                if(info.ioInfo.count(ioKey) > 0) {
                    if(io.group == "") {
                        throw std::invalid_argument(fmt::format("'{}.{}' redefined. Inputs and outputs must have unique names", info.name, io.name));
                    } else {
                        throw std::invalid_argument(
                            fmt::format("'{}.{}[\"{}\"]' redefined. Inputs and outputs must have unique names", info.name, io.group, io.name));
                    }
                }
                info.ioInfo[ioKey] = io;
            }

            // Add outputs
            for(const auto& output : outputs) {
                NodeIoInfo io;
                io.id = latestIoId;
                latestIoId++;
                io.blocking = false;
                io.name = output.getName();
                io.group = output.getGroup();
                auto ioKey = std::make_tuple(io.group, io.name);

                switch(output.getType()) {
                    case Node::Output::Type::MSender:
                        io.type = NodeIoInfo::Type::MSender;
                        break;
                    case Node::Output::Type::SSender:
                        io.type = NodeIoInfo::Type::SSender;
                        break;
                }

                if(info.ioInfo.count(ioKey) > 0) {
                    if(io.group == "") {
                        throw std::invalid_argument(fmt::format("'{}.{}' redefined. Inputs and outputs must have unique names", info.name, io.name));
                    } else {
                        throw std::invalid_argument(
                            fmt::format("'{}.{}[\"{}\"]' redefined. Inputs and outputs must have unique names", info.name, io.group, io.name));
                    }
                }
                info.ioInfo[ioKey] = io;
            }

            // At the end, add the constructed node information to the schema
            schema.nodes[info.id] = info;
        }
    }

    // Create 'connections' info
    // Loop through connections (output -> input) and add them to schema

    // std::unordered_map<NodeConnectionSchema, bool> hostDeviceXLinkBridge;
    // std::unordered_map<NodeConnectionSchema, bool> deviceHostXLinkBridge;

    // auto streamName = [](std::int64_t id, std::string group, std::string name) -> std::string {
    //     if(group == "") {
    //         return fmt::format("__x_{}_{}", id, name);
    //     } else {
    //         return fmt::format("__x_{}_{}[\"{}\"]", id, group, name);
    //     }
    // };
    // Node::Id xLinkBridgeId = latestId;

    for(const auto& conn : getConnectionsInternal()) {
        NodeConnectionSchema c;
        auto outNode = conn.outputNode.lock();
        auto inNode = conn.inputNode.lock();
        c.node1Id = outNode->id;
        c.node1Output = conn.outputName;
        c.node1OutputGroup = conn.outputGroup;
        c.node2Id = inNode->id;
        c.node2Input = conn.inputName;
        c.node2InputGroup = conn.inputGroup;

        bool outputHost = outNode->runOnHost();
        bool inputHost = inNode->runOnHost();

        if(outputHost && inputHost) {
            // skip - connection between host nodes doesn't have to be represented to the device
            continue;
        }

        if(outputHost && !inputHost) {
            throw std::invalid_argument(
                fmt::format("Connection from host node '{}' to device node '{}' is not allowed during serialization.", outNode->getName(), inNode->getName()));
        }

        if(!outputHost && inputHost) {
            throw std::invalid_argument(
                fmt::format("Connection from device node '{}' to host node '{}' is not allowed during serialization.", outNode->getName(), inNode->getName()));
        }

        // add the connection to the schema
        schema.connections.push_back(c);
    }

    return schema;
}

bool PipelineImpl::isOpenVINOVersionCompatible(OpenVINO::Version version) const {
    auto ver = getPipelineOpenVINOVersion();
    if(ver) {
        return OpenVINO::areVersionsBlobCompatible(version, *ver);
    } else {
        return true;
    }
}

/// Get possible OpenVINO version to run this pipeline
OpenVINO::Version PipelineImpl::getOpenVINOVersion() const {
    return getPipelineOpenVINOVersion().value_or(OpenVINO::DEFAULT_VERSION);
}

/// Get required OpenVINO version to run this pipeline. Can be none
std::optional<OpenVINO::Version> PipelineImpl::getRequiredOpenVINOVersion() const {
    return getPipelineOpenVINOVersion();
}

std::optional<OpenVINO::Version> PipelineImpl::getPipelineOpenVINOVersion() const {
    // Loop over nodes, and get the required information
    std::optional<OpenVINO::Version> version;
    std::string lastNodeNameWithRequiredVersion = "";
    Node::Id lastNodeIdWithRequiredVersion = -1;

    for(const auto& node : nodes) {
        // Check the required openvino version
        auto requiredVersion = node->getRequiredOpenVINOVersion();
        if(requiredVersion) {
            if(forceRequiredOpenVINOVersion) {
                // Check that forced openvino version is compatible with this nodes required version
                if(!OpenVINO::areVersionsBlobCompatible(*requiredVersion, *forceRequiredOpenVINOVersion)) {
                    std::string err = fmt::format("Pipeline - '{}' node with id: {}, isn't compatible with forced OpenVINO version", node->getName(), node->id);
                    throw std::logic_error(err.c_str());
                }
            } else {
                // Keep track of required openvino versions, and make sure that they are all compatible
                if(!version) {
                    version = *requiredVersion;
                    lastNodeIdWithRequiredVersion = node->id;
                    lastNodeNameWithRequiredVersion = node->getName();
                } else {
                    // if some node already has an required version, then compare if they are compatible
                    if(!OpenVINO::areVersionsBlobCompatible(*version, *requiredVersion)) {
                        // if not compatible, then throw an error
                        std::string err = fmt::format("Pipeline - OpenVINO version required by '{}' node (id: {}), isn't compatible with '{}' node (id: {})",
                                                      lastNodeNameWithRequiredVersion,
                                                      lastNodeIdWithRequiredVersion,
                                                      node->getName(),
                                                      node->id);
                        throw std::logic_error(err.c_str());
                    }
                }
            }
        }
    }

    // After iterating over, return appropriate version
    if(forceRequiredOpenVINOVersion) {
        // Return forced version
        return forceRequiredOpenVINOVersion;
    } else if(version) {
        // Return detected version
        return version;
    } else {
        // Return null
        return std::nullopt;
    }
}

Device::Config PipelineImpl::getDeviceConfig() const {
    Device::Config config;
    config.version = getPipelineOpenVINOVersion().value_or(OpenVINO::VERSION_UNIVERSAL);
    config.board = board;
    return config;
}

void PipelineImpl::setCameraTuningBlobPath(const dai::Path& path) {
    std::string assetKey = "camTuning";

    auto asset = assetManager.set(assetKey, path);

    globalProperties.cameraTuningBlobUri = asset->getRelativeUri();
    globalProperties.cameraTuningBlobSize = static_cast<uint32_t>(asset->data.size());
}

void PipelineImpl::setXLinkChunkSize(int sizeBytes) {
    globalProperties.xlinkChunkSize = sizeBytes;
}

void PipelineImpl::setSippBufferSize(int sizeBytes) {
    globalProperties.sippBufferSize = sizeBytes;
}

void PipelineImpl::setSippDmaBufferSize(int sizeBytes) {
    globalProperties.sippDmaBufferSize = sizeBytes;
}

void PipelineImpl::setBoardConfig(BoardConfig boardCfg) {
    board = boardCfg;
}

BoardConfig PipelineImpl::getBoardConfig() const {
    return board;
}

// Remove node capability
void PipelineImpl::remove(std::shared_ptr<Node> toRemove) {
    if(toRemove->parent.lock() == nullptr) {
        throw std::invalid_argument("Cannot remove a node that is not a part of any pipeline");
    }

    if(toRemove->parent.lock() != parent.pimpl) {
        throw std::invalid_argument("Cannot remove a node that is not a part of this pipeline");
    }

    // First remove the node from the pipeline directly
    auto it = std::remove(nodes.begin(), nodes.end(), toRemove);
    nodes.erase(it, nodes.end());

    // Then also remove it from all connections & subnodes
    for(auto& node : nodes) {
        // The function below handles removing all the connections and removes the node if the node is not directly attached to a pipline
        node->remove(toRemove);
    }
}

bool PipelineImpl::isSamePipeline(const Node::Output& out, const Node::Input& in) {
    // Check whether Output 'out' and Input 'in' are on the same pipeline.
    // By checking whether their parent nodes are on same pipeline
    auto outputPipeline = out.getParent().parent.lock();
    if(outputPipeline != nullptr) {
        return (outputPipeline == in.getParent().parent.lock());
    }
    return false;
}

bool PipelineImpl::canConnect(const Node::Output& out, const Node::Input& in) {
    // First check if on same pipeline
    if(!isSamePipeline(out, in)) {
        return false;
    }

    // Check that IoType match up
    if(out.getType() == Node::Output::Type::MSender && in.getType() == Node::Input::Type::MReceiver) return false;
    if(out.getType() == Node::Output::Type::SSender && in.getType() == Node::Input::Type::SReceiver) return false;

    // Check that datatypes match up
    for(const auto& outHierarchy : out.getPossibleDatatypes()) {
        for(const auto& inHierarchy : in.possibleDatatypes) {
            // Check if datatypes match for current datatype
            if(outHierarchy.datatype == inHierarchy.datatype) return true;

            // If output can produce descendants
            if(outHierarchy.descendants && isDatatypeSubclassOf(outHierarchy.datatype, inHierarchy.datatype)) return true;

            // If input allows descendants
            if(inHierarchy.descendants && isDatatypeSubclassOf(inHierarchy.datatype, outHierarchy.datatype)) return true;
        }
    }

    // If datatypes don't match up, return false
    return false;
}

void PipelineImpl::setCalibrationData(CalibrationHandler calibrationDataHandler) {
    /* if(!calibrationDataHandler.validateCameraArray()) {
        throw std::runtime_error("Failed to validate the extrinsics connection. Enable debug mode for more information.");
    } */
    globalProperties.calibData = calibrationDataHandler.getEepromData();
}

bool PipelineImpl::isCalibrationDataAvailable() const {
    return globalProperties.calibData.has_value();
}

CalibrationHandler PipelineImpl::getCalibrationData() const {
    if(globalProperties.calibData) {
        return CalibrationHandler(globalProperties.calibData.value());
    } else {
        return CalibrationHandler();
    }
}

void PipelineImpl::setEepromData(std::optional<EepromData> eepromData) {
    globalProperties.calibData = eepromData;
}

std::optional<EepromData> PipelineImpl::getEepromData() const {
    return globalProperties.calibData;
}

bool PipelineImpl::isHostOnly() const {
    bool hostOnly = true;
    for(const auto& node : nodes) {
        if(!node->runOnHost()) {
            hostOnly = false;
            break;
        }
    }
    return hostOnly;
}

bool PipelineImpl::isDeviceOnly() const {
    bool deviceOnly = true;
    for(const auto& node : nodes) {
        if(node->runOnHost()) {
            deviceOnly = false;
            break;
        }
    }
    return deviceOnly;
}

void PipelineImpl::add(std::shared_ptr<Node> node) {
    if(node == nullptr) {
        throw std::invalid_argument(fmt::format("Given node pointer is null"));
    }

    // First check if node has already been added
    auto localNodes = getAllNodes();
    for(auto& n : localNodes) {
        if(node.get() == n.get()) {
            throw std::invalid_argument(fmt::format("Node with id '{}' has already been added to the pipeline", node->id));
        }
    }

    // Go through and modify nodes and its children
    // that they are now part of this pipeline
    std::weak_ptr<PipelineImpl> curParent;
    std::queue<std::shared_ptr<Node>> search;
    search.push(node);
    while(!search.empty()) {
        auto curNode = search.front();
        search.pop();

        // Assign an ID to the node
        if(curNode->id == -1) {
            curNode->id = getNextUniqueId();
        }

        if(curNode->parent.lock() == nullptr) {
            curNode->parent = parent.pimpl;
        } else if(curNode->parent.lock() != parent.pimpl) {
            throw std::invalid_argument("Cannot add a node that is already part of another pipeline");
        }

        for(auto& n : curNode->nodeMap) {
            search.push(n);
        }
    }

    // Add to the map (node holds its children itself)
    nodes.push_back(node);
}

bool PipelineImpl::isRunning() const {
    return running;
}

bool PipelineImpl::isBuilt() const {
    return isBuild;
}

void PipelineImpl::build() {
    // TODO(themarpe) - add mutex and set running up ahead
    if(isBuild) return;
    isBuild = true;

    if(defaultDevice) {
#ifdef DEPTHAI_MERGED_TARGET
        if(defaultDevice->getDeviceInfo().platform == XLinkPlatform_t::X_LINK_MYRIAD_2
           || defaultDevice->getDeviceInfo().platform == XLinkPlatform_t::X_LINK_MYRIAD_X) {
            try {
                std::string recordPath = utility::getEnv("DEPTHAI_RECORD");
                std::string replayPath = utility::getEnv("DEPTHAI_REPLAY");

                if(enableHolisticRecordReplay) {
                    switch(recordConfig.state) {
                        case utility::RecordConfig::RecordReplayState::RECORD:
                            recordPath = recordConfig.outputDir;
                            replayPath = "";
                            break;
                        case utility::RecordConfig::RecordReplayState::REPLAY:
                            recordPath = "";
                            replayPath = recordConfig.outputDir;
                            break;
                        case utility::RecordConfig::RecordReplayState::NONE:
                            enableHolisticRecordReplay = false;
                            break;
                    }
                }

                defaultDeviceMxId = defaultDevice->getMxId();

                if(!recordPath.empty() && !replayPath.empty()) {
                    spdlog::warn("Both DEPTHAI_RECORD and DEPTHAI_REPLAY are set. Record and replay disabled.");
                } else if(!recordPath.empty()) {
                    if(enableHolisticRecordReplay || utility::checkRecordConfig(recordPath, recordConfig)) {
                        if(platform::checkWritePermissions(recordPath)) {
                            if(setupHolisticRecord(parent, defaultDeviceMxId, recordConfig, recordReplayFilenames)) {
                                recordConfig.state = utility::RecordConfig::RecordReplayState::RECORD;
                                spdlog::info("Record enabled.");
                            } else {
                                spdlog::warn("Could not set up holistic record. Record and replay disabled.");
                            }
                        } else {
                            spdlog::warn("DEPTHAI_RECORD path does not have write permissions. Record disabled.");
                        }
                    } else {
                        spdlog::warn("Could not successfully parse DEPTHAI_RECORD. Record disabled.");
                    }
                } else if(!replayPath.empty()) {
                    if(platform::checkPathExists(replayPath)) {
                        if(platform::checkWritePermissions(replayPath)) {
                            if(setupHolisticReplay(parent, replayPath, defaultDeviceMxId, recordConfig, recordReplayFilenames)) {
                                recordConfig.state = utility::RecordConfig::RecordReplayState::REPLAY;
                                spdlog::info("Replay enabled.");
                            } else {
                                spdlog::warn("Could not set up holistic replay. Record and replay disabled.");
                            }
                        } else {
                            spdlog::warn("DEPTHAI_REPLAY path does not have write permissions. Replay disabled.");
                        }
                    } else {
                        spdlog::warn("DEPTHAI_REPLAY path does not exist or is invalid. Replay disabled.");
                    }
                }
            } catch(std::runtime_error& e) {
                spdlog::warn("Could not set up record / replay: {}", e.what());
            }
        } else {
            throw std::runtime_error("Holistic record/replay is only supported on RVC2 devices for now.");
        }
#else
        throw std::runtime_error("Merged target is required to use holistic record/replay.");
#endif
    }

    // Go through the build stages sequentially
    for(const auto& node : getAllNodes()) {
        node->buildStage1();
    }

    for(const auto& node : getAllNodes()) {
        node->buildStage2();
    }

    for(const auto& node : getAllNodes()) {
        node->buildStage3();
    }

    // Go through all the connections and handle any
    // Host -> Device connections
    // Device -> Host connections
    // Device -> Device where the devices are not the same

    // Pseudo code
    // for each connection
    // if host -> device
    //   create XlinkIn node
    //   create xlinkOutHost node
    //   connect them
    // if device -> host
    //   create XlinkOut node
    //   create XlinkInHost node
    //   connect them
    // if device -> device
    //   if devices are not the same
    //     create XlinkOut node
    //     create XlinkInHost node
    //     create XlinkOutHost node
    //     create XlinkIn node
    //     connect them

    // Create a map of already visited nodes to only create one xlink bridge
    struct XLinkOutBridge {
        std::shared_ptr<node::XLinkOut> xLinkOut;
        std::shared_ptr<node::XLinkInHost> xLinkInHost;
    };

    struct XLinkInBridge {
        std::shared_ptr<node::XLinkOutHost> xLinkOutHost;
        std::shared_ptr<node::XLinkIn> xLinkIn;
    };

    std::unordered_map<dai::Node::Output*, XLinkOutBridge> bridgesOut;
    std::unordered_map<dai::Node::Input*, XLinkInBridge> bridgesIn;
    std::unordered_set<std::string> uniqueStreamNames;

    for(auto& connection : getConnectionsInternal()) {
        auto inNode = connection.inputNode.lock();
        auto outNode = connection.outputNode.lock();
        if(!inNode || !outNode) {
            throw std::runtime_error(fmt::format(
                "Input node in connection {}-{}_{}-{} is null", connection.inputName, connection.inputGroup, connection.outputName, connection.outputGroup));
        }
        if(!outNode->runOnHost() && inNode->runOnHost()) {
            // Check if the bridge already exists
            if(bridgesOut.count(connection.out) == 0) {  // If the bridge does not already exist, create one
                // // Create a new bridge
                bridgesOut[connection.out] = XLinkOutBridge{
                    create<node::XLinkOut>(shared_from_this()),
                    create<node::XLinkInHost>(shared_from_this()),
                };
                auto& xLinkBridge = bridgesOut[connection.out];
                auto streamName = fmt::format("__x_{}_{}", outNode->id, connection.outputName);

                // Check if the stream name is unique
                if(uniqueStreamNames.count(streamName) > 0) {
                    throw std::runtime_error(fmt::format("Stream name '{}' is not unique", streamName));
                }
                uniqueStreamNames.insert(streamName);
                xLinkBridge.xLinkOut->setStreamName(streamName);
                xLinkBridge.xLinkInHost->setStreamName(streamName);
                xLinkBridge.xLinkInHost->setConnection(defaultDevice->getConnection());
                connection.out->link(xLinkBridge.xLinkOut->input);
            }
            auto xLinkBridge = bridgesOut[connection.out];
            connection.out->unlink(*connection.in);  // Unlink the connection
            xLinkBridge.xLinkInHost->out.link(*connection.in);
        } else if(!inNode->runOnHost() && outNode->runOnHost()) {
            // Check if the bridge already exists
            if(bridgesIn.count(connection.in) == 0) {  // If the bridge does not already exist, create one
                // // Create a new bridge
                bridgesIn[connection.in] = XLinkInBridge{
                    create<node::XLinkOutHost>(shared_from_this()),
                    create<node::XLinkIn>(shared_from_this()),
                };
                auto& xLinkBridge = bridgesIn[connection.in];
                auto streamName = fmt::format("__x_{}_{}", inNode->id, connection.inputName);

                // Check if the stream name is unique
                if(uniqueStreamNames.count(streamName) > 0) {
                    throw std::runtime_error(fmt::format("Stream name '{}' is not unique", streamName));
                }
                uniqueStreamNames.insert(streamName);
                xLinkBridge.xLinkOutHost->setStreamName(streamName);
                xLinkBridge.xLinkIn->setStreamName(streamName);
                xLinkBridge.xLinkOutHost->setConnection(defaultDevice->getConnection());
                xLinkBridge.xLinkIn->out.link(*connection.in);
            }
            auto xLinkBridge = bridgesIn[connection.in];
            connection.out->unlink(*connection.in);  // Unlink the original connection
            connection.out->link(xLinkBridge.xLinkOutHost->in);
        }
    }

    // Create a vector of all nodes in the pipeline
    std::vector<std::shared_ptr<Node>> allNodes = getAllNodes();
    for(auto node : allNodes) {
        if(node->runOnHost()) {
            // Nothing special to do for host nodes
            continue;
        }
        for(auto* output : node->getOutputRefs()) {
            for(auto& queueConnection : output->getQueueConnections()) {
                // For every queue connection, if it's connected to a device node, create a bridge, if it doesn't exist
                if(bridgesOut.count(queueConnection.output) == 0) {
                    // // Create a new bridge
                    bridgesOut[queueConnection.output] = XLinkOutBridge{
                        create<node::XLinkOut>(shared_from_this()),
                        create<node::XLinkInHost>(shared_from_this()),
                    };
                    auto& xLinkBridge = bridgesOut[queueConnection.output];
                    auto streamName = fmt::format("__x_{}_{}", node->id, output->getName());

                    // Check if the stream name is unique
                    if(uniqueStreamNames.count(streamName) > 0) {
                        throw std::runtime_error(fmt::format("Stream name '{}' is not unique", streamName));
                    }
                    uniqueStreamNames.insert(streamName);
                    xLinkBridge.xLinkOut->setStreamName(streamName);
                    xLinkBridge.xLinkInHost->setStreamName(streamName);
                    xLinkBridge.xLinkInHost->setConnection(defaultDevice->getConnection());
                    queueConnection.output->link(xLinkBridge.xLinkOut->input);
                }
                auto xLinkBridge = bridgesOut[queueConnection.output];
                queueConnection.output->unlink(queueConnection.queue);  // Unlink the original connection
                xLinkBridge.xLinkInHost->out.link(queueConnection.queue);
            }
        }
    }

    // Build
    if(!isHostOnly()) {
        // TODO(Morato) - handle multiple devices correctly, start pipeline on all of them
        defaultDevice->startPipeline(Pipeline(shared_from_this()));
    }
}

void PipelineImpl::start() {
    std::lock_guard<std::mutex> lock(stateMtx);
    // TODO(themarpe) - add mutex and set running up ahead
<<<<<<< HEAD
    for(const auto& node : getAllNodes()) {
        if(node->needsBuild()) {
            throw std::runtime_error(fmt::format("Node '{}' was not built", node->getName()));
        }
    }
=======

    // TODO(Morato) - add back in when more nodes are tested
    // for(const auto& node : getAllNodes()) {
    //     if (node->needsBuild()) {
    //         throw std::runtime_error(fmt::format("Node '{}' was not built", node->getName()));
    //     }
    // }
>>>>>>> 5732f00d

    // Implicitly build (if not already)
    build();

    // Indicate that pipeline is running
    running = true;

    // Starts pipeline, go through all nodes and start them
    for(const auto& node : getAllNodes()) {
        if(node->runOnHost()) {
            node->start();
        }
    }
}

void PipelineImpl::wait() {
    // Waits for all nodes to finish the execution
    for(const auto& node : getAllNodes()) {
        if(node->runOnHost()) {
            node->wait();
        }
    }
}

void PipelineImpl::stop() {
    std::lock_guard<std::mutex> lock(stateMtx);
    // Stops the pipeline execution
    for(const auto& node : getAllNodes()) {
        if(node->runOnHost()) {
            node->stop();
        }
    }

    // Close the task queue
    tasks.destruct();
    // TODO(Morato) - handle multiple devices correctly, stop pipeline on all of them
    // Close the devices
    if(!isHostOnly()) {
        defaultDevice->close();
    }

    // Indicate that pipeline is not runnin
    running = false;
}

PipelineImpl::~PipelineImpl() {
    stop();
    wait();

    if(recordConfig.state == utility::RecordConfig::RecordReplayState::RECORD) {
        std::vector<std::string> filenames = {recordReplayFilenames["record_config"]};
        std::vector<std::string> outFiles = {"record_config.json"};
        filenames.reserve(recordReplayFilenames.size() * 2 + 1);
        outFiles.reserve(recordReplayFilenames.size() * 2 + 1);
        for(auto& rstr : recordReplayFilenames) {
            if(rstr.first != "record_config") {
                std::string nodeName = rstr.first;
                std::string filePath = rstr.second;
                filenames.push_back(filePath + ".mp4");
                filenames.push_back(filePath + ".mcap");
                outFiles.push_back(nodeName + ".mp4");
                outFiles.push_back(nodeName + ".mcap");
            }
        }
        spdlog::info("Record: Creating tar file with {} files", filenames.size());
        utility::tarFiles(platform::joinPaths(recordConfig.outputDir, "recording.tar.gz"), filenames, outFiles);
        std::remove(platform::joinPaths(recordConfig.outputDir, "record_config.json").c_str());
    }

    if(recordConfig.state != utility::RecordConfig::RecordReplayState::NONE) {
        spdlog::info("Record and Replay: Removing temporary files");
        for(auto& kv : recordReplayFilenames) {
            if(kv.first != "record_config") {
                std::remove((kv.second + ".mp4").c_str());
                std::remove((kv.second + ".mcap").c_str());
            } else
                std::remove(kv.second.c_str());
        }
    }
}

void PipelineImpl::run() {
    start();
    while(isRunning()) {
        processTasks(true);
    }
    wait();
}

std::vector<uint8_t> PipelineImpl::loadResource(dai::Path uri) {
    return loadResourceCwd(uri, "/pipeline");
}

static dai::Path getAbsUri(dai::Path& uri, dai::Path& cwd) {
    int colonLocation = uri.string().find(":");
    std::string resourceType = uri.string().substr(0, colonLocation + 1);
    dai::Path absAssetUri;
    if(uri.string()[colonLocation + 1] == '/') {  // Absolute path
        absAssetUri = uri;
    } else {  // Relative path
        absAssetUri = dai::Path{resourceType + cwd.string() + uri.string().substr(colonLocation + 1)};
    }
    return absAssetUri;
}

std::vector<uint8_t> PipelineImpl::loadResourceCwd(dai::Path uri, dai::Path cwd) {
    struct ProtocolHandler {
        const char* protocol = nullptr;
        std::function<std::vector<uint8_t>(PipelineImpl&, const dai::Path&)> handle = nullptr;
    };

    const std::vector<ProtocolHandler> protocolHandlers = {
        {"asset",
         [](PipelineImpl& p, const dai::Path& uri) -> std::vector<uint8_t> {
             // First check the pipeline asset manager
             auto asset = p.assetManager.get(uri.u8string());
             if(asset != nullptr) {
                 return asset->data;
             }
             // If asset not found in the pipeline asset manager, check all nodes
             else {
                 for(auto& node : p.nodes) {
                     auto& assetManager = node->getAssetManager();
                     auto asset = assetManager.get(uri.u8string());
                     if(asset != nullptr) {
                         return asset->data;
                     }
                 }
             }
             // Asset not found anywhere
             throw std::invalid_argument(fmt::format("No asset with key ({}) found", uri));
         }} /*, TODO (read from filesystem 'file://' or default scheme, ...) */
    };

    for(const auto& handler : protocolHandlers) {
        std::string protocolPrefix = std::string(handler.protocol) + ":";

        if(uri.u8string().find(protocolPrefix) == 0) {
            // // protocol matches, resolve URI and call handler
            // std::filesystem::path path(uri.substr(protocolPrefix.size()));
            // // Create full path, and normalize
            // // If path is relative, otherwise path will be taken as absolute
            // auto fullPath = (cwd / path).lexically_normal();
            // // Call handler and return
            // return handler.handle(this, fullPath.string());

            // TODO(themarpe) - use above approach instead
            dai::Path path;
            if(protocolPrefix == "asset:") {
                auto absUri = getAbsUri(uri, cwd);
                path = static_cast<dai::Path>(absUri.u8string().substr(protocolPrefix.size()));
            } else {
                path = static_cast<dai::Path>(uri.u8string().substr(protocolPrefix.size()));
            }
            return handler.handle(*this, path.u8string());
        }
    }

    // If no handler executed, then return nullptr
    throw std::invalid_argument(fmt::format("No handler specified for following ({}) URI", uri));
}

// Record and Replay
void Pipeline::enableHolisticRecord(const utility::RecordConfig& config) {
    if(this->isRunning()) {
        throw std::runtime_error("Cannot enable record while pipeline is running");
    }
    if (!platform::checkPathExists(config.outputDir, true)) {
        throw std::runtime_error("Record output directory does not exist or is invalid");
    }
    impl()->recordConfig = config;
    impl()->recordConfig.state = utility::RecordConfig::RecordReplayState::RECORD;
    impl()->enableHolisticRecordReplay = true;
}

void Pipeline::enableHolisticReplay(const std::string& pathToRecording) {
    if(this->isRunning()) {
        throw std::runtime_error("Cannot enable replay while pipeline is running");
    }
    if (!platform::checkPathExists(pathToRecording, false)) {
        throw std::runtime_error("Replay file does not exist or is invalid");
    }
    impl()->recordConfig.outputDir = pathToRecording;
    impl()->recordConfig.state = utility::RecordConfig::RecordReplayState::REPLAY;
    impl()->enableHolisticRecordReplay = true;
}

}  // namespace dai<|MERGE_RESOLUTION|>--- conflicted
+++ resolved
@@ -826,13 +826,6 @@
 void PipelineImpl::start() {
     std::lock_guard<std::mutex> lock(stateMtx);
     // TODO(themarpe) - add mutex and set running up ahead
-<<<<<<< HEAD
-    for(const auto& node : getAllNodes()) {
-        if(node->needsBuild()) {
-            throw std::runtime_error(fmt::format("Node '{}' was not built", node->getName()));
-        }
-    }
-=======
 
     // TODO(Morato) - add back in when more nodes are tested
     // for(const auto& node : getAllNodes()) {
@@ -840,7 +833,6 @@
     //         throw std::runtime_error(fmt::format("Node '{}' was not built", node->getName()));
     //     }
     // }
->>>>>>> 5732f00d
 
     // Implicitly build (if not already)
     build();
