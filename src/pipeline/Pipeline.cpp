--- conflicted
+++ resolved
@@ -304,17 +304,12 @@
     globalProperties.xlinkChunkSize = sizeBytes;
 }
 
-<<<<<<< HEAD
-void PipelineImpl::setImageManipCmxSizeAdjust(int sizeAdjustBytes) {
-    globalProperties.imageManipAdjustCmxSize = sizeAdjustBytes;
-=======
 void PipelineImpl::setBoardConfig(BoardConfig board) {
     this->board = board;
 }
 
 BoardConfig PipelineImpl::getBoardConfig() const {
     return board;
->>>>>>> 856d4791
 }
 
 // Remove node capability
