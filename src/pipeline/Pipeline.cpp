--- conflicted
+++ resolved
@@ -11,9 +11,6 @@
 #include "spdlog/fmt/fmt.h"
 
 namespace dai {
-
-constexpr OpenVINO::Version PipelineImpl::DEFAULT_OPENVINO_VERSION;
-constexpr OpenVINO::Version Pipeline::DEFAULT_OPENVINO_VERSION;
 
 Node::Id PipelineImpl::getNextUniqueId() {
     return latestId++;
@@ -86,29 +83,17 @@
     // Set schema
     schema = getPipelineSchema();
 
-<<<<<<< HEAD
-    // set assets and generate asset storage
-    getAllAssets().serialize(assets, assetStorage);
-}
-
-AssetManager PipelineImpl::getAllAssets() const {
-    AssetManager am = assetManager;
-
-=======
     // Serialize all asset managers into asset storage
     assetStorage.clear();
     AssetsMutable mutableAssets;
     // Pipeline assets
     assetManager.serialize(mutableAssets, assetStorage, "/pipeline/");
     // Node assets
->>>>>>> 3df1e131
     for(const auto& kv : nodeMap) {
         kv.second->getAssetManager().serialize(mutableAssets, assetStorage, fmt::format("/node/{}/", kv.second->id));
     }
+
     assets = mutableAssets;
-
-    // detect and set openvino version
-    version = getPipelineOpenVINOVersion();
 }
 
 PipelineSchema PipelineImpl::getPipelineSchema() const {
@@ -255,10 +240,11 @@
     }
 }
 
-PrebootConfig PipelineImpl::getDevicePrebootConfig() const {
-    PrebootConfig cfg{};
-    // TODO - rest of preboot config
-    return cfg;
+Device::Config PipelineImpl::getDeviceConfig() const {
+    Device::Config config;
+    config.version = getPipelineOpenVINOVersion().value_or(OpenVINO::DEFAULT_VERSION);
+    // TODO(themarpe) - fill out rest of preboot config
+    return config;
 }
 
 void PipelineImpl::setCameraTuningBlobPath(const std::string& path) {
