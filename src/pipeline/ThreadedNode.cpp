--- conflicted
+++ resolved
@@ -43,11 +43,7 @@
     running = false;
     // closes all the queueus, then waits for the thread to join
     for(auto& in : getInputRefs()) {
-<<<<<<< HEAD
-        in->queue->close();
-=======
         in->close();
->>>>>>> d41eeee8
     }
     // for(auto& rout : getOutputRefs()) {
     // }
