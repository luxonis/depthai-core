--- conflicted
+++ resolved
@@ -44,10 +44,6 @@
             }
         }
     }
-<<<<<<< HEAD
-=======
-
->>>>>>> e4185a65
 }
 
 }  // namespace dai