--- conflicted
+++ resolved
@@ -131,11 +131,7 @@
         storage.insert(storage.end(), a.data.begin(), a.data.end());
 
         // Add to map the currently added asset
-<<<<<<< HEAD
-        mutableAssets.set(prefix + a.key, offset, a.data.size(), a.alignment);
-=======
-        mutableAssets.set(a.key, offset, static_cast<uint32_t>(a.data.size()), a.alignment);
->>>>>>> dd151418
+        mutableAssets.set(prefix + a.key, offset, static_cast<uint32_t>(a.data.size()), a.alignment);
     }
 }
 
