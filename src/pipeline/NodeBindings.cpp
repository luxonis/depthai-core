#include "NodeBindings.hpp"

#include "depthai/pipeline/Pipeline.hpp"
#include "depthai/pipeline/Node.hpp"
#include "depthai/pipeline/Pipeline.hpp"
#include "depthai/pipeline/node/XLinkIn.hpp"
#include "depthai/pipeline/node/XLinkOut.hpp"
#include "depthai/pipeline/node/ColorCamera.hpp"
#include "depthai/pipeline/node/MonoCamera.hpp"
#include "depthai/pipeline/node/StereoDepth.hpp"
#include "depthai/pipeline/node/NeuralNetwork.hpp"
#include "depthai/pipeline/node/VideoEncoder.hpp"
#include "depthai/pipeline/node/ImageManip.hpp"
#include "depthai/pipeline/node/SPIOut.hpp"
#include "depthai/pipeline/node/SPIIn.hpp"
#include "depthai/pipeline/node/DetectionNetwork.hpp"
#include "depthai/pipeline/node/SystemLogger.hpp"
#include "depthai/pipeline/node/Script.hpp"
#include "depthai/pipeline/node/SpatialLocationCalculator.hpp"
#include "depthai/pipeline/node/SpatialDetectionNetwork.hpp"
#include "depthai/pipeline/node/ObjectTracker.hpp"
#include "depthai/pipeline/node/IMU.hpp"
#include "depthai/pipeline/node/EdgeDetector.hpp"
#include "depthai/pipeline/node/FeatureTracker.hpp"

// Libraries
#include "hedley/hedley.h"

// pybind11
#include "pybind11/stl_bind.h"

// Map of python node classes and call to pipeline to create it
std::vector<std::pair<py::handle, std::function<std::shared_ptr<dai::Node>(dai::Pipeline&, py::object class_)>>> pyNodeCreateMap;

py::handle daiNodeModule;

template<typename T, typename DERIVED = dai::Node>
py::class_<T> addNode(const char* name, const char* docstring = nullptr){
    auto node = py::class_<T, DERIVED, std::shared_ptr<T>>(daiNodeModule, name, docstring);
    pyNodeCreateMap.push_back(std::make_pair(node, [](dai::Pipeline& p, py::object class_){
        return p.create<T>();
    }));
    return node;
}

template<typename T, typename DERIVED = dai::Node>
py::class_<T> addNodeAbstract(const char* name, const char* docstring = nullptr){
    auto node = py::class_<T, DERIVED, std::shared_ptr<T>>(daiNodeModule, name, docstring);
    pyNodeCreateMap.push_back(std::make_pair(node, [](dai::Pipeline& p, py::object class_) -> std::shared_ptr<dai::Node> {
        throw std::invalid_argument(std::string(py::str(class_)) + " is an abstract node. Choose an appropriate derived node instead");
        return nullptr;
    }));
    return node;
}

std::vector<std::pair<py::handle, std::function<std::shared_ptr<dai::Node>(dai::Pipeline&, py::object class_)>>> NodeBindings::getNodeCreateMap(){
    return pyNodeCreateMap;
}

// Macro helpers
#define ADD_NODE(NodeName) addNode<NodeName>(#NodeName, DOC(dai, node, NodeName))
#define ADD_NODE_DERIVED(NodeName, Derived) addNode<NodeName, Derived>(#NodeName, DOC(dai, node, NodeName))
#define ADD_NODE_ABSTRACT(NodeName) addNodeAbstract<NodeName>(#NodeName, DOC(dai, node, NodeName))
#define ADD_NODE_DERIVED_ABSTRACT(NodeName, Derived) addNodeAbstract<NodeName, Derived>(#NodeName, DOC(dai, node, NodeName))
#define ADD_NODE_DOC(NodeName, docstring) addNode<NodeName>(#NodeName, docstring)
#define ADD_NODE_DERIVED_DOC(NodeName, Derived, docstring) addNode<NodeName, Derived>(#NodeName, docstring)


// Bind map - without init method
template <typename Map, typename holder_type = std::unique_ptr<Map>, typename... Args>
py::class_<Map, holder_type> bindNodeMap(py::handle scope, const std::string &name, Args&&... args) {
    using namespace py;
    using KeyType = typename Map::key_type;
    using MappedType = typename Map::mapped_type;
    using Class_ = class_<Map, holder_type>;

    // If either type is a non-module-local bound type then make the map binding non-local as well;
    // otherwise (e.g. both types are either module-local or converting) the map will be
    // module-local.
    auto tinfo = py::detail::get_type_info(typeid(MappedType));
    bool local = !tinfo || tinfo->module_local;
    if (local) {
        tinfo = py::detail::get_type_info(typeid(KeyType));
        local = !tinfo || tinfo->module_local;
    }

    Class_ cl(scope, name.c_str(), pybind11::module_local(local), std::forward<Args>(args)...);

    // Register stream insertion operator (if possible)
    detail::map_if_insertion_operator<Map, Class_>(cl, name);

    cl.def("__bool__",
        [](const Map &m) -> bool { return !m.empty(); },
        "Check whether the map is nonempty"
    );

    cl.def("__iter__",
           [](Map &m) { return make_key_iterator(m.begin(), m.end()); },
           keep_alive<0, 1>() /* Essential: keep list alive while iterator exists */
    );

    cl.def("items",
           [](Map &m) { return make_iterator(m.begin(), m.end()); },
           keep_alive<0, 1>() /* Essential: keep list alive while iterator exists */
    );

    // Modified __getitem__. Uses operator[] underneath
    cl.def("__getitem__",
        [](Map &m, const KeyType &k) -> MappedType & {
            return m[k];
        },
        return_value_policy::reference_internal // ref + keepalive
    );

    cl.def("__contains__",
        [](Map &m, const KeyType &k) -> bool {
            auto it = m.find(k);
            if (it == m.end())
              return false;
           return true;
        }
    );

    // Assignment provided only if the type is copyable
    detail::map_assignment<Map, Class_>(cl);

    cl.def("__delitem__",
           [](Map &m, const KeyType &k) {
               auto it = m.find(k);
               if (it == m.end())
                   throw key_error();
               m.erase(it);
           }
    );

    cl.def("__len__", &Map::size);

    return cl;
}


void NodeBindings::bind(pybind11::module& m, void* pCallstack){

    using namespace dai;
    //// Bindings for actual nodes
    // Create "namespace" (python submodule) for nodes
    using namespace dai::node;
    // Move properties into nodes and nodes under 'node' submodule
    daiNodeModule = m.def_submodule("node");

    // Properties
    py::class_<ColorCameraProperties> colorCameraProperties(m, "ColorCameraProperties", DOC(dai, ColorCameraProperties));
    py::enum_<ColorCameraProperties::SensorResolution> colorCameraPropertiesSensorResolution(colorCameraProperties, "SensorResolution", DOC(dai, ColorCameraProperties, SensorResolution));
    py::enum_<ColorCameraProperties::ColorOrder> colorCameraPropertiesColorOrder(colorCameraProperties, "ColorOrder", DOC(dai, ColorCameraProperties, ColorOrder));
    py::class_<MonoCameraProperties> monoCameraProperties(m, "MonoCameraProperties", DOC(dai, MonoCameraProperties));
    py::enum_<MonoCameraProperties::SensorResolution> monoCameraPropertiesSensorResolution(monoCameraProperties, "SensorResolution", DOC(dai, MonoCameraProperties, SensorResolution));
    py::class_<StereoDepthProperties> stereoDepthProperties(m, "StereoDepthProperties", DOC(dai, StereoDepthProperties));
    py::class_<StereoDepthProperties::RectificationMesh> rectificationMesh(stereoDepthProperties, "RectificationMesh", DOC(dai, StereoDepthProperties, RectificationMesh));
    py::class_<VideoEncoderProperties> videoEncoderProperties(m, "VideoEncoderProperties", DOC(dai, VideoEncoderProperties));
    py::enum_<VideoEncoderProperties::Profile> videoEncoderPropertiesProfile(videoEncoderProperties, "Profile", DOC(dai, VideoEncoderProperties, Profile));
    py::enum_<VideoEncoderProperties::RateControlMode> videoEncoderPropertiesProfileRateControlMode(videoEncoderProperties, "RateControlMode", DOC(dai, VideoEncoderProperties, RateControlMode));
    py::class_<SystemLoggerProperties> systemLoggerProperties(m, "SystemLoggerProperties", DOC(dai, SystemLoggerProperties));
    py::class_<NeuralNetworkProperties, std::shared_ptr<NeuralNetworkProperties>> neuralNetworkProperties(m, "NeuralNetworkProperties", DOC(dai, NeuralNetworkProperties));
    py::class_<DetectionNetworkProperties, NeuralNetworkProperties, std::shared_ptr<DetectionNetworkProperties>> detectionNetworkProperties(m, "DetectionNetworkProperties", DOC(dai, DetectionNetworkProperties));
    py::class_<SpatialDetectionNetworkProperties, DetectionNetworkProperties, std::shared_ptr<SpatialDetectionNetworkProperties>> spatialDetectionNetworkProperties(m, "SpatialDetectionNetworkProperties", DOC(dai, SpatialDetectionNetworkProperties));
    py::class_<SpatialLocationCalculatorProperties> spatialLocationCalculatorProperties(m, "SpatialLocationCalculatorProperties", DOC(dai, SpatialLocationCalculatorProperties));
    py::enum_<TrackerType> trackerType(m, "TrackerType");
    py::enum_<TrackerIdAssigmentPolicy> trackerIdAssigmentPolicy(m, "TrackerIdAssigmentPolicy");
    py::class_<ObjectTrackerProperties, std::shared_ptr<ObjectTrackerProperties>> objectTrackerProperties(m, "ObjectTrackerProperties", DOC(dai, ObjectTrackerProperties));
    py::enum_<IMUSensor> imuSensor(m, "IMUSensor", DOC(dai, IMUSensor));
    py::class_<IMUSensorConfig, std::shared_ptr<IMUSensorConfig>> imuSensorConfig(m, "IMUSensorConfig", DOC(dai, IMUSensorConfig));
    py::class_<IMUProperties> imuProperties(m, "IMUProperties", DOC(dai, IMUProperties));
    py::class_<EdgeDetectorProperties> edgeDetectorProperties(m, "EdgeDetectorProperties", DOC(dai, EdgeDetectorProperties));
    py::class_<SPIOutProperties> spiOutProperties(m, "SPIOutProperties", DOC(dai, SPIOutProperties));
    py::class_<SPIInProperties> spiInProperties(m, "SPIInProperties", DOC(dai, SPIInProperties));
    py::class_<FeatureTrackerProperties> featureTrackerProperties(m, "FeatureTrackerProperties", DOC(dai, FeatureTrackerProperties));
    py::class_<Node, std::shared_ptr<Node>> pyNode(m, "Node", DOC(dai, Node));
    py::class_<Node::Input> pyInput(pyNode, "Input", DOC(dai, Node, Input));
    py::enum_<Node::Input::Type> nodeInputType(pyInput, "Type");
    py::class_<Node::Output> pyOutput(pyNode, "Output", DOC(dai, Node, Output));
    py::enum_<Node::Output::Type> nodeOutputType(pyOutput, "Type");
    py::class_<ScriptProperties> scriptProperties(m, "ScriptProperties", DOC(dai, ScriptProperties));
    py::class_<Properties, std::shared_ptr<Properties>> pyProperties(m, "Properties", DOC(dai, Properties));


    // Node::Id bindings
    py::class_<Node::Id>(pyNode, "Id", "Node identificator. Unique for every node on a single Pipeline");
    // Node::Connection bindings
    py::class_<Node::Connection> nodeConnection(pyNode, "Connection", DOC(dai, Node, Connection));
    // Node::InputMap bindings
    bindNodeMap<Node::InputMap>(pyNode, "InputMap");
    // Node::OutputMap bindings
    bindNodeMap<Node::OutputMap>(pyNode, "OutputMap");
    auto xlinkIn = ADD_NODE(XLinkIn);
    auto xlinkOut = ADD_NODE(XLinkOut);
    auto colorCamera = ADD_NODE(ColorCamera);
    auto neuralNetwork = ADD_NODE(NeuralNetwork);
    auto imageManip = ADD_NODE(ImageManip);
    auto monoCamera = ADD_NODE(MonoCamera);
    auto stereoDepth = ADD_NODE(StereoDepth);
    auto videoEncoder = ADD_NODE(VideoEncoder);
    auto spiOut = ADD_NODE(SPIOut);
    auto spiIn = ADD_NODE(SPIIn);
    auto detectionNetwork = ADD_NODE_DERIVED_ABSTRACT(DetectionNetwork, NeuralNetwork);
    auto mobileNetDetectionNetwork = ADD_NODE_DERIVED(MobileNetDetectionNetwork, DetectionNetwork);
    auto yoloDetectionNetwork = ADD_NODE_DERIVED(YoloDetectionNetwork, DetectionNetwork);
    auto spatialDetectionNetwork = ADD_NODE_DERIVED_ABSTRACT(SpatialDetectionNetwork, DetectionNetwork);
    auto mobileNetSpatialDetectionNetwork = ADD_NODE_DERIVED(MobileNetSpatialDetectionNetwork, SpatialDetectionNetwork);
    auto yoloSpatialDetectionNetwork = ADD_NODE_DERIVED(YoloSpatialDetectionNetwork, SpatialDetectionNetwork);
    auto spatialLocationCalculator = ADD_NODE(SpatialLocationCalculator);
    auto systemLogger = ADD_NODE(SystemLogger);
    auto objectTracker = ADD_NODE(ObjectTracker);
    auto script = ADD_NODE(Script);
    auto imu = ADD_NODE(IMU);
    auto edgeDetector = ADD_NODE(EdgeDetector);
    auto featureTracker = ADD_NODE(FeatureTracker);

    py::enum_<StereoDepth::PresetMode> stereoDepthPresetMode(stereoDepth, "PresetMode", DOC(dai, node, StereoDepth, PresetMode));



    ///////////////////////////////////////////////////////////////////////
    ///////////////////////////////////////////////////////////////////////
    ///////////////////////////////////////////////////////////////////////
    // Call the rest of the type defines, then perform the actual bindings
    Callstack* callstack = (Callstack*) pCallstack;
    auto cb = callstack->top();
    callstack->pop();
    cb(m, pCallstack);
    // Actual bindings
    ///////////////////////////////////////////////////////////////////////
    ///////////////////////////////////////////////////////////////////////
    ///////////////////////////////////////////////////////////////////////



    colorCameraPropertiesSensorResolution
        .value("THE_1080_P", ColorCameraProperties::SensorResolution::THE_1080_P)
        .value("THE_4_K", ColorCameraProperties::SensorResolution::THE_4_K)
        .value("THE_12_MP", ColorCameraProperties::SensorResolution::THE_12_MP)
        .value("THE_13_MP", ColorCameraProperties::SensorResolution::THE_13_MP)
        ;

    colorCameraPropertiesColorOrder
        .value("BGR", ColorCameraProperties::ColorOrder::BGR)
        .value("RGB", ColorCameraProperties::ColorOrder::RGB)
        ;

    colorCameraProperties
        .def_readwrite("initialControl", &ColorCameraProperties::initialControl)
        .def_readwrite("boardSocket", &ColorCameraProperties::boardSocket)
        .def_readwrite("colorOrder", &ColorCameraProperties::colorOrder)
        .def_readwrite("interleaved", &ColorCameraProperties::interleaved)
        .def_readwrite("previewHeight", &ColorCameraProperties::previewHeight)
        .def_readwrite("previewWidth", &ColorCameraProperties::previewWidth)
        .def_readwrite("videoHeight", &ColorCameraProperties::videoHeight)
        .def_readwrite("videoWidth", &ColorCameraProperties::videoWidth)
        .def_readwrite("stillHeight", &ColorCameraProperties::stillHeight)
        .def_readwrite("stillWidth", &ColorCameraProperties::stillWidth)
        .def_readwrite("resolution", &ColorCameraProperties::resolution)
        .def_readwrite("fps", &ColorCameraProperties::fps)
        .def_readwrite("sensorCropX", &ColorCameraProperties::sensorCropX)
        .def_readwrite("sensorCropY", &ColorCameraProperties::sensorCropY)
    ;



    // MonoCamera props

    monoCameraPropertiesSensorResolution
        .value("THE_720_P", MonoCameraProperties::SensorResolution::THE_720_P)
        .value("THE_800_P", MonoCameraProperties::SensorResolution::THE_800_P)
        .value("THE_400_P", MonoCameraProperties::SensorResolution::THE_400_P)
        .value("THE_480_P", MonoCameraProperties::SensorResolution::THE_480_P)
        ;

    monoCameraProperties
        .def_readwrite("initialControl", &MonoCameraProperties::initialControl)
        .def_readwrite("boardSocket", &MonoCameraProperties::boardSocket)
        .def_readwrite("resolution", &MonoCameraProperties::resolution)
        .def_readwrite("fps", &MonoCameraProperties::fps)
        ;

    // StereoDepth props

    rectificationMesh
        .def_readwrite("meshLeftUri", &StereoDepthProperties::RectificationMesh::meshLeftUri, DOC(dai, StereoDepthProperties, RectificationMesh, meshLeftUri))
        .def_readwrite("meshRightUri", &StereoDepthProperties::RectificationMesh::meshRightUri, DOC(dai, StereoDepthProperties, RectificationMesh, meshRightUri))
        .def_readwrite("meshSize", &StereoDepthProperties::RectificationMesh::meshSize, DOC(dai, StereoDepthProperties, RectificationMesh, meshSize))
        .def_readwrite("stepWidth", &StereoDepthProperties::RectificationMesh::stepWidth, DOC(dai, StereoDepthProperties, RectificationMesh, stepWidth))
        .def_readwrite("stepHeight", &StereoDepthProperties::RectificationMesh::stepHeight, DOC(dai, StereoDepthProperties, RectificationMesh, stepHeight));


    stereoDepthProperties
<<<<<<< HEAD
        .def_readwrite("initialConfig",           &StereoDepthProperties::initialConfig)
        .def_readwrite("depthAlign",              &StereoDepthProperties::depthAlign)
        .def_readwrite("depthAlignCamera",        &StereoDepthProperties::depthAlignCamera)
        .def_readwrite("rectifyEdgeFillColor",    &StereoDepthProperties::rectifyEdgeFillColor)
        .def_readwrite("width",                   &StereoDepthProperties::width)
        .def_readwrite("height",                  &StereoDepthProperties::height)
        .def_readwrite("outWidth",                &StereoDepthProperties::outWidth, DOC(dai, StereoDepthProperties, outWidth))
        .def_readwrite("outHeight",               &StereoDepthProperties::outHeight, DOC(dai, StereoDepthProperties, outHeight))
        .def_readwrite("outKeepAspectRatio",      &StereoDepthProperties::outKeepAspectRatio, DOC(dai, StereoDepthProperties, outKeepAspectRatio))
        .def_readwrite("mesh",                    &StereoDepthProperties::mesh, DOC(dai, StereoDepthProperties, mesh))
=======
        .def_readwrite("initialConfig", &StereoDepthProperties::initialConfig, DOC(dai, StereoDepthProperties, initialConfig))
        .def_readwrite("inputConfigSync", &StereoDepthProperties::inputConfigSync, DOC(dai, StereoDepthProperties, inputConfigSync))
        .def_readwrite("depthAlignCamera", &StereoDepthProperties::depthAlignCamera, DOC(dai, StereoDepthProperties, depthAlignCamera))
        .def_readwrite("enableRectification", &StereoDepthProperties::enableRectification, DOC(dai, StereoDepthProperties, enableRectification))
        .def_readwrite("rectifyEdgeFillColor", &StereoDepthProperties::rectifyEdgeFillColor, DOC(dai, StereoDepthProperties, rectifyEdgeFillColor))
        .def_readwrite("width", &StereoDepthProperties::width, DOC(dai, StereoDepthProperties, width))
        .def_readwrite("height", &StereoDepthProperties::height, DOC(dai, StereoDepthProperties, height))
        .def_readwrite("outWidth", &StereoDepthProperties::outWidth, DOC(dai, StereoDepthProperties, outWidth))
        .def_readwrite("outHeight", &StereoDepthProperties::outHeight, DOC(dai, StereoDepthProperties, outHeight))
        .def_readwrite("outKeepAspectRatio", &StereoDepthProperties::outKeepAspectRatio, DOC(dai, StereoDepthProperties, outKeepAspectRatio))
        .def_readwrite("mesh", &StereoDepthProperties::mesh, DOC(dai, StereoDepthProperties, mesh))
        .def_readwrite("enableRuntimeStereoModeSwitch", &StereoDepthProperties::enableRuntimeStereoModeSwitch, DOC(dai, StereoDepthProperties, enableRuntimeStereoModeSwitch))
        .def_readwrite("numFramesPool", &StereoDepthProperties::numFramesPool, DOC(dai, StereoDepthProperties, numFramesPool))
        .def_readwrite("numPostProcessingShaves", &StereoDepthProperties::numPostProcessingShaves, DOC(dai, StereoDepthProperties, numPostProcessingShaves))
        .def_readwrite("numPostProcessingMemorySlices", &StereoDepthProperties::numPostProcessingMemorySlices, DOC(dai, StereoDepthProperties, numPostProcessingMemorySlices))
>>>>>>> fbd3ab42
        ;


    // VideoEncoder props

    videoEncoderPropertiesProfile
        .value("H264_BASELINE", VideoEncoderProperties::Profile::H264_BASELINE)
        .value("H264_HIGH", VideoEncoderProperties::Profile::H264_HIGH)
        .value("H264_MAIN", VideoEncoderProperties::Profile::H264_MAIN)
        .value("H265_MAIN", VideoEncoderProperties::Profile::H265_MAIN)
        .value("MJPEG", VideoEncoderProperties::Profile::MJPEG)
        ;

    videoEncoderPropertiesProfileRateControlMode
        .value("CBR", VideoEncoderProperties::RateControlMode::CBR)
        .value("VBR", VideoEncoderProperties::RateControlMode::VBR)
        ;

    videoEncoderProperties
        .def_readwrite("bitrate", &VideoEncoderProperties::bitrate)
        .def_readwrite("keyframeFrequency", &VideoEncoderProperties::keyframeFrequency)
        .def_readwrite("maxBitrate", &VideoEncoderProperties::maxBitrate)
        .def_readwrite("numBFrames", &VideoEncoderProperties::numBFrames)
        .def_readwrite("numFramesPool", &VideoEncoderProperties::numFramesPool)
        .def_readwrite("profile", &VideoEncoderProperties::profile)
        .def_readwrite("quality", &VideoEncoderProperties::quality)
        .def_readwrite("rateCtrlMode", &VideoEncoderProperties::rateCtrlMode)
        ;


    // System logger
    systemLoggerProperties
        .def_readwrite("rateHz", &SystemLoggerProperties::rateHz)
        ;

    neuralNetworkProperties
        .def_readwrite("blobSize", &NeuralNetworkProperties::blobSize)
        .def_readwrite("blobUri", &NeuralNetworkProperties::blobUri)
        .def_readwrite("numFrames", &NeuralNetworkProperties::numFrames)
        .def_readwrite("numThreads", &NeuralNetworkProperties::numThreads)
        .def_readwrite("numNCEPerThread", &NeuralNetworkProperties::numNCEPerThread)
        ;


    detectionNetworkProperties
        .def_readwrite("nnFamily", &DetectionNetworkProperties::nnFamily)
        .def_readwrite("confidenceThreshold", &DetectionNetworkProperties::confidenceThreshold)
        .def_readwrite("classes", &DetectionNetworkProperties::classes)
        .def_readwrite("coordinates", &DetectionNetworkProperties::coordinates)
        .def_readwrite("anchors", &DetectionNetworkProperties::anchors)
        .def_readwrite("anchorMasks", &DetectionNetworkProperties::anchorMasks)
        .def_readwrite("iouThreshold", &DetectionNetworkProperties::iouThreshold)
        ;


    spatialDetectionNetworkProperties
        .def_readwrite("detectedBBScaleFactor", &SpatialDetectionNetworkProperties::detectedBBScaleFactor)
        .def_readwrite("depthThresholds", &SpatialDetectionNetworkProperties::depthThresholds)
        ;

    spatialLocationCalculatorProperties
        .def_readwrite("roiConfig", &SpatialLocationCalculatorProperties::roiConfig)
        ;


    trackerType
        .value("SHORT_TERM_KCF", TrackerType::SHORT_TERM_KCF, DOC(dai, TrackerType, SHORT_TERM_KCF))
        .value("SHORT_TERM_IMAGELESS", TrackerType::SHORT_TERM_IMAGELESS, DOC(dai, TrackerType, SHORT_TERM_IMAGELESS))
        .value("ZERO_TERM_IMAGELESS", TrackerType::ZERO_TERM_IMAGELESS, DOC(dai, TrackerType, ZERO_TERM_IMAGELESS))
        .value("ZERO_TERM_COLOR_HISTOGRAM", TrackerType::ZERO_TERM_COLOR_HISTOGRAM, DOC(dai, TrackerType, ZERO_TERM_COLOR_HISTOGRAM))
    ;

    trackerIdAssigmentPolicy
        .value("UNIQUE_ID", TrackerIdAssigmentPolicy::UNIQUE_ID)
        .value("SMALLEST_ID", TrackerIdAssigmentPolicy::SMALLEST_ID)
    ;

    objectTrackerProperties
        .def_readwrite("trackerThreshold", &ObjectTrackerProperties::trackerThreshold)
        .def_readwrite("maxObjectsToTrack", &ObjectTrackerProperties::maxObjectsToTrack)
        .def_readwrite("detectionLabelsToTrack", &ObjectTrackerProperties::detectionLabelsToTrack)
        .def_readwrite("trackerType", &ObjectTrackerProperties::trackerType)
        .def_readwrite("trackerIdAssigmentPolicy", &ObjectTrackerProperties::trackerIdAssigmentPolicy)
        ;

    // IMU node properties
    imuSensor
        .value("ACCELEROMETER_RAW", IMUSensor::ACCELEROMETER_RAW, DOC(dai, IMUSensor, ACCELEROMETER_RAW))
        .value("ACCELEROMETER", IMUSensor::ACCELEROMETER, DOC(dai, IMUSensor, ACCELEROMETER))
        .value("LINEAR_ACCELERATION", IMUSensor::LINEAR_ACCELERATION, DOC(dai, IMUSensor, LINEAR_ACCELERATION))
        .value("GRAVITY", IMUSensor::GRAVITY, DOC(dai, IMUSensor, GRAVITY))
        .value("GYROSCOPE_RAW", IMUSensor::GYROSCOPE_RAW, DOC(dai, IMUSensor, GYROSCOPE_RAW))
        .value("GYROSCOPE_CALIBRATED", IMUSensor::GYROSCOPE_CALIBRATED, DOC(dai, IMUSensor, GYROSCOPE_CALIBRATED))
        .value("GYROSCOPE_UNCALIBRATED", IMUSensor::GYROSCOPE_UNCALIBRATED, DOC(dai, IMUSensor, GYROSCOPE_UNCALIBRATED))
        .value("MAGNETOMETER_RAW", IMUSensor::MAGNETOMETER_RAW, DOC(dai, IMUSensor, MAGNETOMETER_RAW))
        .value("MAGNETOMETER_CALIBRATED", IMUSensor::MAGNETOMETER_CALIBRATED, DOC(dai, IMUSensor, MAGNETOMETER_CALIBRATED))
        .value("MAGNETOMETER_UNCALIBRATED", IMUSensor::MAGNETOMETER_UNCALIBRATED, DOC(dai, IMUSensor, MAGNETOMETER_UNCALIBRATED))
        .value("ROTATION_VECTOR", IMUSensor::ROTATION_VECTOR, DOC(dai, IMUSensor, ROTATION_VECTOR))
        .value("GAME_ROTATION_VECTOR", IMUSensor::GAME_ROTATION_VECTOR, DOC(dai, IMUSensor, GAME_ROTATION_VECTOR))
        .value("GEOMAGNETIC_ROTATION_VECTOR", IMUSensor::GEOMAGNETIC_ROTATION_VECTOR, DOC(dai, IMUSensor, GEOMAGNETIC_ROTATION_VECTOR))
        .value("ARVR_STABILIZED_ROTATION_VECTOR", IMUSensor::ARVR_STABILIZED_ROTATION_VECTOR, DOC(dai, IMUSensor, ARVR_STABILIZED_ROTATION_VECTOR))
        .value("ARVR_STABILIZED_GAME_ROTATION_VECTOR", IMUSensor::ARVR_STABILIZED_GAME_ROTATION_VECTOR, DOC(dai, IMUSensor, ARVR_STABILIZED_GAME_ROTATION_VECTOR))
        // .value("GYRO_INTEGRATED_ROTATION_VECTOR", IMUSensor::GYRO_INTEGRATED_ROTATION_VECTOR)
    ;

    imuSensorConfig
        .def(py::init<>())
        .def_readwrite("sensitivityEnabled", &IMUSensorConfig::sensitivityEnabled)
        .def_readwrite("sensitivityRelative", &IMUSensorConfig::sensitivityRelative)
        .def_readwrite("changeSensitivity", &IMUSensorConfig::changeSensitivity)
        .def_readwrite("reportRate", &IMUSensorConfig::reportRate)
        .def_readwrite("sensorId", &IMUSensorConfig::sensorId)
        ;

    imuProperties
        .def_readwrite("imuSensors", &IMUProperties::imuSensors, DOC(dai, IMUProperties, imuSensors))
        .def_readwrite("batchReportThreshold", &IMUProperties::batchReportThreshold, DOC(dai, IMUProperties, batchReportThreshold))
        .def_readwrite("maxBatchReports", &IMUProperties::maxBatchReports, DOC(dai, IMUProperties, maxBatchReports))
    ;

    // EdgeDetector node properties
    edgeDetectorProperties
        .def_readwrite("initialConfig", &EdgeDetectorProperties::initialConfig, DOC(dai, EdgeDetectorProperties, initialConfig))
        .def_readwrite("outputFrameSize", &EdgeDetectorProperties::outputFrameSize, DOC(dai, EdgeDetectorProperties, outputFrameSize))
        .def_readwrite("numFramesPool", &EdgeDetectorProperties::numFramesPool, DOC(dai, EdgeDetectorProperties, numFramesPool))
    ;

    // SPIOut properties
    spiOutProperties
        .def_readwrite("streamName", &SPIOutProperties::streamName)
        .def_readwrite("busId", &SPIOutProperties::busId)
    ;

    // SPIIn properties
    spiInProperties
        .def_readwrite("streamName", &SPIInProperties::streamName)
        .def_readwrite("busId", &SPIInProperties::busId)
        .def_readwrite("maxDataSize", &SPIInProperties::maxDataSize)
        .def_readwrite("numFrames", &SPIInProperties::numFrames)
    ;

    // Script properties
    scriptProperties
        .def_readwrite("scriptUri", &ScriptProperties::scriptUri, DOC(dai, ScriptProperties, scriptUri))
        .def_readwrite("scriptName", &ScriptProperties::scriptName, DOC(dai, ScriptProperties, scriptName))
        .def_readwrite("processor", &ScriptProperties::processor, DOC(dai, ScriptProperties, processor))
    ;


    // FeatureTracker properties
    featureTrackerProperties
        .def_readwrite("initialConfig", &FeatureTrackerProperties::initialConfig, DOC(dai, FeatureTrackerProperties, initialConfig))
        .def_readwrite("numShaves", &FeatureTrackerProperties::numShaves, DOC(dai, FeatureTrackerProperties, numShaves))
        .def_readwrite("numMemorySlices", &FeatureTrackerProperties::numMemorySlices, DOC(dai, FeatureTrackerProperties, numMemorySlices))
        ;


    ////////////////////////////////////////////////////////////////////////////////////////
    ////////////////////////////////////////////////////////////////////////////////////////
    // Node Bindings after properties, so types are resolved
    ////////////////////////////////////////////////////////////////////////////////////////
    ////////////////////////////////////////////////////////////////////////////////////////

    // Base 'Node' class binding

    // Node::Input bindings
    nodeInputType
        .value("SReceiver", Node::Input::Type::SReceiver)
        .value("MReceiver", Node::Input::Type::MReceiver)
    ;
    pyInput
        .def_property("group", [](Node::Input& obj) { return obj.group; }, [](Node::Input& obj, std::string group) { obj.group = group; })
        .def_property("name", [](Node::Input& obj) { return obj.name; }, [](Node::Input& obj, std::string name) { obj.name = name; })
        .def_property("type", [](Node::Input& obj) { return obj.type; }, [](Node::Input& obj, Node::Input::Type type) { obj.type = type; })
        .def("setBlocking", &Node::Input::setBlocking, py::arg("blocking"), DOC(dai, Node, Input, setBlocking))
        .def("getBlocking", &Node::Input::getBlocking, DOC(dai, Node, Input, getBlocking))
        .def("setQueueSize", &Node::Input::setQueueSize, py::arg("size"), DOC(dai, Node, Input, setQueueSize))
        .def("getQueueSize", &Node::Input::getQueueSize, DOC(dai, Node, Input, getQueueSize))
        .def_property("waitForMessage", [](Node::Input& obj) { return obj.type; }, [](Node::Input& obj, bool waitForMessage) { obj.waitForMessage = waitForMessage; })
        .def("setWaitForMessage", &Node::Input::setWaitForMessage, py::arg("waitForMessage"), DOC(dai, Node, Input, setWaitForMessage))
        .def("getWaitForMessage", &Node::Input::getWaitForMessage, DOC(dai, Node, Input, getWaitForMessage))
        .def("setReusePreviousMessage", &Node::Input::setReusePreviousMessage, py::arg("reusePreviousMessage"), DOC(dai, Node, Input, setReusePreviousMessage))
        .def("getReusePreviousMessage", &Node::Input::getReusePreviousMessage, DOC(dai, Node, Input, getReusePreviousMessage))
    ;

    // Node::Output bindings
    nodeOutputType
        .value("MSender", Node::Output::Type::MSender)
        .value("SSender", Node::Output::Type::SSender)
    ;
    pyOutput
        .def_property("group", [](Node::Output& obj) -> std::string& { return obj.group; }, [](Node::Output& obj, std::string group) { obj.group = group; })
        .def_property("name", [](Node::Output& obj) -> std::string& { return obj.name; }, [](Node::Output& obj, std::string name) { obj.name = name; })
        .def_property("type", [](Node::Output& obj) -> Node::Output::Type& { return obj.type; }, [](Node::Output& obj, Node::Output::Type type) { obj.type = type; })
        .def("canConnect", &Node::Output::canConnect, py::arg("input"), DOC(dai, Node, Output, canConnect))
        .def("link", &Node::Output::link, py::arg("input"), DOC(dai, Node, Output, link))
        .def("unlink", &Node::Output::unlink, py::arg("input"), DOC(dai, Node, Output, unlink))
        .def("getConnections", &Node::Output::getConnections, DOC(dai, Node, Output, getConnections))
    ;


    nodeConnection
        .def_property("outputId", [](Node::Connection& conn) -> Node::Id& { return conn.outputId; }, [](Node::Connection& conn, Node::Id id) {conn.outputId = id; }, DOC(dai, Node, Connection, outputId))
        .def_property("outputName", [](Node::Connection& conn) -> std::string& { return conn.outputName; }, [](Node::Connection& conn, std::string name) {conn.outputName = name; }, DOC(dai, Node, Connection, outputName))
        .def_property("outputGroup", [](Node::Connection& conn) -> std::string& { return conn.outputGroup; }, [](Node::Connection& conn, std::string group) {conn.outputGroup = group; }, DOC(dai, Node, Connection, outputGroup))
        .def_property("inputId", [](Node::Connection& conn) -> Node::Id& { return conn.inputId; }, [](Node::Connection& conn, Node::Id id) {conn.inputId = id; }, DOC(dai, Node, Connection, inputId))
        .def_property("inputName", [](Node::Connection& conn) -> std::string& { return conn.inputName; }, [](Node::Connection& conn, std::string name) {conn.inputName = name; }, DOC(dai, Node, Connection, inputName))
        .def_property("inputGroup", [](Node::Connection& conn) -> std::string& { return conn.inputGroup; }, [](Node::Connection& conn, std::string group) {conn.inputGroup = group; }, DOC(dai, Node, Connection, inputGroup))
    ;

    pyNode
        .def_readonly("id", &Node::id, DOC(dai, Node, id))
        .def("getName", &Node::getName, DOC(dai, Node, getName))
        .def("getOutputs", &Node::getOutputs, DOC(dai, Node, getOutputs))
        .def("getInputs", &Node::getInputs, DOC(dai, Node, getInputs))
        .def("getOutputRefs", static_cast<std::vector< Node::Output*> (Node::*)()>(&Node::getOutputRefs), DOC(dai, Node, getOutputRefs), py::return_value_policy::reference_internal)
        .def("getInputRefs", static_cast<std::vector<Node::Input*> (Node::*)()>(&Node::getInputRefs), DOC(dai, Node, getInputRefs), py::return_value_policy::reference_internal)
        .def("getOutputRefs", static_cast<std::vector<const Node::Output*> (Node::*)() const>(&Node::getOutputRefs), DOC(dai, Node, getOutputRefs), py::return_value_policy::reference_internal)
        .def("getInputRefs", static_cast<std::vector<const Node::Input*> (Node::*)() const>(&Node::getInputRefs), DOC(dai, Node, getInputRefs), py::return_value_policy::reference_internal)
        .def("getParentPipeline", py::overload_cast<>(&Node::getParentPipeline), DOC(dai, Node, getParentPipeline))
        .def("getParentPipeline", py::overload_cast<>(&Node::getParentPipeline, py::const_), DOC(dai, Node, getParentPipeline))
        .def("getAssetManager", static_cast<const AssetManager& (Node::*)() const>(&Node::getAssetManager), py::return_value_policy::reference_internal, DOC(dai, Node, getAssetManager))
        .def("getAssetManager", static_cast<AssetManager& (Node::*)()>(&Node::getAssetManager), py::return_value_policy::reference_internal, DOC(dai, Node, getAssetManager))
        .def_property("properties", [](Node& n) -> const Properties& { return n.properties; }, [](Node& n, const Properties& p) { n.properties = p; }, DOC(dai, Node, properties), py::return_value_policy::reference_internal)
    ;

    // MSVC errors out with:
    // Error C2326 'void NodeBindings::bind(pybind11::module &)': function cannot access 'dai::Node::Connection::outputId'
    // ...
    // py::class_<Node::Connection>(pyNode, "Connection")
    //     .def_readwrite("outputId", &dai::Node::Connection::outputId)
    //     .def_readwrite("outputName", &dai::Node::Connection::outputName)
    //     .def_readwrite("inputId", &dai::Node::Connection::inputId)
    //     .def_readwrite("inputName", &dai::Node::Connection::inputName)
    // ;


    // XLinkIn node
    xlinkIn
        .def_readonly("out", &XLinkIn::out, DOC(dai, node, XLinkIn, out))
        .def("setStreamName", &XLinkIn::setStreamName, py::arg("streamName"), DOC(dai, node, XLinkIn, setStreamName))
        .def("setMaxDataSize", &XLinkIn::setMaxDataSize, py::arg("maxDataSize"), DOC(dai, node, XLinkIn, setMaxDataSize))
        .def("setNumFrames",  &XLinkIn::setNumFrames, py::arg("numFrames"), DOC(dai, node, XLinkIn, setNumFrames))
        .def("getStreamName", &XLinkIn::getStreamName, DOC(dai, node, XLinkIn, getStreamName))
        .def("getMaxDataSize", &XLinkIn::getMaxDataSize, DOC(dai, node, XLinkIn, getMaxDataSize))
        .def("getNumFrames",  &XLinkIn::getNumFrames, DOC(dai, node, XLinkIn, getNumFrames))
        ;

    // XLinkOut node
    xlinkOut
        .def_readonly("input", &XLinkOut::input, DOC(dai, node, XLinkOut, input))
        .def("setStreamName", &XLinkOut::setStreamName, py::arg("streamName"), DOC(dai, node, XLinkOut, setStreamName))
        .def("setFpsLimit", &XLinkOut::setFpsLimit, py::arg("fpsLimit"), DOC(dai, node, XLinkOut, setFpsLimit))
        .def("getStreamName", &XLinkOut::getStreamName, DOC(dai, node, XLinkOut, getStreamName))
        .def("getFpsLimit", &XLinkOut::getFpsLimit, DOC(dai, node, XLinkOut, getFpsLimit))
        .def("setMetadataOnly", &XLinkOut::setMetadataOnly, DOC(dai, node, XLinkOut, setMetadataOnly))
        .def("getMetadataOnly", &XLinkOut::getMetadataOnly, DOC(dai, node, XLinkOut, getMetadataOnly))
        ;

    // ColorCamera node
    colorCamera
        .def_readonly("inputConfig", &ColorCamera::inputConfig, DOC(dai, node, ColorCamera, inputConfig))
        .def_readonly("inputControl", &ColorCamera::inputControl, DOC(dai, node, ColorCamera, inputControl))
        .def_readonly("initialControl", &ColorCamera::initialControl, DOC(dai, node, ColorCamera, initialControl))
        .def_readonly("video", &ColorCamera::video, DOC(dai, node, ColorCamera, video))
        .def_readonly("preview", &ColorCamera::preview, DOC(dai, node, ColorCamera, preview))
        .def_readonly("still", &ColorCamera::still, DOC(dai, node, ColorCamera, still))
        .def_readonly("isp", &ColorCamera::isp, DOC(dai, node, ColorCamera, isp))
        .def_readonly("raw", &ColorCamera::raw, DOC(dai, node, ColorCamera, raw))
        .def("setCamId", [](ColorCamera& c, int64_t id) {
            // Issue an deprecation warning
            PyErr_WarnEx(PyExc_DeprecationWarning, "setCamId() is deprecated, use setBoardSocket() instead.", 1);
            HEDLEY_DIAGNOSTIC_PUSH
            HEDLEY_DIAGNOSTIC_DISABLE_DEPRECATED
            c.setCamId(id);
            HEDLEY_DIAGNOSTIC_POP
        })
        .def("getCamId", [](ColorCamera& c) {
            // Issue an deprecation warning
            PyErr_WarnEx(PyExc_DeprecationWarning, "getCamId() is deprecated, use getBoardSocket() instead.", 1);
            HEDLEY_DIAGNOSTIC_PUSH
            HEDLEY_DIAGNOSTIC_DISABLE_DEPRECATED
            return c.getCamId();
            HEDLEY_DIAGNOSTIC_POP
        })
        .def("setBoardSocket", &ColorCamera::setBoardSocket, py::arg("boardSocket"), DOC(dai, node, ColorCamera, setBoardSocket))
        .def("getBoardSocket", &ColorCamera::getBoardSocket, DOC(dai, node, ColorCamera, getBoardSocket))
        .def("setImageOrientation", &ColorCamera::setImageOrientation, py::arg("imageOrientation"), DOC(dai, node, ColorCamera, setImageOrientation))
        .def("getImageOrientation", &ColorCamera::getImageOrientation, DOC(dai, node, ColorCamera, getImageOrientation))
        .def("setColorOrder", &ColorCamera::setColorOrder, py::arg("colorOrder"), DOC(dai, node, ColorCamera, setColorOrder))
        .def("getColorOrder", &ColorCamera::getColorOrder, DOC(dai, node, ColorCamera, getColorOrder))
        .def("setInterleaved", &ColorCamera::setInterleaved, py::arg("interleaved"), DOC(dai, node, ColorCamera, setInterleaved))
        .def("getInterleaved", &ColorCamera::getInterleaved, DOC(dai, node, ColorCamera, getInterleaved))
        .def("setFp16", &ColorCamera::setFp16, py::arg("fp16"), DOC(dai, node, ColorCamera, setFp16))
        .def("getFp16", &ColorCamera::getFp16, DOC(dai, node, ColorCamera, getFp16))
        .def("setPreviewSize", static_cast<void(ColorCamera::*)(int,int)>(&ColorCamera::setPreviewSize), py::arg("width"), py::arg("height"), DOC(dai, node, ColorCamera, setPreviewSize))
        .def("setPreviewSize", static_cast<void(ColorCamera::*)(std::tuple<int,int>)>(&ColorCamera::setPreviewSize), py::arg("size"), DOC(dai, node, ColorCamera, setPreviewSize, 2))
        .def("setVideoSize", static_cast<void(ColorCamera::*)(int,int)>(&ColorCamera::setVideoSize), py::arg("width"), py::arg("height"), DOC(dai, node, ColorCamera, setVideoSize))
        .def("setVideoSize", static_cast<void(ColorCamera::*)(std::tuple<int,int>)>(&ColorCamera::setVideoSize), py::arg("size"), DOC(dai, node, ColorCamera, setVideoSize, 2))
        .def("setStillSize", static_cast<void(ColorCamera::*)(int,int)>(&ColorCamera::setStillSize), py::arg("width"), py::arg("height"), DOC(dai, node, ColorCamera, setStillSize))
        .def("setStillSize", static_cast<void(ColorCamera::*)(std::tuple<int,int>)>(&ColorCamera::setStillSize), py::arg("size"), DOC(dai, node, ColorCamera, setStillSize, 2))
        .def("setResolution", &ColorCamera::setResolution, py::arg("resolution"), DOC(dai, node, ColorCamera, setResolution))
        .def("getResolution", &ColorCamera::getResolution, DOC(dai, node, ColorCamera, getResolution))
        .def("setFps", &ColorCamera::setFps, py::arg("fps"), DOC(dai, node, ColorCamera, setFps))
        .def("getFps", &ColorCamera::getFps, DOC(dai, node, ColorCamera, getFps))
        .def("getPreviewSize", &ColorCamera::getPreviewSize, DOC(dai, node, ColorCamera, getPreviewSize))
        .def("getPreviewWidth", &ColorCamera::getPreviewWidth, DOC(dai, node, ColorCamera, getPreviewWidth))
        .def("getPreviewHeight", &ColorCamera::getPreviewHeight, DOC(dai, node, ColorCamera, getPreviewHeight))
        .def("getVideoSize", &ColorCamera::getVideoSize, DOC(dai, node, ColorCamera, getVideoSize))
        .def("getVideoWidth", &ColorCamera::getVideoWidth, DOC(dai, node, ColorCamera, getVideoWidth))
        .def("getVideoHeight", &ColorCamera::getVideoHeight, DOC(dai, node, ColorCamera, getVideoHeight))
        .def("getStillSize", &ColorCamera::getStillSize, DOC(dai, node, ColorCamera, getStillSize))
        .def("getStillWidth", &ColorCamera::getStillWidth, DOC(dai, node, ColorCamera, getStillWidth))
        .def("getStillHeight", &ColorCamera::getStillHeight, DOC(dai, node, ColorCamera, getStillHeight))
        .def("getResolutionSize", &ColorCamera::getResolutionSize, DOC(dai, node, ColorCamera, getResolutionSize))
        .def("getResolutionWidth", &ColorCamera::getResolutionWidth, DOC(dai, node, ColorCamera, getResolutionWidth))
        .def("getResolutionHeight", &ColorCamera::getResolutionHeight, DOC(dai, node, ColorCamera, getResolutionHeight))
        .def("sensorCenterCrop", &ColorCamera::sensorCenterCrop, DOC(dai, node, ColorCamera, sensorCenterCrop))
        .def("setSensorCrop", &ColorCamera::setSensorCrop, py::arg("x"), py::arg("y"), DOC(dai, node, ColorCamera, setSensorCrop))
        .def("getSensorCrop", &ColorCamera::getSensorCrop, DOC(dai, node, ColorCamera, getSensorCrop))
        .def("getSensorCropX", &ColorCamera::getSensorCropX, DOC(dai, node, ColorCamera, getSensorCropX))
        .def("getSensorCropY", &ColorCamera::getSensorCropY, DOC(dai, node, ColorCamera, getSensorCropY))

        .def("setWaitForConfigInput", [](ColorCamera& cam, bool wait){
            // Issue a deprecation warning
            PyErr_WarnEx(PyExc_DeprecationWarning, "Use 'inputConfig.setWaitForMessage()' instead", 1);
            HEDLEY_DIAGNOSTIC_PUSH
            HEDLEY_DIAGNOSTIC_DISABLE_DEPRECATED
            cam.setWaitForConfigInput(wait);
            HEDLEY_DIAGNOSTIC_POP
        }, py::arg("wait"), DOC(dai, node, ColorCamera, setWaitForConfigInput))

        .def("getWaitForConfigInput", [](ColorCamera& cam){
            // Issue a deprecation warning
            PyErr_WarnEx(PyExc_DeprecationWarning, "Use 'inputConfig.setWaitForMessage()' instead", 1);
            HEDLEY_DIAGNOSTIC_PUSH
            HEDLEY_DIAGNOSTIC_DISABLE_DEPRECATED
            return cam.getWaitForConfigInput();
            HEDLEY_DIAGNOSTIC_POP
        }, DOC(dai, node, ColorCamera, getWaitForConfigInput))

        .def("setPreviewKeepAspectRatio", &ColorCamera::setPreviewKeepAspectRatio, py::arg("keep"), DOC(dai, node, ColorCamera, setPreviewKeepAspectRatio))
        .def("getPreviewKeepAspectRatio", &ColorCamera::getPreviewKeepAspectRatio, DOC(dai, node, ColorCamera, getPreviewKeepAspectRatio))
        .def("setIspScale", static_cast<void(ColorCamera::*)(int,int)>(&ColorCamera::setIspScale), py::arg("numerator"), py::arg("denominator"), DOC(dai, node, ColorCamera, setIspScale))
        .def("setIspScale", static_cast<void(ColorCamera::*)(std::tuple<int,int>)>(&ColorCamera::setIspScale), py::arg("scale"), DOC(dai, node, ColorCamera, setIspScale, 2))
        .def("setIspScale", static_cast<void(ColorCamera::*)(int,int,int,int)>(&ColorCamera::setIspScale), py::arg("horizNum"), py::arg("horizDenom"), py::arg("vertNum"), py::arg("vertDenom"), DOC(dai, node, ColorCamera, setIspScale, 3))
        .def("setIspScale", static_cast<void(ColorCamera::*)(std::tuple<int,int>,std::tuple<int,int>)>(&ColorCamera::setIspScale), py::arg("horizScale"), py::arg("vertScale"), DOC(dai, node, ColorCamera, setIspScale, 4))
        .def("getIspSize", &ColorCamera::getIspSize, DOC(dai, node, ColorCamera, getIspSize))
        .def("getIspWidth", &ColorCamera::getIspWidth, DOC(dai, node, ColorCamera, getIspWidth))
        .def("getIspHeight", &ColorCamera::getIspHeight, DOC(dai, node, ColorCamera, getIspHeight))
        ;
    // ALIAS
    daiNodeModule.attr("ColorCamera").attr("Properties") = colorCameraProperties;



    // NeuralNetwork node
    neuralNetwork
        .def_readonly("input", &NeuralNetwork::input, DOC(dai, node, NeuralNetwork, input))
        .def_readonly("out", &NeuralNetwork::out, DOC(dai, node, NeuralNetwork, out))
        .def_readonly("passthrough", &NeuralNetwork::passthrough, DOC(dai, node, NeuralNetwork, passthrough))
        .def("setBlobPath", [](NeuralNetwork& nn, py::object obj){
            // Allows to call this function with paths as well as strings
            nn.setBlobPath(py::str(obj));
        }, py::arg("path"), DOC(dai, node, NeuralNetwork, setBlobPath))
        .def("setNumPoolFrames", &NeuralNetwork::setNumPoolFrames, py::arg("numFrames"), DOC(dai, node, NeuralNetwork, setNumPoolFrames))
        .def("setNumInferenceThreads", &NeuralNetwork::setNumInferenceThreads, py::arg("numThreads"), DOC(dai, node, NeuralNetwork, setNumInferenceThreads))
        .def("setNumNCEPerInferenceThread", &NeuralNetwork::setNumNCEPerInferenceThread, py::arg("numNCEPerThread"), DOC(dai, node, NeuralNetwork, setNumNCEPerInferenceThread))
        .def("getNumInferenceThreads", &NeuralNetwork::getNumInferenceThreads, DOC(dai, node, NeuralNetwork, getNumInferenceThreads))

        .def_readonly("inputs", &NeuralNetwork::inputs, DOC(dai, node, NeuralNetwork, inputs))
        .def_readonly("passthroughs", &NeuralNetwork::passthroughs, DOC(dai, node, NeuralNetwork, passthroughs))

        ;
    // Properties alias
    daiNodeModule.attr("NeuralNetwork").attr("Properties") = neuralNetworkProperties;


    // ImageManip node
    imageManip
        .def_readonly("inputConfig", &ImageManip::inputConfig, DOC(dai, node, ImageManip, inputConfig))
        .def_readonly("inputImage", &ImageManip::inputImage, DOC(dai, node, ImageManip, inputImage))
        .def_readonly("out", &ImageManip::out, DOC(dai, node, ImageManip, out))
        .def_readonly("initialConfig", &ImageManip::initialConfig, DOC(dai, node, ImageManip, initialConfig))
        // setters

        .def("setCropRect", [](ImageManip& im, float xmin, float ymin, float xmax, float ymax) {
            // Issue a deprecation warning
            PyErr_WarnEx(PyExc_DeprecationWarning, "setCropRect() is deprecated, use initialConfig.setCropRect() instead.", 1);
            HEDLEY_DIAGNOSTIC_PUSH
            HEDLEY_DIAGNOSTIC_DISABLE_DEPRECATED
            im.setCropRect(xmin, ymin, xmax, ymax);
            HEDLEY_DIAGNOSTIC_POP
        })
        .def("setCenterCrop", [](ImageManip& im, float ratio, float whRatio = 1.0f) {
            // Issue a deprecation warning
            PyErr_WarnEx(PyExc_DeprecationWarning, "setCenterCrop() is deprecated, use initialConfig.setCenterCrop() instead.", 1);
            HEDLEY_DIAGNOSTIC_PUSH
            HEDLEY_DIAGNOSTIC_DISABLE_DEPRECATED
            im.setCenterCrop(ratio, whRatio);
            HEDLEY_DIAGNOSTIC_POP
        })

        .def("setResize", [](ImageManip& im, int w, int h) {
            // Issue a deprecation warning
            PyErr_WarnEx(PyExc_DeprecationWarning, "setResize() is deprecated, use initialConfig.setResize() instead.", 1);
            HEDLEY_DIAGNOSTIC_PUSH
            HEDLEY_DIAGNOSTIC_DISABLE_DEPRECATED
            im.setResize(w, h);
            HEDLEY_DIAGNOSTIC_POP
        })

        .def("setResizeThumbnail", [](ImageManip& im, int w, int h, int bgRed = 0, int bgGreen = 0, int bgBlue = 0) {
            // Issue a deprecation warning
            PyErr_WarnEx(PyExc_DeprecationWarning, "setResizeThumbnail() is deprecated, use initialConfig.setResizeThumbnail() instead.", 1);
            HEDLEY_DIAGNOSTIC_PUSH
            HEDLEY_DIAGNOSTIC_DISABLE_DEPRECATED
            im.setResizeThumbnail(w, h, bgRed, bgGreen, bgBlue);
            HEDLEY_DIAGNOSTIC_POP
        })

        .def("setFrameType", [](ImageManip& im, dai::RawImgFrame::Type name) {
            // Issue a deprecation warning
            PyErr_WarnEx(PyExc_DeprecationWarning, "setFrameType() is deprecated, use initialConfig.setFrameType() instead.", 1);
            HEDLEY_DIAGNOSTIC_PUSH
            HEDLEY_DIAGNOSTIC_DISABLE_DEPRECATED
            im.setFrameType(name);
            HEDLEY_DIAGNOSTIC_POP
        })

        .def("setHorizontalFlip", [](ImageManip& im, bool flip) {
            // Issue a deprecation warning
            PyErr_WarnEx(PyExc_DeprecationWarning, "setHorizontalFlip() is deprecated, use initialConfig.setHorizontalFlip() instead.", 1);
            HEDLEY_DIAGNOSTIC_PUSH
            HEDLEY_DIAGNOSTIC_DISABLE_DEPRECATED
            im.setHorizontalFlip(flip);
            HEDLEY_DIAGNOSTIC_POP
        })

        .def("setKeepAspectRatio", &ImageManip::setKeepAspectRatio, DOC(dai, node, ImageManip, setKeepAspectRatio))

        .def("setWaitForConfigInput", [](ImageManip& obj, bool wait){
            // Issue a deprecation warning
            PyErr_WarnEx(PyExc_DeprecationWarning, "Use 'inputConfig.setWaitForMessage()' instead", 1);
            HEDLEY_DIAGNOSTIC_PUSH
            HEDLEY_DIAGNOSTIC_DISABLE_DEPRECATED
            obj.setWaitForConfigInput(wait);
            HEDLEY_DIAGNOSTIC_POP
        }, py::arg("wait"), DOC(dai, node, ImageManip, setWaitForConfigInput))

        .def("getWaitForConfigInput", [](ImageManip& obj){
            // Issue a deprecation warning
            PyErr_WarnEx(PyExc_DeprecationWarning, "Use 'inputConfig.setWaitForMessage()' instead", 1);
            HEDLEY_DIAGNOSTIC_PUSH
            HEDLEY_DIAGNOSTIC_DISABLE_DEPRECATED
            return obj.getWaitForConfigInput();
            HEDLEY_DIAGNOSTIC_POP
        }, DOC(dai, node, ImageManip, getWaitForConfigInput))

        .def("setNumFramesPool", &ImageManip::setNumFramesPool, DOC(dai, node, ImageManip, setNumFramesPool))
        .def("setMaxOutputFrameSize", &ImageManip::setMaxOutputFrameSize, DOC(dai, node, ImageManip, setMaxOutputFrameSize))
        ;

     // MonoCamera node
    monoCamera
        .def_readonly("inputControl", &MonoCamera::inputControl, DOC(dai, node, MonoCamera, inputControl))
        .def_readonly("out",  &MonoCamera::out, DOC(dai, node, MonoCamera, out))
        .def_readonly("raw",  &MonoCamera::raw, DOC(dai, node, MonoCamera, raw))
        .def_readonly("initialControl",  &MonoCamera::initialControl, DOC(dai, node, MonoCamera, initialControl))
        .def("setCamId", [](MonoCamera& c, int64_t id) {
            // Issue an deprecation warning
            PyErr_WarnEx(PyExc_DeprecationWarning, "setCamId() is deprecated, use setBoardSocket() instead.", 1);
            HEDLEY_DIAGNOSTIC_PUSH
            HEDLEY_DIAGNOSTIC_DISABLE_DEPRECATED
            c.setCamId(id);
            HEDLEY_DIAGNOSTIC_POP
        })
        .def("getCamId", [](MonoCamera& c) {
            // Issue an deprecation warning
            PyErr_WarnEx(PyExc_DeprecationWarning, "getCamId() is deprecated, use getBoardSocket() instead.", 1);
            HEDLEY_DIAGNOSTIC_PUSH
            HEDLEY_DIAGNOSTIC_DISABLE_DEPRECATED
            return c.getCamId();
            HEDLEY_DIAGNOSTIC_POP
        })
        .def("setBoardSocket", &MonoCamera::setBoardSocket, py::arg("boardSocket"), DOC(dai, node, MonoCamera, setBoardSocket))
        .def("getBoardSocket", &MonoCamera::getBoardSocket, DOC(dai, node, MonoCamera, getBoardSocket))
        .def("setImageOrientation", &MonoCamera::setImageOrientation, py::arg("imageOrientation"), DOC(dai, node, MonoCamera, setImageOrientation))
        .def("getImageOrientation", &MonoCamera::getImageOrientation, DOC(dai, node, MonoCamera, getImageOrientation))
        .def("setResolution", &MonoCamera::setResolution, py::arg("resolution"), DOC(dai, node, MonoCamera, setResolution))
        .def("getResolution", &MonoCamera::getResolution, DOC(dai, node, MonoCamera, getResolution))
        .def("setFps",        &MonoCamera::setFps, py::arg("fps"), DOC(dai, node, MonoCamera, setFps))
        .def("getFps",        &MonoCamera::getFps, DOC(dai, node, MonoCamera, getFps))
        .def("getResolutionSize", &MonoCamera::getResolutionSize, DOC(dai, node, MonoCamera, getResolutionSize))
        .def("getResolutionWidth", &MonoCamera::getResolutionWidth, DOC(dai, node, MonoCamera, getResolutionWidth))
        .def("getResolutionHeight", &MonoCamera::getResolutionHeight, DOC(dai, node, MonoCamera, getResolutionHeight))
        ;
    // ALIAS
    daiNodeModule.attr("MonoCamera").attr("Properties") = monoCameraProperties;


    // StereoDepth node
    stereoDepthPresetMode
        .value("HIGH_ACCURACY", StereoDepth::PresetMode::HIGH_ACCURACY)
        .value("HIGH_DENSITY", StereoDepth::PresetMode::HIGH_DENSITY)
        ;

    stereoDepth
        .def_readonly("initialConfig",  &StereoDepth::initialConfig, DOC(dai, node, StereoDepth, initialConfig))
        .def_readonly("inputConfig",    &StereoDepth::inputConfig, DOC(dai, node, StereoDepth, inputConfig))
        .def_readonly("left",           &StereoDepth::left, DOC(dai, node, StereoDepth, left))
        .def_readonly("right",          &StereoDepth::right, DOC(dai, node, StereoDepth, right))
        .def_readonly("depth",          &StereoDepth::depth, DOC(dai, node, StereoDepth, depth))
        .def_readonly("disparity",      &StereoDepth::disparity, DOC(dai, node, StereoDepth, disparity))
        .def_readonly("syncedLeft",     &StereoDepth::syncedLeft, DOC(dai, node, StereoDepth, syncedLeft))
        .def_readonly("syncedRight",    &StereoDepth::syncedRight, DOC(dai, node, StereoDepth, syncedRight))
        .def_readonly("rectifiedLeft",  &StereoDepth::rectifiedLeft, DOC(dai, node, StereoDepth, rectifiedLeft))
        .def_readonly("rectifiedRight", &StereoDepth::rectifiedRight, DOC(dai, node, StereoDepth, rectifiedRight))
        .def_readonly("outConfig",      &StereoDepth::outConfig, DOC(dai, node, StereoDepth, outConfig))
        .def_readonly("debugDispLrCheckIt1", &StereoDepth::debugDispLrCheckIt1, DOC(dai, node, StereoDepth, debugDispLrCheckIt1))
        .def_readonly("debugDispLrCheckIt2", &StereoDepth::debugDispLrCheckIt2, DOC(dai, node, StereoDepth, debugDispLrCheckIt2))
        .def_readonly("debugExtDispLrCheckIt1", &StereoDepth::debugExtDispLrCheckIt1, DOC(dai, node, StereoDepth, debugExtDispLrCheckIt1))
        .def_readonly("debugExtDispLrCheckIt2", &StereoDepth::debugExtDispLrCheckIt2, DOC(dai, node, StereoDepth, debugExtDispLrCheckIt2))
        .def_readonly("debugDispCostDump",   &StereoDepth::debugDispCostDump, DOC(dai, node, StereoDepth, debugDispCostDump))
        .def_readonly("confidenceMap",          &StereoDepth::confidenceMap, DOC(dai, node, StereoDepth, confidenceMap))
#if 0 //will be enabled when confidence map RGB aligment/LR-check support will be added
        .def_readonly("debugConfMapLrCheckIt1", &StereoDepth::debugConfMapLrCheckIt1, DOC(dai, node, StereoDepth, debugConfMapLrCheckIt1))
        .def_readonly("debugConfMapLrCheckIt2", &StereoDepth::debugConfMapLrCheckIt2, DOC(dai, node, StereoDepth, debugConfMapLrCheckIt2))
#endif
        .def("loadMeshFiles",           &StereoDepth::loadMeshFiles, py::arg("pathLeft"), py::arg("pathRight"), DOC(dai, node, StereoDepth, loadMeshFiles))
        .def("loadMeshData",            &StereoDepth::loadMeshData, py::arg("dataLeft"), py::arg("dataRight"), DOC(dai, node, StereoDepth, loadMeshData))
        .def("setMeshStep",             &StereoDepth::setMeshStep, py::arg("width"), py::arg("height"), DOC(dai, node, StereoDepth, setMeshStep))
        .def("setInputResolution",      static_cast<void(StereoDepth::*)(int,int)>(&StereoDepth::setInputResolution), py::arg("width"), py::arg("height"), DOC(dai, node, StereoDepth, setInputResolution))
        .def("setInputResolution",      static_cast<void(StereoDepth::*)(std::tuple<int,int>)>(&StereoDepth::setInputResolution), py::arg("resolution"), DOC(dai, node, StereoDepth, setInputResolution, 2))
        .def("setOutputSize",           &StereoDepth::setOutputSize, py::arg("width"), py::arg("height"), DOC(dai, node, StereoDepth, setOutputSize))
        .def("setOutputKeepAspectRatio",&StereoDepth::setOutputKeepAspectRatio, py::arg("keep"), DOC(dai, node, StereoDepth, setOutputKeepAspectRatio))
        .def("setDepthAlign",           static_cast<void(StereoDepth::*)(StereoDepthProperties::DepthAlign)>(&StereoDepth::setDepthAlign), py::arg("align"), DOC(dai, node, StereoDepth, setDepthAlign))
        .def("setDepthAlign",           static_cast<void(StereoDepth::*)(CameraBoardSocket)>(&StereoDepth::setDepthAlign), py::arg("camera"), DOC(dai, node, StereoDepth, setDepthAlign, 2))
        .def("setRectification",        &StereoDepth::setRectification, py::arg("enable"), DOC(dai, node, StereoDepth, setRectification))
        .def("setLeftRightCheck",       &StereoDepth::setLeftRightCheck, py::arg("enable"), DOC(dai, node, StereoDepth, setLeftRightCheck))
        .def("setSubpixel",             &StereoDepth::setSubpixel, py::arg("enable"), DOC(dai, node, StereoDepth, setSubpixel))
        .def("setExtendedDisparity",    &StereoDepth::setExtendedDisparity, py::arg("enable"), DOC(dai, node, StereoDepth, setExtendedDisparity))
        .def("setRectifyEdgeFillColor", &StereoDepth::setRectifyEdgeFillColor, py::arg("color"), DOC(dai, node, StereoDepth, setRectifyEdgeFillColor))
        .def("setRectifyMirrorFrame", [](StereoDepth& s, bool enable) {
            // Issue an deprecation warning
            PyErr_WarnEx(PyExc_DeprecationWarning, "setRectifyMirrorFrame() is deprecated.", 1);
            HEDLEY_DIAGNOSTIC_PUSH
            HEDLEY_DIAGNOSTIC_DISABLE_DEPRECATED
            s.setRectifyMirrorFrame(enable);
            HEDLEY_DIAGNOSTIC_POP
        }, DOC(dai, node, StereoDepth, setRectifyMirrorFrame))

        .def("setConfidenceThreshold", [](StereoDepth& s, int confThr) {
            // Issue an deprecation warning
            PyErr_WarnEx(PyExc_DeprecationWarning, "setConfidenceThreshold() is deprecated, Use 'initialConfig.setConfidenceThreshold()' instead", 1);
            HEDLEY_DIAGNOSTIC_PUSH
            HEDLEY_DIAGNOSTIC_DISABLE_DEPRECATED
            s.setConfidenceThreshold(confThr);
            HEDLEY_DIAGNOSTIC_POP
        }, DOC(dai, node, StereoDepth, setConfidenceThreshold))
        .def("setMedianFilter", [](StereoDepth& s, dai::MedianFilter median) {
            // Issue an deprecation warning
            PyErr_WarnEx(PyExc_DeprecationWarning, "setMedianFilter() is deprecated, Use 'initialConfig.setMedianFilter()' instead", 1);
            HEDLEY_DIAGNOSTIC_PUSH
            HEDLEY_DIAGNOSTIC_DISABLE_DEPRECATED
            s.setMedianFilter(median);
            HEDLEY_DIAGNOSTIC_POP
        }, DOC(dai, node, StereoDepth, setMedianFilter))
        .def("setOutputRectified", [](StereoDepth& s, bool enable) {
            // Issue an deprecation warning
            PyErr_WarnEx(PyExc_DeprecationWarning, "setOutputRectified() is deprecated, the output is auto-enabled if used.", 1);
            HEDLEY_DIAGNOSTIC_PUSH
            HEDLEY_DIAGNOSTIC_DISABLE_DEPRECATED
            s.setOutputRectified(enable);
            HEDLEY_DIAGNOSTIC_POP
        })
        .def("setOutputDepth", [](StereoDepth& s, bool enable) {
            // Issue an deprecation warning
            PyErr_WarnEx(PyExc_DeprecationWarning, "setOutputDepth() is deprecated, the output is auto-enabled if used.", 1);
            HEDLEY_DIAGNOSTIC_PUSH
            HEDLEY_DIAGNOSTIC_DISABLE_DEPRECATED
            s.setOutputDepth(enable);
            HEDLEY_DIAGNOSTIC_POP
        })
        .def("loadCalibrationFile", [](StereoDepth& s, std::string path){
            PyErr_WarnEx(PyExc_DeprecationWarning, "loadCalibrationFile() is deprecated, Use 'Pipeline.setCalibrationData()' instead", 1);
            HEDLEY_DIAGNOSTIC_PUSH
            HEDLEY_DIAGNOSTIC_DISABLE_DEPRECATED
            s.loadCalibrationFile(path);
            HEDLEY_DIAGNOSTIC_POP
        })
        .def("loadCalibrationData", [](StereoDepth& s, std::vector<std::uint8_t> data){
            PyErr_WarnEx(PyExc_DeprecationWarning, "loadCalibrationData() is deprecated, Use 'Pipeline.setCalibrationData()' instead", 1);
            HEDLEY_DIAGNOSTIC_PUSH
            HEDLEY_DIAGNOSTIC_DISABLE_DEPRECATED
            s.loadCalibrationData(data);
            HEDLEY_DIAGNOSTIC_POP
        })
        .def("setEmptyCalibration", [](StereoDepth& s){
            PyErr_WarnEx(PyExc_DeprecationWarning, "setEmptyCalibration() is deprecated, Use 'setRectification(False)' instead", 1);
            HEDLEY_DIAGNOSTIC_PUSH
            HEDLEY_DIAGNOSTIC_DISABLE_DEPRECATED
            s.setEmptyCalibration();
            HEDLEY_DIAGNOSTIC_POP
        }, DOC(dai, node, StereoDepth, setEmptyCalibration))
        .def("setRuntimeModeSwitch", &StereoDepth::setRuntimeModeSwitch, DOC(dai, node, StereoDepth, setRuntimeModeSwitch))
        .def("setNumFramesPool", &StereoDepth::setNumFramesPool, DOC(dai, node, StereoDepth, setNumFramesPool))
        .def("getMaxDisparity", [](StereoDepth& s){
            PyErr_WarnEx(PyExc_DeprecationWarning, "getMaxDisparity() is deprecated, Use 'initialConfig.getMaxDisparity()' instead", 1);
            HEDLEY_DIAGNOSTIC_PUSH
            HEDLEY_DIAGNOSTIC_DISABLE_DEPRECATED
            return s.getMaxDisparity();
            HEDLEY_DIAGNOSTIC_POP
        }, DOC(dai, node, StereoDepth, getMaxDisparity))
        .def("setPostProcessingHardwareResources", &StereoDepth::setPostProcessingHardwareResources, DOC(dai, node, StereoDepth, setPostProcessingHardwareResources))
        .def("setDefaultProfilePreset", &StereoDepth::setDefaultProfilePreset, DOC(dai, node, StereoDepth, setDefaultProfilePreset))
        ;
    // ALIAS
    daiNodeModule.attr("StereoDepth").attr("Properties") = stereoDepthProperties;

    // VideoEncoder node
    videoEncoder
        .def_readonly("input", &VideoEncoder::input, DOC(dai, node, VideoEncoder, input), DOC(dai, node, VideoEncoder, input))
        .def_readonly("bitstream", &VideoEncoder::bitstream, DOC(dai, node, VideoEncoder, bitstream), DOC(dai, node, VideoEncoder, bitstream))
        .def("setDefaultProfilePreset", static_cast<void(VideoEncoder::*)(float, VideoEncoderProperties::Profile)>(&VideoEncoder::setDefaultProfilePreset), py::arg("fps"), py::arg("profile"), DOC(dai, node, VideoEncoder, setDefaultProfilePreset))
        .def("setDefaultProfilePreset", [](VideoEncoder& v, int width, int height, float fps, VideoEncoderProperties::Profile profile){
            PyErr_WarnEx(PyExc_DeprecationWarning, "Input width/height no longer needed, automatically determined from first frame", 1);
            HEDLEY_DIAGNOSTIC_PUSH
            HEDLEY_DIAGNOSTIC_DISABLE_DEPRECATED
            v.setDefaultProfilePreset(width, height, fps, profile);
            HEDLEY_DIAGNOSTIC_POP
        }, DOC(dai, node, VideoEncoder, setDefaultProfilePreset, 2))
        .def("setDefaultProfilePreset", [](VideoEncoder& v, std::tuple<int,int> size, float fps, VideoEncoderProperties::Profile profile){
            PyErr_WarnEx(PyExc_DeprecationWarning, "Input size no longer needed, automatically determined from first frame", 1);
            HEDLEY_DIAGNOSTIC_PUSH
            HEDLEY_DIAGNOSTIC_DISABLE_DEPRECATED
            v.setDefaultProfilePreset(size, fps, profile);
            HEDLEY_DIAGNOSTIC_POP
        }, DOC(dai, node, VideoEncoder, setDefaultProfilePreset, 3))
        .def("setNumFramesPool", &VideoEncoder::setNumFramesPool, py::arg("frames"), DOC(dai, node, VideoEncoder, setNumFramesPool))
        .def("getNumFramesPool", &VideoEncoder::getNumFramesPool, DOC(dai, node, VideoEncoder, getNumFramesPool))
        .def("setRateControlMode", &VideoEncoder::setRateControlMode, py::arg("mode"), DOC(dai, node, VideoEncoder, setRateControlMode))
        .def("setProfile", static_cast<void(VideoEncoder::*)(VideoEncoder::Properties::Profile)>(&VideoEncoder::setProfile), py::arg("profile"), DOC(dai, node, VideoEncoder, setProfile))
        .def("setProfile", [](VideoEncoder& v, std::tuple<int,int> size, VideoEncoderProperties::Profile profile){
            PyErr_WarnEx(PyExc_DeprecationWarning, "Input width/height no longer needed, automatically determined from first frame", 1);
            HEDLEY_DIAGNOSTIC_PUSH
            HEDLEY_DIAGNOSTIC_DISABLE_DEPRECATED
            v.setProfile(size, profile);
            HEDLEY_DIAGNOSTIC_POP
        }, DOC(dai, node, VideoEncoder, setProfile, 2))
        .def("setProfile", [](VideoEncoder& v, int width, int height, VideoEncoderProperties::Profile profile){
            PyErr_WarnEx(PyExc_DeprecationWarning, "Input width/height no longer needed, automatically determined from first frame", 1);
            HEDLEY_DIAGNOSTIC_PUSH
            HEDLEY_DIAGNOSTIC_DISABLE_DEPRECATED
            v.setProfile(width, height, profile);
            HEDLEY_DIAGNOSTIC_POP
        }, DOC(dai, node, VideoEncoder, setProfile, 3))
        .def("setBitrate", &VideoEncoder::setBitrate, py::arg("bitrate"), DOC(dai, node, VideoEncoder, setBitrate))
        .def("setBitrateKbps", &VideoEncoder::setBitrateKbps, py::arg("bitrateKbps"), DOC(dai, node, VideoEncoder, setBitrateKbps))
        .def("setKeyframeFrequency", &VideoEncoder::setKeyframeFrequency, py::arg("freq"), DOC(dai, node, VideoEncoder, setKeyframeFrequency))
        //.def("setMaxBitrate", &VideoEncoder::setMaxBitrate)
        .def("setNumBFrames", &VideoEncoder::setNumBFrames, py::arg("numBFrames"), DOC(dai, node, VideoEncoder, setNumBFrames))
        .def("setQuality", &VideoEncoder::setQuality, py::arg("quality"), DOC(dai, node, VideoEncoder, setQuality))
        .def("setLossless", &VideoEncoder::setLossless, DOC(dai, node, VideoEncoder, setLossless))
        .def("setFrameRate", &VideoEncoder::setFrameRate, py::arg("frameRate"), DOC(dai, node, VideoEncoder, setFrameRate))
        .def("getRateControlMode", &VideoEncoder::getRateControlMode, DOC(dai, node, VideoEncoder, getRateControlMode))
        .def("getProfile", &VideoEncoder::getProfile, DOC(dai, node, VideoEncoder, getProfile))
        .def("getBitrate", &VideoEncoder::getBitrate, DOC(dai, node, VideoEncoder, getBitrate))
        .def("getBitrateKbps", &VideoEncoder::getBitrateKbps, DOC(dai, node, VideoEncoder, getBitrateKbps))
        .def("getKeyframeFrequency", &VideoEncoder::getKeyframeFrequency, DOC(dai, node, VideoEncoder, getKeyframeFrequency))
        //.def("getMaxBitrate", &VideoEncoder::getMaxBitrate)
        .def("getNumBFrames", &VideoEncoder::getNumBFrames, DOC(dai, node, VideoEncoder, getNumBFrames))
        .def("getQuality", &VideoEncoder::getQuality, DOC(dai, node, VideoEncoder, getQuality))
        .def("getWidth", [](VideoEncoder& v){
            PyErr_WarnEx(PyExc_DeprecationWarning, "Input size no longer available, it's determined when first frame arrives", 1);
            HEDLEY_DIAGNOSTIC_PUSH
            HEDLEY_DIAGNOSTIC_DISABLE_DEPRECATED
            return v.getWidth();
            HEDLEY_DIAGNOSTIC_POP
        }, DOC(dai, node, VideoEncoder, getWidth))
        .def("getHeight", [](VideoEncoder& v){
            PyErr_WarnEx(PyExc_DeprecationWarning, "Input size no longer available, it's determined when first frame arrives", 1);
            HEDLEY_DIAGNOSTIC_PUSH
            HEDLEY_DIAGNOSTIC_DISABLE_DEPRECATED
            return v.getHeight();
            HEDLEY_DIAGNOSTIC_POP
        }, DOC(dai, node, VideoEncoder, getHeight))
        .def("getSize", [](VideoEncoder& v){
            PyErr_WarnEx(PyExc_DeprecationWarning, "Input size no longer available, it's determined when first frame arrives", 1);
            HEDLEY_DIAGNOSTIC_PUSH
            HEDLEY_DIAGNOSTIC_DISABLE_DEPRECATED
            return v.getSize();
            HEDLEY_DIAGNOSTIC_POP
        }, DOC(dai, node, VideoEncoder, getSize))
        .def("getFrameRate", &VideoEncoder::getFrameRate, DOC(dai, node, VideoEncoder, getFrameRate))
        .def("getLossless", &VideoEncoder::getLossless, DOC(dai, node, VideoEncoder, getLossless))
    ;
    // ALIAS
    daiNodeModule.attr("VideoEncoder").attr("Properties") = videoEncoderProperties;


    spiOut
        .def_readonly("input", &SPIOut::input, DOC(dai, node, SPIOut, input))
        .def("setStreamName", &SPIOut::setStreamName, py::arg("name"), DOC(dai, node, SPIOut, setStreamName))
        .def("setBusId", &SPIOut::setBusId, py::arg("id"), DOC(dai, node, SPIOut, setBusId))
        ;
    // ALIAS
    daiNodeModule.attr("SPIOut").attr("Properties") = spiOutProperties;


    // SPIIn node
    spiIn
        .def_readonly("out", &SPIIn::out, DOC(dai, node, SPIIn, out))
        .def("setStreamName", &SPIIn::setStreamName, py::arg("name"), DOC(dai, node, SPIIn, setStreamName))
        .def("setBusId", &SPIIn::setBusId, py::arg("id"), DOC(dai, node, SPIIn, setBusId))
        .def("setMaxDataSize", &SPIIn::setMaxDataSize, py::arg("maxDataSize"), DOC(dai, node, SPIIn, setMaxDataSize))
        .def("setNumFrames", &SPIIn::setNumFrames, py::arg("numFrames"), DOC(dai, node, SPIIn, setNumFrames))
        .def("getStreamName", &SPIIn::getStreamName, DOC(dai, node, SPIIn, getStreamName))
        .def("getBusId", &SPIIn::getBusId, DOC(dai, node, SPIIn, getBusId))
        .def("getMaxDataSize", &SPIIn::getMaxDataSize, DOC(dai, node, SPIIn, getMaxDataSize))
        .def("getNumFrames", &SPIIn::getNumFrames, DOC(dai, node, SPIIn, getNumFrames))
        ;
    // ALIAS
    daiNodeModule.attr("SPIIn").attr("Properties") = spiInProperties;

    // DetectionNetwork node
    detectionNetwork
        .def_readonly("input", &DetectionNetwork::input, DOC(dai, node, NeuralNetwork, input))
        .def_readonly("out", &DetectionNetwork::out, DOC(dai, node, NeuralNetwork, out))
        .def_readonly("passthrough", &DetectionNetwork::passthrough, DOC(dai, node, NeuralNetwork, passthrough))
        .def("setConfidenceThreshold", &DetectionNetwork::setConfidenceThreshold, py::arg("thresh"), DOC(dai, node, DetectionNetwork, setConfidenceThreshold))
        ;
    // ALIAS
    daiNodeModule.attr("DetectionNetwork").attr("Properties") = detectionNetworkProperties;



    // YoloDetectionNetwork node
    yoloDetectionNetwork
        .def("setNumClasses", &YoloDetectionNetwork::setNumClasses, py::arg("numClasses"), DOC(dai, node, YoloDetectionNetwork, setNumClasses))
        .def("setCoordinateSize", &YoloDetectionNetwork::setCoordinateSize, py::arg("coordinates"), DOC(dai, node, YoloDetectionNetwork, setCoordinateSize))
        .def("setAnchors", &YoloDetectionNetwork::setAnchors, py::arg("anchors"), DOC(dai, node, YoloDetectionNetwork, setAnchors))
        .def("setAnchorMasks", &YoloDetectionNetwork::setAnchorMasks, py::arg("anchorMasks"), DOC(dai, node, YoloDetectionNetwork, setAnchorMasks))
        .def("setIouThreshold", &YoloDetectionNetwork::setIouThreshold, py::arg("thresh"), DOC(dai, node, YoloDetectionNetwork, setIouThreshold))
        .def("getNumClasses", &YoloDetectionNetwork::getNumClasses, DOC(dai, node, YoloDetectionNetwork, getNumClasses))
        .def("getCoordinateSize", &YoloDetectionNetwork::getCoordinateSize, DOC(dai, node, YoloDetectionNetwork, getCoordinateSize))
        .def("getAnchors", &YoloDetectionNetwork::getAnchors, DOC(dai, node, YoloDetectionNetwork, getAnchors))
        .def("getAnchorMasks", &YoloDetectionNetwork::getAnchorMasks, DOC(dai, node, YoloDetectionNetwork, getAnchorMasks))
        .def("getIouThreshold", &YoloDetectionNetwork::getIouThreshold, DOC(dai, node, YoloDetectionNetwork, getIouThreshold))
    ;

    spatialDetectionNetwork
        .def_readonly("input", &SpatialDetectionNetwork::input, DOC(dai, node, SpatialDetectionNetwork, input))
        .def_readonly("inputDepth", &SpatialDetectionNetwork::inputDepth, DOC(dai, node, SpatialDetectionNetwork, inputDepth))
        .def_readonly("out", &SpatialDetectionNetwork::out, DOC(dai, node, SpatialDetectionNetwork, out))
        .def_readonly("boundingBoxMapping", &SpatialDetectionNetwork::boundingBoxMapping, DOC(dai, node, SpatialDetectionNetwork, boundingBoxMapping))
        .def_readonly("passthrough", &SpatialDetectionNetwork::passthrough, DOC(dai, node, SpatialDetectionNetwork, passthrough))
        .def_readonly("passthroughDepth", &SpatialDetectionNetwork::passthroughDepth, DOC(dai, node, SpatialDetectionNetwork, passthroughDepth))

        .def("setBoundingBoxScaleFactor", &SpatialDetectionNetwork::setBoundingBoxScaleFactor, py::arg("scaleFactor"), DOC(dai, node, SpatialDetectionNetwork, setBoundingBoxScaleFactor))
        .def("setDepthLowerThreshold", &SpatialDetectionNetwork::setDepthLowerThreshold, py::arg("lowerThreshold"), DOC(dai, node, SpatialDetectionNetwork, setDepthLowerThreshold))
        .def("setDepthUpperThreshold", &SpatialDetectionNetwork::setDepthUpperThreshold, py::arg("upperThreshold"), DOC(dai, node, SpatialDetectionNetwork, setDepthUpperThreshold))
        .def("setSpatialCalculationAlgorithm", &SpatialDetectionNetwork::setSpatialCalculationAlgorithm, py::arg("calculationAlgorithm"), DOC(dai, node, SpatialDetectionNetwork, setSpatialCalculationAlgorithm))
        ;
     // ALIAS
    daiNodeModule.attr("SpatialDetectionNetwork").attr("Properties") = spatialDetectionNetworkProperties;

    // MobileNetSpatialDetectionNetwork

    // YoloSpatialDetectionNetwork node
    yoloSpatialDetectionNetwork
        .def("setNumClasses", &YoloSpatialDetectionNetwork::setNumClasses, py::arg("numClasses"), DOC(dai, node, YoloSpatialDetectionNetwork, setNumClasses))
        .def("setCoordinateSize", &YoloSpatialDetectionNetwork::setCoordinateSize, py::arg("coordinates"), DOC(dai, node, YoloSpatialDetectionNetwork, setCoordinateSize))
        .def("setAnchors", &YoloSpatialDetectionNetwork::setAnchors, py::arg("anchors"), DOC(dai, node, YoloSpatialDetectionNetwork, setAnchors))
        .def("setAnchorMasks", &YoloSpatialDetectionNetwork::setAnchorMasks, py::arg("anchorMasks"), DOC(dai, node, YoloSpatialDetectionNetwork, setAnchorMasks))
        .def("setIouThreshold", &YoloSpatialDetectionNetwork::setIouThreshold, py::arg("thresh"), DOC(dai, node, YoloSpatialDetectionNetwork, setIouThreshold))
        .def("getNumClasses", &YoloSpatialDetectionNetwork::getNumClasses, DOC(dai, node, YoloSpatialDetectionNetwork, getNumClasses))
        .def("getCoordinateSize", &YoloSpatialDetectionNetwork::getCoordinateSize, DOC(dai, node, YoloSpatialDetectionNetwork, getCoordinateSize))
        .def("getAnchors", &YoloSpatialDetectionNetwork::getAnchors, DOC(dai, node, YoloSpatialDetectionNetwork, getAnchors))
        .def("getAnchorMasks", &YoloSpatialDetectionNetwork::getAnchorMasks, DOC(dai, node, YoloSpatialDetectionNetwork, getAnchorMasks))
        .def("getIouThreshold", &YoloSpatialDetectionNetwork::getIouThreshold, DOC(dai, node, YoloSpatialDetectionNetwork, getIouThreshold))
        ;

    // SpatialLocationCalculator node

    spatialLocationCalculator
        .def_readonly("inputConfig", &SpatialLocationCalculator::inputConfig, DOC(dai, node, SpatialLocationCalculator, inputConfig))
        .def_readonly("inputDepth", &SpatialLocationCalculator::inputDepth, DOC(dai, node, SpatialLocationCalculator, inputDepth))
        .def_readonly("out", &SpatialLocationCalculator::out, DOC(dai, node, SpatialLocationCalculator, out))
        .def_readonly("passthroughDepth", &SpatialLocationCalculator::passthroughDepth, DOC(dai, node, SpatialLocationCalculator, passthroughDepth))
        .def_readonly("initialConfig", &SpatialLocationCalculator::initialConfig, DOC(dai, node, SpatialLocationCalculator, initialConfig))

        .def("setWaitForConfigInput", [](SpatialLocationCalculator& obj, bool wait){
            // Issue a deprecation warning
            PyErr_WarnEx(PyExc_DeprecationWarning, "Use 'inputConfig.setWaitForMessage()' instead", 1);
            HEDLEY_DIAGNOSTIC_PUSH
            HEDLEY_DIAGNOSTIC_DISABLE_DEPRECATED
            obj.setWaitForConfigInput(wait);
            HEDLEY_DIAGNOSTIC_POP
        }, py::arg("wait"), DOC(dai, node, SpatialLocationCalculator, setWaitForConfigInput))

        .def("getWaitForConfigInput", [](SpatialLocationCalculator& obj){
            // Issue a deprecation warning
            PyErr_WarnEx(PyExc_DeprecationWarning, "Use 'inputConfig.setWaitForMessage()' instead", 1);
            HEDLEY_DIAGNOSTIC_PUSH
            HEDLEY_DIAGNOSTIC_DISABLE_DEPRECATED
            return obj.getWaitForConfigInput();
            HEDLEY_DIAGNOSTIC_POP
        }, DOC(dai, node, SpatialLocationCalculator, getWaitForConfigInput))

        ;
    // ALIAS
    daiNodeModule.attr("SpatialLocationCalculator").attr("Properties") = spatialLocationCalculatorProperties;

    // SystemLogger node
    systemLogger
        .def_readonly("out", &SystemLogger::out, DOC(dai, node, SystemLogger, out))
        .def("setRate", &SystemLogger::setRate, py::arg("hz"), DOC(dai, node, SystemLogger, setRate))
        .def("getRate", &SystemLogger::getRate, DOC(dai, node, SystemLogger, getRate))
        ;

    // NeuralNetwork node
    objectTracker
        .def_readonly("inputTrackerFrame", &ObjectTracker::inputTrackerFrame, DOC(dai, node, ObjectTracker, inputTrackerFrame))
        .def_readonly("inputDetectionFrame", &ObjectTracker::inputDetectionFrame, DOC(dai, node, ObjectTracker, inputDetectionFrame))
        .def_readonly("inputDetections", &ObjectTracker::inputDetections, DOC(dai, node, ObjectTracker, inputDetections))
        .def_readonly("out", &ObjectTracker::out, DOC(dai, node, ObjectTracker, out))
        .def_readonly("passthroughTrackerFrame", &ObjectTracker::passthroughTrackerFrame, DOC(dai, node, ObjectTracker, passthroughTrackerFrame))
        .def_readonly("passthroughDetectionFrame", &ObjectTracker::passthroughDetectionFrame, DOC(dai, node, ObjectTracker, passthroughDetectionFrame))
        .def_readonly("passthroughDetections", &ObjectTracker::passthroughDetections, DOC(dai, node, ObjectTracker, passthroughDetections))

        .def("setTrackerThreshold", &ObjectTracker::setTrackerThreshold, py::arg("threshold"), DOC(dai, node, ObjectTracker, setTrackerThreshold))
        .def("setMaxObjectsToTrack", &ObjectTracker::setMaxObjectsToTrack, py::arg("maxObjectsToTrack"), DOC(dai, node, ObjectTracker, setMaxObjectsToTrack))
        .def("setDetectionLabelsToTrack", &ObjectTracker::setDetectionLabelsToTrack, py::arg("labels"), DOC(dai, node, ObjectTracker, setDetectionLabelsToTrack))
        .def("setTrackerType", &ObjectTracker::setTrackerType, py::arg("type"), DOC(dai, node, ObjectTracker, setTrackerType))
        .def("setTrackerIdAssigmentPolicy", &ObjectTracker::setTrackerIdAssigmentPolicy, py::arg("type"), DOC(dai, node, ObjectTracker, setTrackerIdAssigmentPolicy))
        ;
    daiNodeModule.attr("ObjectTracker").attr("Properties") = objectTrackerProperties;

    // Script node
    script
        .def_readonly("inputs", &Script::inputs)
        .def_readonly("outputs", &Script::outputs)
        .def("setScriptPath", &Script::setScriptPath, DOC(dai, node, Script, setScriptPath))
        .def("setScript", py::overload_cast<const std::string&, const std::string&>(&Script::setScript), py::arg("script"), py::arg("name") = "", DOC(dai, node, Script, setScript))
        .def("setScript", py::overload_cast<const std::vector<std::uint8_t>&, const std::string&>(&Script::setScript), py::arg("data"), py::arg("name") = "", DOC(dai, node, Script, setScript, 2))
        .def("getScriptPath", &Script::getScriptPath, DOC(dai, node, Script, getScriptPath))
        .def("getScriptName", &Script::getScriptName, DOC(dai, node, Script, getScriptName))
        .def("setProcessor", &Script::setProcessor, DOC(dai, node, Script, setProcessor))
        .def("getProcessor", &Script::getProcessor, DOC(dai, node, Script, getProcessor))
        ;
    daiNodeModule.attr("Script").attr("Properties") = scriptProperties;


    // IMU node
    imu
        .def_readonly("out", &IMU::out, DOC(dai, node, IMU, out))
        .def("enableIMUSensor", static_cast<void(IMU::*)(IMUSensorConfig imuSensor)>(&IMU::enableIMUSensor), py::arg("sensorConfig"), DOC(dai, node, IMU, enableIMUSensor))
        .def("enableIMUSensor", static_cast<void(IMU::*)(const std::vector<IMUSensorConfig>& imuSensors)>(&IMU::enableIMUSensor), py::arg("sensorConfigs"), DOC(dai, node, IMU, enableIMUSensor, 2))
        .def("enableIMUSensor", static_cast<void(IMU::*)(IMUSensor sensor, uint32_t reportRate)>(&IMU::enableIMUSensor), py::arg("sensor"), py::arg("reportRate"), DOC(dai, node, IMU, enableIMUSensor, 3))
        .def("enableIMUSensor", static_cast<void(IMU::*)(const std::vector<IMUSensor>& sensors, uint32_t reportRate)>(&IMU::enableIMUSensor), py::arg("sensors"), py::arg("reportRate"), DOC(dai, node, IMU, enableIMUSensor, 4))
        .def("setBatchReportThreshold", &IMU::setBatchReportThreshold, py::arg("batchReportThreshold"), DOC(dai, node, IMU, setBatchReportThreshold))
        .def("getBatchReportThreshold", &IMU::getBatchReportThreshold, DOC(dai, node, IMU, getBatchReportThreshold))
        .def("setMaxBatchReports", &IMU::setMaxBatchReports, py::arg("maxBatchReports"), DOC(dai, node, IMU, setMaxBatchReports))
        .def("getMaxBatchReports", &IMU::getMaxBatchReports, DOC(dai, node, IMU, getMaxBatchReports))
        ;
    daiNodeModule.attr("IMU").attr("Properties") = imuProperties;

    // EdgeDetector node

    edgeDetector
        .def_readonly("initialConfig", &EdgeDetector::initialConfig, DOC(dai, node, EdgeDetector, initialConfig))
        .def_readonly("inputConfig", &EdgeDetector::inputConfig, DOC(dai, node, EdgeDetector, inputConfig))
        .def_readonly("inputImage", &EdgeDetector::inputImage, DOC(dai, node, EdgeDetector, inputImage))
        .def_readonly("outputImage", &EdgeDetector::outputImage, DOC(dai, node, EdgeDetector, outputImage))

        .def("setWaitForConfigInput", [](EdgeDetector& obj, bool wait){
            // Issue a deprecation warning
            PyErr_WarnEx(PyExc_DeprecationWarning, "Use 'inputConfig.setWaitForMessage()' instead", 1);
            HEDLEY_DIAGNOSTIC_PUSH
            HEDLEY_DIAGNOSTIC_DISABLE_DEPRECATED
            obj.setWaitForConfigInput(wait);
            HEDLEY_DIAGNOSTIC_POP
        }, py::arg("wait"), DOC(dai, node, EdgeDetector, setWaitForConfigInput))

        .def("getWaitForConfigInput", [](EdgeDetector& obj){
            // Issue a deprecation warning
            PyErr_WarnEx(PyExc_DeprecationWarning, "Use 'inputConfig.setWaitForMessage()' instead", 1);
            HEDLEY_DIAGNOSTIC_PUSH
            HEDLEY_DIAGNOSTIC_DISABLE_DEPRECATED
            return obj.getWaitForConfigInput();
            HEDLEY_DIAGNOSTIC_POP
        }, DOC(dai, node, EdgeDetector, getWaitForConfigInput))

        .def("setNumFramesPool", &EdgeDetector::setNumFramesPool, DOC(dai, node, EdgeDetector, setNumFramesPool))
        .def("setMaxOutputFrameSize", &EdgeDetector::setMaxOutputFrameSize, DOC(dai, node, EdgeDetector, setMaxOutputFrameSize))
        ;
    daiNodeModule.attr("EdgeDetector").attr("Properties") = edgeDetectorProperties;


    // FeatureTracker node
    featureTracker
        .def_readonly("inputConfig", &FeatureTracker::inputConfig, DOC(dai, node, FeatureTracker, inputConfig))
        .def_readonly("inputImage", &FeatureTracker::inputImage, DOC(dai, node, FeatureTracker, inputImage))
        .def_readonly("outputFeatures", &FeatureTracker::outputFeatures, DOC(dai, node, FeatureTracker, outputFeatures))
        .def_readonly("passthroughInputImage", &FeatureTracker::passthroughInputImage, DOC(dai, node, FeatureTracker, passthroughInputImage))
        .def_readonly("initialConfig", &FeatureTracker::initialConfig, DOC(dai, node, FeatureTracker, initialConfig))

        .def("setWaitForConfigInput", [](FeatureTracker& obj, bool wait){
            // Issue a deprecation warning
            PyErr_WarnEx(PyExc_DeprecationWarning, "Use 'inputConfig.setWaitForMessage()' instead", 1);
            HEDLEY_DIAGNOSTIC_PUSH
            HEDLEY_DIAGNOSTIC_DISABLE_DEPRECATED
            obj.setWaitForConfigInput(wait);
            HEDLEY_DIAGNOSTIC_POP
        }, py::arg("wait"), DOC(dai, node, FeatureTracker, setWaitForConfigInput))

        .def("getWaitForConfigInput", [](FeatureTracker& obj){
            // Issue a deprecation warning
            PyErr_WarnEx(PyExc_DeprecationWarning, "Use 'inputConfig.setWaitForMessage()' instead", 1);
            HEDLEY_DIAGNOSTIC_PUSH
            HEDLEY_DIAGNOSTIC_DISABLE_DEPRECATED
            return obj.getWaitForConfigInput();
            HEDLEY_DIAGNOSTIC_POP
        }, DOC(dai, node, FeatureTracker, getWaitForConfigInput))

        .def("setHardwareResources", &FeatureTracker::setHardwareResources, py::arg("numShaves"), py::arg("numMemorySlices"), DOC(dai, node, FeatureTracker, setHardwareResources))
        ;
    daiNodeModule.attr("FeatureTracker").attr("Properties") = featureTrackerProperties;


}
<|MERGE_RESOLUTION|>--- conflicted
+++ resolved
@@ -292,20 +292,7 @@
 
 
     stereoDepthProperties
-<<<<<<< HEAD
-        .def_readwrite("initialConfig",           &StereoDepthProperties::initialConfig)
-        .def_readwrite("depthAlign",              &StereoDepthProperties::depthAlign)
-        .def_readwrite("depthAlignCamera",        &StereoDepthProperties::depthAlignCamera)
-        .def_readwrite("rectifyEdgeFillColor",    &StereoDepthProperties::rectifyEdgeFillColor)
-        .def_readwrite("width",                   &StereoDepthProperties::width)
-        .def_readwrite("height",                  &StereoDepthProperties::height)
-        .def_readwrite("outWidth",                &StereoDepthProperties::outWidth, DOC(dai, StereoDepthProperties, outWidth))
-        .def_readwrite("outHeight",               &StereoDepthProperties::outHeight, DOC(dai, StereoDepthProperties, outHeight))
-        .def_readwrite("outKeepAspectRatio",      &StereoDepthProperties::outKeepAspectRatio, DOC(dai, StereoDepthProperties, outKeepAspectRatio))
-        .def_readwrite("mesh",                    &StereoDepthProperties::mesh, DOC(dai, StereoDepthProperties, mesh))
-=======
         .def_readwrite("initialConfig", &StereoDepthProperties::initialConfig, DOC(dai, StereoDepthProperties, initialConfig))
-        .def_readwrite("inputConfigSync", &StereoDepthProperties::inputConfigSync, DOC(dai, StereoDepthProperties, inputConfigSync))
         .def_readwrite("depthAlignCamera", &StereoDepthProperties::depthAlignCamera, DOC(dai, StereoDepthProperties, depthAlignCamera))
         .def_readwrite("enableRectification", &StereoDepthProperties::enableRectification, DOC(dai, StereoDepthProperties, enableRectification))
         .def_readwrite("rectifyEdgeFillColor", &StereoDepthProperties::rectifyEdgeFillColor, DOC(dai, StereoDepthProperties, rectifyEdgeFillColor))
@@ -319,7 +306,6 @@
         .def_readwrite("numFramesPool", &StereoDepthProperties::numFramesPool, DOC(dai, StereoDepthProperties, numFramesPool))
         .def_readwrite("numPostProcessingShaves", &StereoDepthProperties::numPostProcessingShaves, DOC(dai, StereoDepthProperties, numPostProcessingShaves))
         .def_readwrite("numPostProcessingMemorySlices", &StereoDepthProperties::numPostProcessingMemorySlices, DOC(dai, StereoDepthProperties, numPostProcessingMemorySlices))
->>>>>>> fbd3ab42
         ;
 
 
