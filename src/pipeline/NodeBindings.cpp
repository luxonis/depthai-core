--- conflicted
+++ resolved
@@ -483,12 +483,9 @@
         .value("SSender", Node::Output::Type::SSender)
     ;
     pyOutput
-<<<<<<< HEAD
         .def_property("group", [](Node::Output& obj) -> std::string& { return obj.group; }, [](Node::Output& obj, std::string group) { obj.group = group; })
         .def_property("name", [](Node::Output& obj) -> std::string& { return obj.name; }, [](Node::Output& obj, std::string name) { obj.name = name; })
         .def_property("type", [](Node::Output& obj) -> Node::Output::Type& { return obj.type; }, [](Node::Output& obj, Node::Output::Type type) { obj.type = type; })
-=======
->>>>>>> 382c2c2f
         .def("canConnect", &Node::Output::canConnect, py::arg("input"), DOC(dai, Node, Output, canConnect))
         .def("link", &Node::Output::link, py::arg("input"), DOC(dai, Node, Output, link))
         .def("unlink", &Node::Output::unlink, py::arg("input"), DOC(dai, Node, Output, unlink))
@@ -499,15 +496,10 @@
     nodeConnection
         .def_property("outputId", [](Node::Connection& conn) -> Node::Id& { return conn.outputId; }, [](Node::Connection& conn, Node::Id id) {conn.outputId = id; }, DOC(dai, Node, Connection, outputId))
         .def_property("outputName", [](Node::Connection& conn) -> std::string& { return conn.outputName; }, [](Node::Connection& conn, std::string name) {conn.outputName = name; }, DOC(dai, Node, Connection, outputName))
-<<<<<<< HEAD
         .def_property("outputGroup", [](Node::Connection& conn) -> std::string& { return conn.outputGroup; }, [](Node::Connection& conn, std::string group) {conn.outputGroup = group; }, DOC(dai, Node, Connection, outputGroup))
         .def_property("inputId", [](Node::Connection& conn) -> Node::Id& { return conn.inputId; }, [](Node::Connection& conn, Node::Id id) {conn.inputId = id; }, DOC(dai, Node, Connection, inputId))
         .def_property("inputName", [](Node::Connection& conn) -> std::string& { return conn.inputName; }, [](Node::Connection& conn, std::string name) {conn.inputName = name; }, DOC(dai, Node, Connection, inputName))
         .def_property("inputGroup", [](Node::Connection& conn) -> std::string& { return conn.inputGroup; }, [](Node::Connection& conn, std::string group) {conn.inputGroup = group; }, DOC(dai, Node, Connection, inputGroup))
-=======
-        .def_property("inputId", [](Node::Connection& conn) -> Node::Id& { return conn.inputId; }, [](Node::Connection& conn, Node::Id id) {conn.inputId = id; }, DOC(dai, Node, Connection, inputId))
-        .def_property("inputName", [](Node::Connection& conn) -> std::string& { return conn.inputName; }, [](Node::Connection& conn, std::string name) {conn.inputName = name; }, DOC(dai, Node, Connection, inputName))
->>>>>>> 382c2c2f
     ;
 
     pyNode
