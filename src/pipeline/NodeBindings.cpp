#include "NodeBindings.hpp"

#include "depthai/pipeline/Pipeline.hpp"
#include "depthai/pipeline/Node.hpp"
#include "depthai/pipeline/node/XLinkIn.hpp"
#include "depthai/pipeline/node/XLinkOut.hpp"
#include "depthai/pipeline/node/ColorCamera.hpp"
#include "depthai/pipeline/node/MonoCamera.hpp"
#include "depthai/pipeline/node/StereoDepth.hpp"
#include "depthai/pipeline/node/NeuralNetwork.hpp"
#include "depthai/pipeline/node/VideoEncoder.hpp"
#include "depthai/pipeline/node/ImageManip.hpp"
#include "depthai/pipeline/node/SPIOut.hpp"
#include "depthai/pipeline/node/DetectionNetwork.hpp"
#include "depthai/pipeline/node/SystemLogger.hpp"
#include "depthai/pipeline/node/Script.hpp"
#include "depthai/pipeline/node/SpatialLocationCalculator.hpp"
#include "depthai/pipeline/node/SpatialDetectionNetwork.hpp"
#include "depthai/pipeline/node/ObjectTracker.hpp"
#include "depthai/pipeline/node/IMU.hpp"

// Libraries
#include "hedley/hedley.h"

// pybind11
#include "pybind11/stl_bind.h"

// Map of python node classes and call to pipeline to create it
std::vector<std::pair<py::handle, std::function<std::shared_ptr<dai::Node>(dai::Pipeline&, py::object class_)>>> pyNodeCreateMap;

py::handle daiNodeModule;

template<typename T, typename DERIVED = dai::Node>
py::class_<T> addNode(const char* name, const char* docstring = nullptr){
    auto node = py::class_<T, DERIVED, std::shared_ptr<T>>(daiNodeModule, name, docstring);
    pyNodeCreateMap.push_back(std::make_pair(node, [](dai::Pipeline& p, py::object class_){
        return p.create<T>();
    }));
    return node;
}

template<typename T, typename DERIVED = dai::Node>
py::class_<T> addNodeAbstract(const char* name, const char* docstring = nullptr){
    auto node = py::class_<T, DERIVED, std::shared_ptr<T>>(daiNodeModule, name, docstring);
    pyNodeCreateMap.push_back(std::make_pair(node, [](dai::Pipeline& p, py::object class_) -> std::shared_ptr<dai::Node> {
        throw std::invalid_argument(std::string(py::str(class_)) + " is an abstract node. Choose an appropriate derived node instead");
        return nullptr;
    }));
    return node;
}

std::vector<std::pair<py::handle, std::function<std::shared_ptr<dai::Node>(dai::Pipeline&, py::object class_)>>> NodeBindings::getNodeCreateMap(){
    return pyNodeCreateMap;
}

// Macro helpers
#define ADD_NODE(NodeName) addNode<NodeName>(#NodeName, DOC(dai, node, NodeName))
#define ADD_NODE_DERIVED(NodeName, Derived) addNode<NodeName, Derived>(#NodeName, DOC(dai, node, NodeName))
#define ADD_NODE_ABSTRACT(NodeName) addNodeAbstract<NodeName>(#NodeName, DOC(dai, node, NodeName))
#define ADD_NODE_DERIVED_ABSTRACT(NodeName, Derived) addNodeAbstract<NodeName, Derived>(#NodeName, DOC(dai, node, NodeName))
#define ADD_NODE_DOC(NodeName, docstring) addNode<NodeName>(#NodeName, docstring)
#define ADD_NODE_DERIVED_DOC(NodeName, Derived, docstring) addNode<NodeName, Derived>(#NodeName, docstring)


// Bind map - without init method
template <typename Map, typename holder_type = std::unique_ptr<Map>, typename... Args>
py::class_<Map, holder_type> bindNodeMap(py::handle scope, const std::string &name, Args&&... args) {
    using namespace py;
    using KeyType = typename Map::key_type;
    using MappedType = typename Map::mapped_type;
    using Class_ = class_<Map, holder_type>;

    // If either type is a non-module-local bound type then make the map binding non-local as well;
    // otherwise (e.g. both types are either module-local or converting) the map will be
    // module-local.
    auto tinfo = py::detail::get_type_info(typeid(MappedType));
    bool local = !tinfo || tinfo->module_local;
    if (local) {
        tinfo = py::detail::get_type_info(typeid(KeyType));
        local = !tinfo || tinfo->module_local;
    }

    Class_ cl(scope, name.c_str(), pybind11::module_local(local), std::forward<Args>(args)...);

    // Register stream insertion operator (if possible)
    detail::map_if_insertion_operator<Map, Class_>(cl, name);

    cl.def("__bool__",
        [](const Map &m) -> bool { return !m.empty(); },
        "Check whether the map is nonempty"
    );

    cl.def("__iter__",
           [](Map &m) { return make_key_iterator(m.begin(), m.end()); },
           keep_alive<0, 1>() /* Essential: keep list alive while iterator exists */
    );

    cl.def("items",
           [](Map &m) { return make_iterator(m.begin(), m.end()); },
           keep_alive<0, 1>() /* Essential: keep list alive while iterator exists */
    );

    // Modified __getitem__. Uses operator[] underneath
    cl.def("__getitem__",
        [](Map &m, const KeyType &k) -> MappedType & {
            return m[k];
        },
        return_value_policy::reference_internal // ref + keepalive
    );

    cl.def("__contains__",
        [](Map &m, const KeyType &k) -> bool {
            auto it = m.find(k);
            if (it == m.end())
              return false;
           return true;
        }
    );

    // Assignment provided only if the type is copyable
    detail::map_assignment<Map, Class_>(cl);

    cl.def("__delitem__",
           [](Map &m, const KeyType &k) {
               auto it = m.find(k);
               if (it == m.end())
                   throw key_error();
               m.erase(it);
           }
    );

    cl.def("__len__", &Map::size);

    return cl;
}


void NodeBindings::bind(pybind11::module& m){

    using namespace dai;



    ////////////////////////////////////////////////////////////////////////////////////////
    ////////////////////////////////////////////////////////////////////////////////////////
    // Node properties bindings first - so function params are resolved
    ////////////////////////////////////////////////////////////////////////////////////////
    ////////////////////////////////////////////////////////////////////////////////////////

    py::class_<ColorCameraProperties> colorCameraProperties(m, "ColorCameraProperties", DOC(dai, ColorCameraProperties));

    py::enum_<ColorCameraProperties::SensorResolution>(colorCameraProperties, "SensorResolution", DOC(dai, ColorCameraProperties, SensorResolution))
        .value("THE_1080_P", ColorCameraProperties::SensorResolution::THE_1080_P)
        .value("THE_4_K", ColorCameraProperties::SensorResolution::THE_4_K)
        .value("THE_12_MP", ColorCameraProperties::SensorResolution::THE_12_MP)
        ;

    py::enum_<ColorCameraProperties::ColorOrder>(colorCameraProperties, "ColorOrder", DOC(dai, ColorCameraProperties, ColorOrder))
        .value("BGR", ColorCameraProperties::ColorOrder::BGR)
        .value("RGB", ColorCameraProperties::ColorOrder::RGB)
        ;

    colorCameraProperties
        .def_readwrite("initialControl", &ColorCameraProperties::initialControl)
        .def_readwrite("boardSocket", &ColorCameraProperties::boardSocket)
        .def_readwrite("colorOrder", &ColorCameraProperties::colorOrder)
        .def_readwrite("interleaved", &ColorCameraProperties::interleaved)
        .def_readwrite("previewHeight", &ColorCameraProperties::previewHeight)
        .def_readwrite("previewWidth", &ColorCameraProperties::previewWidth)
        .def_readwrite("videoHeight", &ColorCameraProperties::videoHeight)
        .def_readwrite("videoWidth", &ColorCameraProperties::videoWidth)
        .def_readwrite("stillHeight", &ColorCameraProperties::stillHeight)
        .def_readwrite("stillWidth", &ColorCameraProperties::stillWidth)
        .def_readwrite("resolution", &ColorCameraProperties::resolution)
        .def_readwrite("fps", &ColorCameraProperties::fps)
        .def_readwrite("sensorCropX", &ColorCameraProperties::sensorCropX)
        .def_readwrite("sensorCropY", &ColorCameraProperties::sensorCropY)
    ;



    // MonoCamera props
    py::class_<MonoCameraProperties> monoCameraProperties(m, "MonoCameraProperties", DOC(dai, MonoCameraProperties));

    py::enum_<MonoCameraProperties::SensorResolution>(monoCameraProperties, "SensorResolution", DOC(dai, MonoCameraProperties, SensorResolution))
        .value("THE_720_P", MonoCameraProperties::SensorResolution::THE_720_P)
        .value("THE_800_P", MonoCameraProperties::SensorResolution::THE_800_P)
        .value("THE_400_P", MonoCameraProperties::SensorResolution::THE_400_P)
        ;

    monoCameraProperties
        .def_readwrite("initialControl", &MonoCameraProperties::initialControl)
        .def_readwrite("boardSocket", &MonoCameraProperties::boardSocket)
        .def_readwrite("resolution", &MonoCameraProperties::resolution)
        .def_readwrite("fps",  &MonoCameraProperties::fps)
    ;


    // StereoDepth props
    py::class_<StereoDepthProperties> stereoDepthProperties(m, "StereoDepthProperties", DOC(dai, StereoDepthProperties));

    py::enum_<StereoDepthProperties::MedianFilter>(stereoDepthProperties, "MedianFilter", DOC(dai, StereoDepthProperties, MedianFilter))
        .value("MEDIAN_OFF", StereoDepthProperties::MedianFilter::MEDIAN_OFF)
        .value("KERNEL_3x3", StereoDepthProperties::MedianFilter::KERNEL_3x3)
        .value("KERNEL_5x5", StereoDepthProperties::MedianFilter::KERNEL_5x5)
        .value("KERNEL_7x7", StereoDepthProperties::MedianFilter::KERNEL_7x7)
        ;

    stereoDepthProperties
        .def_readwrite("calibration",             &StereoDepthProperties::calibration)
        .def_readwrite("median",                  &StereoDepthProperties::median)
        .def_readwrite("confidenceThreshold",     &StereoDepthProperties::confidenceThreshold)
        .def_readwrite("enableLeftRightCheck",    &StereoDepthProperties::enableLeftRightCheck)
        .def_readwrite("enableSubpixel",          &StereoDepthProperties::enableSubpixel)
        .def_readwrite("enableExtendedDisparity", &StereoDepthProperties::enableExtendedDisparity)
        .def_readwrite("rectifyMirrorFrame",      &StereoDepthProperties::rectifyMirrorFrame)
        .def_readwrite("rectifyEdgeFillColor",    &StereoDepthProperties::rectifyEdgeFillColor)
        .def_readwrite("width",                   &StereoDepthProperties::width)
        .def_readwrite("height",                  &StereoDepthProperties::height)
        ;


    // VideoEncoder props
    py::class_<VideoEncoderProperties> videoEncoderProperties(m, "VideoEncoderProperties", DOC(dai, VideoEncoderProperties));

    py::enum_<VideoEncoderProperties::Profile>(videoEncoderProperties, "Profile", DOC(dai, VideoEncoderProperties, Profile))
        .value("H264_BASELINE", VideoEncoderProperties::Profile::H264_BASELINE)
        .value("H264_HIGH", VideoEncoderProperties::Profile::H264_HIGH)
        .value("H264_MAIN", VideoEncoderProperties::Profile::H264_MAIN)
        .value("H265_MAIN", VideoEncoderProperties::Profile::H265_MAIN)
        .value("MJPEG", VideoEncoderProperties::Profile::MJPEG)
        ;

    py::enum_<VideoEncoderProperties::RateControlMode>(videoEncoderProperties, "RateControlMode", DOC(dai, VideoEncoderProperties, RateControlMode))
        .value("CBR", VideoEncoderProperties::RateControlMode::CBR)
        .value("VBR", VideoEncoderProperties::RateControlMode::VBR)
        ;

    videoEncoderProperties
        .def_readwrite("bitrate", &VideoEncoderProperties::bitrate)
        .def_readwrite("keyframeFrequency", &VideoEncoderProperties::keyframeFrequency)
        .def_readwrite("maxBitrate", &VideoEncoderProperties::maxBitrate)
        .def_readwrite("numBFrames", &VideoEncoderProperties::numBFrames)
        .def_readwrite("numFramesPool", &VideoEncoderProperties::numFramesPool)
        .def_readwrite("profile", &VideoEncoderProperties::profile)
        .def_readwrite("quality", &VideoEncoderProperties::quality)
        .def_readwrite("rateCtrlMode", &VideoEncoderProperties::rateCtrlMode)
        .def_readwrite("width", &VideoEncoderProperties::width)
        .def_readwrite("height", &VideoEncoderProperties::height)
        ;


    // System logger
    py::class_<SystemLoggerProperties>(m, "SystemLoggerProperties", DOC(dai, SystemLoggerProperties))
        .def_readwrite("rateHz", &SystemLoggerProperties::rateHz)
        ;

    py::class_<NeuralNetworkProperties, std::shared_ptr<NeuralNetworkProperties>> neuralNetworkProperties(m, "NeuralNetworkProperties", DOC(dai, NeuralNetworkProperties));
    neuralNetworkProperties
        .def_readwrite("blobSize", &NeuralNetworkProperties::blobSize)
        .def_readwrite("blobUri", &NeuralNetworkProperties::blobUri)
        .def_readwrite("numFrames", &NeuralNetworkProperties::numFrames)
        .def_readwrite("numThreads", &NeuralNetworkProperties::numThreads)
        .def_readwrite("numNCEPerThread", &NeuralNetworkProperties::numNCEPerThread)
        ;


    py::class_<DetectionNetworkProperties, NeuralNetworkProperties, std::shared_ptr<DetectionNetworkProperties>> detectionNetworkProperties(m, "DetectionNetworkProperties", DOC(dai, DetectionNetworkProperties));
    detectionNetworkProperties
        .def_readwrite("nnFamily", &DetectionNetworkProperties::nnFamily)
        .def_readwrite("confidenceThreshold", &DetectionNetworkProperties::confidenceThreshold)
        .def_readwrite("classes", &DetectionNetworkProperties::classes)
        .def_readwrite("coordinates", &DetectionNetworkProperties::coordinates)
        .def_readwrite("anchors", &DetectionNetworkProperties::anchors)
        .def_readwrite("anchorMasks", &DetectionNetworkProperties::anchorMasks)
        .def_readwrite("iouThreshold", &DetectionNetworkProperties::iouThreshold)
        ;


    py::class_<SpatialDetectionNetworkProperties, DetectionNetworkProperties, std::shared_ptr<SpatialDetectionNetworkProperties>> spatialDetectionNetworkProperties(m, "SpatialDetectionNetworkProperties", DOC(dai, SpatialDetectionNetworkProperties));
    spatialDetectionNetworkProperties
        .def_readwrite("detectedBBScaleFactor", &SpatialDetectionNetworkProperties::detectedBBScaleFactor)
        .def_readwrite("depthThresholds", &SpatialDetectionNetworkProperties::depthThresholds)
        ;

    py::class_<SpatialLocationCalculatorProperties> spatialLocationCalculatorProperties(m, "SpatialLocationCalculatorProperties", DOC(dai, SpatialLocationCalculatorProperties));
    spatialLocationCalculatorProperties
        .def_readwrite("roiConfig", &SpatialLocationCalculatorProperties::roiConfig)
        .def_readwrite("inputConfigSync", &SpatialLocationCalculatorProperties::inputConfigSync)
        ;


    py::enum_<TrackerType>(m, "TrackerType")
        .value("ZERO_TERM_IMAGELESS", TrackerType::ZERO_TERM_IMAGELESS)
        .value("ZERO_TERM_COLOR_HISTOGRAM", TrackerType::ZERO_TERM_COLOR_HISTOGRAM)
    ;

    py::enum_<TrackerIdAssigmentPolicy>(m, "TrackerIdAssigmentPolicy")
        .value("UNIQUE_ID", TrackerIdAssigmentPolicy::UNIQUE_ID)
        .value("SMALLEST_ID", TrackerIdAssigmentPolicy::SMALLEST_ID)
    ;

    py::class_<ObjectTrackerProperties, std::shared_ptr<ObjectTrackerProperties>> objectTrackerProperties(m, "ObjectTrackerProperties", DOC(dai, ObjectTrackerProperties));
    objectTrackerProperties
        .def_readwrite("trackerThreshold", &ObjectTrackerProperties::trackerThreshold)
        .def_readwrite("maxObjectsToTrack", &ObjectTrackerProperties::maxObjectsToTrack)
        .def_readwrite("detectionLabelsToTrack", &ObjectTrackerProperties::detectionLabelsToTrack)
        .def_readwrite("trackerType", &ObjectTrackerProperties::trackerType)
        .def_readwrite("trackerIdAssigmentPolicy", &ObjectTrackerProperties::trackerIdAssigmentPolicy)
        ;


    ////////////////////////////////////////////////////////////////////////////////////////
    ////////////////////////////////////////////////////////////////////////////////////////
    // Node Bindings after properties, so types are resolved
    ////////////////////////////////////////////////////////////////////////////////////////
    ////////////////////////////////////////////////////////////////////////////////////////

    // Base 'Node' class binding
    py::class_<Node, std::shared_ptr<Node>> pyNode(m, "Node", DOC(dai, Node));
    pyNode
        .def_readonly("id", &Node::id, DOC(dai, Node, id))
        .def("getName", &Node::getName, DOC(dai, Node, getName))
        .def("getOutputs", &Node::getOutputs, DOC(dai, Node, getOutputs))
        .def("getInputs", &Node::getInputs, DOC(dai, Node, getInputs))
        .def("getAssetManager", static_cast<const AssetManager& (Node::*)() const>(&Node::getAssetManager), py::return_value_policy::reference_internal, DOC(dai, Node, getAssetManager))
        .def("getAssetManager", static_cast<AssetManager& (Node::*)()>(&Node::getAssetManager), py::return_value_policy::reference_internal, DOC(dai, Node, getAssetManager))
    ;

    // Node::Input bindings
    py::class_<Node::Input>(pyNode, "Input", DOC(dai, Node, Input))
        .def("setBlocking", &Node::Input::setBlocking, py::arg("blocking"), DOC(dai, Node, Input, setBlocking))
        .def("getBlocking", &Node::Input::getBlocking, DOC(dai, Node, Input, getBlocking))
        .def("setQueueSize", &Node::Input::setQueueSize, py::arg("size"), DOC(dai, Node, Input, setQueueSize))
        .def("getQueueSize", &Node::Input::getQueueSize, DOC(dai, Node, Input, getQueueSize))
    ;

    // Node::Output bindings
    py::class_<Node::Output>(pyNode, "Output", DOC(dai, Node, Output))
        .def("canConnect", &Node::Output::canConnect, py::arg("in"), DOC(dai, Node, Output, canConnect))
        .def("link", &Node::Output::link, py::arg("in"), DOC(dai, Node, Output, link))
        .def("unlink", &Node::Output::unlink, py::arg("in"), DOC(dai, Node, Output, unlink))
        .def("getConnections", &Node::Output::getConnections, DOC(dai, Node, Output, getConnections))
    ;
    // Node::Id bindings
    py::class_<Node::Id>(pyNode, "Id", "Node identificator. Unique for every node on a single Pipeline");

    // Node::Connection bindings
    py::class_<Node::Connection>(pyNode, "Connection", DOC(dai, Node, Connection))
        .def_property("outputId", [](Node::Connection& conn) { return conn.outputId; }, [](Node::Connection& conn, Node::Id id) {conn.outputId = id; }, DOC(dai, Node, Connection, outputId))
        .def_property("outputName", [](Node::Connection& conn) { return conn.outputName; }, [](Node::Connection& conn, std::string name) {conn.outputName = name; }, DOC(dai, Node, Connection, outputName))
        .def_property("inputId", [](Node::Connection& conn) { return conn.inputId; }, [](Node::Connection& conn, Node::Id id) {conn.inputId = id; }, DOC(dai, Node, Connection, inputId))
        .def_property("inputName", [](Node::Connection& conn) { return conn.inputName; }, [](Node::Connection& conn, std::string name) {conn.inputName = name; }, DOC(dai, Node, Connection, inputName))
    ;
    // MSVC errors out with:
    // Error C2326 'void NodeBindings::bind(pybind11::module &)': function cannot access 'dai::Node::Connection::outputId'
    // ...
    // py::class_<Node::Connection>(pyNode, "Connection")
    //     .def_readwrite("outputId", &dai::Node::Connection::outputId)
    //     .def_readwrite("outputName", &dai::Node::Connection::outputName)
    //     .def_readwrite("inputId", &dai::Node::Connection::inputId)
    //     .def_readwrite("inputName", &dai::Node::Connection::inputName)
    // ;

    // Node::InputMap bindings
    bindNodeMap<Node::InputMap>(pyNode, "InputMap");
    // Node::OutputMap bindings
    bindNodeMap<Node::OutputMap>(pyNode, "OutputMap");


    //// Bindings for actual nodes
    // Create "namespace" (python submodule) for nodes
    using namespace dai::node;
    //daiNodeModule = m;
    // Move properties into nodes and nodes under 'node' submodule
    daiNodeModule = m.def_submodule("node");

    // XLinkIn node
    ADD_NODE(XLinkIn)
        .def_readonly("out", &XLinkIn::out, DOC(dai, node, XLinkIn, out))
        .def("setStreamName", &XLinkIn::setStreamName, py::arg("streamName"), DOC(dai, node, XLinkIn, setStreamName))
        .def("setMaxDataSize", &XLinkIn::setMaxDataSize, py::arg("maxDataSize"), DOC(dai, node, XLinkIn, setMaxDataSize))
        .def("setNumFrames",  &XLinkIn::setNumFrames, py::arg("numFrames"), DOC(dai, node, XLinkIn, setNumFrames))
        .def("getStreamName", &XLinkIn::getStreamName, DOC(dai, node, XLinkIn, getStreamName))
        .def("getMaxDataSize", &XLinkIn::getMaxDataSize, DOC(dai, node, XLinkIn, getMaxDataSize))
        .def("getNumFrames",  &XLinkIn::getNumFrames, DOC(dai, node, XLinkIn, getNumFrames))
        ;

    // XLinkOut node
    ADD_NODE(XLinkOut)
        .def_readonly("input", &XLinkOut::input, DOC(dai, node, XLinkOut, input))
        .def("setStreamName", &XLinkOut::setStreamName, py::arg("streamName"), DOC(dai, node, XLinkOut, setStreamName))
        .def("setFpsLimit", &XLinkOut::setFpsLimit, py::arg("fpsLimit"), DOC(dai, node, XLinkOut, setFpsLimit))
        .def("getStreamName", &XLinkOut::getStreamName, DOC(dai, node, XLinkOut, getStreamName))
        .def("getFpsLimit", &XLinkOut::getFpsLimit, DOC(dai, node, XLinkOut, getFpsLimit))
        .def("setMetadataOnly", &XLinkOut::setMetadataOnly, DOC(dai, node, XLinkOut, setMetadataOnly))
        .def("getMetadataOnly", &XLinkOut::getMetadataOnly, DOC(dai, node, XLinkOut, getMetadataOnly))
        ;

    // ColorCamera node
    ADD_NODE(ColorCamera)
        .def_readonly("inputConfig", &ColorCamera::inputConfig, DOC(dai, node, ColorCamera, inputConfig))
        .def_readonly("inputControl", &ColorCamera::inputControl, DOC(dai, node, ColorCamera, inputControl))
        .def_readonly("initialControl", &ColorCamera::initialControl, DOC(dai, node, ColorCamera, initialControl))
        .def_readonly("video", &ColorCamera::video, DOC(dai, node, ColorCamera, video))
        .def_readonly("preview", &ColorCamera::preview, DOC(dai, node, ColorCamera, preview))
        .def_readonly("still", &ColorCamera::still, DOC(dai, node, ColorCamera, still))
        .def_readonly("isp", &ColorCamera::isp, DOC(dai, node, ColorCamera, isp))
        .def_readonly("raw", &ColorCamera::raw, DOC(dai, node, ColorCamera, raw))
        .def("setCamId", [](ColorCamera& c, int64_t id) {
            // Issue an deprecation warning
            PyErr_WarnEx(PyExc_DeprecationWarning, "setCamId() is deprecated, use setBoardSocket() instead.", 1);
            HEDLEY_DIAGNOSTIC_PUSH
            HEDLEY_DIAGNOSTIC_DISABLE_DEPRECATED
            c.setCamId(id);
            HEDLEY_DIAGNOSTIC_POP
        })
        .def("getCamId", [](ColorCamera& c) {
            // Issue an deprecation warning
            PyErr_WarnEx(PyExc_DeprecationWarning, "getCamId() is deprecated, use getBoardSocket() instead.", 1);
            HEDLEY_DIAGNOSTIC_PUSH
            HEDLEY_DIAGNOSTIC_DISABLE_DEPRECATED
            return c.getCamId();
            HEDLEY_DIAGNOSTIC_POP
        })
        .def("setBoardSocket", &ColorCamera::setBoardSocket, py::arg("boardSocket"), DOC(dai, node, ColorCamera, setBoardSocket))
        .def("getBoardSocket", &ColorCamera::getBoardSocket, DOC(dai, node, ColorCamera, getBoardSocket))
        .def("setImageOrientation", &ColorCamera::setImageOrientation, py::arg("imageOrientation"), DOC(dai, node, ColorCamera, setImageOrientation))
        .def("getImageOrientation", &ColorCamera::getImageOrientation, DOC(dai, node, ColorCamera, getImageOrientation))
        .def("setColorOrder", &ColorCamera::setColorOrder, py::arg("colorOrder"), DOC(dai, node, ColorCamera, setColorOrder))
        .def("getColorOrder", &ColorCamera::getColorOrder, DOC(dai, node, ColorCamera, getColorOrder))
        .def("setInterleaved", &ColorCamera::setInterleaved, py::arg("interleaved"), DOC(dai, node, ColorCamera, setInterleaved))
        .def("getInterleaved", &ColorCamera::getInterleaved, DOC(dai, node, ColorCamera, getInterleaved))
        .def("setFp16", &ColorCamera::setFp16, py::arg("fp16"), DOC(dai, node, ColorCamera, setFp16))
        .def("getFp16", &ColorCamera::getFp16, DOC(dai, node, ColorCamera, getFp16))
        .def("setPreviewSize", static_cast<void(ColorCamera::*)(int,int)>(&ColorCamera::setPreviewSize), py::arg("width"), py::arg("height"), DOC(dai, node, ColorCamera, setPreviewSize))
        .def("setPreviewSize", static_cast<void(ColorCamera::*)(std::tuple<int,int>)>(&ColorCamera::setPreviewSize), py::arg("size"), DOC(dai, node, ColorCamera, setPreviewSize, 2))
        .def("setVideoSize", static_cast<void(ColorCamera::*)(int,int)>(&ColorCamera::setVideoSize), py::arg("width"), py::arg("height"), DOC(dai, node, ColorCamera, setVideoSize))
        .def("setVideoSize", static_cast<void(ColorCamera::*)(std::tuple<int,int>)>(&ColorCamera::setVideoSize), py::arg("size"), DOC(dai, node, ColorCamera, setVideoSize, 2))
        .def("setStillSize", static_cast<void(ColorCamera::*)(int,int)>(&ColorCamera::setStillSize), py::arg("width"), py::arg("height"), DOC(dai, node, ColorCamera, setStillSize))
        .def("setStillSize", static_cast<void(ColorCamera::*)(std::tuple<int,int>)>(&ColorCamera::setStillSize), py::arg("size"), DOC(dai, node, ColorCamera, setStillSize, 2))
        .def("setResolution", &ColorCamera::setResolution, py::arg("resolution"), DOC(dai, node, ColorCamera, setResolution))
        .def("getResolution", &ColorCamera::getResolution, DOC(dai, node, ColorCamera, getResolution))
        .def("setFps", &ColorCamera::setFps, py::arg("fps"), DOC(dai, node, ColorCamera, setFps))
        .def("getFps", &ColorCamera::getFps, DOC(dai, node, ColorCamera, getFps))
        .def("getPreviewSize", &ColorCamera::getPreviewSize, DOC(dai, node, ColorCamera, getPreviewSize))
        .def("getPreviewWidth", &ColorCamera::getPreviewWidth, DOC(dai, node, ColorCamera, getPreviewWidth))
        .def("getPreviewHeight", &ColorCamera::getPreviewHeight, DOC(dai, node, ColorCamera, getPreviewHeight))
        .def("getVideoSize", &ColorCamera::getVideoSize, DOC(dai, node, ColorCamera, getVideoSize))
        .def("getVideoWidth", &ColorCamera::getVideoWidth, DOC(dai, node, ColorCamera, getVideoWidth))
        .def("getVideoHeight", &ColorCamera::getVideoHeight, DOC(dai, node, ColorCamera, getVideoHeight))
        .def("getStillSize", &ColorCamera::getStillSize, DOC(dai, node, ColorCamera, getStillSize))
        .def("getStillWidth", &ColorCamera::getStillWidth, DOC(dai, node, ColorCamera, getStillWidth))
        .def("getStillHeight", &ColorCamera::getStillHeight, DOC(dai, node, ColorCamera, getStillHeight))
        .def("getResolutionSize", &ColorCamera::getResolutionSize, DOC(dai, node, ColorCamera, getResolutionSize))
        .def("getResolutionWidth", &ColorCamera::getResolutionWidth, DOC(dai, node, ColorCamera, getResolutionWidth))
        .def("getResolutionHeight", &ColorCamera::getResolutionHeight, DOC(dai, node, ColorCamera, getResolutionHeight))
        .def("sensorCenterCrop", &ColorCamera::sensorCenterCrop, DOC(dai, node, ColorCamera, sensorCenterCrop))
        .def("setSensorCrop", &ColorCamera::setSensorCrop, py::arg("x"), py::arg("y"), DOC(dai, node, ColorCamera, setSensorCrop))
        .def("getSensorCrop", &ColorCamera::getSensorCrop, DOC(dai, node, ColorCamera, getSensorCrop))
        .def("getSensorCropX", &ColorCamera::getSensorCropX, DOC(dai, node, ColorCamera, getSensorCropX))
        .def("getSensorCropY", &ColorCamera::getSensorCropY, DOC(dai, node, ColorCamera, getSensorCropY))
        .def("setWaitForConfigInput", &ColorCamera::setWaitForConfigInput, py::arg("wait"), DOC(dai, node, ColorCamera, setWaitForConfigInput))
        .def("getWaitForConfigInput", &ColorCamera::getWaitForConfigInput, DOC(dai, node, ColorCamera, getWaitForConfigInput))
        .def("setPreviewKeepAspectRatio", &ColorCamera::setPreviewKeepAspectRatio, py::arg("keep"), DOC(dai, node, ColorCamera, setPreviewKeepAspectRatio))
        .def("getPreviewKeepAspectRatio", &ColorCamera::getPreviewKeepAspectRatio, DOC(dai, node, ColorCamera, getPreviewKeepAspectRatio))
        .def("setIspScale", static_cast<void(ColorCamera::*)(int,int)>(&ColorCamera::setIspScale), py::arg("numerator"), py::arg("denominator"), DOC(dai, node, ColorCamera, setIspScale))
        .def("setIspScale", static_cast<void(ColorCamera::*)(std::tuple<int,int>)>(&ColorCamera::setIspScale), py::arg("scale"), DOC(dai, node, ColorCamera, setIspScale, 2))
        .def("setIspScale", static_cast<void(ColorCamera::*)(int,int,int,int)>(&ColorCamera::setIspScale), py::arg("horizNum"), py::arg("horizDenom"), py::arg("vertNum"), py::arg("vertDenom"), DOC(dai, node, ColorCamera, setIspScale, 3))
        .def("setIspScale", static_cast<void(ColorCamera::*)(std::tuple<int,int>,std::tuple<int,int>)>(&ColorCamera::setIspScale), py::arg("horizScale"), py::arg("vertScale"), DOC(dai, node, ColorCamera, setIspScale, 4))
        .def("getIspSize", &ColorCamera::getIspSize, DOC(dai, node, ColorCamera, getIspSize))
        .def("getIspWidth", &ColorCamera::getIspWidth, DOC(dai, node, ColorCamera, getIspWidth))
        .def("getIspHeight", &ColorCamera::getIspHeight, DOC(dai, node, ColorCamera, getIspHeight))
        ;
    // ALIAS
    daiNodeModule.attr("ColorCamera").attr("Properties") = colorCameraProperties;



    // NeuralNetwork node
    ADD_NODE(NeuralNetwork)
        .def_readonly("input", &NeuralNetwork::input, DOC(dai, node, NeuralNetwork, input))
        .def_readonly("out", &NeuralNetwork::out, DOC(dai, node, NeuralNetwork, out))
        .def_readonly("passthrough", &NeuralNetwork::passthrough, DOC(dai, node, NeuralNetwork, passthrough))
        .def("setBlobPath", &NeuralNetwork::setBlobPath, py::arg("path"), DOC(dai, node, NeuralNetwork, setBlobPath))
        .def("setNumPoolFrames", &NeuralNetwork::setNumPoolFrames, py::arg("numFrames"), DOC(dai, node, NeuralNetwork, setNumPoolFrames))
        .def("setNumInferenceThreads", &NeuralNetwork::setNumInferenceThreads, py::arg("numThreads"), DOC(dai, node, NeuralNetwork, setNumInferenceThreads))
        .def("setNumNCEPerInferenceThread", &NeuralNetwork::setNumNCEPerInferenceThread, py::arg("numNCEPerThread"), DOC(dai, node, NeuralNetwork, setNumNCEPerInferenceThread))
        .def("getNumInferenceThreads", &NeuralNetwork::getNumInferenceThreads, DOC(dai, node, NeuralNetwork, getNumInferenceThreads))
        ;
    // Properties alias
    daiNodeModule.attr("NeuralNetwork").attr("Properties") = neuralNetworkProperties;


    // ImageManip node
    ADD_NODE(ImageManip)
        .def_readonly("inputConfig", &ImageManip::inputConfig, DOC(dai, node, ImageManip, inputConfig))
        .def_readonly("inputImage", &ImageManip::inputImage, DOC(dai, node, ImageManip, inputImage))
        .def_readonly("out", &ImageManip::out, DOC(dai, node, ImageManip, out))
        .def_readonly("initialConfig", &ImageManip::initialConfig, DOC(dai, node, ImageManip, initialConfig))
        // setters

        .def("setCropRect", [](ImageManip& im, float xmin, float ymin, float xmax, float ymax) {
            // Issue a deprecation warning
            PyErr_WarnEx(PyExc_DeprecationWarning, "setCropRect() is deprecated, use initialConfig.setCropRect() instead.", 1);
            HEDLEY_DIAGNOSTIC_PUSH
            HEDLEY_DIAGNOSTIC_DISABLE_DEPRECATED
            im.setCropRect(xmin, ymin, xmax, ymax);
            HEDLEY_DIAGNOSTIC_POP
        })
        .def("setCenterCrop", [](ImageManip& im, float ratio, float whRatio = 1.0f) {
            // Issue a deprecation warning
            PyErr_WarnEx(PyExc_DeprecationWarning, "setCenterCrop() is deprecated, use initialConfig.setCenterCrop() instead.", 1);
            HEDLEY_DIAGNOSTIC_PUSH
            HEDLEY_DIAGNOSTIC_DISABLE_DEPRECATED
            im.setCenterCrop(ratio, whRatio);
            HEDLEY_DIAGNOSTIC_POP
        })

        .def("setResize", [](ImageManip& im, int w, int h) {
            // Issue a deprecation warning
            PyErr_WarnEx(PyExc_DeprecationWarning, "setResize() is deprecated, use initialConfig.setResize() instead.", 1);
            HEDLEY_DIAGNOSTIC_PUSH
            HEDLEY_DIAGNOSTIC_DISABLE_DEPRECATED
            im.setResize(w, h);
            HEDLEY_DIAGNOSTIC_POP
        })

        .def("setResizeThumbnail", [](ImageManip& im, int w, int h, int bgRed = 0, int bgGreen = 0, int bgBlue = 0) {
            // Issue a deprecation warning
            PyErr_WarnEx(PyExc_DeprecationWarning, "setResizeThumbnail() is deprecated, use initialConfig.setResizeThumbnail() instead.", 1);
            HEDLEY_DIAGNOSTIC_PUSH
            HEDLEY_DIAGNOSTIC_DISABLE_DEPRECATED
            im.setResizeThumbnail(w, h, bgRed, bgGreen, bgBlue);
            HEDLEY_DIAGNOSTIC_POP
        })

        .def("setFrameType", [](ImageManip& im, dai::RawImgFrame::Type name) {
            // Issue a deprecation warning
            PyErr_WarnEx(PyExc_DeprecationWarning, "setFrameType() is deprecated, use initialConfig.setFrameType() instead.", 1);
            HEDLEY_DIAGNOSTIC_PUSH
            HEDLEY_DIAGNOSTIC_DISABLE_DEPRECATED
            im.setFrameType(name);
            HEDLEY_DIAGNOSTIC_POP
        })

        .def("setHorizontalFlip", [](ImageManip& im, bool flip) {
            // Issue a deprecation warning
            PyErr_WarnEx(PyExc_DeprecationWarning, "setHorizontalFlip() is deprecated, use initialConfig.setHorizontalFlip() instead.", 1);
            HEDLEY_DIAGNOSTIC_PUSH
            HEDLEY_DIAGNOSTIC_DISABLE_DEPRECATED
            im.setHorizontalFlip(flip);
            HEDLEY_DIAGNOSTIC_POP
        })

        .def("setKeepAspectRatio", &ImageManip::setKeepAspectRatio, DOC(dai, node, ImageManip, setKeepAspectRatio))

        .def("setWaitForConfigInput", &ImageManip::setWaitForConfigInput, DOC(dai, node, ImageManip, setWaitForConfigInput))
        .def("setNumFramesPool", &ImageManip::setNumFramesPool, DOC(dai, node, ImageManip, setNumFramesPool))
        .def("setMaxOutputFrameSize", &ImageManip::setMaxOutputFrameSize, DOC(dai, node, ImageManip, setMaxOutputFrameSize))
        ;

     // MonoCamera node
    ADD_NODE(MonoCamera)
        .def_readonly("inputControl", &MonoCamera::inputControl, DOC(dai, node, MonoCamera, inputControl))
        .def_readonly("out",  &MonoCamera::out, DOC(dai, node, MonoCamera, out))
        .def_readonly("raw",  &MonoCamera::raw, DOC(dai, node, MonoCamera, raw))
        .def_readonly("initialControl",  &MonoCamera::initialControl, DOC(dai, node, MonoCamera, initialControl))
        .def("setCamId", [](MonoCamera& c, int64_t id) {
            // Issue an deprecation warning
            PyErr_WarnEx(PyExc_DeprecationWarning, "setCamId() is deprecated, use setBoardSocket() instead.", 1);
            HEDLEY_DIAGNOSTIC_PUSH
            HEDLEY_DIAGNOSTIC_DISABLE_DEPRECATED
            c.setCamId(id);
            HEDLEY_DIAGNOSTIC_POP
        })
        .def("getCamId", [](MonoCamera& c) {
            // Issue an deprecation warning
            PyErr_WarnEx(PyExc_DeprecationWarning, "getCamId() is deprecated, use getBoardSocket() instead.", 1);
            HEDLEY_DIAGNOSTIC_PUSH
            HEDLEY_DIAGNOSTIC_DISABLE_DEPRECATED
            return c.getCamId();
            HEDLEY_DIAGNOSTIC_POP
        })
        .def("setBoardSocket", &MonoCamera::setBoardSocket, py::arg("boardSocket"), DOC(dai, node, MonoCamera, setBoardSocket))
        .def("getBoardSocket", &MonoCamera::getBoardSocket, DOC(dai, node, MonoCamera, getBoardSocket))
        .def("setImageOrientation", &MonoCamera::setImageOrientation, py::arg("imageOrientation"), DOC(dai, node, MonoCamera, setImageOrientation))
        .def("getImageOrientation", &MonoCamera::getImageOrientation, DOC(dai, node, MonoCamera, getImageOrientation))
        .def("setResolution", &MonoCamera::setResolution, py::arg("resolution"), DOC(dai, node, MonoCamera, setResolution))
        .def("getResolution", &MonoCamera::getResolution, DOC(dai, node, MonoCamera, getResolution))
        .def("setFps",        &MonoCamera::setFps, py::arg("fps"), DOC(dai, node, MonoCamera, setFps))
        .def("getFps",        &MonoCamera::getFps, DOC(dai, node, MonoCamera, getFps))
        .def("getResolutionSize", &MonoCamera::getResolutionSize, DOC(dai, node, MonoCamera, getResolutionSize))
        .def("getResolutionWidth", &MonoCamera::getResolutionWidth, DOC(dai, node, MonoCamera, getResolutionWidth))
        .def("getResolutionHeight", &MonoCamera::getResolutionHeight, DOC(dai, node, MonoCamera, getResolutionHeight))
        ;
    // ALIAS
    daiNodeModule.attr("MonoCamera").attr("Properties") = monoCameraProperties;


    // StereoDepth node
<<<<<<< HEAD
    ADD_NODE(StereoDepth)
=======
    py::class_<StereoDepth, Node, std::shared_ptr<StereoDepth>>(m, "StereoDepth", DOC(dai, node, StereoDepth))
        .def_readonly("initialConfig",  &StereoDepth::initialConfig, DOC(dai, node, StereoDepth, initialConfig))
        .def_readonly("inputConfig",    &StereoDepth::inputConfig, DOC(dai, node, StereoDepth, inputConfig))
>>>>>>> f99454b1
        .def_readonly("left",           &StereoDepth::left, DOC(dai, node, StereoDepth, left))
        .def_readonly("right",          &StereoDepth::right, DOC(dai, node, StereoDepth, right))
        .def_readonly("depth",          &StereoDepth::depth, DOC(dai, node, StereoDepth, depth))
        .def_readonly("disparity",      &StereoDepth::disparity, DOC(dai, node, StereoDepth, disparity))
        .def_readonly("syncedLeft",     &StereoDepth::syncedLeft, DOC(dai, node, StereoDepth, syncedLeft))
        .def_readonly("syncedRight",    &StereoDepth::syncedRight, DOC(dai, node, StereoDepth, syncedRight))
        .def_readonly("rectifiedLeft",  &StereoDepth::rectifiedLeft, DOC(dai, node, StereoDepth, rectifiedLeft))
        .def_readonly("rectifiedRight", &StereoDepth::rectifiedRight, DOC(dai, node, StereoDepth, rectifiedRight))
        .def("loadMeshFiles",           &StereoDepth::loadMeshFiles, py::arg("pathLeft"), py::arg("pathRight"), DOC(dai, node, StereoDepth, loadMeshFiles))
        .def("loadMeshData",            &StereoDepth::loadMeshData, py::arg("dataLeft"), py::arg("dataRight"), DOC(dai, node, StereoDepth, loadMeshData))
        .def("setMeshStep",             &StereoDepth::setMeshStep, py::arg("width"), py::arg("height"), DOC(dai, node, StereoDepth, setMeshStep))
        .def("setInputResolution",      &StereoDepth::setInputResolution, py::arg("width"), py::arg("height"), DOC(dai, node, StereoDepth, setInputResolution))
        .def("setOutputSize",           &StereoDepth::setOutputSize, py::arg("width"), py::arg("height"), DOC(dai, node, StereoDepth, setOutputSize))
        .def("setOutputKeepAspectRatio",&StereoDepth::setOutputKeepAspectRatio, py::arg("keep"), DOC(dai, node, StereoDepth, setOutputKeepAspectRatio))
        .def("setDepthAlign",           static_cast<void(StereoDepth::*)(StereoDepthProperties::DepthAlign)>(&StereoDepth::setDepthAlign), py::arg("align"), DOC(dai, node, StereoDepth, setDepthAlign))
        .def("setDepthAlign",           static_cast<void(StereoDepth::*)(CameraBoardSocket)>(&StereoDepth::setDepthAlign), py::arg("camera"), DOC(dai, node, StereoDepth, setDepthAlign, 2))
        .def("setRectification",        &StereoDepth::setRectification, py::arg("enable"), DOC(dai, node, StereoDepth, setRectification))
        .def("setLeftRightCheck",       &StereoDepth::setLeftRightCheck, py::arg("enable"), DOC(dai, node, StereoDepth, setLeftRightCheck))
        .def("setSubpixel",             &StereoDepth::setSubpixel, py::arg("enable"), DOC(dai, node, StereoDepth, setSubpixel))
        .def("setExtendedDisparity",    &StereoDepth::setExtendedDisparity, py::arg("enable"), DOC(dai, node, StereoDepth, setExtendedDisparity))
        .def("setRectifyEdgeFillColor", &StereoDepth::setRectifyEdgeFillColor, py::arg("color"), DOC(dai, node, StereoDepth, setRectifyEdgeFillColor))
        .def("setRectifyMirrorFrame",   &StereoDepth::setRectifyMirrorFrame, py::arg("enable"), DOC(dai, node, StereoDepth, setRectifyMirrorFrame))
        .def("setConfidenceThreshold", [](StereoDepth& s, int confThr) {
            // Issue an deprecation warning
            PyErr_WarnEx(PyExc_DeprecationWarning, "setConfidenceThreshold() is deprecated, Use 'initialConfig.setConfidenceThreshold()' instead", 1);
            HEDLEY_DIAGNOSTIC_PUSH
            HEDLEY_DIAGNOSTIC_DISABLE_DEPRECATED
            s.setConfidenceThreshold(confThr);
            HEDLEY_DIAGNOSTIC_POP
        }, DOC(dai, node, StereoDepth, setConfidenceThreshold))
        .def("setMedianFilter", [](StereoDepth& s, dai::MedianFilter median) {
            // Issue an deprecation warning
            PyErr_WarnEx(PyExc_DeprecationWarning, "setMedianFilter() is deprecated, Use 'initialConfig.setMedianFilter()' instead", 1);
            HEDLEY_DIAGNOSTIC_PUSH
            HEDLEY_DIAGNOSTIC_DISABLE_DEPRECATED
            s.setMedianFilter(median);
            HEDLEY_DIAGNOSTIC_POP
        }, DOC(dai, node, StereoDepth, setMedianFilter))
        .def("setOutputRectified", [](StereoDepth& s, bool enable) {
            // Issue an deprecation warning
            PyErr_WarnEx(PyExc_DeprecationWarning, "setOutputRectified() is deprecated, the output is auto-enabled if used.", 1);
            HEDLEY_DIAGNOSTIC_PUSH
            HEDLEY_DIAGNOSTIC_DISABLE_DEPRECATED
            s.setOutputRectified(enable);
            HEDLEY_DIAGNOSTIC_POP
        })
        .def("setOutputDepth", [](StereoDepth& s, bool enable) {
            // Issue an deprecation warning
            PyErr_WarnEx(PyExc_DeprecationWarning, "setOutputDepth() is deprecated, the output is auto-enabled if used.", 1);
            HEDLEY_DIAGNOSTIC_PUSH
            HEDLEY_DIAGNOSTIC_DISABLE_DEPRECATED
            s.setOutputDepth(enable);
            HEDLEY_DIAGNOSTIC_POP
        })
        .def("loadCalibrationFile", [](StereoDepth& s, std::string path){
            PyErr_WarnEx(PyExc_DeprecationWarning, "loadCalibrationFile() is deprecated, Use 'Pipeline.setCalibrationData()' instead", 1);
            HEDLEY_DIAGNOSTIC_PUSH
            HEDLEY_DIAGNOSTIC_DISABLE_DEPRECATED
            s.loadCalibrationFile(path);
            HEDLEY_DIAGNOSTIC_POP
        })
        .def("loadCalibrationData", [](StereoDepth& s, std::vector<std::uint8_t> data){
            PyErr_WarnEx(PyExc_DeprecationWarning, "loadCalibrationData() is deprecated, Use 'Pipeline.setCalibrationData()' instead", 1);
            HEDLEY_DIAGNOSTIC_PUSH
            HEDLEY_DIAGNOSTIC_DISABLE_DEPRECATED
            s.loadCalibrationData(data);
            HEDLEY_DIAGNOSTIC_POP
        })
        .def("setEmptyCalibration", [](StereoDepth& s){
            PyErr_WarnEx(PyExc_DeprecationWarning, "setEmptyCalibration() is deprecated, Use 'setRectification(False)' instead", 1);
            HEDLEY_DIAGNOSTIC_PUSH
            HEDLEY_DIAGNOSTIC_DISABLE_DEPRECATED
            s.setEmptyCalibration();
            HEDLEY_DIAGNOSTIC_POP
        }, DOC(dai, node, StereoDepth, setEmptyCalibration))
        .def("getMaxDisparity", &StereoDepth::getMaxDisparity, DOC(dai, node, StereoDepth, getMaxDisparity))
        ;
    // ALIAS
    daiNodeModule.attr("StereoDepth").attr("Properties") = stereoDepthProperties;

    // VideoEncoder node
    ADD_NODE(VideoEncoder)
        .def_readonly("input", &VideoEncoder::input, DOC(dai, node, VideoEncoder, input), DOC(dai, node, VideoEncoder, input))
        .def_readonly("bitstream", &VideoEncoder::bitstream, DOC(dai, node, VideoEncoder, bitstream), DOC(dai, node, VideoEncoder, bitstream))
        .def("setDefaultProfilePreset", static_cast<void(VideoEncoder::*)(int, int, float, VideoEncoderProperties::Profile)>(&VideoEncoder::setDefaultProfilePreset), py::arg("width"), py::arg("height"), py::arg("fps"), py::arg("profile"), DOC(dai, node, VideoEncoder, setDefaultProfilePreset))
        .def("setDefaultProfilePreset", static_cast<void(VideoEncoder::*)(std::tuple<int,int>, float, VideoEncoderProperties::Profile)>(&VideoEncoder::setDefaultProfilePreset), py::arg("size"), py::arg("fps"), py::arg("profile"), DOC(dai, node, VideoEncoder, setDefaultProfilePreset, 2))
        .def("setNumFramesPool", &VideoEncoder::setNumFramesPool, py::arg("frames"), DOC(dai, node, VideoEncoder, setNumFramesPool))
        .def("getNumFramesPool", &VideoEncoder::getNumFramesPool, DOC(dai, node, VideoEncoder, getNumFramesPool))
        .def("setRateControlMode", &VideoEncoder::setRateControlMode, py::arg("mode"), DOC(dai, node, VideoEncoder, setRateControlMode))
        .def("setProfile", static_cast<void(VideoEncoder::*)(std::tuple<int,int>, VideoEncoder::Properties::Profile)>(&VideoEncoder::setProfile), py::arg("size"), py::arg("profile"), DOC(dai, node, VideoEncoder, setProfile))
        .def("setProfile", static_cast<void(VideoEncoder::*)(int, int, VideoEncoder::Properties::Profile)>(&VideoEncoder::setProfile), py::arg("width"), py::arg("height"), py::arg("profile"), DOC(dai, node, VideoEncoder, setProfile, 2))
        .def("setBitrate", &VideoEncoder::setBitrate, py::arg("bitrateKbps"), DOC(dai, node, VideoEncoder, setBitrate))
        .def("setBitrateKbps", &VideoEncoder::setBitrateKbps, py::arg("bitrateKbps"), DOC(dai, node, VideoEncoder, setBitrateKbps))
        .def("setKeyframeFrequency", &VideoEncoder::setKeyframeFrequency, py::arg("freq"), DOC(dai, node, VideoEncoder, setKeyframeFrequency))
        //.def("setMaxBitrate", &VideoEncoder::setMaxBitrate)
        .def("setNumBFrames", &VideoEncoder::setNumBFrames, py::arg("numBFrames"), DOC(dai, node, VideoEncoder, setNumBFrames))
        .def("setQuality", &VideoEncoder::setQuality, py::arg("quality"), DOC(dai, node, VideoEncoder, setQuality))
        .def("setLossless", &VideoEncoder::setLossless, DOC(dai, node, VideoEncoder, setLossless))
        .def("setFrameRate", &VideoEncoder::setFrameRate, py::arg("frameRate"), DOC(dai, node, VideoEncoder, setFrameRate))
        .def("getRateControlMode", &VideoEncoder::getRateControlMode, DOC(dai, node, VideoEncoder, getRateControlMode))
        .def("getProfile", &VideoEncoder::getProfile, DOC(dai, node, VideoEncoder, getProfile))
        .def("getBitrate", &VideoEncoder::getBitrate, DOC(dai, node, VideoEncoder, getBitrate))
        .def("getBitrateKbps", &VideoEncoder::getBitrateKbps, DOC(dai, node, VideoEncoder, getBitrateKbps))
        .def("getKeyframeFrequency", &VideoEncoder::getKeyframeFrequency, DOC(dai, node, VideoEncoder, getKeyframeFrequency))
        //.def("getMaxBitrate", &VideoEncoder::getMaxBitrate)
        .def("getNumBFrames", &VideoEncoder::getNumBFrames, DOC(dai, node, VideoEncoder, getNumBFrames))
        .def("getQuality", &VideoEncoder::getQuality, DOC(dai, node, VideoEncoder, getQuality))
        .def("getWidth", &VideoEncoder::getWidth, DOC(dai, node, VideoEncoder, getWidth))
        .def("getHeight", &VideoEncoder::getHeight, DOC(dai, node, VideoEncoder, getHeight))
        .def("getFrameRate", &VideoEncoder::getFrameRate, DOC(dai, node, VideoEncoder, getFrameRate))
        .def("getSize", &VideoEncoder::getSize, DOC(dai, node, VideoEncoder, getSize))
        .def("getLossless", &VideoEncoder::getLossless, DOC(dai, node, VideoEncoder, getLossless))
    ;
    // ALIAS
    daiNodeModule.attr("VideoEncoder").attr("Properties") = videoEncoderProperties;


    ADD_NODE(SPIOut)
        .def_readonly("input", &SPIOut::input, DOC(dai, node, SPIOut, input))
        .def("setStreamName", &SPIOut::setStreamName, py::arg("name"), DOC(dai, node, SPIOut, setStreamName))
        .def("setBusId", &SPIOut::setBusId, py::arg("id"), DOC(dai, node, SPIOut, setBusId))
        ;

    ADD_NODE_DERIVED_ABSTRACT(DetectionNetwork, NeuralNetwork)
        .def_readonly("input", &DetectionNetwork::input, DOC(dai, node, DetectionNetwork, input))
        .def_readonly("out", &DetectionNetwork::out, DOC(dai, node, DetectionNetwork, out))
        .def_readonly("passthrough", &DetectionNetwork::passthrough, DOC(dai, node, DetectionNetwork, passthrough))
        .def("setConfidenceThreshold", &DetectionNetwork::setConfidenceThreshold, py::arg("thresh"), DOC(dai, node, DetectionNetwork, setConfidenceThreshold))
        ;
    // ALIAS
    daiNodeModule.attr("DetectionNetwork").attr("Properties") = detectionNetworkProperties;


    // MobileNetDetectionNetwork node
    ADD_NODE_DERIVED(MobileNetDetectionNetwork, DetectionNetwork)
        ;

    // YoloDetectionNetwork node
    ADD_NODE_DERIVED(YoloDetectionNetwork, DetectionNetwork)
        .def("setNumClasses", &YoloDetectionNetwork::setNumClasses, py::arg("numClasses"), DOC(dai, node, YoloDetectionNetwork, setNumClasses))
        .def("setCoordinateSize", &YoloDetectionNetwork::setCoordinateSize, py::arg("coordinates"), DOC(dai, node, YoloDetectionNetwork, setCoordinateSize))
        .def("setAnchors", &YoloDetectionNetwork::setAnchors, py::arg("anchors"), DOC(dai, node, YoloDetectionNetwork, setAnchors))
        .def("setAnchorMasks", &YoloDetectionNetwork::setAnchorMasks, py::arg("anchorMasks"), DOC(dai, node, YoloDetectionNetwork, setAnchorMasks))
        .def("setIouThreshold", &YoloDetectionNetwork::setIouThreshold, py::arg("thresh"), DOC(dai, node, YoloDetectionNetwork, setIouThreshold))
        ;

    ADD_NODE_DERIVED_ABSTRACT(SpatialDetectionNetwork, DetectionNetwork)
        .def_readonly("input", &SpatialDetectionNetwork::input, DOC(dai, node, SpatialDetectionNetwork, input))
        .def_readonly("inputDepth", &SpatialDetectionNetwork::inputDepth, DOC(dai, node, SpatialDetectionNetwork, inputDepth))
        .def_readonly("out", &SpatialDetectionNetwork::out, DOC(dai, node, SpatialDetectionNetwork, out))
        .def_readonly("boundingBoxMapping", &SpatialDetectionNetwork::boundingBoxMapping, DOC(dai, node, SpatialDetectionNetwork, boundingBoxMapping))
        .def_readonly("passthrough", &SpatialDetectionNetwork::passthrough, DOC(dai, node, SpatialDetectionNetwork, passthrough))
        .def_readonly("passthroughDepth", &SpatialDetectionNetwork::passthroughDepth, DOC(dai, node, SpatialDetectionNetwork, passthroughDepth))

        .def("setBoundingBoxScaleFactor", &SpatialDetectionNetwork::setBoundingBoxScaleFactor, py::arg("scaleFactor"), DOC(dai, node, SpatialDetectionNetwork, setBoundingBoxScaleFactor))
        .def("setDepthLowerThreshold", &SpatialDetectionNetwork::setDepthLowerThreshold, py::arg("lowerThreshold"), DOC(dai, node, SpatialDetectionNetwork, setDepthLowerThreshold))
        .def("setDepthUpperThreshold", &SpatialDetectionNetwork::setDepthUpperThreshold, py::arg("upperThreshold"), DOC(dai, node, SpatialDetectionNetwork, setDepthUpperThreshold))
        ;
     // ALIAS
    daiNodeModule.attr("SpatialDetectionNetwork").attr("Properties") = spatialDetectionNetworkProperties;

    // MobileNetSpatialDetectionNetwork
    ADD_NODE_DERIVED(MobileNetSpatialDetectionNetwork, SpatialDetectionNetwork)
        ;

    // YoloSpatialDetectionNetwork node
    ADD_NODE_DERIVED(YoloSpatialDetectionNetwork, SpatialDetectionNetwork)
        .def("setNumClasses", &YoloSpatialDetectionNetwork::setNumClasses, py::arg("numClasses"), DOC(dai, node, YoloSpatialDetectionNetwork, setNumClasses))
        .def("setCoordinateSize", &YoloSpatialDetectionNetwork::setCoordinateSize, py::arg("coordinates"), DOC(dai, node, YoloSpatialDetectionNetwork, setCoordinateSize))
        .def("setAnchors", &YoloSpatialDetectionNetwork::setAnchors, py::arg("anchors"), DOC(dai, node, YoloSpatialDetectionNetwork, setAnchors))
        .def("setAnchorMasks", &YoloSpatialDetectionNetwork::setAnchorMasks, py::arg("anchorMasks"), DOC(dai, node, YoloSpatialDetectionNetwork, setAnchorMasks))
        .def("setIouThreshold", &YoloSpatialDetectionNetwork::setIouThreshold, py::arg("thresh"), DOC(dai, node, YoloSpatialDetectionNetwork, setIouThreshold))
        ;

    // SpatialLocationCalculator node
    ADD_NODE(SpatialLocationCalculator)
        .def_readonly("inputConfig", &SpatialLocationCalculator::inputConfig, DOC(dai, node, SpatialLocationCalculator, inputConfig))
        .def_readonly("inputDepth", &SpatialLocationCalculator::inputDepth, DOC(dai, node, SpatialLocationCalculator, inputDepth))
        .def_readonly("out", &SpatialLocationCalculator::out, DOC(dai, node, SpatialLocationCalculator, out))
        .def_readonly("passthroughDepth", &SpatialLocationCalculator::passthroughDepth, DOC(dai, node, SpatialLocationCalculator, passthroughDepth))
        .def_readonly("initialConfig", &SpatialLocationCalculator::initialConfig, DOC(dai, node, SpatialLocationCalculator, initialConfig))
        .def("setWaitForConfigInput", &SpatialLocationCalculator::setWaitForConfigInput, py::arg("wait"), DOC(dai, node, SpatialLocationCalculator, setWaitForConfigInput))
        ;
    // ALIAS
    daiNodeModule.attr("SpatialLocationCalculator").attr("Properties") = spatialLocationCalculatorProperties;

    // SystemLogger node
    ADD_NODE(SystemLogger)
        .def_readonly("out", &SystemLogger::out, DOC(dai, node, SystemLogger, out))
        .def("setRate", &SystemLogger::setRate, py::arg("hz"), DOC(dai, node, SystemLogger, setRate))
        ;

    // NeuralNetwork node
    ADD_NODE(ObjectTracker)
        .def_readonly("inputTrackerFrame", &ObjectTracker::inputTrackerFrame, DOC(dai, node, ObjectTracker, inputTrackerFrame))
        .def_readonly("inputDetectionFrame", &ObjectTracker::inputDetectionFrame, DOC(dai, node, ObjectTracker, inputDetectionFrame))
        .def_readonly("inputDetections", &ObjectTracker::inputDetections, DOC(dai, node, ObjectTracker, inputDetections))
        .def_readonly("out", &ObjectTracker::out, DOC(dai, node, ObjectTracker, out))
        .def_readonly("passthroughTrackerFrame", &ObjectTracker::passthroughTrackerFrame, DOC(dai, node, ObjectTracker, passthroughTrackerFrame))
        .def_readonly("passthroughDetectionFrame", &ObjectTracker::passthroughDetectionFrame, DOC(dai, node, ObjectTracker, passthroughDetectionFrame))
        .def_readonly("passthroughDetections", &ObjectTracker::passthroughDetections, DOC(dai, node, ObjectTracker, passthroughDetections))

        .def("setTrackerThreshold", &ObjectTracker::setTrackerThreshold, py::arg("threshold"), DOC(dai, node, ObjectTracker, setTrackerThreshold))
        .def("setMaxObjectsToTrack", &ObjectTracker::setMaxObjectsToTrack, py::arg("maxObjectsToTrack"), DOC(dai, node, ObjectTracker, setMaxObjectsToTrack))
        .def("setDetectionLabelsToTrack", &ObjectTracker::setDetectionLabelsToTrack, py::arg("labels"), DOC(dai, node, ObjectTracker, setDetectionLabelsToTrack))
        .def("setTrackerType", &ObjectTracker::setTrackerType, py::arg("type"), DOC(dai, node, ObjectTracker, setTrackerType))
        .def("setTrackerIdAssigmentPolicy", &ObjectTracker::setTrackerIdAssigmentPolicy, py::arg("type"), DOC(dai, node, ObjectTracker, setTrackerIdAssigmentPolicy))
        ;
    daiNodeModule.attr("ObjectTracker").attr("Properties") = objectTrackerProperties;

<<<<<<< HEAD
=======
    // IMU node
    py::class_<IMU, Node, std::shared_ptr<IMU>>(m, "IMU", DOC(dai, node, IMU))
        .def_readonly("out", &IMU::out, DOC(dai, node, IMU, out))
        .def("enableIMUSensor", static_cast<void(IMU::*)(IMUSensorConfig imuSensor)>(&IMU::enableIMUSensor), py::arg("sensorConfig"), DOC(dai, node, IMU, enableIMUSensor))
        .def("enableIMUSensor", static_cast<void(IMU::*)(const std::vector<IMUSensorConfig>& imuSensors)>(&IMU::enableIMUSensor), py::arg("sensorConfigs"), DOC(dai, node, IMU, enableIMUSensor, 2))
        .def("enableIMUSensor", static_cast<void(IMU::*)(IMUSensor sensor, uint32_t reportRate)>(&IMU::enableIMUSensor), py::arg("sensor"), py::arg("reportRate"), DOC(dai, node, IMU, enableIMUSensor, 3))
        .def("enableIMUSensor", static_cast<void(IMU::*)(const std::vector<IMUSensor>& sensors, uint32_t reportRate)>(&IMU::enableIMUSensor), py::arg("sensors"), py::arg("reportRate"), DOC(dai, node, IMU, enableIMUSensor, 4))
        .def("setBatchReportThreshold", &IMU::setBatchReportThreshold, py::arg("batchReportThreshold"), DOC(dai, node, IMU, setBatchReportThreshold))
        .def("getBatchReportThreshold", &IMU::getBatchReportThreshold, DOC(dai, node, IMU, getBatchReportThreshold))
        .def("setMaxBatchReports", &IMU::setMaxBatchReports, py::arg("maxBatchReports"), DOC(dai, node, IMU, setMaxBatchReports))
        .def("getMaxBatchReports", &IMU::getMaxBatchReports, DOC(dai, node, IMU, getMaxBatchReports))
        ;

    ////////////////////////////////////
    // Node properties bindings
    ////////////////////////////////////
    py::class_<ColorCameraProperties> colorCameraProperties(m, "ColorCameraProperties", DOC(dai, ColorCameraProperties));
    colorCameraProperties
        .def_readwrite("initialControl", &ColorCameraProperties::initialControl)
        .def_readwrite("boardSocket", &ColorCameraProperties::boardSocket)
        .def_readwrite("colorOrder", &ColorCameraProperties::colorOrder)
        .def_readwrite("interleaved", &ColorCameraProperties::interleaved)
        .def_readwrite("previewHeight", &ColorCameraProperties::previewHeight)
        .def_readwrite("previewWidth", &ColorCameraProperties::previewWidth)
        .def_readwrite("videoHeight", &ColorCameraProperties::videoHeight)
        .def_readwrite("videoWidth", &ColorCameraProperties::videoWidth)
        .def_readwrite("stillHeight", &ColorCameraProperties::stillHeight)
        .def_readwrite("stillWidth", &ColorCameraProperties::stillWidth)
        .def_readwrite("resolution", &ColorCameraProperties::resolution)
        .def_readwrite("fps", &ColorCameraProperties::fps)
        .def_readwrite("sensorCropX", &ColorCameraProperties::sensorCropX)
        .def_readwrite("sensorCropY", &ColorCameraProperties::sensorCropY)
    ;

    py::enum_<ColorCameraProperties::SensorResolution>(colorCameraProperties, "SensorResolution", DOC(dai, ColorCameraProperties, SensorResolution))
        .value("THE_1080_P", ColorCameraProperties::SensorResolution::THE_1080_P)
        .value("THE_4_K", ColorCameraProperties::SensorResolution::THE_4_K)
        .value("THE_12_MP", ColorCameraProperties::SensorResolution::THE_12_MP)
        ;

    py::enum_<ColorCameraProperties::ColorOrder>(colorCameraProperties, "ColorOrder", DOC(dai, ColorCameraProperties, ColorOrder))
        .value("BGR", ColorCameraProperties::ColorOrder::BGR)
        .value("RGB", ColorCameraProperties::ColorOrder::RGB)
        ;
    // ALIAS
    m.attr("ColorCamera").attr("Properties") = colorCameraProperties;



    // MonoCamera props
    py::class_<MonoCameraProperties> monoCameraProperties(m, "MonoCameraProperties", DOC(dai, MonoCameraProperties));
    monoCameraProperties
        .def_readwrite("initialControl", &MonoCameraProperties::initialControl)
        .def_readwrite("boardSocket", &MonoCameraProperties::boardSocket)
        .def_readwrite("resolution", &MonoCameraProperties::resolution)
        .def_readwrite("fps",  &MonoCameraProperties::fps)
    ;

    py::enum_<MonoCameraProperties::SensorResolution>(monoCameraProperties, "SensorResolution", DOC(dai, MonoCameraProperties, SensorResolution))
        .value("THE_720_P", MonoCameraProperties::SensorResolution::THE_720_P)
        .value("THE_800_P", MonoCameraProperties::SensorResolution::THE_800_P)
        .value("THE_400_P", MonoCameraProperties::SensorResolution::THE_400_P)
        ;
    // ALIAS
    m.attr("MonoCamera").attr("Properties") = monoCameraProperties;


    // StereoDepth props
    py::class_<StereoDepthProperties> stereoDepthProperties(m, "StereoDepthProperties", DOC(dai, StereoDepthProperties));
    stereoDepthProperties
        .def_readwrite("calibration",             &StereoDepthProperties::calibration)
        .def_readwrite("initialConfig",           &StereoDepthProperties::initialConfig)
        .def_readwrite("inputConfigSync",         &StereoDepthProperties::inputConfigSync)
        .def_readwrite("depthAlign",              &StereoDepthProperties::depthAlign)
        .def_readwrite("depthAlignCamera",        &StereoDepthProperties::depthAlignCamera)
        .def_readwrite("enableLeftRightCheck",    &StereoDepthProperties::enableLeftRightCheck)
        .def_readwrite("enableSubpixel",          &StereoDepthProperties::enableSubpixel)
        .def_readwrite("enableExtendedDisparity", &StereoDepthProperties::enableExtendedDisparity)
        .def_readwrite("rectifyMirrorFrame",      &StereoDepthProperties::rectifyMirrorFrame)
        .def_readwrite("rectifyEdgeFillColor",    &StereoDepthProperties::rectifyEdgeFillColor)
        .def_readwrite("width",                   &StereoDepthProperties::width)
        .def_readwrite("height",                  &StereoDepthProperties::height)
        .def_readwrite("outWidth",                &StereoDepthProperties::outWidth, DOC(dai, StereoDepthProperties, outWidth))
        .def_readwrite("outHeight",               &StereoDepthProperties::outHeight, DOC(dai, StereoDepthProperties, outHeight))
        .def_readwrite("outKeepAspectRatio",      &StereoDepthProperties::outKeepAspectRatio, DOC(dai, StereoDepthProperties, outKeepAspectRatio))
        .def_readwrite("mesh",                    &StereoDepthProperties::mesh, DOC(dai, StereoDepthProperties, mesh))
        ;

    py::enum_<MedianFilter> medianFilter(m, "MedianFilter", DOC(dai, MedianFilter));
    medianFilter
        .value("MEDIAN_OFF", MedianFilter::MEDIAN_OFF)
        .value("KERNEL_3x3", MedianFilter::KERNEL_3x3)
        .value("KERNEL_5x5", MedianFilter::KERNEL_5x5)
        .value("KERNEL_7x7", MedianFilter::KERNEL_7x7)
        ;

    py::enum_<StereoDepthProperties::DepthAlign>(stereoDepthProperties, "DepthAlign")
        .value("RECTIFIED_RIGHT", StereoDepthProperties::DepthAlign::RECTIFIED_RIGHT)
        .value("RECTIFIED_LEFT",  StereoDepthProperties::DepthAlign::RECTIFIED_LEFT)
        .value("CENTER",          StereoDepthProperties::DepthAlign::CENTER)
        ;

    py::class_<StereoDepthConfigData> stereoDepthConfigData(m, "StereoDepthConfigData", DOC(dai, StereoDepthConfigData));
    stereoDepthConfigData
        .def(py::init<>())
        .def_readwrite("median", &StereoDepthConfigData::median,  DOC(dai, StereoDepthConfigData, median))
        .def_readwrite("confidenceThreshold", &StereoDepthConfigData::confidenceThreshold,  DOC(dai, StereoDepthConfigData, confidenceThreshold))
        .def_readwrite("bilateralSigmaValue", &StereoDepthConfigData::bilateralSigmaValue,  DOC(dai, StereoDepthConfigData, bilateralSigmaValue))
        .def_readwrite("leftRightCheckThreshold", &StereoDepthConfigData::leftRightCheckThreshold,  DOC(dai, StereoDepthConfigData, leftRightCheckThreshold))
        ;

    m.attr("StereoDepthProperties").attr("MedianFilter") = medianFilter;
    m.attr("StereoDepthConfigData").attr("MedianFilter") = medianFilter;

    // ALIAS
    m.attr("StereoDepth").attr("Properties") = stereoDepthProperties;



    // VideoEncoder props
    py::class_<VideoEncoderProperties> videoEncoderProperties(m, "VideoEncoderProperties", DOC(dai, VideoEncoderProperties));
    videoEncoderProperties
        .def_readwrite("bitrate", &VideoEncoderProperties::bitrate)
        .def_readwrite("keyframeFrequency", &VideoEncoderProperties::keyframeFrequency)
        .def_readwrite("maxBitrate", &VideoEncoderProperties::maxBitrate)
        .def_readwrite("numBFrames", &VideoEncoderProperties::numBFrames)
        .def_readwrite("numFramesPool", &VideoEncoderProperties::numFramesPool)
        .def_readwrite("profile", &VideoEncoderProperties::profile)
        .def_readwrite("quality", &VideoEncoderProperties::quality)
        .def_readwrite("rateCtrlMode", &VideoEncoderProperties::rateCtrlMode)
        .def_readwrite("width", &VideoEncoderProperties::width)
        .def_readwrite("height", &VideoEncoderProperties::height)
        ;

    py::enum_<VideoEncoderProperties::Profile>(videoEncoderProperties, "Profile", DOC(dai, VideoEncoderProperties, Profile))
        .value("H264_BASELINE", VideoEncoderProperties::Profile::H264_BASELINE)
        .value("H264_HIGH", VideoEncoderProperties::Profile::H264_HIGH)
        .value("H264_MAIN", VideoEncoderProperties::Profile::H264_MAIN)
        .value("H265_MAIN", VideoEncoderProperties::Profile::H265_MAIN)
        .value("MJPEG", VideoEncoderProperties::Profile::MJPEG)
        ;

    py::enum_<VideoEncoderProperties::RateControlMode>(videoEncoderProperties, "RateControlMode", DOC(dai, VideoEncoderProperties, RateControlMode))
        .value("CBR", VideoEncoderProperties::RateControlMode::CBR)
        .value("VBR", VideoEncoderProperties::RateControlMode::VBR)
        ;
    // ALIAS
    m.attr("VideoEncoder").attr("Properties") = videoEncoderProperties;




    py::class_<SystemLoggerProperties>(m, "SystemLoggerProperties", DOC(dai, SystemLoggerProperties))
        .def_readwrite("rateHz", &SystemLoggerProperties::rateHz)
        ;

    py::class_<NeuralNetworkProperties, std::shared_ptr<NeuralNetworkProperties>> neuralNetworkProperties(m, "NeuralNetworkProperties", DOC(dai, NeuralNetworkProperties));
    neuralNetworkProperties
        .def_readwrite("blobSize", &NeuralNetworkProperties::blobSize)
        .def_readwrite("blobUri", &NeuralNetworkProperties::blobUri)
        .def_readwrite("numFrames", &NeuralNetworkProperties::numFrames)
        .def_readwrite("numThreads", &NeuralNetworkProperties::numThreads)
        .def_readwrite("numNCEPerThread", &NeuralNetworkProperties::numNCEPerThread)
        ;
    m.attr("NeuralNetwork").attr("Properties") = neuralNetworkProperties;
>>>>>>> f99454b1


    // Script node
    ADD_NODE(Script)
        .def_readonly("inputs", &Script::inputs)
        .def_readonly("outputs", &Script::outputs)
        .def("setScriptPath", &Script::setScriptPath, DOC(dai, node, Script, setScriptPath))
        .def("setScriptData", static_cast<void(Script::*)(const std::string&, const std::string&)>(&Script::setScriptData), py::arg("script"), py::arg("name") = "", DOC(dai, node, Script, setScriptData))
        .def("setScriptData", static_cast<void(Script::*)(const std::vector<std::uint8_t>&, const std::string&)>(&Script::setScriptData), py::arg("data"), py::arg("name") = "", DOC(dai, node, Script, setScriptData, 2))
        .def("getScriptPath", &Script::getScriptPath, DOC(dai, node, Script, getScriptPath))
        .def("getScriptName", &Script::getScriptName, DOC(dai, node, Script, getScriptName))
        .def("setProcessor", &Script::setProcessor, DOC(dai, node, Script, setProcessor))
        .def("getProcessor", &Script::getProcessor, DOC(dai, node, Script, getProcessor))
        ;

<<<<<<< HEAD
}
=======
    py::enum_<IMUSensor>(m, "IMUSensor", DOC(dai, IMUSensor))
        .value("ACCELEROMETER_RAW", IMUSensor::ACCELEROMETER_RAW, DOC(dai, IMUSensor, ACCELEROMETER_RAW))
        .value("ACCELEROMETER", IMUSensor::ACCELEROMETER, DOC(dai, IMUSensor, ACCELEROMETER))
        .value("LINEAR_ACCELERATION", IMUSensor::LINEAR_ACCELERATION, DOC(dai, IMUSensor, LINEAR_ACCELERATION))
        .value("GRAVITY", IMUSensor::GRAVITY, DOC(dai, IMUSensor, GRAVITY))
        .value("GYROSCOPE_RAW", IMUSensor::GYROSCOPE_RAW, DOC(dai, IMUSensor, GYROSCOPE_RAW))
        .value("GYROSCOPE_CALIBRATED", IMUSensor::GYROSCOPE_CALIBRATED, DOC(dai, IMUSensor, GYROSCOPE_CALIBRATED))
        .value("GYROSCOPE_UNCALIBRATED", IMUSensor::GYROSCOPE_UNCALIBRATED, DOC(dai, IMUSensor, GYROSCOPE_UNCALIBRATED))
        .value("MAGNETOMETER_RAW", IMUSensor::MAGNETOMETER_RAW, DOC(dai, IMUSensor, MAGNETOMETER_RAW))
        .value("MAGNETOMETER_CALIBRATED", IMUSensor::MAGNETOMETER_CALIBRATED, DOC(dai, IMUSensor, MAGNETOMETER_CALIBRATED))
        .value("MAGNETOMETER_UNCALIBRATED", IMUSensor::MAGNETOMETER_UNCALIBRATED, DOC(dai, IMUSensor, MAGNETOMETER_UNCALIBRATED))
        .value("ROTATION_VECTOR", IMUSensor::ROTATION_VECTOR, DOC(dai, IMUSensor, ROTATION_VECTOR))
        .value("GAME_ROTATION_VECTOR", IMUSensor::GAME_ROTATION_VECTOR, DOC(dai, IMUSensor, GAME_ROTATION_VECTOR))
        .value("GEOMAGNETIC_ROTATION_VECTOR", IMUSensor::GEOMAGNETIC_ROTATION_VECTOR, DOC(dai, IMUSensor, GEOMAGNETIC_ROTATION_VECTOR))
        .value("ARVR_STABILIZED_ROTATION_VECTOR", IMUSensor::ARVR_STABILIZED_ROTATION_VECTOR, DOC(dai, IMUSensor, ARVR_STABILIZED_ROTATION_VECTOR))
        .value("ARVR_STABILIZED_GAME_ROTATION_VECTOR", IMUSensor::ARVR_STABILIZED_GAME_ROTATION_VECTOR, DOC(dai, IMUSensor, ARVR_STABILIZED_GAME_ROTATION_VECTOR))
        // .value("GYRO_INTEGRATED_ROTATION_VECTOR", IMUSensor::GYRO_INTEGRATED_ROTATION_VECTOR)
    ;

    py::class_<IMUSensorConfig, std::shared_ptr<IMUSensorConfig>>(m, "IMUSensorConfig", DOC(dai, IMUSensorConfig))
        .def(py::init<>())
        .def_readwrite("sensitivityEnabled", &IMUSensorConfig::sensitivityEnabled)
        .def_readwrite("sensitivityRelative", &IMUSensorConfig::sensitivityRelative)
        .def_readwrite("changeSensitivity", &IMUSensorConfig::changeSensitivity)
        .def_readwrite("reportRate", &IMUSensorConfig::reportRate)
        .def_readwrite("sensorId", &IMUSensorConfig::sensorId)
        ;

    py::class_<IMUProperties> imuProperties(m, "IMUProperties", DOC(dai, IMUProperties));
    imuProperties
        .def_readwrite("imuSensors", &IMUProperties::imuSensors, DOC(dai, IMUProperties, imuSensors))
        .def_readwrite("batchReportThreshold", &IMUProperties::batchReportThreshold, DOC(dai, IMUProperties, batchReportThreshold))
        .def_readwrite("maxBatchReports", &IMUProperties::maxBatchReports, DOC(dai, IMUProperties, maxBatchReports))
    ;
    m.attr("IMU").attr("Properties") = imuProperties;



}
>>>>>>> f99454b1
<|MERGE_RESOLUTION|>--- conflicted
+++ resolved
@@ -140,7 +140,6 @@
     using namespace dai;
 
 
-
     ////////////////////////////////////////////////////////////////////////////////////////
     ////////////////////////////////////////////////////////////////////////////////////////
     // Node properties bindings first - so function params are resolved
@@ -199,17 +198,21 @@
     // StereoDepth props
     py::class_<StereoDepthProperties> stereoDepthProperties(m, "StereoDepthProperties", DOC(dai, StereoDepthProperties));
 
-    py::enum_<StereoDepthProperties::MedianFilter>(stereoDepthProperties, "MedianFilter", DOC(dai, StereoDepthProperties, MedianFilter))
-        .value("MEDIAN_OFF", StereoDepthProperties::MedianFilter::MEDIAN_OFF)
-        .value("KERNEL_3x3", StereoDepthProperties::MedianFilter::KERNEL_3x3)
-        .value("KERNEL_5x5", StereoDepthProperties::MedianFilter::KERNEL_5x5)
-        .value("KERNEL_7x7", StereoDepthProperties::MedianFilter::KERNEL_7x7)
+    // MedianFilter
+    py::enum_<MedianFilter> medianFilter(m, "MedianFilter", DOC(dai, MedianFilter));
+    medianFilter
+        .value("MEDIAN_OFF", MedianFilter::MEDIAN_OFF)
+        .value("KERNEL_3x3", MedianFilter::KERNEL_3x3)
+        .value("KERNEL_5x5", MedianFilter::KERNEL_5x5)
+        .value("KERNEL_7x7", MedianFilter::KERNEL_7x7)
         ;
 
     stereoDepthProperties
         .def_readwrite("calibration",             &StereoDepthProperties::calibration)
-        .def_readwrite("median",                  &StereoDepthProperties::median)
-        .def_readwrite("confidenceThreshold",     &StereoDepthProperties::confidenceThreshold)
+        .def_readwrite("initialConfig",           &StereoDepthProperties::initialConfig)
+        .def_readwrite("inputConfigSync",         &StereoDepthProperties::inputConfigSync)
+        .def_readwrite("depthAlign",              &StereoDepthProperties::depthAlign)
+        .def_readwrite("depthAlignCamera",        &StereoDepthProperties::depthAlignCamera)
         .def_readwrite("enableLeftRightCheck",    &StereoDepthProperties::enableLeftRightCheck)
         .def_readwrite("enableSubpixel",          &StereoDepthProperties::enableSubpixel)
         .def_readwrite("enableExtendedDisparity", &StereoDepthProperties::enableExtendedDisparity)
@@ -217,7 +220,22 @@
         .def_readwrite("rectifyEdgeFillColor",    &StereoDepthProperties::rectifyEdgeFillColor)
         .def_readwrite("width",                   &StereoDepthProperties::width)
         .def_readwrite("height",                  &StereoDepthProperties::height)
-        ;
+        .def_readwrite("outWidth",                &StereoDepthProperties::outWidth, DOC(dai, StereoDepthProperties, outWidth))
+        .def_readwrite("outHeight",               &StereoDepthProperties::outHeight, DOC(dai, StereoDepthProperties, outHeight))
+        .def_readwrite("outKeepAspectRatio",      &StereoDepthProperties::outKeepAspectRatio, DOC(dai, StereoDepthProperties, outKeepAspectRatio))
+        .def_readwrite("mesh",                    &StereoDepthProperties::mesh, DOC(dai, StereoDepthProperties, mesh))
+        ;
+    m.attr("StereoDepthProperties").attr("MedianFilter") = medianFilter;
+
+    py::class_<StereoDepthConfigData> stereoDepthConfigData(m, "StereoDepthConfigData", DOC(dai, StereoDepthConfigData));
+    stereoDepthConfigData
+        .def(py::init<>())
+        .def_readwrite("median", &StereoDepthConfigData::median,  DOC(dai, StereoDepthConfigData, median))
+        .def_readwrite("confidenceThreshold", &StereoDepthConfigData::confidenceThreshold,  DOC(dai, StereoDepthConfigData, confidenceThreshold))
+        .def_readwrite("bilateralSigmaValue", &StereoDepthConfigData::bilateralSigmaValue,  DOC(dai, StereoDepthConfigData, bilateralSigmaValue))
+        .def_readwrite("leftRightCheckThreshold", &StereoDepthConfigData::leftRightCheckThreshold,  DOC(dai, StereoDepthConfigData, leftRightCheckThreshold))
+        ;
+    m.attr("StereoDepthConfigData").attr("MedianFilter") = medianFilter;
 
 
     // VideoEncoder props
@@ -308,6 +326,42 @@
         .def_readwrite("trackerType", &ObjectTrackerProperties::trackerType)
         .def_readwrite("trackerIdAssigmentPolicy", &ObjectTrackerProperties::trackerIdAssigmentPolicy)
         ;
+
+    // IMU node properties
+    py::enum_<IMUSensor>(m, "IMUSensor", DOC(dai, IMUSensor))
+        .value("ACCELEROMETER_RAW", IMUSensor::ACCELEROMETER_RAW, DOC(dai, IMUSensor, ACCELEROMETER_RAW))
+        .value("ACCELEROMETER", IMUSensor::ACCELEROMETER, DOC(dai, IMUSensor, ACCELEROMETER))
+        .value("LINEAR_ACCELERATION", IMUSensor::LINEAR_ACCELERATION, DOC(dai, IMUSensor, LINEAR_ACCELERATION))
+        .value("GRAVITY", IMUSensor::GRAVITY, DOC(dai, IMUSensor, GRAVITY))
+        .value("GYROSCOPE_RAW", IMUSensor::GYROSCOPE_RAW, DOC(dai, IMUSensor, GYROSCOPE_RAW))
+        .value("GYROSCOPE_CALIBRATED", IMUSensor::GYROSCOPE_CALIBRATED, DOC(dai, IMUSensor, GYROSCOPE_CALIBRATED))
+        .value("GYROSCOPE_UNCALIBRATED", IMUSensor::GYROSCOPE_UNCALIBRATED, DOC(dai, IMUSensor, GYROSCOPE_UNCALIBRATED))
+        .value("MAGNETOMETER_RAW", IMUSensor::MAGNETOMETER_RAW, DOC(dai, IMUSensor, MAGNETOMETER_RAW))
+        .value("MAGNETOMETER_CALIBRATED", IMUSensor::MAGNETOMETER_CALIBRATED, DOC(dai, IMUSensor, MAGNETOMETER_CALIBRATED))
+        .value("MAGNETOMETER_UNCALIBRATED", IMUSensor::MAGNETOMETER_UNCALIBRATED, DOC(dai, IMUSensor, MAGNETOMETER_UNCALIBRATED))
+        .value("ROTATION_VECTOR", IMUSensor::ROTATION_VECTOR, DOC(dai, IMUSensor, ROTATION_VECTOR))
+        .value("GAME_ROTATION_VECTOR", IMUSensor::GAME_ROTATION_VECTOR, DOC(dai, IMUSensor, GAME_ROTATION_VECTOR))
+        .value("GEOMAGNETIC_ROTATION_VECTOR", IMUSensor::GEOMAGNETIC_ROTATION_VECTOR, DOC(dai, IMUSensor, GEOMAGNETIC_ROTATION_VECTOR))
+        .value("ARVR_STABILIZED_ROTATION_VECTOR", IMUSensor::ARVR_STABILIZED_ROTATION_VECTOR, DOC(dai, IMUSensor, ARVR_STABILIZED_ROTATION_VECTOR))
+        .value("ARVR_STABILIZED_GAME_ROTATION_VECTOR", IMUSensor::ARVR_STABILIZED_GAME_ROTATION_VECTOR, DOC(dai, IMUSensor, ARVR_STABILIZED_GAME_ROTATION_VECTOR))
+        // .value("GYRO_INTEGRATED_ROTATION_VECTOR", IMUSensor::GYRO_INTEGRATED_ROTATION_VECTOR)
+    ;
+
+    py::class_<IMUSensorConfig, std::shared_ptr<IMUSensorConfig>>(m, "IMUSensorConfig", DOC(dai, IMUSensorConfig))
+        .def(py::init<>())
+        .def_readwrite("sensitivityEnabled", &IMUSensorConfig::sensitivityEnabled)
+        .def_readwrite("sensitivityRelative", &IMUSensorConfig::sensitivityRelative)
+        .def_readwrite("changeSensitivity", &IMUSensorConfig::changeSensitivity)
+        .def_readwrite("reportRate", &IMUSensorConfig::reportRate)
+        .def_readwrite("sensorId", &IMUSensorConfig::sensorId)
+        ;
+
+    py::class_<IMUProperties> imuProperties(m, "IMUProperties", DOC(dai, IMUProperties));
+    imuProperties
+        .def_readwrite("imuSensors", &IMUProperties::imuSensors, DOC(dai, IMUProperties, imuSensors))
+        .def_readwrite("batchReportThreshold", &IMUProperties::batchReportThreshold, DOC(dai, IMUProperties, batchReportThreshold))
+        .def_readwrite("maxBatchReports", &IMUProperties::maxBatchReports, DOC(dai, IMUProperties, maxBatchReports))
+    ;
 
 
     ////////////////////////////////////////////////////////////////////////////////////////
@@ -599,13 +653,9 @@
 
 
     // StereoDepth node
-<<<<<<< HEAD
     ADD_NODE(StereoDepth)
-=======
-    py::class_<StereoDepth, Node, std::shared_ptr<StereoDepth>>(m, "StereoDepth", DOC(dai, node, StereoDepth))
         .def_readonly("initialConfig",  &StereoDepth::initialConfig, DOC(dai, node, StereoDepth, initialConfig))
         .def_readonly("inputConfig",    &StereoDepth::inputConfig, DOC(dai, node, StereoDepth, inputConfig))
->>>>>>> f99454b1
         .def_readonly("left",           &StereoDepth::left, DOC(dai, node, StereoDepth, left))
         .def_readonly("right",          &StereoDepth::right, DOC(dai, node, StereoDepth, right))
         .def_readonly("depth",          &StereoDepth::depth, DOC(dai, node, StereoDepth, depth))
@@ -816,176 +866,6 @@
         ;
     daiNodeModule.attr("ObjectTracker").attr("Properties") = objectTrackerProperties;
 
-<<<<<<< HEAD
-=======
-    // IMU node
-    py::class_<IMU, Node, std::shared_ptr<IMU>>(m, "IMU", DOC(dai, node, IMU))
-        .def_readonly("out", &IMU::out, DOC(dai, node, IMU, out))
-        .def("enableIMUSensor", static_cast<void(IMU::*)(IMUSensorConfig imuSensor)>(&IMU::enableIMUSensor), py::arg("sensorConfig"), DOC(dai, node, IMU, enableIMUSensor))
-        .def("enableIMUSensor", static_cast<void(IMU::*)(const std::vector<IMUSensorConfig>& imuSensors)>(&IMU::enableIMUSensor), py::arg("sensorConfigs"), DOC(dai, node, IMU, enableIMUSensor, 2))
-        .def("enableIMUSensor", static_cast<void(IMU::*)(IMUSensor sensor, uint32_t reportRate)>(&IMU::enableIMUSensor), py::arg("sensor"), py::arg("reportRate"), DOC(dai, node, IMU, enableIMUSensor, 3))
-        .def("enableIMUSensor", static_cast<void(IMU::*)(const std::vector<IMUSensor>& sensors, uint32_t reportRate)>(&IMU::enableIMUSensor), py::arg("sensors"), py::arg("reportRate"), DOC(dai, node, IMU, enableIMUSensor, 4))
-        .def("setBatchReportThreshold", &IMU::setBatchReportThreshold, py::arg("batchReportThreshold"), DOC(dai, node, IMU, setBatchReportThreshold))
-        .def("getBatchReportThreshold", &IMU::getBatchReportThreshold, DOC(dai, node, IMU, getBatchReportThreshold))
-        .def("setMaxBatchReports", &IMU::setMaxBatchReports, py::arg("maxBatchReports"), DOC(dai, node, IMU, setMaxBatchReports))
-        .def("getMaxBatchReports", &IMU::getMaxBatchReports, DOC(dai, node, IMU, getMaxBatchReports))
-        ;
-
-    ////////////////////////////////////
-    // Node properties bindings
-    ////////////////////////////////////
-    py::class_<ColorCameraProperties> colorCameraProperties(m, "ColorCameraProperties", DOC(dai, ColorCameraProperties));
-    colorCameraProperties
-        .def_readwrite("initialControl", &ColorCameraProperties::initialControl)
-        .def_readwrite("boardSocket", &ColorCameraProperties::boardSocket)
-        .def_readwrite("colorOrder", &ColorCameraProperties::colorOrder)
-        .def_readwrite("interleaved", &ColorCameraProperties::interleaved)
-        .def_readwrite("previewHeight", &ColorCameraProperties::previewHeight)
-        .def_readwrite("previewWidth", &ColorCameraProperties::previewWidth)
-        .def_readwrite("videoHeight", &ColorCameraProperties::videoHeight)
-        .def_readwrite("videoWidth", &ColorCameraProperties::videoWidth)
-        .def_readwrite("stillHeight", &ColorCameraProperties::stillHeight)
-        .def_readwrite("stillWidth", &ColorCameraProperties::stillWidth)
-        .def_readwrite("resolution", &ColorCameraProperties::resolution)
-        .def_readwrite("fps", &ColorCameraProperties::fps)
-        .def_readwrite("sensorCropX", &ColorCameraProperties::sensorCropX)
-        .def_readwrite("sensorCropY", &ColorCameraProperties::sensorCropY)
-    ;
-
-    py::enum_<ColorCameraProperties::SensorResolution>(colorCameraProperties, "SensorResolution", DOC(dai, ColorCameraProperties, SensorResolution))
-        .value("THE_1080_P", ColorCameraProperties::SensorResolution::THE_1080_P)
-        .value("THE_4_K", ColorCameraProperties::SensorResolution::THE_4_K)
-        .value("THE_12_MP", ColorCameraProperties::SensorResolution::THE_12_MP)
-        ;
-
-    py::enum_<ColorCameraProperties::ColorOrder>(colorCameraProperties, "ColorOrder", DOC(dai, ColorCameraProperties, ColorOrder))
-        .value("BGR", ColorCameraProperties::ColorOrder::BGR)
-        .value("RGB", ColorCameraProperties::ColorOrder::RGB)
-        ;
-    // ALIAS
-    m.attr("ColorCamera").attr("Properties") = colorCameraProperties;
-
-
-
-    // MonoCamera props
-    py::class_<MonoCameraProperties> monoCameraProperties(m, "MonoCameraProperties", DOC(dai, MonoCameraProperties));
-    monoCameraProperties
-        .def_readwrite("initialControl", &MonoCameraProperties::initialControl)
-        .def_readwrite("boardSocket", &MonoCameraProperties::boardSocket)
-        .def_readwrite("resolution", &MonoCameraProperties::resolution)
-        .def_readwrite("fps",  &MonoCameraProperties::fps)
-    ;
-
-    py::enum_<MonoCameraProperties::SensorResolution>(monoCameraProperties, "SensorResolution", DOC(dai, MonoCameraProperties, SensorResolution))
-        .value("THE_720_P", MonoCameraProperties::SensorResolution::THE_720_P)
-        .value("THE_800_P", MonoCameraProperties::SensorResolution::THE_800_P)
-        .value("THE_400_P", MonoCameraProperties::SensorResolution::THE_400_P)
-        ;
-    // ALIAS
-    m.attr("MonoCamera").attr("Properties") = monoCameraProperties;
-
-
-    // StereoDepth props
-    py::class_<StereoDepthProperties> stereoDepthProperties(m, "StereoDepthProperties", DOC(dai, StereoDepthProperties));
-    stereoDepthProperties
-        .def_readwrite("calibration",             &StereoDepthProperties::calibration)
-        .def_readwrite("initialConfig",           &StereoDepthProperties::initialConfig)
-        .def_readwrite("inputConfigSync",         &StereoDepthProperties::inputConfigSync)
-        .def_readwrite("depthAlign",              &StereoDepthProperties::depthAlign)
-        .def_readwrite("depthAlignCamera",        &StereoDepthProperties::depthAlignCamera)
-        .def_readwrite("enableLeftRightCheck",    &StereoDepthProperties::enableLeftRightCheck)
-        .def_readwrite("enableSubpixel",          &StereoDepthProperties::enableSubpixel)
-        .def_readwrite("enableExtendedDisparity", &StereoDepthProperties::enableExtendedDisparity)
-        .def_readwrite("rectifyMirrorFrame",      &StereoDepthProperties::rectifyMirrorFrame)
-        .def_readwrite("rectifyEdgeFillColor",    &StereoDepthProperties::rectifyEdgeFillColor)
-        .def_readwrite("width",                   &StereoDepthProperties::width)
-        .def_readwrite("height",                  &StereoDepthProperties::height)
-        .def_readwrite("outWidth",                &StereoDepthProperties::outWidth, DOC(dai, StereoDepthProperties, outWidth))
-        .def_readwrite("outHeight",               &StereoDepthProperties::outHeight, DOC(dai, StereoDepthProperties, outHeight))
-        .def_readwrite("outKeepAspectRatio",      &StereoDepthProperties::outKeepAspectRatio, DOC(dai, StereoDepthProperties, outKeepAspectRatio))
-        .def_readwrite("mesh",                    &StereoDepthProperties::mesh, DOC(dai, StereoDepthProperties, mesh))
-        ;
-
-    py::enum_<MedianFilter> medianFilter(m, "MedianFilter", DOC(dai, MedianFilter));
-    medianFilter
-        .value("MEDIAN_OFF", MedianFilter::MEDIAN_OFF)
-        .value("KERNEL_3x3", MedianFilter::KERNEL_3x3)
-        .value("KERNEL_5x5", MedianFilter::KERNEL_5x5)
-        .value("KERNEL_7x7", MedianFilter::KERNEL_7x7)
-        ;
-
-    py::enum_<StereoDepthProperties::DepthAlign>(stereoDepthProperties, "DepthAlign")
-        .value("RECTIFIED_RIGHT", StereoDepthProperties::DepthAlign::RECTIFIED_RIGHT)
-        .value("RECTIFIED_LEFT",  StereoDepthProperties::DepthAlign::RECTIFIED_LEFT)
-        .value("CENTER",          StereoDepthProperties::DepthAlign::CENTER)
-        ;
-
-    py::class_<StereoDepthConfigData> stereoDepthConfigData(m, "StereoDepthConfigData", DOC(dai, StereoDepthConfigData));
-    stereoDepthConfigData
-        .def(py::init<>())
-        .def_readwrite("median", &StereoDepthConfigData::median,  DOC(dai, StereoDepthConfigData, median))
-        .def_readwrite("confidenceThreshold", &StereoDepthConfigData::confidenceThreshold,  DOC(dai, StereoDepthConfigData, confidenceThreshold))
-        .def_readwrite("bilateralSigmaValue", &StereoDepthConfigData::bilateralSigmaValue,  DOC(dai, StereoDepthConfigData, bilateralSigmaValue))
-        .def_readwrite("leftRightCheckThreshold", &StereoDepthConfigData::leftRightCheckThreshold,  DOC(dai, StereoDepthConfigData, leftRightCheckThreshold))
-        ;
-
-    m.attr("StereoDepthProperties").attr("MedianFilter") = medianFilter;
-    m.attr("StereoDepthConfigData").attr("MedianFilter") = medianFilter;
-
-    // ALIAS
-    m.attr("StereoDepth").attr("Properties") = stereoDepthProperties;
-
-
-
-    // VideoEncoder props
-    py::class_<VideoEncoderProperties> videoEncoderProperties(m, "VideoEncoderProperties", DOC(dai, VideoEncoderProperties));
-    videoEncoderProperties
-        .def_readwrite("bitrate", &VideoEncoderProperties::bitrate)
-        .def_readwrite("keyframeFrequency", &VideoEncoderProperties::keyframeFrequency)
-        .def_readwrite("maxBitrate", &VideoEncoderProperties::maxBitrate)
-        .def_readwrite("numBFrames", &VideoEncoderProperties::numBFrames)
-        .def_readwrite("numFramesPool", &VideoEncoderProperties::numFramesPool)
-        .def_readwrite("profile", &VideoEncoderProperties::profile)
-        .def_readwrite("quality", &VideoEncoderProperties::quality)
-        .def_readwrite("rateCtrlMode", &VideoEncoderProperties::rateCtrlMode)
-        .def_readwrite("width", &VideoEncoderProperties::width)
-        .def_readwrite("height", &VideoEncoderProperties::height)
-        ;
-
-    py::enum_<VideoEncoderProperties::Profile>(videoEncoderProperties, "Profile", DOC(dai, VideoEncoderProperties, Profile))
-        .value("H264_BASELINE", VideoEncoderProperties::Profile::H264_BASELINE)
-        .value("H264_HIGH", VideoEncoderProperties::Profile::H264_HIGH)
-        .value("H264_MAIN", VideoEncoderProperties::Profile::H264_MAIN)
-        .value("H265_MAIN", VideoEncoderProperties::Profile::H265_MAIN)
-        .value("MJPEG", VideoEncoderProperties::Profile::MJPEG)
-        ;
-
-    py::enum_<VideoEncoderProperties::RateControlMode>(videoEncoderProperties, "RateControlMode", DOC(dai, VideoEncoderProperties, RateControlMode))
-        .value("CBR", VideoEncoderProperties::RateControlMode::CBR)
-        .value("VBR", VideoEncoderProperties::RateControlMode::VBR)
-        ;
-    // ALIAS
-    m.attr("VideoEncoder").attr("Properties") = videoEncoderProperties;
-
-
-
-
-    py::class_<SystemLoggerProperties>(m, "SystemLoggerProperties", DOC(dai, SystemLoggerProperties))
-        .def_readwrite("rateHz", &SystemLoggerProperties::rateHz)
-        ;
-
-    py::class_<NeuralNetworkProperties, std::shared_ptr<NeuralNetworkProperties>> neuralNetworkProperties(m, "NeuralNetworkProperties", DOC(dai, NeuralNetworkProperties));
-    neuralNetworkProperties
-        .def_readwrite("blobSize", &NeuralNetworkProperties::blobSize)
-        .def_readwrite("blobUri", &NeuralNetworkProperties::blobUri)
-        .def_readwrite("numFrames", &NeuralNetworkProperties::numFrames)
-        .def_readwrite("numThreads", &NeuralNetworkProperties::numThreads)
-        .def_readwrite("numNCEPerThread", &NeuralNetworkProperties::numNCEPerThread)
-        ;
-    m.attr("NeuralNetwork").attr("Properties") = neuralNetworkProperties;
->>>>>>> f99454b1
-
-
     // Script node
     ADD_NODE(Script)
         .def_readonly("inputs", &Script::inputs)
@@ -999,46 +879,20 @@
         .def("getProcessor", &Script::getProcessor, DOC(dai, node, Script, getProcessor))
         ;
 
-<<<<<<< HEAD
+
+    // IMU node
+    ADD_NODE(IMU)
+        .def_readonly("out", &IMU::out, DOC(dai, node, IMU, out))
+        .def("enableIMUSensor", static_cast<void(IMU::*)(IMUSensorConfig imuSensor)>(&IMU::enableIMUSensor), py::arg("sensorConfig"), DOC(dai, node, IMU, enableIMUSensor))
+        .def("enableIMUSensor", static_cast<void(IMU::*)(const std::vector<IMUSensorConfig>& imuSensors)>(&IMU::enableIMUSensor), py::arg("sensorConfigs"), DOC(dai, node, IMU, enableIMUSensor, 2))
+        .def("enableIMUSensor", static_cast<void(IMU::*)(IMUSensor sensor, uint32_t reportRate)>(&IMU::enableIMUSensor), py::arg("sensor"), py::arg("reportRate"), DOC(dai, node, IMU, enableIMUSensor, 3))
+        .def("enableIMUSensor", static_cast<void(IMU::*)(const std::vector<IMUSensor>& sensors, uint32_t reportRate)>(&IMU::enableIMUSensor), py::arg("sensors"), py::arg("reportRate"), DOC(dai, node, IMU, enableIMUSensor, 4))
+        .def("setBatchReportThreshold", &IMU::setBatchReportThreshold, py::arg("batchReportThreshold"), DOC(dai, node, IMU, setBatchReportThreshold))
+        .def("getBatchReportThreshold", &IMU::getBatchReportThreshold, DOC(dai, node, IMU, getBatchReportThreshold))
+        .def("setMaxBatchReports", &IMU::setMaxBatchReports, py::arg("maxBatchReports"), DOC(dai, node, IMU, setMaxBatchReports))
+        .def("getMaxBatchReports", &IMU::getMaxBatchReports, DOC(dai, node, IMU, getMaxBatchReports))
+        ;
+    daiNodeModule.attr("IMU").attr("Properties") = imuProperties;
+
+
 }
-=======
-    py::enum_<IMUSensor>(m, "IMUSensor", DOC(dai, IMUSensor))
-        .value("ACCELEROMETER_RAW", IMUSensor::ACCELEROMETER_RAW, DOC(dai, IMUSensor, ACCELEROMETER_RAW))
-        .value("ACCELEROMETER", IMUSensor::ACCELEROMETER, DOC(dai, IMUSensor, ACCELEROMETER))
-        .value("LINEAR_ACCELERATION", IMUSensor::LINEAR_ACCELERATION, DOC(dai, IMUSensor, LINEAR_ACCELERATION))
-        .value("GRAVITY", IMUSensor::GRAVITY, DOC(dai, IMUSensor, GRAVITY))
-        .value("GYROSCOPE_RAW", IMUSensor::GYROSCOPE_RAW, DOC(dai, IMUSensor, GYROSCOPE_RAW))
-        .value("GYROSCOPE_CALIBRATED", IMUSensor::GYROSCOPE_CALIBRATED, DOC(dai, IMUSensor, GYROSCOPE_CALIBRATED))
-        .value("GYROSCOPE_UNCALIBRATED", IMUSensor::GYROSCOPE_UNCALIBRATED, DOC(dai, IMUSensor, GYROSCOPE_UNCALIBRATED))
-        .value("MAGNETOMETER_RAW", IMUSensor::MAGNETOMETER_RAW, DOC(dai, IMUSensor, MAGNETOMETER_RAW))
-        .value("MAGNETOMETER_CALIBRATED", IMUSensor::MAGNETOMETER_CALIBRATED, DOC(dai, IMUSensor, MAGNETOMETER_CALIBRATED))
-        .value("MAGNETOMETER_UNCALIBRATED", IMUSensor::MAGNETOMETER_UNCALIBRATED, DOC(dai, IMUSensor, MAGNETOMETER_UNCALIBRATED))
-        .value("ROTATION_VECTOR", IMUSensor::ROTATION_VECTOR, DOC(dai, IMUSensor, ROTATION_VECTOR))
-        .value("GAME_ROTATION_VECTOR", IMUSensor::GAME_ROTATION_VECTOR, DOC(dai, IMUSensor, GAME_ROTATION_VECTOR))
-        .value("GEOMAGNETIC_ROTATION_VECTOR", IMUSensor::GEOMAGNETIC_ROTATION_VECTOR, DOC(dai, IMUSensor, GEOMAGNETIC_ROTATION_VECTOR))
-        .value("ARVR_STABILIZED_ROTATION_VECTOR", IMUSensor::ARVR_STABILIZED_ROTATION_VECTOR, DOC(dai, IMUSensor, ARVR_STABILIZED_ROTATION_VECTOR))
-        .value("ARVR_STABILIZED_GAME_ROTATION_VECTOR", IMUSensor::ARVR_STABILIZED_GAME_ROTATION_VECTOR, DOC(dai, IMUSensor, ARVR_STABILIZED_GAME_ROTATION_VECTOR))
-        // .value("GYRO_INTEGRATED_ROTATION_VECTOR", IMUSensor::GYRO_INTEGRATED_ROTATION_VECTOR)
-    ;
-
-    py::class_<IMUSensorConfig, std::shared_ptr<IMUSensorConfig>>(m, "IMUSensorConfig", DOC(dai, IMUSensorConfig))
-        .def(py::init<>())
-        .def_readwrite("sensitivityEnabled", &IMUSensorConfig::sensitivityEnabled)
-        .def_readwrite("sensitivityRelative", &IMUSensorConfig::sensitivityRelative)
-        .def_readwrite("changeSensitivity", &IMUSensorConfig::changeSensitivity)
-        .def_readwrite("reportRate", &IMUSensorConfig::reportRate)
-        .def_readwrite("sensorId", &IMUSensorConfig::sensorId)
-        ;
-
-    py::class_<IMUProperties> imuProperties(m, "IMUProperties", DOC(dai, IMUProperties));
-    imuProperties
-        .def_readwrite("imuSensors", &IMUProperties::imuSensors, DOC(dai, IMUProperties, imuSensors))
-        .def_readwrite("batchReportThreshold", &IMUProperties::batchReportThreshold, DOC(dai, IMUProperties, batchReportThreshold))
-        .def_readwrite("maxBatchReports", &IMUProperties::maxBatchReports, DOC(dai, IMUProperties, maxBatchReports))
-    ;
-    m.attr("IMU").attr("Properties") = imuProperties;
-
-
-
-}
->>>>>>> f99454b1
