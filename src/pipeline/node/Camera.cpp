#include "depthai/pipeline/node/Camera.hpp"
// std
#include <fstream>
#include <memory>
#include <stdexcept>

// libraries
#include <spimpl.h>

// depthai internal
#include "utility/ErrorMacros.hpp"

namespace dai {
namespace node {

class Camera::Impl {
   public:
    struct OutputRequest {
        int32_t id{};
        ImgFrameCapability capability;
        bool onHost{false};
    };

    int32_t nextOutputRequestId = 0;

    std::vector<OutputRequest> outputRequests;

    Node::Output* requestOutput(Camera& parent, const Capability& genericCapability, bool onHost) {
        if(const auto* capability = ImgFrameCapability::get(genericCapability)) {
            const auto requestId = nextOutputRequestId;
            outputRequests.push_back({requestId, *capability, onHost});
            ++nextOutputRequestId;
            parent.properties.outputRequests.push_back(*capability);
            return &parent.dynamicOutputs[std::to_string(requestId)];
        }
        return nullptr;
    }

    void buildStage1(Camera& parent) {
        for(const auto& outputRequest : outputRequests) {
            DAI_CHECK(!parent.dynamicOutputs[std::to_string(outputRequest.id)].getQueueConnections().empty()
                          || !parent.dynamicOutputs[std::to_string(outputRequest.id)].getConnections().empty(),
                      "Always call output->createOutputQueue() or output->link(*) after calling dai::node::Camera::requestOutput()");
        }
    }
};

Camera::Camera() : pimpl(spimpl::make_impl<Impl>()) {}

Camera::Camera(std::unique_ptr<Properties> props) : DeviceNodeCRTP<DeviceNode, Camera, CameraProperties>(std::move(props)), pimpl(spimpl::make_impl<Impl>()) {}

Camera::Camera(std::shared_ptr<Device>& defaultDevice)
    : DeviceNodeCRTP<DeviceNode, Camera, CameraProperties>(defaultDevice), pimpl(spimpl::make_impl<Impl>()) {}

std::shared_ptr<Camera> Camera::build() {
    properties.boardSocket = CameraBoardSocket::AUTO;
    properties.imageOrientation = CameraImageOrientation::AUTO;
    properties.colorOrder = CameraProperties::ColorOrder::BGR;
    properties.interleaved = true;
    properties.previewHeight = 300;
    properties.previewWidth = 300;
    properties.fps = 30.0;
    properties.previewKeepAspectRatio = true;
    isBuild = true;
    return std::static_pointer_cast<Camera>(shared_from_this());
}

Camera::Properties& Camera::getProperties() {
    properties.initialControl = initialControl;
    return properties;
}

// Set board socket to use
void Camera::setBoardSocket(dai::CameraBoardSocket boardSocket) {
    properties.boardSocket = boardSocket;
}

// Get current board socket
CameraBoardSocket Camera::getBoardSocket() const {
    return properties.boardSocket;
}

void Camera::setCamera(std::string name) {
    properties.cameraName = name;
}

std::string Camera::getCamera() const {
    return properties.cameraName;
}

<<<<<<< HEAD
// Set camera image orientation
void Camera::setImageOrientation(CameraImageOrientation imageOrientation) {
    properties.imageOrientation = imageOrientation;
}

// Get camera image orientation
CameraImageOrientation Camera::getImageOrientation() const {
    // TODO: in case of AUTO, see if possible to return actual value determined by device?
    return properties.imageOrientation;
}

// set preview output size
void Camera::setPreviewSize(int width, int height) {
    properties.previewWidth = width;
    properties.previewHeight = height;
}

void Camera::setPreviewSize(std::tuple<int, int> size) {
    setPreviewSize(std::get<0>(size), std::get<1>(size));
}

// set video output size
void Camera::setVideoSize(int width, int height) {
    properties.videoWidth = width;
    properties.videoHeight = height;
}

void Camera::setVideoSize(std::tuple<int, int> size) {
    setVideoSize(std::get<0>(size), std::get<1>(size));
}

// set still output size
void Camera::setSize(int width, int height) {
    properties.resolutionWidth = width;
    properties.resolutionHeight = height;
}

void Camera::setMockIspSize(int width, int height) {
    properties.mockIspWidth = width;
    properties.mockIspHeight = height;
}

void Camera::setSize(std::tuple<int, int> size) {
    setSize(std::get<0>(size), std::get<1>(size));
}

// set still output size
void Camera::setStillSize(int width, int height) {
    properties.stillWidth = width;
    properties.stillHeight = height;
}

void Camera::setStillSize(std::tuple<int, int> size) {
    setStillSize(std::get<0>(size), std::get<1>(size));
}

// void Camera::setIspScale(int horizNum, int horizDenom, int vertNum, int vertDenom) {
//     properties.ispScale.horizNumerator = horizNum;
//     properties.ispScale.horizDenominator = horizDenom;
//     properties.ispScale.vertNumerator = vertNum;
//     properties.ispScale.vertDenominator = vertDenom;
// }

// void Camera::setIspScale(int numerator, int denominator) {
//     setIspScale(numerator, denominator, numerator, denominator);
// }

// void Camera::setIspScale(std::tuple<int, int> scale) {
//     setIspScale(std::get<0>(scale), std::get<1>(scale));
// }

// void Camera::setIspScale(std::tuple<int, int> horizScale, std::tuple<int, int> vertScale) {
//     setIspScale(std::get<0>(horizScale), std::get<1>(horizScale), std::get<0>(vertScale), std::get<1>(vertScale));
// }

// void Camera::setResolution(CameraProperties::SensorResolution resolution) {
//     properties.resolution = resolution;
// }
// CameraProperties::SensorResolution Camera::getResolution() const {
//     return properties.resolution;
// }

void Camera::setFps(float fps) {
    properties.fps = fps;
}

void Camera::setIsp3aFps(int isp3aFps) {
    properties.isp3aFps = isp3aFps;
}

float Camera::getFps() const {
    // if AUTO
    if(properties.fps == CameraProperties::AUTO || properties.fps == 0) {
        return 30.0f;
    }

    // else return fps
    return properties.fps;
}

// Returns preview size
std::tuple<int, int> Camera::getPreviewSize() const {
    return {properties.previewWidth, properties.previewHeight};
}

int Camera::getPreviewWidth() const {
    return properties.previewWidth;
}

int Camera::getPreviewHeight() const {
    return properties.previewHeight;
}

// Returns video size
std::tuple<int, int> Camera::getVideoSize() const {
    // TODO(themarpe) - revisit
    return {properties.videoWidth, properties.videoHeight};
}

int Camera::getVideoWidth() const {
    return std::get<0>(getVideoSize());
}

int Camera::getVideoHeight() const {
    return std::get<1>(getVideoSize());
}

// Returns still size
std::tuple<int, int> Camera::getStillSize() const {
    // TODO(themarpe) - revisit
    // Else return size set
    return {properties.stillWidth, properties.stillHeight};
}

int Camera::getStillWidth() const {
    return std::get<0>(getStillSize());
}

int Camera::getStillHeight() const {
    return std::get<1>(getStillSize());
}

// Returns sensor size
std::tuple<int, int> Camera::getSize() const {
    // TODO(themarpe) - revisit
    return {properties.resolutionWidth, properties.resolutionHeight};
}

int Camera::getWidth() const {
    return std::get<0>(getSize());
}

int Camera::getHeight() const {
    return std::get<1>(getSize());
}

// void Camera::sensorCenterCrop() {
//     properties.sensorCropX = CameraProperties::AUTO;
//     properties.sensorCropY = CameraProperties::AUTO;
// }

// void Camera::setSensorCrop(float x, float y) {
//     if(x < 0 || x >= 1) {
//         throw std::invalid_argument("Sensor crop x must be specified as normalized value [0:1)");
//     }
//     if(y < 0 || y >= 1) {
//         throw std::invalid_argument("Sensor crop y must be specified as normalized value [0:1)");
//     }
//     properties.sensorCropX = x;
//     properties.sensorCropY = y;
// }

// std::tuple<float, float> Camera::getSensorCrop() const {
//     return {properties.sensorCropX, properties.sensorCropY};
// }

// float Camera::getSensorCropX() const {
//     return std::get<0>(getSensorCrop());
// }

// float Camera::getSensorCropY() const {
//     return std::get<1>(getSensorCrop());
// }

void Camera::setMeshSource(Camera::Properties::WarpMeshSource source) {
    properties.warpMeshSource = source;
}
Camera::Properties::WarpMeshSource Camera::getMeshSource() const {
    return properties.warpMeshSource;
}

void Camera::loadMeshData(span<const std::uint8_t> data) {
    if(data.size() <= 0) {
        throw std::runtime_error("Camera | mesh data must not be empty");
    }

    Asset meshAsset;
    std::string assetKey;
    meshAsset.alignment = 64;

    meshAsset.data = std::vector<uint8_t>(data.begin(), data.end());
    assetKey = "warpMesh";
    properties.warpMeshUri = assetManager.set(assetKey, meshAsset)->getRelativeUri();
}

void Camera::loadMeshFile(const dai::Path& warpMesh) {
    std::ifstream streamMesh(warpMesh, std::ios::binary);
    if(!streamMesh.is_open()) {
        throw std::runtime_error(fmt::format("Camera | Cannot open mesh at path: {}", warpMesh.u8string()));
    }
    std::vector<std::uint8_t> data = std::vector<std::uint8_t>(std::istreambuf_iterator<char>(streamMesh), {});

    loadMeshData(data);
}

void Camera::setMeshStep(int width, int height) {
    properties.warpMeshStepWidth = width;
    properties.warpMeshStepHeight = height;
}
std::tuple<int, int> Camera::getMeshStep() const {
    return {properties.warpMeshStepWidth, properties.warpMeshStepHeight};
}

void Camera::setCalibrationAlpha(float alpha) {
    properties.calibAlpha = alpha;
}

std::optional<float> Camera::getCalibrationAlpha() const {
    return properties.calibAlpha;
}

void Camera::setRawOutputPacked(bool packed) {
    properties.rawPacked = packed;
=======
Node::Output* Camera::requestOutput(std::pair<uint32_t, uint32_t> size, ImgFrame::Type type, ImgResizeMode resizeMode, uint32_t fps) {
    ImgFrameCapability cap;
    cap.size.fixed(size);
    cap.fps.fixed(fps);
    cap.type = type;
    cap.resizeMode = resizeMode;
    return pimpl->requestOutput(*this, cap, false);
>>>>>>> 3bbcb54b
}

Node::Output* Camera::requestOutput(const Capability& capability, bool onHost) {
    return pimpl->requestOutput(*this, capability, onHost);
}

void Camera::buildStage1() {
    return pimpl->buildStage1(*this);
}

bool Camera::isSourceNode() const {
    return true;
}

utility::NodeRecordParams Camera::getNodeRecordParams() const {
    if(properties.boardSocket == CameraBoardSocket::AUTO) {
        throw std::runtime_error("For record and replay functionality, board socket must be specified (Camera).");
    }
    utility::NodeRecordParams params;
    params.name = "Camera" + toString(properties.boardSocket);
    return params;
}

/*
Camera::Output& Camera::getRecordOutput() {
    return isp;
}
Camera::Input& Camera::getReplayInput() {
    return mockIsp;
}
*/

}  // namespace node
}  // namespace dai<|MERGE_RESOLUTION|>--- conflicted
+++ resolved
@@ -88,241 +88,6 @@
     return properties.cameraName;
 }
 
-<<<<<<< HEAD
-// Set camera image orientation
-void Camera::setImageOrientation(CameraImageOrientation imageOrientation) {
-    properties.imageOrientation = imageOrientation;
-}
-
-// Get camera image orientation
-CameraImageOrientation Camera::getImageOrientation() const {
-    // TODO: in case of AUTO, see if possible to return actual value determined by device?
-    return properties.imageOrientation;
-}
-
-// set preview output size
-void Camera::setPreviewSize(int width, int height) {
-    properties.previewWidth = width;
-    properties.previewHeight = height;
-}
-
-void Camera::setPreviewSize(std::tuple<int, int> size) {
-    setPreviewSize(std::get<0>(size), std::get<1>(size));
-}
-
-// set video output size
-void Camera::setVideoSize(int width, int height) {
-    properties.videoWidth = width;
-    properties.videoHeight = height;
-}
-
-void Camera::setVideoSize(std::tuple<int, int> size) {
-    setVideoSize(std::get<0>(size), std::get<1>(size));
-}
-
-// set still output size
-void Camera::setSize(int width, int height) {
-    properties.resolutionWidth = width;
-    properties.resolutionHeight = height;
-}
-
-void Camera::setMockIspSize(int width, int height) {
-    properties.mockIspWidth = width;
-    properties.mockIspHeight = height;
-}
-
-void Camera::setSize(std::tuple<int, int> size) {
-    setSize(std::get<0>(size), std::get<1>(size));
-}
-
-// set still output size
-void Camera::setStillSize(int width, int height) {
-    properties.stillWidth = width;
-    properties.stillHeight = height;
-}
-
-void Camera::setStillSize(std::tuple<int, int> size) {
-    setStillSize(std::get<0>(size), std::get<1>(size));
-}
-
-// void Camera::setIspScale(int horizNum, int horizDenom, int vertNum, int vertDenom) {
-//     properties.ispScale.horizNumerator = horizNum;
-//     properties.ispScale.horizDenominator = horizDenom;
-//     properties.ispScale.vertNumerator = vertNum;
-//     properties.ispScale.vertDenominator = vertDenom;
-// }
-
-// void Camera::setIspScale(int numerator, int denominator) {
-//     setIspScale(numerator, denominator, numerator, denominator);
-// }
-
-// void Camera::setIspScale(std::tuple<int, int> scale) {
-//     setIspScale(std::get<0>(scale), std::get<1>(scale));
-// }
-
-// void Camera::setIspScale(std::tuple<int, int> horizScale, std::tuple<int, int> vertScale) {
-//     setIspScale(std::get<0>(horizScale), std::get<1>(horizScale), std::get<0>(vertScale), std::get<1>(vertScale));
-// }
-
-// void Camera::setResolution(CameraProperties::SensorResolution resolution) {
-//     properties.resolution = resolution;
-// }
-// CameraProperties::SensorResolution Camera::getResolution() const {
-//     return properties.resolution;
-// }
-
-void Camera::setFps(float fps) {
-    properties.fps = fps;
-}
-
-void Camera::setIsp3aFps(int isp3aFps) {
-    properties.isp3aFps = isp3aFps;
-}
-
-float Camera::getFps() const {
-    // if AUTO
-    if(properties.fps == CameraProperties::AUTO || properties.fps == 0) {
-        return 30.0f;
-    }
-
-    // else return fps
-    return properties.fps;
-}
-
-// Returns preview size
-std::tuple<int, int> Camera::getPreviewSize() const {
-    return {properties.previewWidth, properties.previewHeight};
-}
-
-int Camera::getPreviewWidth() const {
-    return properties.previewWidth;
-}
-
-int Camera::getPreviewHeight() const {
-    return properties.previewHeight;
-}
-
-// Returns video size
-std::tuple<int, int> Camera::getVideoSize() const {
-    // TODO(themarpe) - revisit
-    return {properties.videoWidth, properties.videoHeight};
-}
-
-int Camera::getVideoWidth() const {
-    return std::get<0>(getVideoSize());
-}
-
-int Camera::getVideoHeight() const {
-    return std::get<1>(getVideoSize());
-}
-
-// Returns still size
-std::tuple<int, int> Camera::getStillSize() const {
-    // TODO(themarpe) - revisit
-    // Else return size set
-    return {properties.stillWidth, properties.stillHeight};
-}
-
-int Camera::getStillWidth() const {
-    return std::get<0>(getStillSize());
-}
-
-int Camera::getStillHeight() const {
-    return std::get<1>(getStillSize());
-}
-
-// Returns sensor size
-std::tuple<int, int> Camera::getSize() const {
-    // TODO(themarpe) - revisit
-    return {properties.resolutionWidth, properties.resolutionHeight};
-}
-
-int Camera::getWidth() const {
-    return std::get<0>(getSize());
-}
-
-int Camera::getHeight() const {
-    return std::get<1>(getSize());
-}
-
-// void Camera::sensorCenterCrop() {
-//     properties.sensorCropX = CameraProperties::AUTO;
-//     properties.sensorCropY = CameraProperties::AUTO;
-// }
-
-// void Camera::setSensorCrop(float x, float y) {
-//     if(x < 0 || x >= 1) {
-//         throw std::invalid_argument("Sensor crop x must be specified as normalized value [0:1)");
-//     }
-//     if(y < 0 || y >= 1) {
-//         throw std::invalid_argument("Sensor crop y must be specified as normalized value [0:1)");
-//     }
-//     properties.sensorCropX = x;
-//     properties.sensorCropY = y;
-// }
-
-// std::tuple<float, float> Camera::getSensorCrop() const {
-//     return {properties.sensorCropX, properties.sensorCropY};
-// }
-
-// float Camera::getSensorCropX() const {
-//     return std::get<0>(getSensorCrop());
-// }
-
-// float Camera::getSensorCropY() const {
-//     return std::get<1>(getSensorCrop());
-// }
-
-void Camera::setMeshSource(Camera::Properties::WarpMeshSource source) {
-    properties.warpMeshSource = source;
-}
-Camera::Properties::WarpMeshSource Camera::getMeshSource() const {
-    return properties.warpMeshSource;
-}
-
-void Camera::loadMeshData(span<const std::uint8_t> data) {
-    if(data.size() <= 0) {
-        throw std::runtime_error("Camera | mesh data must not be empty");
-    }
-
-    Asset meshAsset;
-    std::string assetKey;
-    meshAsset.alignment = 64;
-
-    meshAsset.data = std::vector<uint8_t>(data.begin(), data.end());
-    assetKey = "warpMesh";
-    properties.warpMeshUri = assetManager.set(assetKey, meshAsset)->getRelativeUri();
-}
-
-void Camera::loadMeshFile(const dai::Path& warpMesh) {
-    std::ifstream streamMesh(warpMesh, std::ios::binary);
-    if(!streamMesh.is_open()) {
-        throw std::runtime_error(fmt::format("Camera | Cannot open mesh at path: {}", warpMesh.u8string()));
-    }
-    std::vector<std::uint8_t> data = std::vector<std::uint8_t>(std::istreambuf_iterator<char>(streamMesh), {});
-
-    loadMeshData(data);
-}
-
-void Camera::setMeshStep(int width, int height) {
-    properties.warpMeshStepWidth = width;
-    properties.warpMeshStepHeight = height;
-}
-std::tuple<int, int> Camera::getMeshStep() const {
-    return {properties.warpMeshStepWidth, properties.warpMeshStepHeight};
-}
-
-void Camera::setCalibrationAlpha(float alpha) {
-    properties.calibAlpha = alpha;
-}
-
-std::optional<float> Camera::getCalibrationAlpha() const {
-    return properties.calibAlpha;
-}
-
-void Camera::setRawOutputPacked(bool packed) {
-    properties.rawPacked = packed;
-=======
 Node::Output* Camera::requestOutput(std::pair<uint32_t, uint32_t> size, ImgFrame::Type type, ImgResizeMode resizeMode, uint32_t fps) {
     ImgFrameCapability cap;
     cap.size.fixed(size);
@@ -330,7 +95,6 @@
     cap.type = type;
     cap.resizeMode = resizeMode;
     return pimpl->requestOutput(*this, cap, false);
->>>>>>> 3bbcb54b
 }
 
 Node::Output* Camera::requestOutput(const Capability& capability, bool onHost) {
