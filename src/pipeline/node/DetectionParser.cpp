--- conflicted
+++ resolved
@@ -164,16 +164,13 @@
     return properties.parser.iouThreshold;
 }
 
-<<<<<<< HEAD
 const NNArchive* DetectionParser::getNNArchive() const {
     return mArchive ? &(*mArchive) : nullptr;
 }
 
-=======
 std::shared_ptr<DetectionParser> DetectionParser::build() {
-        return std::static_pointer_cast<DetectionParser>(shared_from_this());
-    }
- 
->>>>>>> 667764b3
+    return std::static_pointer_cast<DetectionParser>(shared_from_this());
+}
+
 }  // namespace node
 }  // namespace dai