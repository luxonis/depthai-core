--- conflicted
+++ resolved
@@ -3,11 +3,8 @@
 #include <algorithm>
 #include <cctype>
 #include <cstddef>
-<<<<<<< HEAD
 #include <iostream>
-=======
 #include <cstdint>
->>>>>>> 109020c5
 #include <memory>
 #include <vector>
 
