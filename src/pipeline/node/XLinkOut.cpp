--- conflicted
+++ resolved
@@ -7,12 +7,7 @@
 XLinkOut::XLinkOut(const std::shared_ptr<PipelineImpl>& par, int64_t nodeId, std::unique_ptr<Properties> props)
     : NodeCRTP<Node, XLinkOut, XLinkOutProperties>(par, nodeId, std::move(props)) {
     properties.maxFpsLimit = -1;
-<<<<<<< HEAD
-
     setInputRefs(&input);
-=======
-    inputs = {&input};
->>>>>>> c5709db5
 }
 
 void XLinkOut::setStreamName(const std::string& name) {
