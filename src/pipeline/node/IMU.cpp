--- conflicted
+++ resolved
@@ -5,15 +5,10 @@
 namespace dai {
 namespace node {
 
-<<<<<<< HEAD
-IMU::IMU(const std::shared_ptr<PipelineImpl>& par, int64_t nodeId) : Node(par, nodeId) {
-    setOutputRefs({&out});
-=======
 IMU::IMU(const std::shared_ptr<PipelineImpl>& par, int64_t nodeId) : IMU(par, nodeId, std::make_unique<IMU::Properties>()) {}
 IMU::IMU(const std::shared_ptr<PipelineImpl>& par, int64_t nodeId, std::unique_ptr<Properties> props)
     : NodeCRTP<Node, IMU, IMUProperties>(par, nodeId, std::move(props)) {
-    outputs = {&out};
->>>>>>> c5709db5
+    setOutputRefs({&out});
 }
 
 void IMU::enableIMUSensor(IMUSensorConfig sensorConfig) {
