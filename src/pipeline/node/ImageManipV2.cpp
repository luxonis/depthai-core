--- conflicted
+++ resolved
@@ -69,17 +69,8 @@
     runOnHostVar = _runOnHost;
     return *this;
 }
-<<<<<<< HEAD
-ImageManipV2& ImageManipV2::setBackendCPU() {
-    properties.backend = Backend::CPU;
-    return *this;
-}
-ImageManipV2& ImageManipV2::setBackendHW() {
-    properties.backend = Backend::HW;
-=======
 ImageManipV2& ImageManipV2::setBackend(Backend backend) {
     properties.backend = backend;
->>>>>>> 6f55df1d
     return *this;
 }
 ImageManipV2& ImageManipV2::setPerformanceMode(ImageManipV2::PerformanceMode performanceMode) {
