#include "depthai/pipeline/node/host/Record.hpp"

#include <chrono>
#include <cstdint>
#include <memory>

#include "depthai/config/config.hpp"
#include "depthai/pipeline/datatype/EncodedFrame.hpp"
#include "depthai/pipeline/datatype/IMUData.hpp"
#include "depthai/pipeline/datatype/ImgFrame.hpp"
#include "depthai/properties/VideoEncoderProperties.hpp"
#include "depthai/utility/RecordReplay.hpp"
#include "depthai/utility/span.hpp"
#include "depthai/utility/RecordReplaySchema.hpp"

namespace dai {
namespace node {

enum class StreamType { EncodedVideo, RawVideo, Imu, Byte, Unknown };

using VideoCodec = dai::utility::VideoRecorder::VideoCodec;

void RecordVideo::run() {
    std::unique_ptr<utility::VideoRecorder> videoRecorder;

#ifdef DEPTHAI_HAVE_OPENCV_SUPPORT
    videoRecorder = std::make_unique<dai::utility::VideoRecorder>();
#else
    throw std::runtime_error("RecordVideo node requires OpenCV support");
#endif

    utility::ByteRecorder byteRecorder;

    if(recordVideoFile.empty()) {
        throw std::runtime_error("RecordVideo recordVideoFile must be set");
    }
    bool recordMetadata = !recordMetadataFile.empty();

    StreamType streamType = StreamType::Unknown;
    unsigned int width = 0;
    unsigned int height = 0;
    unsigned int fps = 0;
    unsigned int i = 0;
    auto start = std::chrono::steady_clock::now();
    auto end = std::chrono::steady_clock::now();
    while(isRunning()) {
        auto msg = input.get<dai::Buffer>();
        if(msg == nullptr) continue;
        if(streamType == StreamType::Unknown) {
            if(std::dynamic_pointer_cast<ImgFrame>(msg) != nullptr) {
                auto imgFrame = std::dynamic_pointer_cast<ImgFrame>(msg);
                if(imgFrame->getType() == dai::ImgFrame::Type::BITSTREAM)
                    throw std::runtime_error(
                        "RecordVideo node does not support encoded ImgFrame messages. Use the `out` output of VideoEncoder to record encoded frames.");
                streamType = StreamType::RawVideo;
                width = imgFrame->getWidth();
                height = imgFrame->getHeight();
                if (recordMetadata) byteRecorder.init(recordMetadataFile, compressionLevel, utility::RecordType::Video);
            } else if(std::dynamic_pointer_cast<EncodedFrame>(msg) != nullptr) {
                auto encFrame = std::dynamic_pointer_cast<EncodedFrame>(msg);
                if(encFrame->getProfile() == EncodedFrame::Profile::HEVC) {
                    throw std::runtime_error("RecordVideo node does not support H265 encoding");
                }
                streamType = StreamType::EncodedVideo;
                width = encFrame->getWidth();
                height = encFrame->getHeight();
                if(logger) logger->trace("RecordVideo node detected {}x{} resolution", width, height);
                if(recordMetadata) byteRecorder.init(recordMetadataFile, compressionLevel, utility::RecordType::Video);
            } else {
                throw std::runtime_error("RecordVideo can only record video streams.");
            }
            if(logger)
<<<<<<< HEAD
                logger->trace("Record node detected stream type {}",
                              streamType == StreamType::RawVideo ? "RawVideo" : streamType == StreamType::EncodedVideo ? "EncodedVideo" : "Byte");
=======
                logger->trace("RecordVideo node detected stream type {}",
                              streamType == StreamType::RawVideo       ? "RawVideo"
                              : streamType == StreamType::EncodedVideo ? "EncodedVideo"
                                                                       : "Byte");
>>>>>>> f59896fd
        }
        if(streamType == StreamType::RawVideo || streamType == StreamType::EncodedVideo) {
            if(i == 0)
                start = msg->getTimestampDevice();
            else if(i == fpsInitLength - 1) {
                end = msg->getTimestampDevice();
                fps = roundf((fpsInitLength * 1e6f) / (float)std::chrono::duration_cast<std::chrono::microseconds>(end - start).count());
                if(logger) logger->trace("RecordVideo node detected {} fps", fps);
                if(streamType == StreamType::EncodedVideo) {
                    auto encFrame = std::dynamic_pointer_cast<EncodedFrame>(msg);
                    videoRecorder->init(
                        recordVideoFile, width, height, fps, encFrame->getProfile() == EncodedFrame::Profile::JPEG ? VideoCodec::MJPEG : VideoCodec::H264);
                } else {
                    videoRecorder->init(recordVideoFile, width, height, fps, VideoCodec::RAW);
                }
            }
            if(i >= fpsInitLength - 1) {
                auto data = msg->getData();
                if(streamType == StreamType::RawVideo) {
#ifdef DEPTHAI_HAVE_OPENCV_SUPPORT
                    auto imgFrame = std::dynamic_pointer_cast<ImgFrame>(msg);
                    auto frame = imgFrame->getCvFrame();
                    bool isGrayscale = imgFrame->getType() == ImgFrame::Type::GRAY8 || imgFrame->getType() == ImgFrame::Type::GRAYF16
                                       || (ImgFrame::Type::RAW16 <= imgFrame->getType() && imgFrame->getType() <= ImgFrame::Type::RAW8);
                    if(isGrayscale) {
                        cv::cvtColor(frame, frame, cv::COLOR_GRAY2BGR);
                    }
                    assert(frame.isContinuous());
                    span cvData(frame.data, frame.total() * frame.elemSize());
                    videoRecorder->write(cvData);
                    if(recordMetadata) {
                        utility::VideoRecordSchema record;
                        record.timestamp.set(std::chrono::duration_cast<std::chrono::nanoseconds>(imgFrame->getTimestampDevice().time_since_epoch()));
                        record.sequenceNumber = imgFrame->getSequenceNum();
                        record.instanceNumber = imgFrame->getInstanceNum();
                        record.width = imgFrame->getWidth();
                        record.height = imgFrame->getHeight();
                        record.cameraSettings.exposure = imgFrame->cam.exposureTimeUs;
                        record.cameraSettings.sensitivity = imgFrame->cam.sensitivityIso;
                        record.cameraSettings.wbColorTemp = imgFrame->cam.wbColorTemp;
                        record.cameraSettings.lensPosition = imgFrame->cam.lensPosition;
                        byteRecorder.write(record);
                    }
#else
                    throw std::runtime_error("RecordVideo node requires OpenCV support");
#endif
                } else {
                    videoRecorder->write(data);
                    if(recordMetadata) {
                        auto encFrame = std::dynamic_pointer_cast<EncodedFrame>(msg);
                        utility::VideoRecordSchema record;
                        record.timestamp.set(std::chrono::duration_cast<std::chrono::nanoseconds>(encFrame->getTimestampDevice().time_since_epoch()));
                        record.sequenceNumber = encFrame->getSequenceNum();
                        record.instanceNumber = encFrame->getInstanceNum();
                        record.width = encFrame->getWidth();
                        record.height = encFrame->getHeight();
                        record.cameraSettings.exposure = encFrame->cam.exposureTimeUs;
                        record.cameraSettings.sensitivity = encFrame->cam.sensitivityIso;
                        record.cameraSettings.wbColorTemp = encFrame->cam.wbColorTemp;
                        record.cameraSettings.lensPosition = encFrame->cam.lensPosition;
                        byteRecorder.write(record);
                    }
                }
            }
            if(i < fpsInitLength) ++i;
        } else {
            throw std::runtime_error("RecordVideo can only record video streams.");
        }
    }

    videoRecorder->close();
}

void RecordMessage::run() {
    utility::ByteRecorder byteRecorder;

    StreamType streamType = StreamType::Unknown;
    while(isRunning()) {
        auto msg = input.get<dai::Buffer>();
        if(msg == nullptr) continue;
        if(streamType == StreamType::Unknown) {
            if(std::dynamic_pointer_cast<IMUData>(msg) != nullptr) {
                streamType = StreamType::Imu;
                byteRecorder.init(recordFile, compressionLevel, utility::RecordType::Imu);
            } else {
                throw std::runtime_error("RecordMessage node does not support this type of message");
            }
            if(logger)
                logger->trace("RecordMessage node detected stream type {}",
                              streamType == StreamType::RawVideo       ? "RawVideo"
                              : streamType == StreamType::EncodedVideo ? "EncodedVideo"
                                                                       : "Byte");
        }
        if(streamType == StreamType::Imu) {
            auto imuData = std::dynamic_pointer_cast<IMUData>(msg);
            utility::IMURecordSchema record;
            record.packets.reserve(imuData->packets.size());
            for(const auto& packet : imuData->packets) {
<<<<<<< HEAD
                utility::ImuPacketSchema packetSchema;
=======
                utility::IMUPacketSchema packetSchema;
                // Acceleration
>>>>>>> f59896fd
                packetSchema.acceleration.timestamp.set(
                    std::chrono::duration_cast<std::chrono::nanoseconds>(packet.acceleroMeter.getTimestampDevice().time_since_epoch()));
                packetSchema.acceleration.sequenceNumber = packet.acceleroMeter.sequence;
                packetSchema.acceleration.accuracy = (utility::IMUReportSchema::Accuracy)packet.gyroscope.accuracy;
                packetSchema.acceleration.x = packet.acceleroMeter.x;
                packetSchema.acceleration.y = packet.acceleroMeter.y;
                packetSchema.acceleration.z = packet.acceleroMeter.z;
<<<<<<< HEAD
=======
                // Orientation
>>>>>>> f59896fd
                packetSchema.orientation.timestamp.set(
                    std::chrono::duration_cast<std::chrono::nanoseconds>(packet.gyroscope.getTimestampDevice().time_since_epoch()));
                packetSchema.orientation.sequenceNumber = packet.gyroscope.sequence;
                packetSchema.orientation.accuracy = (utility::IMUReportSchema::Accuracy)packet.gyroscope.accuracy;
                packetSchema.orientation.x = packet.gyroscope.x;
                packetSchema.orientation.y = packet.gyroscope.y;
                packetSchema.orientation.z = packet.gyroscope.z;
                // Magnetic field
                packetSchema.magneticField.timestamp.set(
                    std::chrono::duration_cast<std::chrono::nanoseconds>(packet.magneticField.getTimestampDevice().time_since_epoch()));
                packetSchema.magneticField.sequenceNumber = packet.magneticField.sequence;
                packetSchema.magneticField.accuracy = (utility::IMUReportSchema::Accuracy)packet.magneticField.accuracy;
                packetSchema.magneticField.x = packet.magneticField.x;
                packetSchema.magneticField.y = packet.magneticField.y;
                packetSchema.magneticField.z = packet.magneticField.z;
                // Rotation with accuracy
                packetSchema.rotationVector.timestamp.set(
                    std::chrono::duration_cast<std::chrono::nanoseconds>(packet.rotationVector.getTimestampDevice().time_since_epoch()));
                packetSchema.rotationVector.sequenceNumber = packet.rotationVector.sequence;
                packetSchema.rotationVector.accuracy = (utility::IMUReportSchema::Accuracy)packet.rotationVector.accuracy;
                packetSchema.rotationVector.i = packet.rotationVector.i;
                packetSchema.rotationVector.j = packet.rotationVector.j;
                packetSchema.rotationVector.k = packet.rotationVector.k;
                packetSchema.rotationVector.real = packet.rotationVector.real;
                packetSchema.rotationVector.rotationAccuracy = packet.rotationVector.rotationVectorAccuracy;

                record.packets.push_back(packetSchema);
            }
            byteRecorder.write(record);
        } else {
            throw std::runtime_error("RecordMessage unsupported message type");
        }
    }
}

std::string RecordVideo::getRecordMetadataFile() const {
    return recordMetadataFile;
}
std::string RecordVideo::getRecordVideoFile() const {
    return recordVideoFile;
}
RecordVideo::CompressionLevel RecordVideo::getCompressionLevel() const {
    return compressionLevel;
}

RecordVideo& RecordVideo::setRecordMetadataFile(const std::string& recordFile) {
    this->recordMetadataFile = recordFile;
    return *this;
}
RecordVideo& RecordVideo::setRecordVideoFile(const std::string& recordFile) {
    this->recordVideoFile = recordFile;
    return *this;
}
RecordVideo& RecordVideo::setCompressionLevel(CompressionLevel compressionLevel) {
    this->compressionLevel = compressionLevel;
    return *this;
}

std::string RecordMessage::getRecordFile() const {
    return recordFile;
}
RecordMessage::CompressionLevel RecordMessage::getCompressionLevel() const {
    return compressionLevel;
}

RecordMessage& RecordMessage::setRecordFile(const std::string& recordFile) {
    this->recordFile = recordFile;
    return *this;
}
RecordMessage& RecordMessage::setCompressionLevel(CompressionLevel compressionLevel) {
    this->compressionLevel = compressionLevel;
    return *this;
}

}  // namespace node
}  // namespace dai<|MERGE_RESOLUTION|>--- conflicted
+++ resolved
@@ -70,15 +70,10 @@
                 throw std::runtime_error("RecordVideo can only record video streams.");
             }
             if(logger)
-<<<<<<< HEAD
-                logger->trace("Record node detected stream type {}",
-                              streamType == StreamType::RawVideo ? "RawVideo" : streamType == StreamType::EncodedVideo ? "EncodedVideo" : "Byte");
-=======
                 logger->trace("RecordVideo node detected stream type {}",
                               streamType == StreamType::RawVideo       ? "RawVideo"
                               : streamType == StreamType::EncodedVideo ? "EncodedVideo"
                                                                        : "Byte");
->>>>>>> f59896fd
         }
         if(streamType == StreamType::RawVideo || streamType == StreamType::EncodedVideo) {
             if(i == 0)
@@ -177,12 +172,8 @@
             utility::IMURecordSchema record;
             record.packets.reserve(imuData->packets.size());
             for(const auto& packet : imuData->packets) {
-<<<<<<< HEAD
-                utility::ImuPacketSchema packetSchema;
-=======
                 utility::IMUPacketSchema packetSchema;
                 // Acceleration
->>>>>>> f59896fd
                 packetSchema.acceleration.timestamp.set(
                     std::chrono::duration_cast<std::chrono::nanoseconds>(packet.acceleroMeter.getTimestampDevice().time_since_epoch()));
                 packetSchema.acceleration.sequenceNumber = packet.acceleroMeter.sequence;
@@ -190,10 +181,7 @@
                 packetSchema.acceleration.x = packet.acceleroMeter.x;
                 packetSchema.acceleration.y = packet.acceleroMeter.y;
                 packetSchema.acceleration.z = packet.acceleroMeter.z;
-<<<<<<< HEAD
-=======
                 // Orientation
->>>>>>> f59896fd
                 packetSchema.orientation.timestamp.set(
                     std::chrono::duration_cast<std::chrono::nanoseconds>(packet.gyroscope.getTimestampDevice().time_since_epoch()));
                 packetSchema.orientation.sequenceNumber = packet.gyroscope.sequence;
