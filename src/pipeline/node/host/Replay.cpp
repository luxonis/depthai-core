--- conflicted
+++ resolved
@@ -89,13 +89,10 @@
         case DatatypeEnum::PointCloudConfig:
         case DatatypeEnum::ImageAlignConfig:
         case DatatypeEnum::ImgAnnotations:
-<<<<<<< HEAD
         case DatatypeEnum::ImageFiltersConfig:
         case DatatypeEnum::DepthConfidenceFilterConfig:
-=======
         case DatatypeEnum::RGBDData:
         case DatatypeEnum::ObjectTrackerConfig:
->>>>>>> db79d24d
             break;
     }
     throw std::runtime_error("Cannot replay message type: " + std::to_string((int)datatype));
@@ -157,13 +154,10 @@
         case DatatypeEnum::PointCloudConfig:
         case DatatypeEnum::ImageAlignConfig:
         case DatatypeEnum::ImgAnnotations:
-<<<<<<< HEAD
         case DatatypeEnum::ImageFiltersConfig:
         case DatatypeEnum::DepthConfidenceFilterConfig:
-=======
         case DatatypeEnum::RGBDData:
         case DatatypeEnum::ObjectTrackerConfig:
->>>>>>> db79d24d
             throw std::runtime_error("Cannot replay message type: " + std::to_string((int)datatype));
     }
     return {};
