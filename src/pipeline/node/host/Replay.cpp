#include <stdexcept>

#include "depthai/pipeline/datatype/DatatypeEnum.hpp"
#include "depthai/pipeline/datatype/EncodedFrame.hpp"
#include "depthai/pipeline/datatype/PointCloudData.hpp"
#define _USE_MATH_DEFINES
#include <chrono>
#include <cmath>
#include <cstdio>
#include <filesystem>
#include <memory>

#include "depthai/pipeline/datatype/IMUData.hpp"
#include "depthai/pipeline/datatype/ImgFrame.hpp"
#include "depthai/pipeline/node/host/Replay.hpp"
#include "pipeline/ThreadedNodeImpl.hpp"
#include "utility/RecordReplayImpl.hpp"

#ifdef DEPTHAI_ENABLE_PROTOBUF
    #include <google/protobuf/message.h>

    #include "depthai/schemas/EncodedFrame.pb.h"
    #include "depthai/schemas/IMUData.pb.h"
    #include "depthai/schemas/ImgFrame.pb.h"
    #include "depthai/schemas/PointCloudData.pb.h"
    #include "utility/ProtoSerialize.hpp"
#endif

namespace dai {
namespace node {

#ifdef DEPTHAI_ENABLE_PROTOBUF
// Video Message
inline std::shared_ptr<Buffer> getVideoMessage(const proto::img_frame::ImgFrame& metadata, ImgFrame::Type outFrameType, std::vector<uint8_t>& frame) {
    auto imgFrame = std::make_shared<ImgFrame>();
    utility::setProtoMessage(*imgFrame, &metadata, true);

    assert(frame.size() == imgFrame->getWidth() * imgFrame->getHeight() * 3);
    cv::Mat img(imgFrame->getHeight(), imgFrame->getWidth(), CV_8UC3, frame.data());
    imgFrame->setCvFrame(img, outFrameType);
    return std::dynamic_pointer_cast<Buffer>(imgFrame);
}

inline std::shared_ptr<Buffer> getMessage(const std::shared_ptr<google::protobuf::Message> metadata, DatatypeEnum datatype) {
    switch(datatype) {
        case DatatypeEnum::ImgFrame: {
            auto imgFrame = std::make_shared<ImgFrame>();
            utility::setProtoMessage(*imgFrame, metadata.get(), false);
            return imgFrame;
        }
        case DatatypeEnum::EncodedFrame: {
            auto encFrame = std::make_shared<EncodedFrame>();
            utility::setProtoMessage(*encFrame, metadata.get(), false);
            return encFrame;
        }
        case DatatypeEnum::IMUData: {
            auto imuData = std::make_shared<IMUData>();
            utility::setProtoMessage(*imuData, metadata.get(), false);
            return imuData;
        }
        case DatatypeEnum::PointCloudData: {
            auto pclData = std::make_shared<PointCloudData>();
            utility::setProtoMessage(*pclData, metadata.get(), false);
            return pclData;
        }
        case DatatypeEnum::ADatatype:
        case DatatypeEnum::Buffer:
        case DatatypeEnum::NNData:
        case DatatypeEnum::ImageManipConfig:
        case DatatypeEnum::CameraControl:
        case DatatypeEnum::ImgDetections:
        case DatatypeEnum::SpatialImgDetections:
        case DatatypeEnum::SystemInformation:
        case DatatypeEnum::SystemInformationS3:
        case DatatypeEnum::SpatialLocationCalculatorConfig:
        case DatatypeEnum::SpatialLocationCalculatorData:
        case DatatypeEnum::EdgeDetectorConfig:
        case DatatypeEnum::AprilTagConfig:
        case DatatypeEnum::AprilTags:
        case DatatypeEnum::Tracklets:
        case DatatypeEnum::StereoDepthConfig:
        case DatatypeEnum::FeatureTrackerConfig:
        case DatatypeEnum::ThermalConfig:
        case DatatypeEnum::ToFConfig:
        case DatatypeEnum::TrackedFeatures:
        case DatatypeEnum::BenchmarkReport:
        case DatatypeEnum::MessageGroup:
        case DatatypeEnum::TransformData:
        case DatatypeEnum::PointCloudConfig:
        case DatatypeEnum::ImageAlignConfig:
        case DatatypeEnum::ImgAnnotations:
        case DatatypeEnum::ImageFiltersConfig:
        case DatatypeEnum::ToFDepthConfidenceFilterConfig:
        case DatatypeEnum::RGBDData:
        case DatatypeEnum::ObjectTrackerConfig:
<<<<<<< HEAD
        case DatatypeEnum::Keypoints:
=======
        case DatatypeEnum::DynamicCalibrationControl:
        case DatatypeEnum::DynamicCalibrationResult:
        case DatatypeEnum::CalibrationQuality:
        case DatatypeEnum::CoverageData:
>>>>>>> 61682670
            break;
    }
    throw std::runtime_error("Cannot replay message type: " + std::to_string((int)datatype));
}

inline std::shared_ptr<google::protobuf::Message> getProtoMessage(utility::BytePlayer& bytePlayer, DatatypeEnum datatype) {
    switch(datatype) {
        case DatatypeEnum::ImgFrame: {
            auto msg = bytePlayer.next<proto::img_frame::ImgFrame>();
            if(msg.has_value()) {
                return std::make_shared<proto::img_frame::ImgFrame>(msg.value());
            }
            break;
        }
        case DatatypeEnum::IMUData: {
            auto msg = bytePlayer.next<proto::imu_data::IMUData>();
            if(msg.has_value()) {
                return std::make_shared<proto::imu_data::IMUData>(msg.value());
            }
            break;
        }
        case DatatypeEnum::EncodedFrame: {
            auto msg = bytePlayer.next<proto::encoded_frame::EncodedFrame>();
            if(msg.has_value()) {
                return std::make_shared<proto::encoded_frame::EncodedFrame>(msg.value());
            }
            break;
        }
        case DatatypeEnum::PointCloudData: {
            auto msg = bytePlayer.next<proto::point_cloud_data::PointCloudData>();
            if(msg.has_value()) {
                return std::make_shared<proto::point_cloud_data::PointCloudData>(msg.value());
            }
            break;
        }
        case DatatypeEnum::ADatatype:
        case DatatypeEnum::Buffer:
        case DatatypeEnum::NNData:
        case DatatypeEnum::ImageManipConfig:
        case DatatypeEnum::CameraControl:
        case DatatypeEnum::ImgDetections:
        case DatatypeEnum::SpatialImgDetections:
        case DatatypeEnum::SystemInformation:
        case DatatypeEnum::SystemInformationS3:
        case DatatypeEnum::SpatialLocationCalculatorConfig:
        case DatatypeEnum::SpatialLocationCalculatorData:
        case DatatypeEnum::EdgeDetectorConfig:
        case DatatypeEnum::AprilTagConfig:
        case DatatypeEnum::AprilTags:
        case DatatypeEnum::Tracklets:
        case DatatypeEnum::StereoDepthConfig:
        case DatatypeEnum::FeatureTrackerConfig:
        case DatatypeEnum::ThermalConfig:
        case DatatypeEnum::ToFConfig:
        case DatatypeEnum::TrackedFeatures:
        case DatatypeEnum::BenchmarkReport:
        case DatatypeEnum::MessageGroup:
        case DatatypeEnum::TransformData:
        case DatatypeEnum::PointCloudConfig:
        case DatatypeEnum::ImageAlignConfig:
        case DatatypeEnum::ImgAnnotations:
        case DatatypeEnum::ImageFiltersConfig:
        case DatatypeEnum::ToFDepthConfidenceFilterConfig:
        case DatatypeEnum::RGBDData:
        case DatatypeEnum::ObjectTrackerConfig:
<<<<<<< HEAD
        case DatatypeEnum::Keypoints:
=======
        case DatatypeEnum::DynamicCalibrationControl:
        case DatatypeEnum::DynamicCalibrationResult:
        case DatatypeEnum::CalibrationQuality:
        case DatatypeEnum::CoverageData:
>>>>>>> 61682670
            throw std::runtime_error("Cannot replay message type: " + std::to_string((int)datatype));
    }
    return {};
}
#endif

void ReplayVideo::run() {
#ifdef DEPTHAI_ENABLE_PROTOBUF
    auto& logger = pimpl->logger;
    if(replayVideo.empty() && replayFile.empty()) {
        throw std::runtime_error("ReplayVideo node requires replayVideo or replayFile to be set");
    }
    utility::VideoPlayer videoPlayer;
    utility::BytePlayer bytePlayer;
    DatatypeEnum datatype = DatatypeEnum::ImgFrame;
    bool hasVideo = !replayVideo.empty();
    bool hasMetadata = !replayFile.empty();
    if(!replayVideo.empty()) try {
            videoPlayer.init(replayVideo.string());
            if(size.has_value()) {
                const auto& [width, height] = size.value();
                videoPlayer.setSize(width, height);
            }
        } catch(const std::exception& e) {
            hasVideo = false;
            if(logger) logger->warn("Video not replaying: {}", e.what());
        }
    if(!replayFile.empty()) try {
            auto schemaName = bytePlayer.init(replayFile.string());
            datatype = utility::schemaNameToDatatype(schemaName);
        } catch(const std::exception& e) {
            hasMetadata = false;
            if(logger) logger->warn("Metadata not replaying: {}", e.what());
        }
    if(!hasVideo) {
        throw std::runtime_error("Video file not found or could not be opened");
    }
    bool first = true;
    auto start = std::chrono::steady_clock::now();
    uint64_t index = 0;
    auto loopStart = std::chrono::steady_clock::now();
    auto prevMsgTs = loopStart;
    while(isRunning()) {
        std::shared_ptr<proto::img_frame::ImgFrame> metadata;
        std::vector<uint8_t> frame;
        if(hasMetadata) {
            if(datatype != DatatypeEnum::ImgFrame) {
                throw std::runtime_error("Invalid message type, expected ImgFrame");
            }
            auto msg = getProtoMessage(bytePlayer, datatype);
            if(msg != nullptr) {
                metadata = std::dynamic_pointer_cast<proto::img_frame::ImgFrame>(msg);
            } else if(!first) {
                // End of file
                if(loop) {
                    bytePlayer.restart();
                    if(hasVideo) {
                        videoPlayer.restart();
                    }
                    continue;
                }
                break;
            } else {
                hasMetadata = false;
            }
        }
        if(hasVideo) {
            auto msg = videoPlayer.next();
            if(msg.has_value()) {
                frame = msg.value();
            } else if(!first) {
                // End of file
                if(loop) {
                    if(hasMetadata) {
                        bytePlayer.restart();
                    }
                    videoPlayer.restart();
                    continue;
                }
                break;
            } else {
                hasVideo = false;
            }
        }

        if(!hasMetadata && !hasVideo) {
            break;
        }

        if(!hasVideo) {
            throw std::runtime_error("Video file not found");
        }

        if(!hasMetadata) {
            ImgFrame frame;
            auto time = std::chrono::steady_clock::now() - start;
            const auto& [width, height] = videoPlayer.size();
            frame.setWidth(width);
            frame.setHeight(height);
            frame.setType(outFrameType);
            frame.setTimestampDevice(std::chrono::time_point<std::chrono::steady_clock>(time));
            frame.setSequenceNum(index++);
            frame.sourceFb = frame.fb;
            frame.transformation = ImgTransformation(width, height);
            auto protoMsg = utility::getProtoMessage(&frame, true);
            std::shared_ptr<google::protobuf::Message> sharedProtoMsg = std::move(protoMsg);
            metadata = std::dynamic_pointer_cast<proto::img_frame::ImgFrame>(sharedProtoMsg);
        } else if(size.has_value()) {
            metadata->mutable_fb()->set_width(std::get<0>(size.value()));
            metadata->mutable_fb()->set_height(std::get<1>(size.value()));
        }

        auto buffer = getVideoMessage(*metadata, outFrameType, frame);

        if(first) prevMsgTs = buffer->getTimestampDevice();

        if(hasMetadata && !(fps.has_value() && fps.value() > 0.1f)) {
            std::this_thread::sleep_until(loopStart + (buffer->getTimestampDevice() - prevMsgTs));
        }

        if(buffer) out.send(buffer);

        if(fps.has_value() && fps.value() > 0.1f) {
            std::this_thread::sleep_until(loopStart + std::chrono::milliseconds((uint32_t)roundf(1000.f / fps.value())));
        } else if(!hasMetadata) {
            std::this_thread::sleep_until(loopStart + std::chrono::milliseconds(1000 / 30));
        }

        loopStart = std::chrono::steady_clock::now();
        prevMsgTs = buffer->getTimestampDevice();

        first = false;
    }
    logger->info("Replay finished - stopping the pipeline!");
    try {
        stopPipeline();
    } catch(const std::exception& e) {
        // FIXME: This is a workaround for a bug in the pipeline
        if(e.what() != std::string("Pipeline is null")) {
            throw;
        }
    }
#else
    throw std::runtime_error("ReplayVideo node requires protobuf support");
#endif
}

void ReplayMetadataOnly::run() {
#ifdef DEPTHAI_ENABLE_PROTOBUF
    auto& logger = pimpl->logger;
    if(replayFile.empty()) {
        throw std::runtime_error("ReplayMetadataOnly node requires replayFile to be set");
    }
    utility::BytePlayer bytePlayer;
    DatatypeEnum datatype = DatatypeEnum::Buffer;
    bool hasMetadata = !replayFile.empty();
    if(!replayFile.empty()) try {
            auto schemaName = bytePlayer.init(replayFile.string());
            datatype = utility::schemaNameToDatatype(schemaName);
        } catch(const std::exception& e) {
            hasMetadata = false;
            logger->warn("Metadata not replaying: {}", e.what());
        }
    if(!hasMetadata) {
        throw std::runtime_error("Metadata file not found");
    }
    bool first = true;
    auto loopStart = std::chrono::steady_clock::now();
    auto prevMsgTs = loopStart;
    while(isRunning()) {
        std::shared_ptr<google::protobuf::Message> metadata;
        std::vector<uint8_t> frame;
        if(!utility::deserializationSupported(datatype)) {
            throw std::runtime_error("Invalid message type. Cannot replay");
        }
        auto msg = getProtoMessage(bytePlayer, datatype);
        if(msg != nullptr) {
            metadata = msg;
        } else if(!first) {
            // End of file
            if(loop) {
                bytePlayer.restart();
                continue;
            }
            break;
        } else {
            throw std::runtime_error("Metadata file contains no messages");
        }
        auto buffer = getMessage(metadata, datatype);

        if(first) prevMsgTs = buffer->getTimestampDevice();

        if(!(fps.has_value() && fps.value() > 0.1f)) {
            std::this_thread::sleep_until(loopStart + (buffer->getTimestampDevice() - prevMsgTs));
        }

        if(buffer) out.send(buffer);

        if(fps.has_value() && fps.value() > 0.1f) {
            std::this_thread::sleep_until(loopStart + std::chrono::milliseconds((uint32_t)roundf(1000.f / fps.value())));
        }

        loopStart = std::chrono::steady_clock::now();
        prevMsgTs = buffer->getTimestampDevice();

        first = false;
    }
    try {
        stopPipeline();
    } catch(const std::exception& e) {
        // FIXME: This is a workaround for a bug in the pipeline
        if(e.what() != std::string("Pipeline is null")) {
            throw;
        }
    }
#else
    throw std::runtime_error("ReplayMetadataOnly node requires protobuf support");
#endif
}

std::filesystem::path ReplayVideo::getReplayMetadataFile() const {
    return replayFile;
}

std::filesystem::path ReplayVideo::getReplayVideoFile() const {
    return replayVideo;
}

ImgFrame::Type ReplayVideo::getOutFrameType() const {
    return outFrameType;
}

std::tuple<int, int> ReplayVideo::getSize() const {
    return size.value_or(std::make_tuple(0, 0));
}

float ReplayVideo::getFps() const {
    return fps.value_or(0.0f);
}

bool ReplayVideo::getLoop() const {
    return loop;
}

ReplayVideo& ReplayVideo::setReplayMetadataFile(const std::filesystem::path& replayFile) {
    this->replayFile = replayFile;
    return *this;
}

ReplayVideo& ReplayVideo::setReplayVideoFile(const std::filesystem::path& replayVideo) {
    this->replayVideo = replayVideo;
    return *this;
}

ReplayVideo& ReplayVideo::setOutFrameType(ImgFrame::Type outFrameType) {
    this->outFrameType = outFrameType;
    return *this;
}

ReplayVideo& ReplayVideo::setSize(std::tuple<int, int> size) {
    this->size = size;
    return *this;
}
ReplayVideo& ReplayVideo::setSize(int width, int height) {
    return setSize(std::make_tuple(width, height));
}
ReplayVideo& ReplayVideo::setFps(float fps) {
    this->fps = fps;
    return *this;
}
ReplayVideo& ReplayVideo::setLoop(bool loop) {
    this->loop = loop;
    return *this;
}

std::filesystem::path ReplayMetadataOnly::getReplayFile() const {
    return replayFile;
}
float ReplayMetadataOnly::getFps() const {
    return fps.value_or(0.0f);
}
bool ReplayMetadataOnly::getLoop() const {
    return loop;
}

ReplayMetadataOnly& ReplayMetadataOnly::setReplayFile(const std::filesystem::path& replayFile) {
    this->replayFile = replayFile;
    return *this;
}
ReplayMetadataOnly& ReplayMetadataOnly::setFps(float fps) {
    this->fps = fps;
    return *this;
}
ReplayMetadataOnly& ReplayMetadataOnly::setLoop(bool loop) {
    this->loop = loop;
    return *this;
}

}  // namespace node
}  // namespace dai<|MERGE_RESOLUTION|>--- conflicted
+++ resolved
@@ -93,14 +93,11 @@
         case DatatypeEnum::ToFDepthConfidenceFilterConfig:
         case DatatypeEnum::RGBDData:
         case DatatypeEnum::ObjectTrackerConfig:
-<<<<<<< HEAD
         case DatatypeEnum::Keypoints:
-=======
         case DatatypeEnum::DynamicCalibrationControl:
         case DatatypeEnum::DynamicCalibrationResult:
         case DatatypeEnum::CalibrationQuality:
         case DatatypeEnum::CoverageData:
->>>>>>> 61682670
             break;
     }
     throw std::runtime_error("Cannot replay message type: " + std::to_string((int)datatype));
@@ -166,14 +163,11 @@
         case DatatypeEnum::ToFDepthConfidenceFilterConfig:
         case DatatypeEnum::RGBDData:
         case DatatypeEnum::ObjectTrackerConfig:
-<<<<<<< HEAD
         case DatatypeEnum::Keypoints:
-=======
         case DatatypeEnum::DynamicCalibrationControl:
         case DatatypeEnum::DynamicCalibrationResult:
         case DatatypeEnum::CalibrationQuality:
         case DatatypeEnum::CoverageData:
->>>>>>> 61682670
             throw std::runtime_error("Cannot replay message type: " + std::to_string((int)datatype));
     }
     return {};
