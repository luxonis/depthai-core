--- conflicted
+++ resolved
@@ -93,15 +93,12 @@
         case DatatypeEnum::ToFDepthConfidenceFilterConfig:
         case DatatypeEnum::RGBDData:
         case DatatypeEnum::ObjectTrackerConfig:
-<<<<<<< HEAD
         case DatatypeEnum::SegmentationMask:
-=======
         case DatatypeEnum::Keypoints:
         case DatatypeEnum::DynamicCalibrationControl:
         case DatatypeEnum::DynamicCalibrationResult:
         case DatatypeEnum::CalibrationQuality:
         case DatatypeEnum::CoverageData:
->>>>>>> 339403f5
             break;
     }
     throw std::runtime_error("Cannot replay message type: " + std::to_string((int)datatype));
@@ -167,15 +164,12 @@
         case DatatypeEnum::ToFDepthConfidenceFilterConfig:
         case DatatypeEnum::RGBDData:
         case DatatypeEnum::ObjectTrackerConfig:
-<<<<<<< HEAD
         case DatatypeEnum::SegmentationMask:
-=======
         case DatatypeEnum::Keypoints:
         case DatatypeEnum::DynamicCalibrationControl:
         case DatatypeEnum::DynamicCalibrationResult:
         case DatatypeEnum::CalibrationQuality:
         case DatatypeEnum::CoverageData:
->>>>>>> 339403f5
             throw std::runtime_error("Cannot replay message type: " + std::to_string((int)datatype));
     }
     return {};
