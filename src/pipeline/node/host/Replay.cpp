--- conflicted
+++ resolved
@@ -154,13 +154,8 @@
 
         first = false;
     }
-<<<<<<< HEAD
-
-    stop();
-=======
     logger->info("Replay finished - stopping the pipeline!");
     stopPipeline();
->>>>>>> 3bbcb54b
 }
 
 void ReplayMessage::run() {
