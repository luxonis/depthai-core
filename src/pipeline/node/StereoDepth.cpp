--- conflicted
+++ resolved
@@ -186,8 +186,6 @@
     properties.focalLength = focalLength;
 }
 
-<<<<<<< HEAD
-=======
 void StereoDepth::setDisparityToDepthUseSpecTranslation(bool specTranslation) {
     properties.disparityToDepthUseSpecTranslation = specTranslation;
 }
@@ -204,7 +202,6 @@
     properties.alphaScaling = alpha;
 }
 
->>>>>>> f8c459ea
 void StereoDepth::setDefaultProfilePreset(PresetMode mode) {
     presetMode = mode;
     switch(presetMode) {
