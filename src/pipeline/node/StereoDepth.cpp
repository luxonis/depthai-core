#include "depthai/pipeline/node/StereoDepth.hpp"

// standard
#include <fstream>

#include "spdlog/spdlog.h"

namespace dai {
namespace node {

StereoDepth::StereoDepth(const std::shared_ptr<PipelineImpl>& par, int64_t nodeId) : Node(par, nodeId) {
    // 'properties' defaults already set
}

std::string StereoDepth::getName() const {
    return "StereoDepth";
}

std::vector<Node::Output> StereoDepth::getOutputs() {
    return {disparity, depth, syncedLeft, syncedRight, rectifiedLeft, rectifiedRight};
}

std::vector<Node::Input> StereoDepth::getInputs() {
    return {left, right};
}

nlohmann::json StereoDepth::getProperties() {
    nlohmann::json j;
    nlohmann::to_json(j, properties);
    return j;
}

std::shared_ptr<Node> StereoDepth::clone() {
    return std::make_shared<std::decay<decltype(*this)>::type>(*this);
}

void StereoDepth::loadCalibrationData(const std::vector<std::uint8_t>& data) {
    (void)data;
    spdlog::warn("{} is deprecated. This function call is replaced by setCalibrationData under pipeline. ", __func__);
}

void StereoDepth::loadCalibrationFile(const std::string& path) {
<<<<<<< HEAD
    (void)path;
    spdlog::warn("{} is deprecated. This function call is replaced by setCalibrationData under pipeline. ", __func__);
=======
    std::vector<std::uint8_t> data;
    if(!path.empty()) {
        std::ifstream calib(path, std::ios::binary);
        if(!calib.is_open()) {
            throw std::runtime_error("StereoDepth node | Unable to open calibration file: " + path);
        }
        data = std::vector<std::uint8_t>(std::istreambuf_iterator<char>(calib), {});
    }
    loadCalibrationData(data);
>>>>>>> 49038230
}

void StereoDepth::setEmptyCalibration(void) {
    // Special case: a single element
    const std::vector<std::uint8_t> empty = {0};
    properties.calibration = empty;
}

void StereoDepth::setInputResolution(int width, int height) {
    properties.width = width;
    properties.height = height;
}
void StereoDepth::setMedianFilter(Properties::MedianFilter median) {
    properties.median = median;
}
void StereoDepth::setDepthAlign(Properties::DepthAlign align) {
    properties.depthAlign = align;
    // Unset 'depthAlignCamera', that would take precedence otherwise
    properties.depthAlignCamera = CameraBoardSocket::AUTO;
}
void StereoDepth::setDepthAlign(CameraBoardSocket camera) {
    properties.depthAlignCamera = camera;
}
void StereoDepth::setConfidenceThreshold(int confThr) {
    properties.confidenceThreshold = confThr;
}
void StereoDepth::setLeftRightCheck(bool enable) {
    properties.enableLeftRightCheck = enable;
}
void StereoDepth::setSubpixel(bool enable) {
    properties.enableSubpixel = enable;
}
void StereoDepth::setExtendedDisparity(bool enable) {
    properties.enableExtendedDisparity = enable;
}
void StereoDepth::setRectifyEdgeFillColor(int color) {
    properties.rectifyEdgeFillColor = color;
}
void StereoDepth::setRectifyMirrorFrame(bool enable) {
    properties.rectifyMirrorFrame = enable;
}
void StereoDepth::setOutputRectified(bool enable) {
    (void)enable;
    spdlog::warn("{} is deprecated. The output is auto-enabled if used", __func__);
}
void StereoDepth::setOutputDepth(bool enable) {
    (void)enable;
    spdlog::warn("{} is deprecated. The output is auto-enabled if used", __func__);
}

}  // namespace node
}  // namespace dai<|MERGE_RESOLUTION|>--- conflicted
+++ resolved
@@ -36,24 +36,12 @@
 
 void StereoDepth::loadCalibrationData(const std::vector<std::uint8_t>& data) {
     (void)data;
-    spdlog::warn("{} is deprecated. This function call is replaced by setCalibrationData under pipeline. ", __func__);
+    spdlog::warn("{} is deprecated. This function call is replaced by Pipeline::setCalibrationData under pipeline. ", __func__);
 }
 
 void StereoDepth::loadCalibrationFile(const std::string& path) {
-<<<<<<< HEAD
     (void)path;
-    spdlog::warn("{} is deprecated. This function call is replaced by setCalibrationData under pipeline. ", __func__);
-=======
-    std::vector<std::uint8_t> data;
-    if(!path.empty()) {
-        std::ifstream calib(path, std::ios::binary);
-        if(!calib.is_open()) {
-            throw std::runtime_error("StereoDepth node | Unable to open calibration file: " + path);
-        }
-        data = std::vector<std::uint8_t>(std::istreambuf_iterator<char>(calib), {});
-    }
-    loadCalibrationData(data);
->>>>>>> 49038230
+    spdlog::warn("{} is deprecated. This function call is replaced by Pipeline::setCalibrationData under pipeline. ", __func__);
 }
 
 void StereoDepth::setEmptyCalibration(void) {
