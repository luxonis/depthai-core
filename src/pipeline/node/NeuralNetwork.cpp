#include "depthai/pipeline/node/NeuralNetwork.hpp"

#include "depthai/pipeline/Pipeline.hpp"
#include "openvino/BlobReader.hpp"

namespace dai {
namespace node {

NeuralNetwork::NeuralNetwork(const std::shared_ptr<PipelineImpl>& par, int64_t nodeId) : Node(par, nodeId) {
    inputs = {&input};

    outputs = {&out, &passthrough};
}

std::string NeuralNetwork::getName() const {
    return "NeuralNetwork";
}

NeuralNetwork::Properties& NeuralNetwork::getPropertiesRef() {
    return properties;
}

nlohmann::json NeuralNetwork::getProperties() {
    nlohmann::json j;
    Properties& properties = getPropertiesRef();
    nlohmann::to_json(j, properties);
    return j;
}

std::shared_ptr<Node> NeuralNetwork::clone() {
    return std::make_shared<std::decay<decltype(*this)>::type>(*this);
}

tl::optional<OpenVINO::Version> NeuralNetwork::getRequiredOpenVINOVersion() {
    return networkOpenvinoVersion;
}

// Specify local filesystem path to load the blob (which gets loaded at loadAssets)
void NeuralNetwork::setBlobPath(const std::string& path) {
<<<<<<< HEAD
    auto asset = assetManager.add("__blob", path);
=======
    auto asset = assetManager.set("__blob", path);
>>>>>>> 7471b2d3

    // Read blobs header to determine openvino version
    BlobReader reader;
    reader.parse(asset->data);
    networkOpenvinoVersion = OpenVINO::getBlobLatestSupportedVersion(reader.getVersionMajor(), reader.getVersionMinor());

    NeuralNetworkProperties& properties = getPropertiesRef();
    properties.blobUri = asset->getRelativeUri();
    properties.blobSize = asset->data.size();
}

void NeuralNetwork::setNumPoolFrames(int numFrames) {
    Properties& properties = getPropertiesRef();
    properties.numFrames = numFrames;
}

void NeuralNetwork::setNumInferenceThreads(int numThreads) {
    Properties& properties = getPropertiesRef();
    properties.numThreads = numThreads;
}

void NeuralNetwork::setNumNCEPerInferenceThread(int numNCEPerThread) {
    Properties& properties = getPropertiesRef();
    properties.numNCEPerThread = numNCEPerThread;
}

int NeuralNetwork::getNumInferenceThreads() {
    Properties& properties = getPropertiesRef();
    return properties.numThreads;
}

}  // namespace node
}  // namespace dai<|MERGE_RESOLUTION|>--- conflicted
+++ resolved
@@ -37,11 +37,7 @@
 
 // Specify local filesystem path to load the blob (which gets loaded at loadAssets)
 void NeuralNetwork::setBlobPath(const std::string& path) {
-<<<<<<< HEAD
-    auto asset = assetManager.add("__blob", path);
-=======
     auto asset = assetManager.set("__blob", path);
->>>>>>> 7471b2d3
 
     // Read blobs header to determine openvino version
     BlobReader reader;
