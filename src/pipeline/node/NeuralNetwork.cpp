--- conflicted
+++ resolved
@@ -26,7 +26,6 @@
     return std::static_pointer_cast<NeuralNetwork>(shared_from_this());
 }
 
-<<<<<<< HEAD
 std::shared_ptr<NeuralNetwork> NeuralNetwork::build(const std::shared_ptr<Camera>& input, dai::NNModelDescription modelDesc, std::optional<float> fps) {
     // Download model from zoo
     if(modelDesc.platform.empty()) {
@@ -42,14 +41,6 @@
 }
 
 std::shared_ptr<NeuralNetwork> NeuralNetwork::build(const std::shared_ptr<Camera>& input, dai::NNArchive nnArchive, std::optional<float> fps) {
-=======
-std::shared_ptr<NeuralNetwork> NeuralNetwork::build(const std::shared_ptr<Camera>& input, NNModelDescription modelDesc, float fps) {
-    auto nnArchive = createNNArchive(modelDesc);
-    return build(input, nnArchive, fps);
-}
-
-std::shared_ptr<NeuralNetwork> NeuralNetwork::build(const std::shared_ptr<Camera>& input, const NNArchive& nnArchive, float fps) {
->>>>>>> 09107985
     setNNArchive(nnArchive);
     auto cap = getFrameCapability(nnArchive, fps);
     auto* camInput = input->requestOutput(cap, false);
@@ -58,22 +49,24 @@
     return std::static_pointer_cast<NeuralNetwork>(shared_from_this());
 }
 
-std::shared_ptr<NeuralNetwork> NeuralNetwork::build(const std::shared_ptr<ReplayVideo>& input, NNModelDescription modelDesc, float fps) {
+std::shared_ptr<NeuralNetwork> NeuralNetwork::build(const std::shared_ptr<ReplayVideo>& input, NNModelDescription modelDesc, std::optional<float> fps) {
     auto nnArchive = createNNArchive(modelDesc);
     return build(input, nnArchive, fps);
 }
 
-std::shared_ptr<NeuralNetwork> NeuralNetwork::build(const std::shared_ptr<ReplayVideo>& input, const NNArchive& nnArchive, float fps) {
+std::shared_ptr<NeuralNetwork> NeuralNetwork::build(const std::shared_ptr<ReplayVideo>& input, const NNArchive& nnArchive, std::optional<float> fps) {
     setNNArchive(nnArchive);
     auto cap = getFrameCapability(nnArchive, fps);
     input->setOutFrameType(cap.type.value());
-    input->setFps(std::get<float>(cap.fps.value.value()));
+    if(fps.has_value()) {
+        input->setFps(*fps);
+    }
     input->setSize(std::get<std::pair<unsigned int, unsigned int>>(cap.size.value.value()));
     input->out.link(this->input);
     return std::static_pointer_cast<NeuralNetwork>(shared_from_this());
 }
 
-ImgFrameCapability NeuralNetwork::getFrameCapability(const NNArchive& nnArchive, float fps) {
+ImgFrameCapability NeuralNetwork::getFrameCapability(const NNArchive& nnArchive, std::optional<float> fps) {
     const auto& nnArchiveCfg = nnArchive.getVersionedConfig();
 
     DAI_CHECK_V(nnArchiveCfg.getVersion() == NNArchiveConfigVersion::V1, "Only V1 configs are supported for NeuralNetwork.build method");
