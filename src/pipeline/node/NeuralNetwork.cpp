#include "depthai/pipeline/node/NeuralNetwork.hpp"

#include "depthai/pipeline/Pipeline.hpp"
#include "openvino/BlobReader.hpp"

namespace dai {
namespace node {

NeuralNetwork::NeuralNetwork(const std::shared_ptr<PipelineImpl>& par, int64_t nodeId) : Node(par, nodeId) {}

std::string NeuralNetwork::getName() const {
    return "NeuralNetwork";
}

std::vector<Node::Output> NeuralNetwork::getOutputs() {
    return {out, passthrough};
}

std::vector<Node::Input> NeuralNetwork::getInputs() {
    return {input};
}

NeuralNetwork::Properties& NeuralNetwork::getPropertiesRef() {
    return properties;
}

nlohmann::json NeuralNetwork::getProperties() {
    nlohmann::json j;
    Properties& properties = getPropertiesRef();
    nlohmann::to_json(j, properties);
    return j;
}

std::shared_ptr<Node> NeuralNetwork::clone() {
    return std::make_shared<std::decay<decltype(*this)>::type>(*this);
}

tl::optional<OpenVINO::Version> NeuralNetwork::getRequiredOpenVINOVersion() {
    return networkOpenvinoVersion;
}

// Specify local filesystem path to load the blob (which gets loaded at loadAssets)
void NeuralNetwork::setBlobPath(const std::string& path) {
    auto asset = loadAsset("blob", path);

    // Read blobs header to determine openvino version
    BlobReader reader;
    reader.parse(asset->data);
    networkOpenvinoVersion = OpenVINO::getBlobLatestSupportedVersion(reader.getVersionMajor(), reader.getVersionMinor());

<<<<<<< HEAD
    NeuralNetworkProperties& properties = getPropertiesRef();
    properties.blobUri = asset->getUri();
    properties.blobSize = asset->data.size();
=======
    // Create asset key
    std::string assetKey = std::to_string(id) + "/blob";

    // set asset (replaces previous asset without throwing)
    assetManager.set(assetKey, blobAsset);

    // Set properties URI to asset:id/blob
    BlobAssetInfo blobInfo;
    blobInfo.uri = std::string("asset:") + assetKey;
    blobInfo.size = blobAsset.data.size();

    return blobInfo;
}

// Specify local filesystem path to load the blob (which gets loaded at loadAssets)
void NeuralNetwork::setBlobPath(const std::string& path) {
    blobPath = path;
    BlobAssetInfo blobInfo = loadBlob(path);
    Properties& properties = getPropertiesRef();
    properties.blobUri = blobInfo.uri;
    properties.blobSize = blobInfo.size;
>>>>>>> 1622b727
}

void NeuralNetwork::setNumPoolFrames(int numFrames) {
    Properties& properties = getPropertiesRef();
    properties.numFrames = numFrames;
}

void NeuralNetwork::setNumInferenceThreads(int numThreads) {
    Properties& properties = getPropertiesRef();
    properties.numThreads = numThreads;
}

void NeuralNetwork::setNumNCEPerInferenceThread(int numNCEPerThread) {
    Properties& properties = getPropertiesRef();
    properties.numNCEPerThread = numNCEPerThread;
}

int NeuralNetwork::getNumInferenceThreads() {
    Properties& properties = getPropertiesRef();
    return properties.numThreads;
}

}  // namespace node
}  // namespace dai<|MERGE_RESOLUTION|>--- conflicted
+++ resolved
@@ -48,33 +48,9 @@
     reader.parse(asset->data);
     networkOpenvinoVersion = OpenVINO::getBlobLatestSupportedVersion(reader.getVersionMajor(), reader.getVersionMinor());
 
-<<<<<<< HEAD
     NeuralNetworkProperties& properties = getPropertiesRef();
     properties.blobUri = asset->getUri();
     properties.blobSize = asset->data.size();
-=======
-    // Create asset key
-    std::string assetKey = std::to_string(id) + "/blob";
-
-    // set asset (replaces previous asset without throwing)
-    assetManager.set(assetKey, blobAsset);
-
-    // Set properties URI to asset:id/blob
-    BlobAssetInfo blobInfo;
-    blobInfo.uri = std::string("asset:") + assetKey;
-    blobInfo.size = blobAsset.data.size();
-
-    return blobInfo;
-}
-
-// Specify local filesystem path to load the blob (which gets loaded at loadAssets)
-void NeuralNetwork::setBlobPath(const std::string& path) {
-    blobPath = path;
-    BlobAssetInfo blobInfo = loadBlob(path);
-    Properties& properties = getPropertiesRef();
-    properties.blobUri = blobInfo.uri;
-    properties.blobSize = blobInfo.size;
->>>>>>> 1622b727
 }
 
 void NeuralNetwork::setNumPoolFrames(int numFrames) {
