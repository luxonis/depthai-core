#include "depthai/pipeline/node/DynamicCalibration.hpp"

#include <opencv2/opencv.hpp>

#include "depthai/common/CameraBoardSocket.hpp"
#include "depthai/pipeline/datatype/MessageGroup.hpp"
#include "depthai/utility/matrixOps.hpp"
#include "spdlog/spdlog.h"
#include "utility/Logging.hpp"

namespace dai {
namespace node {

DynamicCalibration::Properties& DynamicCalibration::getProperties() {
    return properties;
}

void DynamicCalibration::setRunOnHost(bool runOnHost) {
    runOnHostVar = runOnHost;
}
/**
 * Check if the node is set to run on host
 */
bool DynamicCalibration::runOnHost() const {
    return runOnHostVar;
}

void DynamicCalibration::buildInternal() {
    sync->out.link(syncInput);
    sync->setRunOnHost(true);
}

std::pair<std::shared_ptr<dcl::CameraCalibrationHandle>, std::shared_ptr<dcl::CameraCalibrationHandle>> DclUtils::convertDaiCalibrationToDcl(
    const CalibrationHandler& currentCalibration,
    const CameraBoardSocket boardSocketA,
    const CameraBoardSocket boardSocketB,
    const int width,
    const int height) {
    // clang-format off
    std::shared_ptr<dcl::CameraCalibrationHandle> calibA = DclUtils::createDclCalibration(
        currentCalibration.getCameraIntrinsics(boardSocketA, width, height),
        currentCalibration.getDistortionCoefficients(boardSocketA),
	{
	    {1.0f, 0.0f, 0.0f},
	    {0.0f, 1.0f, 0.0f},
	    {0.0f, 0.0f, 1.0f}
	},
	{0.0f, 0.0f, 0.0f}
    );
    std::shared_ptr<dcl::CameraCalibrationHandle> calibB = DclUtils::createDclCalibration(
        currentCalibration.getCameraIntrinsics(boardSocketB, width, height),
        currentCalibration.getDistortionCoefficients(boardSocketB),
	currentCalibration.getCameraRotationMatrix(boardSocketA, boardSocketB),
	currentCalibration.getCameraTranslationVector(boardSocketA, boardSocketB, false)
    );
    // clang-format on
    return std::make_pair(calibA, calibB);
}

std::shared_ptr<dcl::CameraCalibrationHandle> DclUtils::createDclCalibration(const std::vector<std::vector<float>> cameraMatrix,
                                                                             const std::vector<float> distortionCoefficients,
                                                                             const std::vector<std::vector<float>> rotationMatrix,
                                                                             const std::vector<float> translationVector) {
    dcl::scalar_t cameraMatrixArr[9];
    dcl::scalar_t distortion[14] = {0};
    dcl::scalar_t rvec[3];
    dcl::scalar_t tvec[3];

    // Convert cameraMatrix
    for(int i = 0; i < 3; ++i) {
        for(int j = 0; j < 3; ++j) {
            cameraMatrixArr[i * 3 + j] = static_cast<dcl::scalar_t>(cameraMatrix[i][j]);
        }
    }

    // Convert distortion
    for(size_t i = 0; i < distortionCoefficients.size() && i < 14; ++i) {
        distortion[i] = static_cast<dcl::scalar_t>(distortionCoefficients[i]);
    }

    // Convert rotation to vector
    std::vector<float> rvecVec = matrix::rotationMatrixToVector(rotationMatrix);
    for(int i = 0; i < 3; ++i) {
        rvec[i] = static_cast<dcl::scalar_t>(rvecVec[i]);
    }

    for(int i = 0; i < 3; ++i) {
        tvec[i] = static_cast<dcl::scalar_t>(translationVector[i] / 100.0f);  // Convert to m
    }

    return std::make_shared<dcl::CameraCalibrationHandle>(rvec, tvec, cameraMatrixArr, distortion);
}

void DclUtils::convertDclCalibrationToDai(CalibrationHandler& calibHandler,
                                          const std::shared_ptr<const dcl::CameraCalibrationHandle> daiCalibrationA,
                                          const std::shared_ptr<const dcl::CameraCalibrationHandle> daiCalibrationB,
                                          const CameraBoardSocket socketSrc,
                                          const CameraBoardSocket socketDest,
                                          const int width,
                                          const int height) {
    dcl::scalar_t tvecA[3];
    daiCalibrationA->getTvec(tvecA);
    dcl::scalar_t rvecA[3];
    daiCalibrationA->getRvec(rvecA);

    constexpr dcl::scalar_t threshold = 1e-10;

    // clang-format off
    auto isNonZero = [&](const auto& vec) {
      return std::abs(vec[0]) > threshold || std::abs(vec[1]) > threshold || std::abs(vec[2]) > threshold;
    };
    // clang-format on

    if(isNonZero(tvecA) || isNonZero(rvecA)) {
        throw std::runtime_error("Extrinsics of the left camera are not zero within the allowed threshold.");
    }

    dcl::scalar_t distortionA[14];
    daiCalibrationA->getDistortion(distortionA);

    dcl::scalar_t cameraMatrixA[9];
    daiCalibrationA->getCameraMatrix(cameraMatrixA);
    // clang-format off
    std::vector<std::vector<float>> matA = {
        {static_cast<float>(cameraMatrixA[0]), static_cast<float>(cameraMatrixA[1]), static_cast<float>(cameraMatrixA[2])},
        {static_cast<float>(cameraMatrixA[3]), static_cast<float>(cameraMatrixA[4]), static_cast<float>(cameraMatrixA[5])},
        {static_cast<float>(cameraMatrixA[6]), static_cast<float>(cameraMatrixA[7]), static_cast<float>(cameraMatrixA[8])}
    };
    // clang-format on

    dcl::scalar_t distortionB[14];
    daiCalibrationB->getDistortion(distortionB);

    dcl::scalar_t cameraMatrixB[9];
    daiCalibrationB->getCameraMatrix(cameraMatrixB);
    // clang-format off
    std::vector<std::vector<float>> matB = {
        {static_cast<float>(cameraMatrixB[0]), static_cast<float>(cameraMatrixB[1]), static_cast<float>(cameraMatrixB[2])},
        {static_cast<float>(cameraMatrixB[3]), static_cast<float>(cameraMatrixB[4]), static_cast<float>(cameraMatrixB[5])},
        {static_cast<float>(cameraMatrixB[6]), static_cast<float>(cameraMatrixB[7]), static_cast<float>(cameraMatrixB[8])}
    };
    // clang-format on

    dcl::scalar_t tvecB[3];
    daiCalibrationB->getTvec(tvecB);
    auto translation = std::vector<float>(tvecB, tvecB + 3);
    for(auto& val : translation) {
        val *= 100.0f;
    }
    dcl::scalar_t rvecB[3];
    daiCalibrationB->getRvec(rvecB);
    auto rotationMatrix = matrix::rvecToRotationMatrix(rvecB);

    calibHandler.setCameraIntrinsics(socketSrc, matA, width, height);
    calibHandler.setCameraIntrinsics(socketDest, matB, width, height);
    calibHandler.setDistortionCoefficients(socketSrc, std::vector<float>(distortionA, distortionA + 14));
    calibHandler.setDistortionCoefficients(socketDest, std::vector<float>(distortionB, distortionB + 14));
    auto specTranslation = calibHandler.getCameraTranslationVector(socketSrc, socketDest, true);
    calibHandler.setCameraExtrinsics(socketSrc, socketDest, rotationMatrix, translation, specTranslation);
}

dcl::ImageData DclUtils::cvMatToImageData(const cv::Mat& mat) {
    if(mat.empty()) {
        throw std::runtime_error("cv::Mat is empty");
    }

    dcl::ImageData img;
    img.width = static_cast<unsigned int>(mat.cols);
    img.height = static_cast<unsigned int>(mat.rows);
    img.data.assign(mat.data, mat.data + mat.total() * mat.elemSize());

    int type = mat.type();
    switch(type) {
        case CV_8UC1:
            img.format = dcl::DCL_8UC1;
            break;
        case CV_8UC3:
            img.format = dcl::DCL_8UC3;
            break;
        default:
            throw std::runtime_error("Unsupported cv::Mat type: " + std::to_string(type));
    }

    return img;
}

dai::CalibrationQuality DynamicCalibration::calibQualityfromDCL(const dcl::CalibrationDifference& src) {
    dai::CalibrationQuality quality;

<<<<<<< HEAD
    if(src.calibrationQuality.has_value()) {
        CalibrationQuality::Data data{};
        data.rotationChange[0] = src.calibrationQuality->rotationChange[0];
        data.rotationChange[1] = src.calibrationQuality->rotationChange[1];
        data.rotationChange[2] = src.calibrationQuality->rotationChange[2];
        data.depthErrorDifference = src.calibrationQuality->depthDistanceDifference;
        data.sampsonErrorCurrent = src.calibrationQuality->sampsonErrorCurrent;
        data.sampsonErrorAchievable = src.calibrationQuality->sampsonErrorNew;
        quality.data = data;  // optional constructed from value
    } else {
        quality.data = std::nullopt;
    }
=======
    CalibrationQuality::Data data{};
    data.rotationChange[0] = src.rotationChange[0];
    data.rotationChange[1] = src.rotationChange[1];
    data.rotationChange[2] = src.rotationChange[2];
    data.depthErrorDifference = src.depthDistanceDifference;
    data.sampsonErrorCurrent = src.sampsonErrorCurrent;
    data.sampsonErrorAchievable = src.sampsonErrorNew;
    quality.data = data;  // optional constructed from value
>>>>>>> 19413013
    return quality;
}

void DynamicCalibration::setCalibration(CalibrationHandler& handler) {
    device->setCalibration(handler);
    device->flashCalibration(handler);
    auto [calibA, calibB] = DclUtils::convertDaiCalibrationToDcl(handler, daiSocketA, daiSocketB, width, height);
    dynCalibImpl->setNewCalibration(deviceName, socketA, calibA->getCalibration());
    dynCalibImpl->setNewCalibration(deviceName, socketB, calibB->getCalibration());
}

DynamicCalibration::ErrorCode DynamicCalibration::runQualityCheck(const bool force) {
    dcl::PerformanceMode performanceMode = force ? dcl::PerformanceMode::SKIP_CHECKS : properties.initialConfig.performanceMode;
    auto dclResult = dynCalibImpl->checkCalibration(dcDevice, socketA, socketB, performanceMode);

    if(!dclResult.passed()) {
        auto result = std::make_shared<CalibrationQuality>();
        qualityOutput.send(result);
        return DynamicCalibration::ErrorCode::QUALITY_CHECK_FAILED;
    }

    auto result = std::make_shared<CalibrationQuality>(calibQualityfromDCL(dclResult.value));

    qualityOutput.send(result);

    return DynamicCalibration::ErrorCode::OK;
}

DynamicCalibration::ErrorCode DynamicCalibration::runCalibration(const dai::CalibrationHandler& currentHandler, const bool force) {
    dcl::PerformanceMode performanceMode = force ? dcl::PerformanceMode::SKIP_CHECKS : properties.initialConfig.performanceMode;

    auto dclResult = dynCalibImpl->findNewCalibration(dcDevice, socketA, socketB, performanceMode);
    if(!dclResult.passed()) {
        auto result = std::make_shared<DynamicCalibrationResult>(dclResult.errorMessage());

        calibrationOutput.send(result);
        return DynamicCalibration::ErrorCode::CALIBRATION_FAILED;
    }

    auto daiCalibrationA = dclResult.value.newCalibration.first;
    auto daiCalibrationB = dclResult.value.newCalibration.second;
    // clang-format off
    auto newCalibrationHandler = currentHandler;

    dai::node::DclUtils::convertDclCalibrationToDai(
	newCalibrationHandler, daiCalibrationA, daiCalibrationB, daiSocketA, daiSocketB, width, height);

    CalibrationQuality::Data qualityData{};
    qualityData.rotationChange[0] = dclResult.value.calibrationDifference->rotationChange[0];
    qualityData.rotationChange[1] = dclResult.value.calibrationDifference->rotationChange[1];
    qualityData.rotationChange[2] = dclResult.value.calibrationDifference->rotationChange[2];
    qualityData.depthErrorDifference = dclResult.value.calibrationDifference->depthDistanceDifference;
    qualityData.sampsonErrorCurrent  = dclResult.value.calibrationDifference->sampsonErrorCurrent;
    qualityData.sampsonErrorAchievable = dclResult.value.calibrationDifference->sampsonErrorNew;
    
    DynamicCalibrationResult::Data resultData{};
    resultData.newCalibration       = newCalibrationHandler;
    resultData.currentCalibration   = currentHandler;
    resultData.calibrationDifference = qualityData;
    
    auto result = std::make_shared<DynamicCalibrationResult>(resultData, dclResult.errorMessage());
    // clang-format on

    calibrationOutput.send(result);

    return DynamicCalibration::ErrorCode::OK;
}

DynamicCalibration::ErrorCode DynamicCalibration::runLoadImage(const bool blocking) {
    std::shared_ptr<dai::MessageGroup> inSyncGroup;
    if(!blocking) {
        inSyncGroup = syncInput.tryGet<dai::MessageGroup>();
    } else {
        slept = true;
        inSyncGroup = syncInput.get<dai::MessageGroup>();
    }
    if(!inSyncGroup) {
        return DynamicCalibration::ErrorCode::EMPTY_IMAGE_QUEUE;
    }
    auto leftFrame = inSyncGroup->get<dai::ImgFrame>(leftInputName);
    auto rightFrame = inSyncGroup->get<dai::ImgFrame>(rightInputName);

    if(!leftFrame || !rightFrame) {
        return DynamicCalibration::ErrorCode::MISSING_IMAGE;
    }

    dcl::timestamp_t timestamp = leftFrame->getTimestamp().time_since_epoch().count();
    auto leftCvFrame = leftFrame->getCvFrame();
    auto rightCvFrame = rightFrame->getCvFrame();

    dynCalibImpl->loadStereoImagePair(
        DclUtils::cvMatToImageData(leftCvFrame), DclUtils::cvMatToImageData(rightCvFrame), deviceName, socketA, socketB, timestamp);

    return DynamicCalibration::ErrorCode::OK;
}

DynamicCalibration::ErrorCode DynamicCalibration::computeCoverage() {
    auto resultCoverage = dynCalibImpl->computeCoverage(sensorA, sensorB, properties.initialConfig.performanceMode);

    if(!resultCoverage.passed()) {
        throw std::runtime_error("Coverage check failed!");
    }

    auto& coverage = resultCoverage.value;

    auto coverageResult = std::make_shared<CoverageData>(coverage);
    coverageOutput.send(coverageResult);

    return DynamicCalibration::ErrorCode::OK;
}

DynamicCalibration::ErrorCode DynamicCalibration::initializePipeline(const std::shared_ptr<dai::Device> daiDevice) {
    auto initialConfig = configInput.tryGet<dai::DynamicCalibrationConfig>();
    if(initialConfig) {
        properties.initialConfig = *initialConfig;
    }

    auto inSyncGroup = syncInput.get<dai::MessageGroup>();
    if(!inSyncGroup) {
        return DynamicCalibration::ErrorCode::PIPELINE_INITIALIZATION_FAILED;
    }
    auto leftFrame = inSyncGroup->get<dai::ImgFrame>(leftInputName);
    auto rightFrame = inSyncGroup->get<dai::ImgFrame>(rightInputName);
    if(!leftFrame || !rightFrame) {
        return DynamicCalibration::ErrorCode::PIPELINE_INITIALIZATION_FAILED;
    }

    width = leftFrame->getWidth();
    height = rightFrame->getHeight();

    daiSocketA = static_cast<CameraBoardSocket>(leftFrame->instanceNum);
    daiSocketB = static_cast<CameraBoardSocket>(rightFrame->instanceNum);

    socketA = static_cast<dcl::socket_t>(daiSocketA);
    socketB = static_cast<dcl::socket_t>(daiSocketB);

    calibrationHandler = daiDevice->getCalibration();

    auto [calibA, calibB] = DclUtils::convertDaiCalibrationToDcl(calibrationHandler, daiSocketA, daiSocketB, width, height);

    // set up the dynamic calibration
    deviceName = daiDevice->getDeviceId();
    dcDevice = dynCalibImpl->addDevice(deviceName);
    dcl::resolution_t resolution{static_cast<unsigned>(width), static_cast<unsigned>(height)};

    sensorA = std::make_shared<dcl::CameraSensorHandle>(calibA, resolution);
    sensorB = std::make_shared<dcl::CameraSensorHandle>(calibB, resolution);
    dynCalibImpl->addSensor(deviceName, sensorA, socketA);
    dynCalibImpl->addSensor(deviceName, sensorB, socketB);

    return DynamicCalibration::ErrorCode::OK;
}

DynamicCalibration::ErrorCode DynamicCalibration::evaluateCommand(const std::shared_ptr<DynamicCalibrationCommand> command) {
    if(auto recalibrateCommand = std::dynamic_pointer_cast<RecalibrateCommand>(command)) {
        recalibrationRunning = false;  // stop the recalibration if it is running
        properties.initialConfig.performanceMode = recalibrateCommand->performanceMode;
        return runCalibration(calibrationHandler, recalibrateCommand->force);
    }
    if(auto calibrationQualityCommand = std::dynamic_pointer_cast<CalibrationQualityCommand>(command)) {
        properties.initialConfig.performanceMode = calibrationQualityCommand->performanceMode;
        return runQualityCheck(calibrationQualityCommand->force);
    }
    if(auto startCalibrationCommand = std::dynamic_pointer_cast<StartRecalibrationCommand>(command)) {
        properties.initialConfig.performanceMode = startCalibrationCommand->performanceMode;
        recalibrationRunning = true;
        return ErrorCode::OK;
    }
    if(auto loadImageCommand = std::dynamic_pointer_cast<LoadImageCommand>(command)) {
        auto error = runLoadImage(true);
        computeCoverage();
        return error;
    }
    if(auto applyCalibrationCommand = std::dynamic_pointer_cast<ApplyCalibrationCommand>(command)) {
        calibrationHandler = applyCalibrationCommand->calibration;
        setCalibration(calibrationHandler);
        return ErrorCode::OK;
    }
    if(std::dynamic_pointer_cast<StopRecalibrationCommand>(command)) {
        recalibrationRunning = false;
        return ErrorCode::OK;
    }
    return ErrorCode::OK;
}

DynamicCalibration::ErrorCode DynamicCalibration::doWork(std::chrono::steady_clock::time_point& previousLoadingTime) {
    ErrorCode errorCode = ErrorCode::OK;
    auto calibrationCommand = commandInput.tryGet<DynamicCalibrationCommand>();
    if(calibrationCommand) {
        errorCode = evaluateCommand(calibrationCommand);
    }

    if(!recalibrationRunning) {
        return errorCode;
    }

    auto loadError = ErrorCode::OK;
    auto now = std::chrono::steady_clock::now();
    std::chrono::duration<float> elapsed = now - previousLoadingTime;
    if(elapsed.count() > properties.initialConfig.loadImagePeriod) {
        loadError = runLoadImage(true);
        if(loadError == ErrorCode::OK) {
            computeCoverage();
            previousLoadingTime = std::chrono::steady_clock::now();
            auto reacalibrationResult = runCalibration(calibrationHandler);
            if(reacalibrationResult == DynamicCalibration::ErrorCode::OK) {
                dynCalibImpl->removeAllData(sensorA, sensorB);
                recalibrationRunning = false;
            } else {
                return reacalibrationResult;
            }
        }
    }

    if(!slept) {
        // sleep
        std::this_thread::sleep_for(sleepingTime);
    }
    if(errorCode == ErrorCode::OK) {
        return loadError;
    }
    return errorCode;
}

// clang-format off
DynamicCalibration::ErrorCode DynamicCalibration::doWorkContinuous(
    std::chrono::steady_clock::time_point& previousCalibrationTime,
    std::chrono::steady_clock::time_point& previousLoadingTime)
{
    auto now = std::chrono::steady_clock::now();

    std::chrono::duration<float> elapsedCalibration = now - previousCalibrationTime;
    if(elapsedCalibration.count() > properties.initialConfig.calibrationPeriod) {
        auto calibrationError = runCalibration(calibrationHandler);
	previousCalibrationTime = std::chrono::steady_clock::now();
	return calibrationError;
    }
    std::chrono::duration<float> elapsedLoading = now - previousLoadingTime;
    if (elapsedLoading.count() > properties.initialConfig.loadImagePeriod) {
        auto loadImageError = runLoadImage(true);
	// do we want to return the coverage in the continuous mode? -> computeCoverage();
	previousLoadingTime = std::chrono::steady_clock::now();
	return loadImageError;
    }
    if(!slept) {
       // sleep
       std::this_thread::sleep_for(sleepingTime);
    }
    return ErrorCode::OK;
}
// clang-format on

void DynamicCalibration::run() {
    if(!device) {
        logger::error("Dynamic calibration node does not have access to any device.");
        return;
    }

    logger::info("DynamicCalibration node is running");
    auto previousLoadingTimeFloat = std::chrono::steady_clock::now() + std::chrono::duration<float>(properties.initialConfig.calibrationPeriod);
    auto previousLoadingTime = std::chrono::time_point_cast<std::chrono::steady_clock::duration>(previousLoadingTimeFloat);
    initializePipeline(device);
    if(!(properties.initialConfig.recalibrationMode == dai::DynamicCalibrationConfig::RecalibrationMode::CONTINUOUS)) {
        // non-Continuous mode
        while(isRunning()) {
            slept = false;
            doWork(previousLoadingTime);
        }
    } else {
        // Continuous mode
        auto previousCalibrationTime = std::chrono::steady_clock::now();
        while(isRunning()) {
            slept = false;
            doWorkContinuous(previousCalibrationTime, previousLoadingTime);
        }
    }
}

}  // namespace node
}  // namespace dai<|MERGE_RESOLUTION|>--- conflicted
+++ resolved
@@ -187,20 +187,6 @@
 dai::CalibrationQuality DynamicCalibration::calibQualityfromDCL(const dcl::CalibrationDifference& src) {
     dai::CalibrationQuality quality;
 
-<<<<<<< HEAD
-    if(src.calibrationQuality.has_value()) {
-        CalibrationQuality::Data data{};
-        data.rotationChange[0] = src.calibrationQuality->rotationChange[0];
-        data.rotationChange[1] = src.calibrationQuality->rotationChange[1];
-        data.rotationChange[2] = src.calibrationQuality->rotationChange[2];
-        data.depthErrorDifference = src.calibrationQuality->depthDistanceDifference;
-        data.sampsonErrorCurrent = src.calibrationQuality->sampsonErrorCurrent;
-        data.sampsonErrorAchievable = src.calibrationQuality->sampsonErrorNew;
-        quality.data = data;  // optional constructed from value
-    } else {
-        quality.data = std::nullopt;
-    }
-=======
     CalibrationQuality::Data data{};
     data.rotationChange[0] = src.rotationChange[0];
     data.rotationChange[1] = src.rotationChange[1];
@@ -209,7 +195,6 @@
     data.sampsonErrorCurrent = src.sampsonErrorCurrent;
     data.sampsonErrorAchievable = src.sampsonErrorNew;
     quality.data = data;  // optional constructed from value
->>>>>>> 19413013
     return quality;
 }
 
