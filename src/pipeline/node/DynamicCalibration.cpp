#include "depthai/pipeline/node/DynamicCalibration.hpp"

#include <opencv2/opencv.hpp>

#include "depthai/common/CameraBoardSocket.hpp"
#include "depthai/pipeline/datatype/MessageGroup.hpp"
#include "depthai/utility/matrixOps.hpp"
#include "spdlog/spdlog.h"
#include "utility/Logging.hpp"

namespace dai {
namespace node {

DynamicCalibration::Properties& DynamicCalibration::getProperties() {
    return properties;
}

void DynamicCalibration::setRunOnHost(bool runOnHost) {
    runOnHostVar = runOnHost;
}
/**
 * Check if the node is set to run on host
 */
bool DynamicCalibration::runOnHost() const {
    return runOnHostVar;
}

void DynamicCalibration::buildInternal() {
    sync->out.link(syncInput);
    sync->setRunOnHost(true);
}

std::pair<std::shared_ptr<dcl::CameraCalibrationHandle>, std::shared_ptr<dcl::CameraCalibrationHandle>> DclUtils::convertDaiCalibrationToDcl(
    const CalibrationHandler& currentCalibration,
    const CameraBoardSocket boardSocketA,
    const CameraBoardSocket boardSocketB,
    const int width,
    const int height) {
    // clang-format off
    std::shared_ptr<dcl::CameraCalibrationHandle> calibA = DclUtils::createDclCalibration(
        currentCalibration.getCameraIntrinsics(boardSocketA, width, height),
        currentCalibration.getDistortionCoefficients(boardSocketA),
	{
	    {1.0f, 0.0f, 0.0f},
	    {0.0f, 1.0f, 0.0f},
	    {0.0f, 0.0f, 1.0f}
	},
	{0.0f, 0.0f, 0.0f}
    );
    std::shared_ptr<dcl::CameraCalibrationHandle> calibB = DclUtils::createDclCalibration(
        currentCalibration.getCameraIntrinsics(boardSocketB, width, height),
        currentCalibration.getDistortionCoefficients(boardSocketB),
	currentCalibration.getCameraRotationMatrix(boardSocketA, boardSocketB),
	currentCalibration.getCameraTranslationVector(boardSocketA, boardSocketB, false)
    );
    // clang-format on
    return std::make_pair(calibA, calibB);
}

std::shared_ptr<dcl::CameraCalibrationHandle> DclUtils::createDclCalibration(const std::vector<std::vector<float>> cameraMatrix,
                                                                             const std::vector<float> distortionCoefficients,
                                                                             const std::vector<std::vector<float>> rotationMatrix,
                                                                             const std::vector<float> translationVector) {
    dcl::scalar_t cameraMatrixArr[9];
    dcl::scalar_t distortion[14] = {0};
    dcl::scalar_t rvec[3];
    dcl::scalar_t tvec[3];

    // Convert cameraMatrix
    for(int i = 0; i < 3; ++i) {
        for(int j = 0; j < 3; ++j) {
            cameraMatrixArr[i * 3 + j] = static_cast<dcl::scalar_t>(cameraMatrix[i][j]);
        }
    }

    // Convert distortion
    for(size_t i = 0; i < distortionCoefficients.size() && i < 14; ++i) {
        distortion[i] = static_cast<dcl::scalar_t>(distortionCoefficients[i]);
    }

    // Convert rotation to vector
    std::vector<float> rvecVec = matrix::rotationMatrixToVector(rotationMatrix);
    for(int i = 0; i < 3; ++i) {
        rvec[i] = static_cast<dcl::scalar_t>(rvecVec[i]);
    }

    for(int i = 0; i < 3; ++i) {
        tvec[i] = static_cast<dcl::scalar_t>(translationVector[i] / 100.0f);  // Convert to m
    }

    return std::make_shared<dcl::CameraCalibrationHandle>(rvec, tvec, cameraMatrixArr, distortion);
}

void DclUtils::convertDclCalibrationToDai(CalibrationHandler& calibHandler,
                                          const std::shared_ptr<const dcl::CameraCalibrationHandle> daiCalibrationA,
                                          const std::shared_ptr<const dcl::CameraCalibrationHandle> daiCalibrationB,
                                          const CameraBoardSocket socketSrc,
                                          const CameraBoardSocket socketDest,
                                          const int width,
                                          const int height) {
    dcl::scalar_t tvecA[3];
    daiCalibrationA->getTvec(tvecA);
    dcl::scalar_t rvecA[3];
    daiCalibrationA->getRvec(rvecA);

    constexpr dcl::scalar_t threshold = 1e-10;

    // clang-format off
    auto isNonZero = [&](const auto& vec) {
      return std::abs(vec[0]) > threshold || std::abs(vec[1]) > threshold || std::abs(vec[2]) > threshold;
    };
    // clang-format on

    if(isNonZero(tvecA) || isNonZero(rvecA)) {
        throw std::runtime_error("Extrinsics of the left camera are not zero within the allowed threshold.");
    }

    dcl::scalar_t distortionA[14];
    daiCalibrationA->getDistortion(distortionA);

    dcl::scalar_t cameraMatrixA[9];
    daiCalibrationA->getCameraMatrix(cameraMatrixA);
    // clang-format off
    std::vector<std::vector<float>> matA = {
        {static_cast<float>(cameraMatrixA[0]), static_cast<float>(cameraMatrixA[1]), static_cast<float>(cameraMatrixA[2])},
        {static_cast<float>(cameraMatrixA[3]), static_cast<float>(cameraMatrixA[4]), static_cast<float>(cameraMatrixA[5])},
        {static_cast<float>(cameraMatrixA[6]), static_cast<float>(cameraMatrixA[7]), static_cast<float>(cameraMatrixA[8])}
    };
    // clang-format on

    dcl::scalar_t distortionB[14];
    daiCalibrationB->getDistortion(distortionB);

    dcl::scalar_t cameraMatrixB[9];
    daiCalibrationB->getCameraMatrix(cameraMatrixB);
    // clang-format off
    std::vector<std::vector<float>> matB = {
        {static_cast<float>(cameraMatrixB[0]), static_cast<float>(cameraMatrixB[1]), static_cast<float>(cameraMatrixB[2])},
        {static_cast<float>(cameraMatrixB[3]), static_cast<float>(cameraMatrixB[4]), static_cast<float>(cameraMatrixB[5])},
        {static_cast<float>(cameraMatrixB[6]), static_cast<float>(cameraMatrixB[7]), static_cast<float>(cameraMatrixB[8])}
    };
    // clang-format on

    dcl::scalar_t tvecB[3];
    daiCalibrationB->getTvec(tvecB);
    auto translation = std::vector<float>(tvecB, tvecB + 3);
    for(auto& val : translation) {
        val *= 100.0f;
    }
    dcl::scalar_t rvecB[3];
    daiCalibrationB->getRvec(rvecB);
    auto rotationMatrix = matrix::rvecToRotationMatrix(rvecB);

    calibHandler.setCameraIntrinsics(socketSrc, matA, width, height);
    calibHandler.setCameraIntrinsics(socketDest, matB, width, height);
    calibHandler.setDistortionCoefficients(socketSrc, std::vector<float>(distortionA, distortionA + 14));
    calibHandler.setDistortionCoefficients(socketDest, std::vector<float>(distortionB, distortionB + 14));
    auto specTranslation = calibHandler.getCameraTranslationVector(socketSrc, socketDest, true);
    calibHandler.setCameraExtrinsics(socketSrc, socketDest, rotationMatrix, translation, specTranslation);
}

dcl::ImageData DclUtils::cvMatToImageData(const cv::Mat& mat) {
    if(mat.empty()) {
        throw std::runtime_error("cv::Mat is empty");
    }

    dcl::ImageData img;
    img.width = static_cast<unsigned int>(mat.cols);
    img.height = static_cast<unsigned int>(mat.rows);
    img.data.assign(mat.data, mat.data + mat.total() * mat.elemSize());

    int type = mat.type();
    switch(type) {
        case CV_8UC1:
            img.format = dcl::DCL_8UC1;
            break;
        case CV_8UC3:
            img.format = dcl::DCL_8UC3;
            break;
        default:
            throw std::runtime_error("Unsupported cv::Mat type: " + std::to_string(type));
    }

    return img;
}

dai::CalibrationQuality DynamicCalibration::calibQualityfromDCL(const dcl::CalibrationQuality& src) {
    dai::CalibrationQuality quality;

    if(src.calibrationQuality.has_value()) {
        CalibrationQuality::Data data = {
<<<<<<< HEAD
            .rotationChange =
=======
>>>>>>> 8c1717ab
                {
                    src.calibrationQuality->rotationChange[0],
                    src.calibrationQuality->rotationChange[1],
                    src.calibrationQuality->rotationChange[2],
                },
<<<<<<< HEAD
            .depthErrorDifference = src.calibrationQuality->depthDistanceDifference,
            .sampsonErrorCurrent = src.calibrationQuality->sampsonErrorCurrent,
            .sampsonErrorAchievable = src.calibrationQuality->sampsonErrorAchievable,
=======
            src.calibrationQuality->epipolarErrorChange,
            src.calibrationQuality->depthDistanceDifference,
>>>>>>> 8c1717ab
        };
        quality.data = std::optional<CalibrationQuality::Data>(data);
    } else {
        quality.data = std::nullopt;
    }
    return quality;
}

void DynamicCalibration::setCalibration(CalibrationHandler& handler) {
    device->setCalibration(handler);
<<<<<<< HEAD
    device->flashCalibration(handler);
=======
>>>>>>> 8c1717ab
    auto [calibA, calibB] = DclUtils::convertDaiCalibrationToDcl(handler, daiSocketA, daiSocketB, width, height);
    dynCalibImpl->setNewCalibration(deviceName, socketA, calibA->getCalibration());
    dynCalibImpl->setNewCalibration(deviceName, socketB, calibB->getCalibration());
}

DynamicCalibration::ErrorCode DynamicCalibration::runQualityCheck(const bool force) {
    dcl::PerformanceMode performanceMode = force ? dcl::PerformanceMode::SKIP_CHECKS : properties.initialConfig.performanceMode;
    auto dclResult = dynCalibImpl->checkCalibration(dcDevice, socketA, socketB, performanceMode);

    if(!dclResult.passed()) {
        auto result = std::make_shared<CalibrationQuality>();
        qualityOutput.send(result);
        return DynamicCalibration::ErrorCode::QUALITY_CHECK_FAILED;
    }

    auto result = std::make_shared<CalibrationQuality>(calibQualityfromDCL(dclResult.value));

    qualityOutput.send(result);

    return DynamicCalibration::ErrorCode::OK;
}

DynamicCalibration::ErrorCode DynamicCalibration::runCalibration(const dai::CalibrationHandler& currentHandler, const bool force) {
    dcl::PerformanceMode performanceMode = force ? dcl::PerformanceMode::SKIP_CHECKS : properties.initialConfig.performanceMode;

    auto dclResult = dynCalibImpl->findNewCalibration(dcDevice, socketA, socketB, performanceMode);
    if(!dclResult.passed()) {
<<<<<<< HEAD
        auto result = std::make_shared<DynamicCalibrationResult>(dclResult.errorMessage());
=======
        auto result = std::make_shared<DynamicCalibrationResult>(std::nullopt, std::nullopt, dclResult.errorMessage());
>>>>>>> 8c1717ab

        calibrationOutput.send(result);
        return DynamicCalibration::ErrorCode::CALIBRATION_FAILED;
    }

<<<<<<< HEAD
    auto daiCalibrationA = dclResult.value.newCalibration.first;
    auto daiCalibrationB = dclResult.value.newCalibration.second;
    // clang-format off
    auto newCalibrationHandler = currentHandler;

    dai::node::DclUtils::convertDclCalibrationToDai(
	newCalibrationHandler, daiCalibrationA, daiCalibrationB, daiSocketA, daiSocketB, width, height);

    CalibrationQuality::Data qualityData = {
        .rotationChange =
            {
                dclResult.value.calibrationDifference->rotationChange[0],
                dclResult.value.calibrationDifference->rotationChange[1],
                dclResult.value.calibrationDifference->rotationChange[2],
            },
        .depthErrorDifference = dclResult.value.calibrationDifference->depthDistanceDifference,
        .sampsonErrorCurrent = dclResult.value.calibrationDifference->sampsonErrorCurrent,
        .sampsonErrorAchievable = dclResult.value.calibrationDifference->sampsonErrorAchievable,
    };

    auto result = std::make_shared<DynamicCalibrationResult>(
	DynamicCalibrationResult::Data({
	    .newCalibration = newCalibrationHandler,
	    .currentCalibration = currentHandler,
	    .calibrationDifference = qualityData,
	}),
=======
    auto daiCalibrationA = dclResult.value.first;
    auto daiCalibrationB = dclResult.value.second;
    // clang-format off
    auto newCalibrationHandler = currentHandler;
    dai::node::DclUtils::convertDclCalibrationToDai(
	newCalibrationHandler, daiCalibrationA, daiCalibrationB, daiSocketA, daiSocketB, width, height);

    auto result = std::make_shared<DynamicCalibrationResult>(
        std::optional<CalibrationHandler>(newCalibrationHandler),
	std::nullopt,
>>>>>>> 8c1717ab
	dclResult.errorMessage());
    // clang-format on

    calibrationOutput.send(result);

    return DynamicCalibration::ErrorCode::OK;
}

DynamicCalibration::ErrorCode DynamicCalibration::runLoadImage(const bool blocking) {
    std::shared_ptr<dai::MessageGroup> inSyncGroup;
    if(!blocking) {
        inSyncGroup = syncInput.tryGet<dai::MessageGroup>();
    } else {
<<<<<<< HEAD
        slept = true;
=======
>>>>>>> 8c1717ab
        inSyncGroup = syncInput.get<dai::MessageGroup>();
    }
    if(!inSyncGroup) {
        return DynamicCalibration::ErrorCode::EMPTY_IMAGE_QUEUE;
    }
    auto leftFrame = inSyncGroup->get<dai::ImgFrame>(leftInputName);
    auto rightFrame = inSyncGroup->get<dai::ImgFrame>(rightInputName);

    if(!leftFrame || !rightFrame) {
        return DynamicCalibration::ErrorCode::MISSING_IMAGE;
    }

    dcl::timestamp_t timestamp = leftFrame->getTimestamp().time_since_epoch().count();
    auto leftCvFrame = leftFrame->getCvFrame();
    auto rightCvFrame = rightFrame->getCvFrame();

    dynCalibImpl->loadStereoImagePair(
        DclUtils::cvMatToImageData(leftCvFrame), DclUtils::cvMatToImageData(rightCvFrame), deviceName, socketA, socketB, timestamp);

    return DynamicCalibration::ErrorCode::OK;
}

DynamicCalibration::ErrorCode DynamicCalibration::computeCoverage() {
    auto resultCoverage = dynCalibImpl->computeCoverage(sensorA, sensorB, properties.initialConfig.performanceMode);

    if(!resultCoverage.passed()) {
        throw std::runtime_error("Coverage check failed!");
    }

    auto& coverage = resultCoverage.value;

    auto coverageResult = std::make_shared<CoverageData>(coverage);
    coverageOutput.send(coverageResult);

    return DynamicCalibration::ErrorCode::OK;
}

DynamicCalibration::ErrorCode DynamicCalibration::initializePipeline(const std::shared_ptr<dai::Device> daiDevice) {
    auto initialConfig = configInput.tryGet<dai::DynamicCalibrationConfig>();
    if(initialConfig) {
        properties.initialConfig = *initialConfig;
    }
<<<<<<< HEAD

    auto inSyncGroup = syncInput.get<dai::MessageGroup>();
    if(!inSyncGroup) {
        return DynamicCalibration::ErrorCode::PIPELINE_INITIALIZATION_FAILED;
    }
    auto leftFrame = inSyncGroup->get<dai::ImgFrame>(leftInputName);
    auto rightFrame = inSyncGroup->get<dai::ImgFrame>(rightInputName);
    if(!leftFrame || !rightFrame) {
        return DynamicCalibration::ErrorCode::PIPELINE_INITIALIZATION_FAILED;
    }

    width = leftFrame->getWidth();
    height = rightFrame->getHeight();

    daiSocketA = static_cast<CameraBoardSocket>(leftFrame->instanceNum);
    daiSocketB = static_cast<CameraBoardSocket>(rightFrame->instanceNum);

    socketA = static_cast<dcl::socket_t>(daiSocketA);
    socketB = static_cast<dcl::socket_t>(daiSocketB);

    calibrationHandler = daiDevice->getCalibration();

    auto [calibA, calibB] = DclUtils::convertDaiCalibrationToDcl(calibrationHandler, daiSocketA, daiSocketB, width, height);

    // set up the dynamic calibration
    deviceName = daiDevice->getDeviceId();
    dcDevice = dynCalibImpl->addDevice(deviceName);
    const dcl::resolution_t resolution = {.width = static_cast<unsigned>(width), .height = static_cast<unsigned>(height)};
=======

    auto inSyncGroup = syncInput.get<dai::MessageGroup>();
    if(!inSyncGroup) {
        return DynamicCalibration::ErrorCode::PIPELINE_INITIALIZATION_FAILED;
    }
    auto leftFrame = inSyncGroup->get<dai::ImgFrame>(leftInputName);
    auto rightFrame = inSyncGroup->get<dai::ImgFrame>(rightInputName);
    if(!leftFrame || !rightFrame) {
        return DynamicCalibration::ErrorCode::PIPELINE_INITIALIZATION_FAILED;
    }

    width = leftFrame->getWidth();
    height = rightFrame->getHeight();

    daiSocketA = static_cast<CameraBoardSocket>(leftFrame->instanceNum);
    daiSocketB = static_cast<CameraBoardSocket>(rightFrame->instanceNum);

    socketA = static_cast<dcl::socket_t>(daiSocketA);
    socketB = static_cast<dcl::socket_t>(daiSocketB);

    calibrationHandler = daiDevice->getCalibration();

    auto [calibA, calibB] = DclUtils::convertDaiCalibrationToDcl(calibrationHandler, daiSocketA, daiSocketB, width, height);

    // set up the dynamic calibration
    deviceName = daiDevice->getDeviceId();
    dcDevice = dynCalibImpl->addDevice(deviceName);
    const dcl::resolution_t resolution = {static_cast<unsigned>(width), static_cast<unsigned>(height)};
>>>>>>> 8c1717ab
    sensorA = std::make_shared<dcl::CameraSensorHandle>(calibA, resolution);
    sensorB = std::make_shared<dcl::CameraSensorHandle>(calibB, resolution);
    dynCalibImpl->addSensor(deviceName, sensorA, socketA);
    dynCalibImpl->addSensor(deviceName, sensorB, socketB);
<<<<<<< HEAD

    return DynamicCalibration::ErrorCode::OK;
}

DynamicCalibration::ErrorCode DynamicCalibration::evaluateCommand(const std::shared_ptr<DynamicCalibrationCommand> command) {
    if(auto recalibrateCommand = std::dynamic_pointer_cast<RecalibrateCommand>(command)) {
        properties.initialConfig.performanceMode = recalibrateCommand->performanceMode;
        return runCalibration(calibrationHandler, recalibrateCommand->force);
    }
    if(auto calibrationQualityCommand = std::dynamic_pointer_cast<CalibrationQualityCommand>(command)) {
        properties.initialConfig.performanceMode = calibrationQualityCommand->performanceMode;
        return runQualityCheck(calibrationQualityCommand->force);
    }
    if(auto startCalibrationCommand = std::dynamic_pointer_cast<StartRecalibrationCommand>(command)) {
        properties.initialConfig.performanceMode = startCalibrationCommand->performanceMode;
        recalibrationRunning = true;
        return ErrorCode::OK;
    }
=======

    return DynamicCalibration::ErrorCode::OK;
}

DynamicCalibration::ErrorCode DynamicCalibration::evaluateCommand(const std::shared_ptr<DynamicCalibrationCommand> command) {
    if(auto recalibrateCommand = std::dynamic_pointer_cast<RecalibrateCommand>(command)) {
        return runCalibration(calibrationHandler, recalibrateCommand->force);
    }
    if(auto calibrationQualityCommand = std::dynamic_pointer_cast<CalibrationQualityCommand>(command)) {
        return runQualityCheck(calibrationQualityCommand->force);
    }
    if(auto startCalibrationCommand = std::dynamic_pointer_cast<StartRecalibrationCommand>(command)) {
        recalibrationRunning = true;
        return ErrorCode::OK;
    }
>>>>>>> 8c1717ab
    if(auto loadImageCommand = std::dynamic_pointer_cast<LoadImageCommand>(command)) {
        auto error = runLoadImage(true);
        computeCoverage();
        return error;
    }
    if(auto applyCalibrationCommand = std::dynamic_pointer_cast<ApplyCalibrationCommand>(command)) {
        calibrationHandler = applyCalibrationCommand->calibration;
        setCalibration(calibrationHandler);
        return ErrorCode::OK;
    }
    return ErrorCode::OK;
<<<<<<< HEAD
=======
}

DynamicCalibration::ErrorCode DynamicCalibration::doWork(std::chrono::steady_clock::time_point& previousLoadingTime) {
    ErrorCode errorCode = ErrorCode::OK;
    auto calibrationCommand = commandInput.tryGet<DynamicCalibrationCommand>();
    if(calibrationCommand) {
        errorCode = evaluateCommand(calibrationCommand);
    }

    if(!recalibrationRunning) {
        return errorCode;
    }

    auto loadError = ErrorCode::OK;
    auto now = std::chrono::steady_clock::now();
    std::chrono::duration<float> elapsed = now - previousLoadingTime;
    if(elapsed.count() > properties.initialConfig.loadImagePeriod) {
        loadError = runLoadImage();
        computeCoverage();
        if(loadError == ErrorCode::OK) {
            previousLoadingTime = std::chrono::steady_clock::now();
            auto reacalibrationResult = runCalibration(calibrationHandler);
            if(reacalibrationResult == DynamicCalibration::ErrorCode::OK) {
                recalibrationRunning = false;
            } else {
                return reacalibrationResult;
            }
        }
    }
    if(errorCode == ErrorCode::OK) {
        return loadError;
    }
    return errorCode;
}

// clang-format off
DynamicCalibration::ErrorCode DynamicCalibration::doWorkContinuous(
    std::chrono::steady_clock::time_point& previousCalibrationTime,
    std::chrono::steady_clock::time_point& previousLoadingTime)
{
    auto now = std::chrono::steady_clock::now();

    std::chrono::duration<float> elapsedCalibration = now - previousCalibrationTime;
    if(elapsedCalibration.count() > properties.initialConfig.calibrationPeriod) {
        auto calibrationError = runCalibration(calibrationHandler);
	previousCalibrationTime = std::chrono::steady_clock::now();
	return calibrationError;
    }
    std::chrono::duration<float> elapsedLoading = now - previousLoadingTime;
    if (elapsedLoading.count() > properties.initialConfig.loadImagePeriod) {
        auto loadImageError = runLoadImage();
	// do we want to return the coverage in the continuous mode? -> computeCoverage();
	previousLoadingTime = std::chrono::steady_clock::now();
	return loadImageError;
    }
    return ErrorCode::OK;
>>>>>>> 8c1717ab
}
// clang-format on

DynamicCalibration::ErrorCode DynamicCalibration::doWork(std::chrono::steady_clock::time_point& previousLoadingTime) {
    ErrorCode errorCode = ErrorCode::OK;
    auto calibrationCommand = commandInput.tryGet<DynamicCalibrationCommand>();
    if(calibrationCommand) {
        errorCode = evaluateCommand(calibrationCommand);
    }

    if(!recalibrationRunning) {
        return errorCode;
    }

    auto loadError = ErrorCode::OK;
    auto now = std::chrono::steady_clock::now();
    std::chrono::duration<float> elapsed = now - previousLoadingTime;
    if(elapsed.count() > properties.initialConfig.loadImagePeriod) {
        loadError = runLoadImage(true);
        if(loadError == ErrorCode::OK) {
            computeCoverage();
            previousLoadingTime = std::chrono::steady_clock::now();
            auto reacalibrationResult = runCalibration(calibrationHandler);
            if(reacalibrationResult == DynamicCalibration::ErrorCode::OK) {
                dynCalibImpl->removeAllData(sensorA, sensorB);
                recalibrationRunning = false;
            } else {
                return reacalibrationResult;
            }
        }
    }

    if(!slept) {
        // sleep
        std::this_thread::sleep_for(sleepingTime);
    }
    if(errorCode == ErrorCode::OK) {
        return loadError;
    }
    return errorCode;
}

// clang-format off
DynamicCalibration::ErrorCode DynamicCalibration::doWorkContinuous(
    std::chrono::steady_clock::time_point& previousCalibrationTime,
    std::chrono::steady_clock::time_point& previousLoadingTime)
{
    auto now = std::chrono::steady_clock::now();

    std::chrono::duration<float> elapsedCalibration = now - previousCalibrationTime;
    if(elapsedCalibration.count() > properties.initialConfig.calibrationPeriod) {
        auto calibrationError = runCalibration(calibrationHandler);
	previousCalibrationTime = std::chrono::steady_clock::now();
	return calibrationError;
    }
    std::chrono::duration<float> elapsedLoading = now - previousLoadingTime;
    if (elapsedLoading.count() > properties.initialConfig.loadImagePeriod) {
        auto loadImageError = runLoadImage(true);
	// do we want to return the coverage in the continuous mode? -> computeCoverage();
	previousLoadingTime = std::chrono::steady_clock::now();
	return loadImageError;
    }
    if(!slept) {
       // sleep
       std::this_thread::sleep_for(sleepingTime);
    }
    return ErrorCode::OK;
}
// clang-format on

void DynamicCalibration::run() {
    if(!device) {
        logger::error("Dynamic calibration node does not have access to any device.");
        return;
    }

    logger::info("DynamicCalibration node is running");
    std::runtime_error("DynamicCalibration node is running!");
    auto previousLoadingTimeFloat = std::chrono::steady_clock::now() + std::chrono::duration<float>(properties.initialConfig.calibrationPeriod);
    auto previousLoadingTime = std::chrono::time_point_cast<std::chrono::steady_clock::duration>(previousLoadingTimeFloat);
    initializePipeline(device);
    if(!(properties.initialConfig.recalibrationMode == dai::DynamicCalibrationConfig::RecalibrationMode::CONTINUOUS)) {
        // non-Continuous mode
        while(isRunning()) {
<<<<<<< HEAD
            slept = false;
=======
>>>>>>> 8c1717ab
            doWork(previousLoadingTime);
        }
    } else {
        // Continuous mode
        auto previousCalibrationTime = std::chrono::steady_clock::now();
        while(isRunning()) {
<<<<<<< HEAD
            slept = false;
=======
>>>>>>> 8c1717ab
            doWorkContinuous(previousCalibrationTime, previousLoadingTime);
        }
    }
}

}  // namespace node
}  // namespace dai<|MERGE_RESOLUTION|>--- conflicted
+++ resolved
@@ -27,10 +27,12 @@
 
 void DynamicCalibration::buildInternal() {
     sync->out.link(syncInput);
+    sync->out.link(syncInput);
     sync->setRunOnHost(true);
 }
 
 std::pair<std::shared_ptr<dcl::CameraCalibrationHandle>, std::shared_ptr<dcl::CameraCalibrationHandle>> DclUtils::convertDaiCalibrationToDcl(
+    const CalibrationHandler& currentCalibration,
     const CalibrationHandler& currentCalibration,
     const CameraBoardSocket boardSocketA,
     const CameraBoardSocket boardSocketB,
@@ -40,6 +42,11 @@
     std::shared_ptr<dcl::CameraCalibrationHandle> calibA = DclUtils::createDclCalibration(
         currentCalibration.getCameraIntrinsics(boardSocketA, width, height),
         currentCalibration.getDistortionCoefficients(boardSocketA),
+	{
+	    {1.0f, 0.0f, 0.0f},
+	    {0.0f, 1.0f, 0.0f},
+	    {0.0f, 0.0f, 1.0f}
+	},
 	{
 	    {1.0f, 0.0f, 0.0f},
 	    {0.0f, 1.0f, 0.0f},
@@ -94,6 +101,8 @@
 void DclUtils::convertDclCalibrationToDai(CalibrationHandler& calibHandler,
                                           const std::shared_ptr<const dcl::CameraCalibrationHandle> daiCalibrationA,
                                           const std::shared_ptr<const dcl::CameraCalibrationHandle> daiCalibrationB,
+                                          const std::shared_ptr<const dcl::CameraCalibrationHandle> daiCalibrationA,
+                                          const std::shared_ptr<const dcl::CameraCalibrationHandle> daiCalibrationB,
                                           const CameraBoardSocket socketSrc,
                                           const CameraBoardSocket socketDest,
                                           const int width,
@@ -130,23 +139,73 @@
 
     dcl::scalar_t distortionB[14];
     daiCalibrationB->getDistortion(distortionB);
+    dcl::scalar_t tvecA[3];
+    daiCalibrationA->getTvec(tvecA);
+    dcl::scalar_t rvecA[3];
+    daiCalibrationA->getRvec(rvecA);
+
+    constexpr dcl::scalar_t threshold = 1e-10;
+
+    // clang-format off
+    auto isNonZero = [&](const auto& vec) {
+      return std::abs(vec[0]) > threshold || std::abs(vec[1]) > threshold || std::abs(vec[2]) > threshold;
+    };
+    // clang-format on
+
+    if(isNonZero(tvecA) || isNonZero(rvecA)) {
+        throw std::runtime_error("Extrinsics of the left camera are not zero within the allowed threshold.");
+    }
+
+    dcl::scalar_t distortionA[14];
+    daiCalibrationA->getDistortion(distortionA);
+
+    dcl::scalar_t cameraMatrixA[9];
+    daiCalibrationA->getCameraMatrix(cameraMatrixA);
+    // clang-format off
+    std::vector<std::vector<float>> matA = {
+        {static_cast<float>(cameraMatrixA[0]), static_cast<float>(cameraMatrixA[1]), static_cast<float>(cameraMatrixA[2])},
+        {static_cast<float>(cameraMatrixA[3]), static_cast<float>(cameraMatrixA[4]), static_cast<float>(cameraMatrixA[5])},
+        {static_cast<float>(cameraMatrixA[6]), static_cast<float>(cameraMatrixA[7]), static_cast<float>(cameraMatrixA[8])}
+    };
+    // clang-format on
+
+    dcl::scalar_t distortionB[14];
+    daiCalibrationB->getDistortion(distortionB);
 
     dcl::scalar_t cameraMatrixB[9];
     daiCalibrationB->getCameraMatrix(cameraMatrixB);
-    // clang-format off
+    dcl::scalar_t cameraMatrixB[9];
+    daiCalibrationB->getCameraMatrix(cameraMatrixB);
+    // clang-format off
+    std::vector<std::vector<float>> matB = {
+        {static_cast<float>(cameraMatrixB[0]), static_cast<float>(cameraMatrixB[1]), static_cast<float>(cameraMatrixB[2])},
+        {static_cast<float>(cameraMatrixB[3]), static_cast<float>(cameraMatrixB[4]), static_cast<float>(cameraMatrixB[5])},
+        {static_cast<float>(cameraMatrixB[6]), static_cast<float>(cameraMatrixB[7]), static_cast<float>(cameraMatrixB[8])}
     std::vector<std::vector<float>> matB = {
         {static_cast<float>(cameraMatrixB[0]), static_cast<float>(cameraMatrixB[1]), static_cast<float>(cameraMatrixB[2])},
         {static_cast<float>(cameraMatrixB[3]), static_cast<float>(cameraMatrixB[4]), static_cast<float>(cameraMatrixB[5])},
         {static_cast<float>(cameraMatrixB[6]), static_cast<float>(cameraMatrixB[7]), static_cast<float>(cameraMatrixB[8])}
     };
     // clang-format on
-
+    // clang-format on
+
+    dcl::scalar_t tvecB[3];
+    daiCalibrationB->getTvec(tvecB);
+    auto translation = std::vector<float>(tvecB, tvecB + 3);
     dcl::scalar_t tvecB[3];
     daiCalibrationB->getTvec(tvecB);
     auto translation = std::vector<float>(tvecB, tvecB + 3);
     for(auto& val : translation) {
         val *= 100.0f;
     }
+    dcl::scalar_t rvecB[3];
+    daiCalibrationB->getRvec(rvecB);
+    auto rotationMatrix = matrix::rvecToRotationMatrix(rvecB);
+
+    calibHandler.setCameraIntrinsics(socketSrc, matA, width, height);
+    calibHandler.setCameraIntrinsics(socketDest, matB, width, height);
+    calibHandler.setDistortionCoefficients(socketSrc, std::vector<float>(distortionA, distortionA + 14));
+    calibHandler.setDistortionCoefficients(socketDest, std::vector<float>(distortionB, distortionB + 14));
     dcl::scalar_t rvecB[3];
     daiCalibrationB->getRvec(rvecB);
     auto rotationMatrix = matrix::rvecToRotationMatrix(rvecB);
@@ -186,26 +245,20 @@
 
 dai::CalibrationQuality DynamicCalibration::calibQualityfromDCL(const dcl::CalibrationQuality& src) {
     dai::CalibrationQuality quality;
+dai::CalibrationQuality DynamicCalibration::calibQualityfromDCL(const dcl::CalibrationQuality& src) {
+    dai::CalibrationQuality quality;
 
     if(src.calibrationQuality.has_value()) {
         CalibrationQuality::Data data = {
-<<<<<<< HEAD
             .rotationChange =
-=======
->>>>>>> 8c1717ab
                 {
                     src.calibrationQuality->rotationChange[0],
                     src.calibrationQuality->rotationChange[1],
                     src.calibrationQuality->rotationChange[2],
                 },
-<<<<<<< HEAD
             .depthErrorDifference = src.calibrationQuality->depthDistanceDifference,
             .sampsonErrorCurrent = src.calibrationQuality->sampsonErrorCurrent,
             .sampsonErrorAchievable = src.calibrationQuality->sampsonErrorAchievable,
-=======
-            src.calibrationQuality->epipolarErrorChange,
-            src.calibrationQuality->depthDistanceDifference,
->>>>>>> 8c1717ab
         };
         quality.data = std::optional<CalibrationQuality::Data>(data);
     } else {
@@ -216,16 +269,15 @@
 
 void DynamicCalibration::setCalibration(CalibrationHandler& handler) {
     device->setCalibration(handler);
-<<<<<<< HEAD
     device->flashCalibration(handler);
-=======
->>>>>>> 8c1717ab
     auto [calibA, calibB] = DclUtils::convertDaiCalibrationToDcl(handler, daiSocketA, daiSocketB, width, height);
     dynCalibImpl->setNewCalibration(deviceName, socketA, calibA->getCalibration());
     dynCalibImpl->setNewCalibration(deviceName, socketB, calibB->getCalibration());
 }
 
 DynamicCalibration::ErrorCode DynamicCalibration::runQualityCheck(const bool force) {
+    dcl::PerformanceMode performanceMode = force ? dcl::PerformanceMode::SKIP_CHECKS : properties.initialConfig.performanceMode;
+    auto dclResult = dynCalibImpl->checkCalibration(dcDevice, socketA, socketB, performanceMode);
     dcl::PerformanceMode performanceMode = force ? dcl::PerformanceMode::SKIP_CHECKS : properties.initialConfig.performanceMode;
     auto dclResult = dynCalibImpl->checkCalibration(dcDevice, socketA, socketB, performanceMode);
 
@@ -233,8 +285,15 @@
         auto result = std::make_shared<CalibrationQuality>();
         qualityOutput.send(result);
         return DynamicCalibration::ErrorCode::QUALITY_CHECK_FAILED;
-    }
-
+    if(!dclResult.passed()) {
+        auto result = std::make_shared<CalibrationQuality>();
+        qualityOutput.send(result);
+        return DynamicCalibration::ErrorCode::QUALITY_CHECK_FAILED;
+    }
+
+    auto result = std::make_shared<CalibrationQuality>(calibQualityfromDCL(dclResult.value));
+
+    qualityOutput.send(result);
     auto result = std::make_shared<CalibrationQuality>(calibQualityfromDCL(dclResult.value));
 
     qualityOutput.send(result);
@@ -244,20 +303,17 @@
 
 DynamicCalibration::ErrorCode DynamicCalibration::runCalibration(const dai::CalibrationHandler& currentHandler, const bool force) {
     dcl::PerformanceMode performanceMode = force ? dcl::PerformanceMode::SKIP_CHECKS : properties.initialConfig.performanceMode;
+DynamicCalibration::ErrorCode DynamicCalibration::runCalibration(const dai::CalibrationHandler& currentHandler, const bool force) {
+    dcl::PerformanceMode performanceMode = force ? dcl::PerformanceMode::SKIP_CHECKS : properties.initialConfig.performanceMode;
 
     auto dclResult = dynCalibImpl->findNewCalibration(dcDevice, socketA, socketB, performanceMode);
     if(!dclResult.passed()) {
-<<<<<<< HEAD
         auto result = std::make_shared<DynamicCalibrationResult>(dclResult.errorMessage());
-=======
-        auto result = std::make_shared<DynamicCalibrationResult>(std::nullopt, std::nullopt, dclResult.errorMessage());
->>>>>>> 8c1717ab
 
         calibrationOutput.send(result);
         return DynamicCalibration::ErrorCode::CALIBRATION_FAILED;
     }
 
-<<<<<<< HEAD
     auto daiCalibrationA = dclResult.value.newCalibration.first;
     auto daiCalibrationB = dclResult.value.newCalibration.second;
     // clang-format off
@@ -284,18 +340,6 @@
 	    .currentCalibration = currentHandler,
 	    .calibrationDifference = qualityData,
 	}),
-=======
-    auto daiCalibrationA = dclResult.value.first;
-    auto daiCalibrationB = dclResult.value.second;
-    // clang-format off
-    auto newCalibrationHandler = currentHandler;
-    dai::node::DclUtils::convertDclCalibrationToDai(
-	newCalibrationHandler, daiCalibrationA, daiCalibrationB, daiSocketA, daiSocketB, width, height);
-
-    auto result = std::make_shared<DynamicCalibrationResult>(
-        std::optional<CalibrationHandler>(newCalibrationHandler),
-	std::nullopt,
->>>>>>> 8c1717ab
 	dclResult.errorMessage());
     // clang-format on
 
@@ -309,17 +353,20 @@
     if(!blocking) {
         inSyncGroup = syncInput.tryGet<dai::MessageGroup>();
     } else {
-<<<<<<< HEAD
         slept = true;
-=======
->>>>>>> 8c1717ab
         inSyncGroup = syncInput.get<dai::MessageGroup>();
     }
     if(!inSyncGroup) {
         return DynamicCalibration::ErrorCode::EMPTY_IMAGE_QUEUE;
     }
+    }
     auto leftFrame = inSyncGroup->get<dai::ImgFrame>(leftInputName);
     auto rightFrame = inSyncGroup->get<dai::ImgFrame>(rightInputName);
+
+    if(!leftFrame || !rightFrame) {
+        return DynamicCalibration::ErrorCode::MISSING_IMAGE;
+    }
+
 
     if(!leftFrame || !rightFrame) {
         return DynamicCalibration::ErrorCode::MISSING_IMAGE;
@@ -328,21 +375,30 @@
     dcl::timestamp_t timestamp = leftFrame->getTimestamp().time_since_epoch().count();
     auto leftCvFrame = leftFrame->getCvFrame();
     auto rightCvFrame = rightFrame->getCvFrame();
+    auto leftCvFrame = leftFrame->getCvFrame();
+    auto rightCvFrame = rightFrame->getCvFrame();
 
     dynCalibImpl->loadStereoImagePair(
         DclUtils::cvMatToImageData(leftCvFrame), DclUtils::cvMatToImageData(rightCvFrame), deviceName, socketA, socketB, timestamp);
 
+        DclUtils::cvMatToImageData(leftCvFrame), DclUtils::cvMatToImageData(rightCvFrame), deviceName, socketA, socketB, timestamp);
+
     return DynamicCalibration::ErrorCode::OK;
 }
 
 DynamicCalibration::ErrorCode DynamicCalibration::computeCoverage() {
     auto resultCoverage = dynCalibImpl->computeCoverage(sensorA, sensorB, properties.initialConfig.performanceMode);
-
+    auto resultCoverage = dynCalibImpl->computeCoverage(sensorA, sensorB, properties.initialConfig.performanceMode);
+
+    if(!resultCoverage.passed()) {
     if(!resultCoverage.passed()) {
         throw std::runtime_error("Coverage check failed!");
     }
 
     auto& coverage = resultCoverage.value;
+
+    auto coverageResult = std::make_shared<CoverageData>(coverage);
+    coverageOutput.send(coverageResult);
 
     auto coverageResult = std::make_shared<CoverageData>(coverage);
     coverageOutput.send(coverageResult);
@@ -355,7 +411,6 @@
     if(initialConfig) {
         properties.initialConfig = *initialConfig;
     }
-<<<<<<< HEAD
 
     auto inSyncGroup = syncInput.get<dai::MessageGroup>();
     if(!inSyncGroup) {
@@ -369,56 +424,49 @@
 
     width = leftFrame->getWidth();
     height = rightFrame->getHeight();
+DynamicCalibration::ErrorCode DynamicCalibration::initializePipeline(const std::shared_ptr<dai::Device> daiDevice) {
+    auto initialConfig = configInput.tryGet<dai::DynamicCalibrationConfig>();
+    if(initialConfig) {
+        properties.initialConfig = *initialConfig;
+    }
+
+    auto inSyncGroup = syncInput.get<dai::MessageGroup>();
+    if(!inSyncGroup) {
+        return DynamicCalibration::ErrorCode::PIPELINE_INITIALIZATION_FAILED;
+    }
+    auto leftFrame = inSyncGroup->get<dai::ImgFrame>(leftInputName);
+    auto rightFrame = inSyncGroup->get<dai::ImgFrame>(rightInputName);
+    if(!leftFrame || !rightFrame) {
+        return DynamicCalibration::ErrorCode::PIPELINE_INITIALIZATION_FAILED;
+    }
+
+    width = leftFrame->getWidth();
+    height = rightFrame->getHeight();
 
     daiSocketA = static_cast<CameraBoardSocket>(leftFrame->instanceNum);
     daiSocketB = static_cast<CameraBoardSocket>(rightFrame->instanceNum);
+    daiSocketA = static_cast<CameraBoardSocket>(leftFrame->instanceNum);
+    daiSocketB = static_cast<CameraBoardSocket>(rightFrame->instanceNum);
 
     socketA = static_cast<dcl::socket_t>(daiSocketA);
     socketB = static_cast<dcl::socket_t>(daiSocketB);
+    socketA = static_cast<dcl::socket_t>(daiSocketA);
+    socketB = static_cast<dcl::socket_t>(daiSocketB);
 
     calibrationHandler = daiDevice->getCalibration();
-
+    calibrationHandler = daiDevice->getCalibration();
+
+    auto [calibA, calibB] = DclUtils::convertDaiCalibrationToDcl(calibrationHandler, daiSocketA, daiSocketB, width, height);
     auto [calibA, calibB] = DclUtils::convertDaiCalibrationToDcl(calibrationHandler, daiSocketA, daiSocketB, width, height);
 
     // set up the dynamic calibration
     deviceName = daiDevice->getDeviceId();
     dcDevice = dynCalibImpl->addDevice(deviceName);
     const dcl::resolution_t resolution = {.width = static_cast<unsigned>(width), .height = static_cast<unsigned>(height)};
-=======
-
-    auto inSyncGroup = syncInput.get<dai::MessageGroup>();
-    if(!inSyncGroup) {
-        return DynamicCalibration::ErrorCode::PIPELINE_INITIALIZATION_FAILED;
-    }
-    auto leftFrame = inSyncGroup->get<dai::ImgFrame>(leftInputName);
-    auto rightFrame = inSyncGroup->get<dai::ImgFrame>(rightInputName);
-    if(!leftFrame || !rightFrame) {
-        return DynamicCalibration::ErrorCode::PIPELINE_INITIALIZATION_FAILED;
-    }
-
-    width = leftFrame->getWidth();
-    height = rightFrame->getHeight();
-
-    daiSocketA = static_cast<CameraBoardSocket>(leftFrame->instanceNum);
-    daiSocketB = static_cast<CameraBoardSocket>(rightFrame->instanceNum);
-
-    socketA = static_cast<dcl::socket_t>(daiSocketA);
-    socketB = static_cast<dcl::socket_t>(daiSocketB);
-
-    calibrationHandler = daiDevice->getCalibration();
-
-    auto [calibA, calibB] = DclUtils::convertDaiCalibrationToDcl(calibrationHandler, daiSocketA, daiSocketB, width, height);
-
-    // set up the dynamic calibration
-    deviceName = daiDevice->getDeviceId();
-    dcDevice = dynCalibImpl->addDevice(deviceName);
-    const dcl::resolution_t resolution = {static_cast<unsigned>(width), static_cast<unsigned>(height)};
->>>>>>> 8c1717ab
     sensorA = std::make_shared<dcl::CameraSensorHandle>(calibA, resolution);
     sensorB = std::make_shared<dcl::CameraSensorHandle>(calibB, resolution);
     dynCalibImpl->addSensor(deviceName, sensorA, socketA);
     dynCalibImpl->addSensor(deviceName, sensorB, socketB);
-<<<<<<< HEAD
 
     return DynamicCalibration::ErrorCode::OK;
 }
@@ -437,23 +485,6 @@
         recalibrationRunning = true;
         return ErrorCode::OK;
     }
-=======
-
-    return DynamicCalibration::ErrorCode::OK;
-}
-
-DynamicCalibration::ErrorCode DynamicCalibration::evaluateCommand(const std::shared_ptr<DynamicCalibrationCommand> command) {
-    if(auto recalibrateCommand = std::dynamic_pointer_cast<RecalibrateCommand>(command)) {
-        return runCalibration(calibrationHandler, recalibrateCommand->force);
-    }
-    if(auto calibrationQualityCommand = std::dynamic_pointer_cast<CalibrationQualityCommand>(command)) {
-        return runQualityCheck(calibrationQualityCommand->force);
-    }
-    if(auto startCalibrationCommand = std::dynamic_pointer_cast<StartRecalibrationCommand>(command)) {
-        recalibrationRunning = true;
-        return ErrorCode::OK;
-    }
->>>>>>> 8c1717ab
     if(auto loadImageCommand = std::dynamic_pointer_cast<LoadImageCommand>(command)) {
         auto error = runLoadImage(true);
         computeCoverage();
@@ -465,67 +496,7 @@
         return ErrorCode::OK;
     }
     return ErrorCode::OK;
-<<<<<<< HEAD
-=======
-}
-
-DynamicCalibration::ErrorCode DynamicCalibration::doWork(std::chrono::steady_clock::time_point& previousLoadingTime) {
-    ErrorCode errorCode = ErrorCode::OK;
-    auto calibrationCommand = commandInput.tryGet<DynamicCalibrationCommand>();
-    if(calibrationCommand) {
-        errorCode = evaluateCommand(calibrationCommand);
-    }
-
-    if(!recalibrationRunning) {
-        return errorCode;
-    }
-
-    auto loadError = ErrorCode::OK;
-    auto now = std::chrono::steady_clock::now();
-    std::chrono::duration<float> elapsed = now - previousLoadingTime;
-    if(elapsed.count() > properties.initialConfig.loadImagePeriod) {
-        loadError = runLoadImage();
-        computeCoverage();
-        if(loadError == ErrorCode::OK) {
-            previousLoadingTime = std::chrono::steady_clock::now();
-            auto reacalibrationResult = runCalibration(calibrationHandler);
-            if(reacalibrationResult == DynamicCalibration::ErrorCode::OK) {
-                recalibrationRunning = false;
-            } else {
-                return reacalibrationResult;
-            }
-        }
-    }
-    if(errorCode == ErrorCode::OK) {
-        return loadError;
-    }
-    return errorCode;
-}
-
-// clang-format off
-DynamicCalibration::ErrorCode DynamicCalibration::doWorkContinuous(
-    std::chrono::steady_clock::time_point& previousCalibrationTime,
-    std::chrono::steady_clock::time_point& previousLoadingTime)
-{
-    auto now = std::chrono::steady_clock::now();
-
-    std::chrono::duration<float> elapsedCalibration = now - previousCalibrationTime;
-    if(elapsedCalibration.count() > properties.initialConfig.calibrationPeriod) {
-        auto calibrationError = runCalibration(calibrationHandler);
-	previousCalibrationTime = std::chrono::steady_clock::now();
-	return calibrationError;
-    }
-    std::chrono::duration<float> elapsedLoading = now - previousLoadingTime;
-    if (elapsedLoading.count() > properties.initialConfig.loadImagePeriod) {
-        auto loadImageError = runLoadImage();
-	// do we want to return the coverage in the continuous mode? -> computeCoverage();
-	previousLoadingTime = std::chrono::steady_clock::now();
-	return loadImageError;
-    }
-    return ErrorCode::OK;
->>>>>>> 8c1717ab
-}
-// clang-format on
+}
 
 DynamicCalibration::ErrorCode DynamicCalibration::doWork(std::chrono::steady_clock::time_point& previousLoadingTime) {
     ErrorCode errorCode = ErrorCode::OK;
@@ -608,20 +579,15 @@
     if(!(properties.initialConfig.recalibrationMode == dai::DynamicCalibrationConfig::RecalibrationMode::CONTINUOUS)) {
         // non-Continuous mode
         while(isRunning()) {
-<<<<<<< HEAD
             slept = false;
-=======
->>>>>>> 8c1717ab
             doWork(previousLoadingTime);
         }
     } else {
         // Continuous mode
+        // Continuous mode
         auto previousCalibrationTime = std::chrono::steady_clock::now();
         while(isRunning()) {
-<<<<<<< HEAD
             slept = false;
-=======
->>>>>>> 8c1717ab
             doWorkContinuous(previousCalibrationTime, previousLoadingTime);
         }
     }
