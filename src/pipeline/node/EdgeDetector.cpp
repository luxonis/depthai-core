--- conflicted
+++ resolved
@@ -8,24 +8,13 @@
 EdgeDetector::EdgeDetector(const std::shared_ptr<PipelineImpl>& par, int64_t nodeId)
     : Node(par, nodeId), rawConfig(std::make_shared<RawEdgeDetectorConfig>()), initialConfig(rawConfig) {
     inputs = {&inputConfig, &inputImage};
-    outputs = {&outputImage};
+    outputs = {&outputImage, &passthroughInputImage};
 }
 
 std::string EdgeDetector::getName() const {
     return "EdgeDetector";
 }
 
-<<<<<<< HEAD
-std::vector<Node::Output> EdgeDetector::getOutputs() {
-    return {outputImage, passthroughInputImage};
-}
-
-std::vector<Node::Input> EdgeDetector::getInputs() {
-    return {inputConfig, inputImage};
-}
-
-=======
->>>>>>> 4fe04c50
 nlohmann::json EdgeDetector::getProperties() {
     nlohmann::json j;
     properties.initialConfig = *rawConfig;
