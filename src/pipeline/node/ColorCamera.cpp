#include "depthai/pipeline/node/ColorCamera.hpp"

#include <cmath>

#include "spdlog/fmt/fmt.h"

namespace dai {
namespace node {

ColorCamera::ColorCamera()
    : NodeCRTP<DeviceNode, ColorCamera, ColorCameraProperties>(), rawControl(std::make_shared<RawCameraControl>()), initialControl(rawControl) {}

ColorCamera::ColorCamera(std::unique_ptr<Properties> props)
    : NodeCRTP<DeviceNode, ColorCamera, ColorCameraProperties>(std::move(props)),
      rawControl(std::make_shared<RawCameraControl>(properties.initialControl)),
      initialControl(rawControl) {}

void ColorCamera::build() {
    // Set some default properties
    properties.boardSocket = CameraBoardSocket::AUTO;
    properties.imageOrientation = CameraImageOrientation::AUTO;
    properties.previewType = RawImgFrame::Type::BGR888i;
    properties.previewHeight = 300;
    properties.previewWidth = 300;
    properties.resolution = ColorCameraProperties::SensorResolution::THE_1080_P;
    properties.fps = 30.0;
    properties.previewKeepAspectRatio = true;
}

ColorCamera::Properties& ColorCamera::getProperties() {
    properties.initialControl = *rawControl;
    return properties;
}

// Set board socket to use
void ColorCamera::setBoardSocket(dai::CameraBoardSocket boardSocket) {
    properties.boardSocket = boardSocket;
}

// Get current board socket
CameraBoardSocket ColorCamera::getBoardSocket() const {
    return properties.boardSocket;
}

void ColorCamera::setCamera(std::string name) {
    properties.cameraName = name;
}

std::string ColorCamera::getCamera() const {
    return properties.cameraName;
}

// Set which color camera to use
void ColorCamera::setCamId(int64_t camId) {
    // cast to board socket
    switch(camId) {
        case 0:
            properties.boardSocket = CameraBoardSocket::CAM_A;
            break;
        case 1:
            properties.boardSocket = CameraBoardSocket::CAM_B;
            break;
        case 2:
            properties.boardSocket = CameraBoardSocket::CAM_C;
            break;
        case 3:
            properties.boardSocket = CameraBoardSocket::CAM_D;
            break;
        default:
            throw std::invalid_argument(fmt::format("CamId value: {} is invalid.", camId));
            break;
    }
}

// Get which color camera to use
int64_t ColorCamera::getCamId() const {
    return (int64_t)properties.boardSocket;
}

// Set camera image orientation
void ColorCamera::setImageOrientation(CameraImageOrientation imageOrientation) {
    properties.imageOrientation = imageOrientation;
}

// Get camera image orientation
CameraImageOrientation ColorCamera::getImageOrientation() const {
    // TODO: in case of AUTO, see if possible to return actual value determined by device?
    return properties.imageOrientation;
}

// setColorOrder - RGB or BGR
void ColorCamera::setColorOrder(ColorCameraProperties::ColorOrder colorOrder) {
<<<<<<< HEAD
    // TODO Depreciate this API
    switch(colorOrder) {
        case ColorCameraProperties::ColorOrder::BGR:
            if(properties.interleaved) {
                properties.previewType = ImgFrame::Type::BGR888i;
            } else {
                properties.previewType = ImgFrame::Type::BGR888p;
            }
            break;
        case ColorCameraProperties::ColorOrder::RGB:
            if(properties.interleaved) {
                properties.previewType = ImgFrame::Type::RGB888i;
            } else {
                properties.previewType = ImgFrame::Type::RGB888p;
            }
            break;
        default:
            throw std::runtime_error("Not handled value in switch");
    }

    properties.colorOrder = colorOrder;
=======
    bool isInterleaved = RawImgFrame::isInterleaved(properties.previewType);
    bool isFp16 = getFp16();
    switch(colorOrder) {
        case ColorCameraProperties::ColorOrder::BGR:
            if(isInterleaved) {
                if(isFp16) {
                    properties.previewType = ImgFrame::Type::BGRF16F16F16i;
                } else {
                    properties.previewType = ImgFrame::Type::BGR888i;
                }
            } else {
                if(isFp16) {
                    properties.previewType = ImgFrame::Type::BGRF16F16F16p;
                } else {
                    properties.previewType = ImgFrame::Type::BGR888p;
                }
            }
            break;
        case ColorCameraProperties::ColorOrder::RGB:
            if(isInterleaved) {
                if(isFp16) {
                    properties.previewType = ImgFrame::Type::RGBF16F16F16i;
                } else {
                    properties.previewType = ImgFrame::Type::RGB888i;
                }
            } else {
                if(isFp16) {
                    properties.previewType = ImgFrame::Type::RGBF16F16F16p;
                } else {
                    properties.previewType = ImgFrame::Type::RGB888p;
                }
            }
            break;
    }
>>>>>>> b19cc988
}

// getColorOrder - returns color order
ColorCameraProperties::ColorOrder ColorCamera::getColorOrder() const {
    if(properties.previewType == ImgFrame::Type::RGB888i || properties.previewType == ImgFrame::Type::RGB888p
       || properties.previewType == ImgFrame::Type::RGBF16F16F16i || properties.previewType == ImgFrame::Type::RGBF16F16F16p) {
        return ColorCameraProperties::ColorOrder::RGB;
    } else if(properties.previewType == ImgFrame::Type::BGR888i || properties.previewType == ImgFrame::Type::BGR888p
              || properties.previewType == ImgFrame::Type::BGRF16F16F16i || properties.previewType == ImgFrame::Type::BGRF16F16F16p) {
        return ColorCameraProperties::ColorOrder::BGR;
    } else {
        // Nothing sensible to return here, return BGR as default
        return ColorCameraProperties::ColorOrder::BGR;
    }
}

// setInterleaved
void ColorCamera::setInterleaved(bool interleaved) {
<<<<<<< HEAD
    // TODO Depreciate this API
    if(interleaved) {
        if(properties.previewType == ImgFrame::Type::RGB888p) {
            properties.previewType = ImgFrame::Type::RGB888i;
        } else if(properties.previewType == ImgFrame::Type::BGR888p) {
            properties.previewType = ImgFrame::Type::BGR888i;
        }
    } else {
        if(properties.previewType == ImgFrame::Type::RGB888i) {
            properties.previewType = ImgFrame::Type::RGB888p;
        } else if(properties.previewType == ImgFrame::Type::BGR888i) {
            properties.previewType = ImgFrame::Type::BGR888p;
        }
    }
    properties.interleaved = interleaved;
=======
    if(RawImgFrame::isInterleaved(properties.previewType)) {
        if(!interleaved) {
            properties.previewType = RawImgFrame::toPlanar(properties.previewType);
        }
    } else {
        if(interleaved) {
            properties.previewType = RawImgFrame::toInterleaved(properties.previewType);
        }
    }
>>>>>>> b19cc988
}

// getInterleaved
bool ColorCamera::getInterleaved() const {
    return RawImgFrame::isInterleaved(properties.previewType);
}

/// Set type of preview output image
void ColorCamera::setPreviewType(ImgFrame::Type type) {
    properties.previewType = type;
}

/// Get the preview type
ImgFrame::Type ColorCamera::getPreviewType() const {
    return properties.previewType;
}

/// Set type of preview output image
void ColorCamera::setPreviewType(ImgFrame::Type type) {
    properties.previewType = type;
}

/// Get the preview type
ImgFrame::Type ColorCamera::getPreviewType() const {
    return properties.previewType;
}

// setFp16
void ColorCamera::setFp16(bool fp16) {
    auto order = getColorOrder();
    auto interleaved = getInterleaved();
    if(fp16) {
        if(order == ColorCameraProperties::ColorOrder::BGR) {
            if(interleaved) {
                properties.previewType = ImgFrame::Type::BGRF16F16F16i;
            } else {
                properties.previewType = ImgFrame::Type::BGRF16F16F16p;
            }
        } else {
            if(interleaved) {
                properties.previewType = ImgFrame::Type::RGBF16F16F16i;
            } else {
                properties.previewType = ImgFrame::Type::RGBF16F16F16p;
            }
        }
    } else {
        if(order == ColorCameraProperties::ColorOrder::BGR) {
            if(interleaved) {
                properties.previewType = ImgFrame::Type::BGR888i;
            } else {
                properties.previewType = ImgFrame::Type::BGR888p;
            }
        } else {
            if(interleaved) {
                properties.previewType = ImgFrame::Type::RGB888i;
            } else {
                properties.previewType = ImgFrame::Type::RGB888p;
            }
        }
    }
}

// getFp16
bool ColorCamera::getFp16() const {
    if(properties.previewType == ImgFrame::Type::BGRF16F16F16i || properties.previewType == ImgFrame::Type::BGRF16F16F16p
       || properties.previewType == ImgFrame::Type::RGBF16F16F16i || properties.previewType == ImgFrame::Type::RGBF16F16F16p) {
        return true;
    } else {
        return false;
    }
}

// set preview output size
void ColorCamera::setPreviewSize(int width, int height) {
    properties.previewWidth = width;
    properties.previewHeight = height;
}

void ColorCamera::setPreviewSize(std::tuple<int, int> size) {
    setPreviewSize(std::get<0>(size), std::get<1>(size));
}

// set video output size
void ColorCamera::setVideoSize(int width, int height) {
    properties.videoWidth = width;
    properties.videoHeight = height;
}

void ColorCamera::setVideoSize(std::tuple<int, int> size) {
    setVideoSize(std::get<0>(size), std::get<1>(size));
}

// set still output size
void ColorCamera::setStillSize(int width, int height) {
    properties.stillWidth = width;
    properties.stillHeight = height;
}

void ColorCamera::setStillSize(std::tuple<int, int> size) {
    setStillSize(std::get<0>(size), std::get<1>(size));
}

void ColorCamera::setIspScale(int horizNum, int horizDenom, int vertNum, int vertDenom) {
    properties.ispScale.horizNumerator = horizNum;
    properties.ispScale.horizDenominator = horizDenom;
    properties.ispScale.vertNumerator = vertNum;
    properties.ispScale.vertDenominator = vertDenom;
}

void ColorCamera::setIspScale(int numerator, int denominator) {
    setIspScale(numerator, denominator, numerator, denominator);
}

void ColorCamera::setIspScale(std::tuple<int, int> scale) {
    setIspScale(std::get<0>(scale), std::get<1>(scale));
}

void ColorCamera::setIspScale(std::tuple<int, int> horizScale, std::tuple<int, int> vertScale) {
    setIspScale(std::get<0>(horizScale), std::get<1>(horizScale), std::get<0>(vertScale), std::get<1>(vertScale));
}

void ColorCamera::setResolution(ColorCameraProperties::SensorResolution resolution) {
    properties.resolution = resolution;
}
ColorCameraProperties::SensorResolution ColorCamera::getResolution() const {
    return properties.resolution;
}

void ColorCamera::setFps(float fps) {
    properties.fps = fps;
}

void ColorCamera::setIsp3aFps(int isp3aFps) {
    properties.isp3aFps = isp3aFps;
}

void ColorCamera::setFrameEventFilter(const std::vector<dai::FrameEvent>& events) {
    properties.eventFilter = events;
}

std::vector<dai::FrameEvent> ColorCamera::getFrameEventFilter() const {
    return properties.eventFilter;
}

float ColorCamera::getFps() const {
    // if AUTO
    if(properties.fps == ColorCameraProperties::AUTO || properties.fps == 0) {
        return 30.0f;
    }

    // else return fps
    return properties.fps;
}

// Returns preview size
std::tuple<int, int> ColorCamera::getPreviewSize() const {
    return {properties.previewWidth, properties.previewHeight};
}

int ColorCamera::getPreviewWidth() const {
    return properties.previewWidth;
}

int ColorCamera::getPreviewHeight() const {
    return properties.previewHeight;
}

// Returns video size
std::tuple<int, int> ColorCamera::getVideoSize() const {
    if(properties.videoWidth == ColorCameraProperties::AUTO || properties.videoHeight == ColorCameraProperties::AUTO) {
        // calculate based on auto
        int maxVideoWidth = 1920;
        int maxVideoHeight = 1080;

        if(properties.resolution == ColorCameraProperties::SensorResolution::THE_4_K
           || properties.resolution == ColorCameraProperties::SensorResolution::THE_12_MP
           || properties.resolution == ColorCameraProperties::SensorResolution::THE_4000X3000
           || properties.resolution == ColorCameraProperties::SensorResolution::THE_13_MP
           || properties.resolution == ColorCameraProperties::SensorResolution::THE_5312X6000
           || properties.resolution == ColorCameraProperties::SensorResolution::THE_48_MP) {
            maxVideoWidth = 3840;
            maxVideoHeight = 2160;
        }

        if(properties.resolution == ColorCameraProperties::SensorResolution::THE_1200_P) {
            maxVideoHeight = 1200;
        }

        if(properties.resolution == ColorCameraProperties::SensorResolution::THE_5_MP) {
            maxVideoWidth = 2592;
            maxVideoHeight = 1944;
        }

        if(properties.resolution == ColorCameraProperties::SensorResolution::THE_720_P) {
            maxVideoWidth = 1280;
            maxVideoHeight = 720;
        }

        if(properties.resolution == ColorCameraProperties::SensorResolution::THE_800_P) {
            maxVideoWidth = 1280;
            maxVideoHeight = 800;
        }

        if(properties.resolution == ColorCameraProperties::SensorResolution::THE_1440X1080) {
            maxVideoWidth = 1440;
        }

        // Take into the account the ISP scaling
        int numW = properties.ispScale.horizNumerator;
        int denW = properties.ispScale.horizDenominator;
        if(numW > 0 && denW > 0) {
            maxVideoWidth = getScaledSize(maxVideoWidth, numW, denW);
        }

        int numH = properties.ispScale.vertNumerator;
        int denH = properties.ispScale.vertDenominator;
        if(numH > 0 && denH > 0) {
            maxVideoHeight = getScaledSize(maxVideoHeight, numH, denH);
        }

        return {maxVideoWidth, maxVideoHeight};
    }

    return {properties.videoWidth, properties.videoHeight};
}

int ColorCamera::getVideoWidth() const {
    return std::get<0>(getVideoSize());
}

int ColorCamera::getVideoHeight() const {
    return std::get<1>(getVideoSize());
}

// Returns still size
std::tuple<int, int> ColorCamera::getStillSize() const {
    // Calculate from AUTO
    if(properties.stillWidth == ColorCameraProperties::AUTO || properties.stillHeight == ColorCameraProperties::AUTO) {
        int maxStillWidth = 1920;
        int maxStillHeight = 1080;
        if(properties.resolution == dai::ColorCameraProperties::SensorResolution::THE_1200_P) {
            maxStillHeight = 1200;
        }
        if(properties.resolution == dai::ColorCameraProperties::SensorResolution::THE_4_K) {
            maxStillWidth = 3840;
            maxStillHeight = 2160;
        }
        if(properties.resolution == dai::ColorCameraProperties::SensorResolution::THE_5_MP) {
            maxStillWidth = 2592;
            maxStillHeight = 1944;
        }
        if(properties.resolution == dai::ColorCameraProperties::SensorResolution::THE_4000X3000) {
            maxStillWidth = 4000;
            maxStillHeight = 3000;
        }
        if(properties.resolution == dai::ColorCameraProperties::SensorResolution::THE_12_MP) {
            maxStillWidth = 4032;  // Note not 4056 as full sensor resolution
            maxStillHeight = 3040;
        }
        if(properties.resolution == dai::ColorCameraProperties::SensorResolution::THE_13_MP) {
            maxStillWidth = 4192;  // Note not 4208 as full sensor resolution
            maxStillHeight = 3120;
        }
        if(properties.resolution == dai::ColorCameraProperties::SensorResolution::THE_5312X6000) {
            maxStillWidth = 5312;
            maxStillHeight = 6000;
        }
        if(properties.resolution == dai::ColorCameraProperties::SensorResolution::THE_48_MP) {
            maxStillWidth = 8000;
            maxStillHeight = 6000;
        }
        if(properties.resolution == dai::ColorCameraProperties::SensorResolution::THE_1440X1080) {
            maxStillWidth = 1440;
            maxStillHeight = 1080;
        }

        // Take into the account the ISP scaling
        int numW = properties.ispScale.horizNumerator;
        int denW = properties.ispScale.horizDenominator;
        if(numW > 0 && denW > 0) {
            maxStillWidth = getScaledSize(maxStillWidth, numW, denW);
        }

        int numH = properties.ispScale.vertNumerator;
        int denH = properties.ispScale.vertDenominator;
        if(numH > 0 && denH > 0) {
            maxStillHeight = getScaledSize(maxStillHeight, numH, denH);
        }

        return {maxStillWidth, maxStillHeight};
    }

    // Else return size set
    return {properties.stillWidth, properties.stillHeight};
}

int ColorCamera::getStillWidth() const {
    return std::get<0>(getStillSize());
}

int ColorCamera::getStillHeight() const {
    return std::get<1>(getStillSize());
}

// Returns sensor size
std::tuple<int, int> ColorCamera::getResolutionSize() const {
    switch(properties.resolution) {
        case ColorCameraProperties::SensorResolution::THE_1080_P:
            return {1920, 1080};
            break;

        case ColorCameraProperties::SensorResolution::THE_1200_P:
            return {1920, 1200};
            break;

        case ColorCameraProperties::SensorResolution::THE_4_K:
            return {3840, 2160};
            break;

        case ColorCameraProperties::SensorResolution::THE_5_MP:
            return {2592, 1944};
            break;

        case ColorCameraProperties::SensorResolution::THE_4000X3000:
            return {4000, 3000};
            break;

        case ColorCameraProperties::SensorResolution::THE_12_MP:
            return {4056, 3040};
            break;

        case ColorCameraProperties::SensorResolution::THE_13_MP:
            return {4208, 3120};
            break;

        case ColorCameraProperties::SensorResolution::THE_720_P:
            return {1280, 720};
            break;

        case ColorCameraProperties::SensorResolution::THE_800_P:
            return {1280, 800};
            break;

        case ColorCameraProperties::SensorResolution::THE_5312X6000:
            return {5312, 6000};
            break;

        case ColorCameraProperties::SensorResolution::THE_48_MP:
            return {8000, 6000};
            break;

        case ColorCameraProperties::SensorResolution::THE_240X180:
            return {240, 180};
            break;

        case ColorCameraProperties::SensorResolution::THE_1280X962:
            return {1280, 962};
            break;

        case ColorCameraProperties::SensorResolution::THE_2000X1500:
            return {2000, 1500};
            break;

        case ColorCameraProperties::SensorResolution::THE_2028X1520:
            return {2028, 1520};
            break;

        case ColorCameraProperties::SensorResolution::THE_2104X1560:
            return {2104, 1560};
            break;

        case ColorCameraProperties::SensorResolution::THE_1440X1080:
            return {1440, 1080};
            break;
    }

    return {1920, 1080};
}

int ColorCamera::getResolutionWidth() const {
    return std::get<0>(getResolutionSize());
}

int ColorCamera::getResolutionHeight() const {
    return std::get<1>(getResolutionSize());
}

int ColorCamera::getScaledSize(int input, int num, int denom) const {
    return (input * num - 1) / denom + 1;
}

int ColorCamera::getIspWidth() const {
    int inW = getResolutionWidth();
    int num = properties.ispScale.horizNumerator;
    int den = properties.ispScale.horizDenominator;
    if(num > 0 && den > 0) {
        return getScaledSize(inW, num, den);
    }
    return inW;
}

int ColorCamera::getIspHeight() const {
    int inH = getResolutionHeight();
    int num = properties.ispScale.vertNumerator;
    int den = properties.ispScale.vertDenominator;
    if(num > 0 && den > 0) {
        return getScaledSize(inH, num, den);
    }
    return inH;
}

std::tuple<int, int> ColorCamera::getIspSize() const {
    return {getIspWidth(), getIspHeight()};
}

void ColorCamera::sensorCenterCrop() {
    properties.sensorCropX = ColorCameraProperties::AUTO;
    properties.sensorCropY = ColorCameraProperties::AUTO;
}

void ColorCamera::setSensorCrop(float x, float y) {
    if(x < 0 || x >= 1) {
        throw std::invalid_argument("Sensor crop x must be specified as normalized value [0:1)");
    }
    if(y < 0 || y >= 1) {
        throw std::invalid_argument("Sensor crop y must be specified as normalized value [0:1)");
    }
    properties.sensorCropX = x;
    properties.sensorCropY = y;
}

std::tuple<float, float> ColorCamera::getSensorCrop() const {
    // AUTO - center crop by default
    if(properties.sensorCropX == ColorCameraProperties::AUTO || properties.sensorCropY == ColorCameraProperties::AUTO) {
        float x = std::floor(((getResolutionWidth() - getVideoWidth()) / 2.0f)) / getResolutionWidth();
        float y = std::floor(((getResolutionHeight() - getVideoHeight()) / 2.0f)) / getResolutionHeight();
        return {x, y};
    }
    return {properties.sensorCropX, properties.sensorCropY};
}

float ColorCamera::getSensorCropX() const {
    return std::get<0>(getSensorCrop());
}

float ColorCamera::getSensorCropY() const {
    return std::get<1>(getSensorCrop());
}

void ColorCamera::setWaitForConfigInput(bool wait) {
    inputConfig.setWaitForMessage(wait);
}

bool ColorCamera::getWaitForConfigInput() const {
    return inputConfig.getWaitForMessage();
}

void ColorCamera::setPreviewKeepAspectRatio(bool keep) {
    properties.previewKeepAspectRatio = keep;
}

bool ColorCamera::getPreviewKeepAspectRatio() {
    return properties.previewKeepAspectRatio;
}

void ColorCamera::setNumFramesPool(int numRaw, int numIsp, int numPreview, int numVideo, int numStill) {
    properties.numFramesPoolRaw = numRaw;
    properties.numFramesPoolIsp = numIsp;
    properties.numFramesPoolPreview = numPreview;
    properties.numFramesPoolVideo = numVideo;
    properties.numFramesPoolStill = numStill;
}

void ColorCamera::setPreviewNumFramesPool(int num) {
    properties.numFramesPoolPreview = num;
}
void ColorCamera::setVideoNumFramesPool(int num) {
    properties.numFramesPoolVideo = num;
}
void ColorCamera::setStillNumFramesPool(int num) {
    properties.numFramesPoolStill = num;
}
void ColorCamera::setRawNumFramesPool(int num) {
    properties.numFramesPoolRaw = num;
}
void ColorCamera::setIspNumFramesPool(int num) {
    properties.numFramesPoolIsp = num;
}

int ColorCamera::getPreviewNumFramesPool() {
    return properties.numFramesPoolPreview;
}
int ColorCamera::getVideoNumFramesPool() {
    return properties.numFramesPoolVideo;
}
int ColorCamera::getStillNumFramesPool() {
    return properties.numFramesPoolStill;
}
int ColorCamera::getRawNumFramesPool() {
    return properties.numFramesPoolRaw;
}
int ColorCamera::getIspNumFramesPool() {
    return properties.numFramesPoolIsp;
}

void ColorCamera::setMeshSource(ColorCamera::Properties::WarpMeshSource source) {
    properties.warpMeshSource = source;
}
ColorCamera::Properties::WarpMeshSource ColorCamera::getMeshSource() const {
    return properties.warpMeshSource;
}

void ColorCamera::loadMeshData(const std::vector<std::uint8_t> data) {
    if(data.size() <= 0) {
        throw std::runtime_error("Camera | mesh data must not be empty");
    }

    Asset meshAsset;
    std::string assetKey;
    meshAsset.alignment = 64;

    meshAsset.data = data;
    assetKey = "warpMesh";
    properties.warpMeshUri = assetManager.set(assetKey, meshAsset)->getRelativeUri();

    setMeshSource(ColorCamera::Properties::WarpMeshSource::URI);
}

// void ColorCamera::loadMeshFile(const dai::Path& warpMesh) {
//     std::ifstream streamMesh(warpMesh, std::ios::binary);
//     if(!streamMesh.is_open()) {
//         throw std::runtime_error(fmt::format("Camera | Cannot open mesh at path: {}", warpMesh.u8string()));
//     }
//     std::vector<std::uint8_t> data = std::vector<std::uint8_t>(std::istreambuf_iterator<char>(streamMesh), {});

//     loadMeshData(data);
// }

void ColorCamera::setMeshStep(int width, int height) {
    properties.warpMeshStepWidth = width;
    properties.warpMeshStepHeight = height;
}
void ColorCamera::setMeshSize(int width, int height) {
    properties.warpMeshWidth = width;
    properties.warpMeshHeight = height;
}
std::tuple<int, int> ColorCamera::getMeshStep() const {
    return {properties.warpMeshStepWidth, properties.warpMeshStepHeight};
}
std::tuple<int, int> ColorCamera::getMeshSize() const {
    return {properties.warpMeshWidth, properties.warpMeshHeight};
}

void ColorCamera::setCalibrationAlpha(float alpha) {
    properties.calibAlpha = alpha;
}

float ColorCamera::getCalibrationAlpha() const {
    return properties.calibAlpha;
}

void ColorCamera::setRawOutputPacked(bool packed) {
    properties.rawPacked = packed;
}

}  // namespace node
}  // namespace dai<|MERGE_RESOLUTION|>--- conflicted
+++ resolved
@@ -90,29 +90,6 @@
 
 // setColorOrder - RGB or BGR
 void ColorCamera::setColorOrder(ColorCameraProperties::ColorOrder colorOrder) {
-<<<<<<< HEAD
-    // TODO Depreciate this API
-    switch(colorOrder) {
-        case ColorCameraProperties::ColorOrder::BGR:
-            if(properties.interleaved) {
-                properties.previewType = ImgFrame::Type::BGR888i;
-            } else {
-                properties.previewType = ImgFrame::Type::BGR888p;
-            }
-            break;
-        case ColorCameraProperties::ColorOrder::RGB:
-            if(properties.interleaved) {
-                properties.previewType = ImgFrame::Type::RGB888i;
-            } else {
-                properties.previewType = ImgFrame::Type::RGB888p;
-            }
-            break;
-        default:
-            throw std::runtime_error("Not handled value in switch");
-    }
-
-    properties.colorOrder = colorOrder;
-=======
     bool isInterleaved = RawImgFrame::isInterleaved(properties.previewType);
     bool isFp16 = getFp16();
     switch(colorOrder) {
@@ -147,7 +124,6 @@
             }
             break;
     }
->>>>>>> b19cc988
 }
 
 // getColorOrder - returns color order
@@ -166,23 +142,6 @@
 
 // setInterleaved
 void ColorCamera::setInterleaved(bool interleaved) {
-<<<<<<< HEAD
-    // TODO Depreciate this API
-    if(interleaved) {
-        if(properties.previewType == ImgFrame::Type::RGB888p) {
-            properties.previewType = ImgFrame::Type::RGB888i;
-        } else if(properties.previewType == ImgFrame::Type::BGR888p) {
-            properties.previewType = ImgFrame::Type::BGR888i;
-        }
-    } else {
-        if(properties.previewType == ImgFrame::Type::RGB888i) {
-            properties.previewType = ImgFrame::Type::RGB888p;
-        } else if(properties.previewType == ImgFrame::Type::BGR888i) {
-            properties.previewType = ImgFrame::Type::BGR888p;
-        }
-    }
-    properties.interleaved = interleaved;
-=======
     if(RawImgFrame::isInterleaved(properties.previewType)) {
         if(!interleaved) {
             properties.previewType = RawImgFrame::toPlanar(properties.previewType);
@@ -192,22 +151,11 @@
             properties.previewType = RawImgFrame::toInterleaved(properties.previewType);
         }
     }
->>>>>>> b19cc988
 }
 
 // getInterleaved
 bool ColorCamera::getInterleaved() const {
     return RawImgFrame::isInterleaved(properties.previewType);
-}
-
-/// Set type of preview output image
-void ColorCamera::setPreviewType(ImgFrame::Type type) {
-    properties.previewType = type;
-}
-
-/// Get the preview type
-ImgFrame::Type ColorCamera::getPreviewType() const {
-    return properties.previewType;
 }
 
 /// Set type of preview output image
