--- conflicted
+++ resolved
@@ -2,11 +2,7 @@
 
 #include <cmath>
 
-<<<<<<< HEAD
-#include "common/CameraBoardSocket.hpp"
-=======
 #include "depthai/common/CameraBoardSocket.hpp"
->>>>>>> d41eeee8
 #include "spdlog/fmt/fmt.h"
 
 namespace dai {
@@ -22,11 +18,7 @@
     } else {
         std::vector<dai::CameraBoardSocket> connected = device->getConnectedCameras();
         if(std::find(connected.begin(), connected.end(), socket) == connected.end()) {
-<<<<<<< HEAD
-            throw std::invalid_argument(fmt::format("Camera | Board socket {} is not connected", socket));
-=======
             throw std::invalid_argument(fmt::format("Camera on the specified board socket is not connected"));
->>>>>>> d41eeee8
         }
     }
     properties.boardSocket = socket;
