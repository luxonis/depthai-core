#include "depthai/pipeline/node/ColorCamera.hpp"

#include <cmath>

#include "spdlog/fmt/fmt.h"

namespace dai {
namespace node {

ColorCamera::ColorCamera(const std::shared_ptr<PipelineImpl>& par, int64_t nodeId) : ColorCamera(par, nodeId, std::make_unique<ColorCamera::Properties>()) {}
ColorCamera::ColorCamera(const std::shared_ptr<PipelineImpl>& par, int64_t nodeId, std::unique_ptr<Properties> props)
    : NodeCRTP<Node, ColorCamera, ColorCameraProperties>(par, nodeId, std::move(props)),
      rawControl(std::make_shared<RawCameraControl>()),
      initialControl(rawControl) {
    properties.boardSocket = CameraBoardSocket::AUTO;
    properties.imageOrientation = CameraImageOrientation::AUTO;
    properties.colorOrder = ColorCameraProperties::ColorOrder::BGR;
    properties.interleaved = true;
    properties.previewHeight = 300;
    properties.previewWidth = 300;
    properties.resolution = ColorCameraProperties::SensorResolution::THE_1080_P;
    properties.fps = 30.0;
    properties.previewKeepAspectRatio = true;

    setInputRefs({&inputConfig, &inputControl});
    setOutputRefs({&video, &preview, &still, &isp, &raw});
}

ColorCamera::Properties& ColorCamera::getProperties() {
    properties.initialControl = *rawControl;
    return properties;
}

// Set board socket to use
void ColorCamera::setBoardSocket(dai::CameraBoardSocket boardSocket) {
    properties.boardSocket = boardSocket;
}

// Get current board socket
CameraBoardSocket ColorCamera::getBoardSocket() const {
    return properties.boardSocket;
}

// Set which color camera to use
void ColorCamera::setCamId(int64_t id) {
    // cast to board socket
    switch(id) {
        case 0:
            properties.boardSocket = CameraBoardSocket::RGB;
            break;
        case 1:
            properties.boardSocket = CameraBoardSocket::LEFT;
            break;
        case 2:
            properties.boardSocket = CameraBoardSocket::RIGHT;
            break;
        default:
            throw std::invalid_argument(fmt::format("CamId value: {} is invalid.", id));
            break;
    }
}

// Get which color camera to use
int64_t ColorCamera::getCamId() const {
    return (int64_t)properties.boardSocket;
}

// Set camera image orientation
void ColorCamera::setImageOrientation(CameraImageOrientation imageOrientation) {
    properties.imageOrientation = imageOrientation;
}

// Get camera image orientation
CameraImageOrientation ColorCamera::getImageOrientation() const {
    // TODO: in case of AUTO, see if possible to return actual value determined by device?
    return properties.imageOrientation;
}

// setColorOrder - RGB or BGR
void ColorCamera::setColorOrder(ColorCameraProperties::ColorOrder colorOrder) {
    properties.colorOrder = colorOrder;
}

// getColorOrder - returns color order
ColorCameraProperties::ColorOrder ColorCamera::getColorOrder() const {
    return properties.colorOrder;
}

// setInterleaved
void ColorCamera::setInterleaved(bool interleaved) {
    properties.interleaved = interleaved;
}

// getInterleaved
bool ColorCamera::getInterleaved() const {
    return properties.interleaved;
}

// setFp16
void ColorCamera::setFp16(bool fp16) {
    properties.fp16 = fp16;
}

// getFp16
bool ColorCamera::getFp16() const {
    return properties.fp16;
}

// set preview output size
void ColorCamera::setPreviewSize(int width, int height) {
    properties.previewWidth = width;
    properties.previewHeight = height;
}

void ColorCamera::setPreviewSize(std::tuple<int, int> size) {
    setPreviewSize(std::get<0>(size), std::get<1>(size));
}

// set video output size
void ColorCamera::setVideoSize(int width, int height) {
    properties.videoWidth = width;
    properties.videoHeight = height;
}

void ColorCamera::setVideoSize(std::tuple<int, int> size) {
    setVideoSize(std::get<0>(size), std::get<1>(size));
}

// set still output size
void ColorCamera::setStillSize(int width, int height) {
    properties.stillWidth = width;
    properties.stillHeight = height;
}

void ColorCamera::setStillSize(std::tuple<int, int> size) {
    setStillSize(std::get<0>(size), std::get<1>(size));
}

void ColorCamera::setIspScale(int horizNum, int horizDenom, int vertNum, int vertDenom) {
    properties.ispScale.horizNumerator = horizNum;
    properties.ispScale.horizDenominator = horizDenom;
    properties.ispScale.vertNumerator = vertNum;
    properties.ispScale.vertDenominator = vertDenom;
}

void ColorCamera::setIspScale(int numerator, int denominator) {
    setIspScale(numerator, denominator, numerator, denominator);
}

void ColorCamera::setIspScale(std::tuple<int, int> scale) {
    setIspScale(std::get<0>(scale), std::get<1>(scale));
}

void ColorCamera::setIspScale(std::tuple<int, int> horizScale, std::tuple<int, int> vertScale) {
    setIspScale(std::get<0>(horizScale), std::get<1>(horizScale), std::get<0>(vertScale), std::get<1>(vertScale));
}

void ColorCamera::setResolution(ColorCameraProperties::SensorResolution resolution) {
    properties.resolution = resolution;
}
ColorCameraProperties::SensorResolution ColorCamera::getResolution() const {
    return properties.resolution;
}

void ColorCamera::setFps(float fps) {
    properties.fps = fps;
}

float ColorCamera::getFps() const {
    // if AUTO
    if(properties.fps == ColorCameraProperties::AUTO || properties.fps == 0) {
        return 30.0f;
    }

    // else return fps
    return properties.fps;
}

// Returns preview size
std::tuple<int, int> ColorCamera::getPreviewSize() const {
    return {properties.previewWidth, properties.previewHeight};
}

int ColorCamera::getPreviewWidth() const {
    return properties.previewWidth;
}

int ColorCamera::getPreviewHeight() const {
    return properties.previewHeight;
}

// Returns video size
std::tuple<int, int> ColorCamera::getVideoSize() const {
    if(properties.videoWidth == ColorCameraProperties::AUTO || properties.videoHeight == ColorCameraProperties::AUTO) {
        // calculate based on auto
        int maxVideoWidth = 1920;
        int maxVideoHeight = 1080;

        if(properties.resolution == ColorCameraProperties::SensorResolution::THE_4_K
           || properties.resolution == ColorCameraProperties::SensorResolution::THE_12_MP
           || properties.resolution == ColorCameraProperties::SensorResolution::THE_13_MP) {
            maxVideoWidth = 3840;
            maxVideoHeight = 2160;
        }

        if(properties.resolution == ColorCameraProperties::SensorResolution::THE_1200_P) {
            maxVideoHeight = 1200;
        }

        if(properties.resolution == ColorCameraProperties::SensorResolution::THE_5_MP) {
            maxVideoWidth = 2592;
            maxVideoHeight = 1944;
        }

        // Take into the account the ISP scaling
        int numW = properties.ispScale.horizNumerator;
        int denW = properties.ispScale.horizDenominator;
        if(numW > 0 && denW > 0) {
            maxVideoWidth = getScaledSize(maxVideoWidth, numW, denW);
        }

        int numH = properties.ispScale.vertNumerator;
        int denH = properties.ispScale.vertDenominator;
        if(numH > 0 && denH > 0) {
            maxVideoHeight = getScaledSize(maxVideoHeight, numH, denH);
        }

        return {maxVideoWidth, maxVideoHeight};
    }

    return {properties.videoWidth, properties.videoHeight};
}

int ColorCamera::getVideoWidth() const {
    return std::get<0>(getVideoSize());
}

int ColorCamera::getVideoHeight() const {
    return std::get<1>(getVideoSize());
}

// Returns still size
std::tuple<int, int> ColorCamera::getStillSize() const {
    // Calculate from AUTO
    if(properties.stillWidth == ColorCameraProperties::AUTO || properties.stillHeight == ColorCameraProperties::AUTO) {
        int maxStillWidth = 1920;
        int maxStillHeight = 1080;
        if(properties.resolution == dai::ColorCameraProperties::SensorResolution::THE_1200_P) {
            maxStillHeight = 1200;
        }
        if(properties.resolution == dai::ColorCameraProperties::SensorResolution::THE_4_K) {
            maxStillWidth = 3840;
            maxStillHeight = 2160;
        }
        if(properties.resolution == dai::ColorCameraProperties::SensorResolution::THE_5_MP) {
            maxStillWidth = 2592;
            maxStillHeight = 1944;
        }
        if(properties.resolution == dai::ColorCameraProperties::SensorResolution::THE_12_MP) {
            maxStillWidth = 4032;  // Note not 4056 as full sensor resolution
            maxStillHeight = 3040;
        }
        if(properties.resolution == dai::ColorCameraProperties::SensorResolution::THE_13_MP) {
            maxStillWidth = 4192;  // Note not 4208 as full sensor resolution
            maxStillHeight = 3120;
        }

        // Take into the account the ISP scaling
        int numW = properties.ispScale.horizNumerator;
        int denW = properties.ispScale.horizDenominator;
        if(numW > 0 && denW > 0) {
            maxStillWidth = getScaledSize(maxStillWidth, numW, denW);
        }

        int numH = properties.ispScale.vertNumerator;
        int denH = properties.ispScale.vertDenominator;
        if(numH > 0 && denH > 0) {
            maxStillHeight = getScaledSize(maxStillHeight, numH, denH);
        }

        return {maxStillWidth, maxStillHeight};
    }

    // Else return size set
    return {properties.stillWidth, properties.stillHeight};
}

int ColorCamera::getStillWidth() const {
    return std::get<0>(getStillSize());
}

int ColorCamera::getStillHeight() const {
    return std::get<1>(getStillSize());
}

// Returns sensor size
std::tuple<int, int> ColorCamera::getResolutionSize() const {
    switch(properties.resolution) {
        case ColorCameraProperties::SensorResolution::THE_1080_P:
            return {1920, 1080};
            break;

        case ColorCameraProperties::SensorResolution::THE_1200_P:
            return {1920, 1200};
            break;

        case ColorCameraProperties::SensorResolution::THE_4_K:
            return {3840, 2160};
            break;

        case ColorCameraProperties::SensorResolution::THE_5_MP:
            return {2592, 1944};
            break;

        case ColorCameraProperties::SensorResolution::THE_12_MP:
            return {4056, 3040};
            break;

        case ColorCameraProperties::SensorResolution::THE_13_MP:
            return {4208, 3120};
            break;

        case ColorCameraProperties::SensorResolution::THE_720_P:
            return {1280, 720};
            break;

        case ColorCameraProperties::SensorResolution::THE_800_P:
            return {1280, 800};
            break;
<<<<<<< HEAD
=======

        case ColorCameraProperties::SensorResolution::THE_48_MP:
            // Note: temporarily width is cropped from 8000 to 5312 (ISP limitation)
            return {5312, 6000};
            break;
>>>>>>> c926c9fc
    }

    return {1920, 1080};
}

int ColorCamera::getResolutionWidth() const {
    return std::get<0>(getResolutionSize());
}

int ColorCamera::getResolutionHeight() const {
    return std::get<1>(getResolutionSize());
}

int ColorCamera::getScaledSize(int input, int num, int denom) const {
    return (input * num - 1) / denom + 1;
}

int ColorCamera::getIspWidth() const {
    int inW = getResolutionWidth();
    int num = properties.ispScale.horizNumerator;
    int den = properties.ispScale.horizDenominator;
    if(num > 0 && den > 0) {
        return getScaledSize(inW, num, den);
    }
    return inW;
}

int ColorCamera::getIspHeight() const {
    int inH = getResolutionHeight();
    int num = properties.ispScale.vertNumerator;
    int den = properties.ispScale.vertDenominator;
    if(num > 0 && den > 0) {
        return getScaledSize(inH, num, den);
    }
    return inH;
}

std::tuple<int, int> ColorCamera::getIspSize() const {
    return {getIspWidth(), getIspHeight()};
}

void ColorCamera::sensorCenterCrop() {
    properties.sensorCropX = ColorCameraProperties::AUTO;
    properties.sensorCropY = ColorCameraProperties::AUTO;
}

void ColorCamera::setSensorCrop(float x, float y) {
    if(x < 0 || x >= 1) {
        throw std::invalid_argument("Sensor crop x must be specified as normalized value [0:1)");
    }
    if(y < 0 || y >= 1) {
        throw std::invalid_argument("Sensor crop y must be specified as normalized value [0:1)");
    }
    properties.sensorCropX = x;
    properties.sensorCropY = y;
}

std::tuple<float, float> ColorCamera::getSensorCrop() const {
    // AUTO - center crop by default
    if(properties.sensorCropX == ColorCameraProperties::AUTO || properties.sensorCropY == ColorCameraProperties::AUTO) {
        float x = std::floor(((getResolutionWidth() - getVideoWidth()) / 2.0f) / getResolutionWidth());
        float y = std::floor(((getResolutionHeight() - getVideoHeight()) / 2.0f) / getResolutionHeight());
        return {x, y};
    }
    return {properties.sensorCropX, properties.sensorCropY};
}

float ColorCamera::getSensorCropX() const {
    return std::get<0>(getSensorCrop());
}

float ColorCamera::getSensorCropY() const {
    return std::get<1>(getSensorCrop());
}

void ColorCamera::setWaitForConfigInput(bool wait) {
    inputConfig.setWaitForMessage(wait);
}

bool ColorCamera::getWaitForConfigInput() const {
    return inputConfig.getWaitForMessage();
}

void ColorCamera::setPreviewKeepAspectRatio(bool keep) {
    properties.previewKeepAspectRatio = keep;
}

bool ColorCamera::getPreviewKeepAspectRatio() {
    return properties.previewKeepAspectRatio;
}

void ColorCamera::setNumFramesPool(int raw, int isp, int preview, int video, int still) {
    properties.numFramesPoolRaw = raw;
    properties.numFramesPoolIsp = isp;
    properties.numFramesPoolPreview = preview;
    properties.numFramesPoolVideo = video;
    properties.numFramesPoolStill = still;
}

void ColorCamera::setPreviewNumFramesPool(int num) {
    properties.numFramesPoolPreview = num;
}
void ColorCamera::setVideoNumFramesPool(int num) {
    properties.numFramesPoolVideo = num;
}
void ColorCamera::setStillNumFramesPool(int num) {
    properties.numFramesPoolStill = num;
}
void ColorCamera::setRawNumFramesPool(int num) {
    properties.numFramesPoolRaw = num;
}
void ColorCamera::setIspNumFramesPool(int num) {
    properties.numFramesPoolIsp = num;
}

int ColorCamera::getPreviewNumFramesPool() {
    return properties.numFramesPoolPreview;
}
int ColorCamera::getVideoNumFramesPool() {
    return properties.numFramesPoolVideo;
}
int ColorCamera::getStillNumFramesPool() {
    return properties.numFramesPoolStill;
}
int ColorCamera::getRawNumFramesPool() {
    return properties.numFramesPoolRaw;
}
int ColorCamera::getIspNumFramesPool() {
    return properties.numFramesPoolIsp;
}

}  // namespace node
}  // namespace dai<|MERGE_RESOLUTION|>--- conflicted
+++ resolved
@@ -327,14 +327,11 @@
         case ColorCameraProperties::SensorResolution::THE_800_P:
             return {1280, 800};
             break;
-<<<<<<< HEAD
-=======
 
         case ColorCameraProperties::SensorResolution::THE_48_MP:
             // Note: temporarily width is cropped from 8000 to 5312 (ISP limitation)
             return {5312, 6000};
             break;
->>>>>>> c926c9fc
     }
 
     return {1920, 1080};
