--- conflicted
+++ resolved
@@ -323,13 +323,10 @@
             return {4056, 3040};
             break;
 
-<<<<<<< HEAD
-=======
         case ColorCameraProperties::SensorResolution::THE_13_MP:
             return {4208, 3120};
             break;
 
->>>>>>> c7033ae9
         case ColorCameraProperties::SensorResolution::THE_720_P:
             return {1280, 720};
             break;
