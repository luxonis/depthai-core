--- conflicted
+++ resolved
@@ -144,30 +144,17 @@
     properties.stillHeight = height;
 }
 
-<<<<<<< HEAD
-void ColorCamera::setIspScale(int numerator, int denominator) {
-    properties.ispScale.horizNumerator = numerator;
-    properties.ispScale.horizDenominator = denominator;
-    properties.ispScale.vertNumerator = numerator;
-    properties.ispScale.vertDenominator = denominator;
-}
-
-void ColorCamera::setIspScaleFull(int horizNum, int horizDenom, int vertNum, int vertDenom) {
-=======
 void ColorCamera::setStillSize(std::tuple<int, int> size) {
     setStillSize(std::get<0>(size), std::get<1>(size));
 }
 
 void ColorCamera::setIspScale(int horizNum, int horizDenom, int vertNum, int vertDenom) {
->>>>>>> 48c0dacf
     properties.ispScale.horizNumerator = horizNum;
     properties.ispScale.horizDenominator = horizDenom;
     properties.ispScale.vertNumerator = vertNum;
     properties.ispScale.vertDenominator = vertDenom;
 }
 
-<<<<<<< HEAD
-=======
 void ColorCamera::setIspScale(int numerator, int denominator) {
     setIspScale(numerator, denominator, numerator, denominator);
 }
@@ -179,7 +166,6 @@
 void ColorCamera::setIspScale(std::tuple<int, int> horizScale, std::tuple<int, int> vertScale) {
     setIspScale(std::get<0>(horizScale), std::get<1>(horizScale), std::get<0>(vertScale), std::get<1>(vertScale));
 }
->>>>>>> 48c0dacf
 
 void ColorCamera::setResolution(ColorCameraProperties::SensorResolution resolution) {
     properties.resolution = resolution;
