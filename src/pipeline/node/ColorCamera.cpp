#include "depthai/pipeline/node/ColorCamera.hpp"

#include <cmath>
#include <fstream>

#include "spdlog/fmt/fmt.h"

namespace dai {
namespace node {

ColorCamera::ColorCamera(const std::shared_ptr<PipelineImpl>& par, int64_t nodeId) : ColorCamera(par, nodeId, std::make_unique<ColorCamera::Properties>()) {}
ColorCamera::ColorCamera(const std::shared_ptr<PipelineImpl>& par, int64_t nodeId, std::unique_ptr<Properties> props)
    : NodeCRTP<Node, ColorCamera, ColorCameraProperties>(par, nodeId, std::move(props)),
      rawControl(std::make_shared<RawCameraControl>()),
      initialControl(rawControl) {
    properties.boardSocket = CameraBoardSocket::AUTO;
    properties.imageOrientation = CameraImageOrientation::AUTO;
    properties.colorOrder = ColorCameraProperties::ColorOrder::BGR;
    properties.interleaved = true;
    properties.previewHeight = 300;
    properties.previewWidth = 300;
    properties.resolution = ColorCameraProperties::SensorResolution::THE_1080_P;
    properties.fps = 30.0;
    properties.previewKeepAspectRatio = true;

    setInputRefs({&inputConfig, &inputControl});
    setOutputRefs({&video, &preview, &still, &isp, &raw, &frameEvent});
}

ColorCamera::Properties& ColorCamera::getProperties() {
    properties.initialControl = *rawControl;
    return properties;
}

// Set board socket to use
void ColorCamera::setBoardSocket(dai::CameraBoardSocket boardSocket) {
    properties.boardSocket = boardSocket;
}

// Get current board socket
CameraBoardSocket ColorCamera::getBoardSocket() const {
    return properties.boardSocket;
}

void ColorCamera::setCamera(std::string name) {
    properties.cameraName = name;
}

std::string ColorCamera::getCamera() const {
    return properties.cameraName;
}

// Set which color camera to use
void ColorCamera::setCamId(int64_t id) {
    // cast to board socket
    switch(id) {
        case 0:
            properties.boardSocket = CameraBoardSocket::RGB;
            break;
        case 1:
            properties.boardSocket = CameraBoardSocket::LEFT;
            break;
        case 2:
            properties.boardSocket = CameraBoardSocket::RIGHT;
            break;
        case 3:
            properties.boardSocket = CameraBoardSocket::CAM_D;
            break;
        default:
            throw std::invalid_argument(fmt::format("CamId value: {} is invalid.", id));
            break;
    }
}

// Get which color camera to use
int64_t ColorCamera::getCamId() const {
    return (int64_t)properties.boardSocket;
}

// Set camera image orientation
void ColorCamera::setImageOrientation(CameraImageOrientation imageOrientation) {
    properties.imageOrientation = imageOrientation;
}

// Get camera image orientation
CameraImageOrientation ColorCamera::getImageOrientation() const {
    // TODO: in case of AUTO, see if possible to return actual value determined by device?
    return properties.imageOrientation;
}

// setColorOrder - RGB or BGR
void ColorCamera::setColorOrder(ColorCameraProperties::ColorOrder colorOrder) {
    properties.colorOrder = colorOrder;
}

// getColorOrder - returns color order
ColorCameraProperties::ColorOrder ColorCamera::getColorOrder() const {
    return properties.colorOrder;
}

// setInterleaved
void ColorCamera::setInterleaved(bool interleaved) {
    properties.interleaved = interleaved;
}

// getInterleaved
bool ColorCamera::getInterleaved() const {
    return properties.interleaved;
}

// setFp16
void ColorCamera::setFp16(bool fp16) {
    properties.fp16 = fp16;
}

// getFp16
bool ColorCamera::getFp16() const {
    return properties.fp16;
}

// set preview output size
void ColorCamera::setPreviewSize(int width, int height) {
    properties.previewWidth = width;
    properties.previewHeight = height;
}

void ColorCamera::setPreviewSize(std::tuple<int, int> size) {
    setPreviewSize(std::get<0>(size), std::get<1>(size));
}

// set video output size
void ColorCamera::setVideoSize(int width, int height) {
    properties.videoWidth = width;
    properties.videoHeight = height;
}

void ColorCamera::setVideoSize(std::tuple<int, int> size) {
    setVideoSize(std::get<0>(size), std::get<1>(size));
}

// set still output size
void ColorCamera::setStillSize(int width, int height) {
    properties.stillWidth = width;
    properties.stillHeight = height;
}

void ColorCamera::setStillSize(std::tuple<int, int> size) {
    setStillSize(std::get<0>(size), std::get<1>(size));
}

void ColorCamera::setIspScale(int horizNum, int horizDenom, int vertNum, int vertDenom) {
    properties.ispScale.horizNumerator = horizNum;
    properties.ispScale.horizDenominator = horizDenom;
    properties.ispScale.vertNumerator = vertNum;
    properties.ispScale.vertDenominator = vertDenom;
}

void ColorCamera::setIspScale(int numerator, int denominator) {
    setIspScale(numerator, denominator, numerator, denominator);
}

void ColorCamera::setIspScale(std::tuple<int, int> scale) {
    setIspScale(std::get<0>(scale), std::get<1>(scale));
}

void ColorCamera::setIspScale(std::tuple<int, int> horizScale, std::tuple<int, int> vertScale) {
    setIspScale(std::get<0>(horizScale), std::get<1>(horizScale), std::get<0>(vertScale), std::get<1>(vertScale));
}

void ColorCamera::setResolution(ColorCameraProperties::SensorResolution resolution) {
    properties.resolution = resolution;
}
ColorCameraProperties::SensorResolution ColorCamera::getResolution() const {
    return properties.resolution;
}

void ColorCamera::setRawMetadataOnly(bool streamMetadataOnly) {
    properties.rawStreamMetadataOnly = streamMetadataOnly;
}

void ColorCamera::setPdafMode8x6(bool enable) {
    properties.rawPdafWindows8x6 = enable;
}

void ColorCamera::setPdafConfig(int offsetX, int offsetY, int windowWidth, int windowHeight) {
    properties.pdOffX = offsetX;
    properties.pdOffY = offsetY;
    properties.pdWinW = windowWidth;
    properties.pdWinH = windowHeight;
}

void ColorCamera::setFps(float fps) {
    properties.fps = fps;
}

void ColorCamera::setFrameEventFilter(const std::vector<dai::FrameEvent>& events) {
    properties.eventFilter = events;
}

std::vector<dai::FrameEvent> ColorCamera::getFrameEventFilter() const {
    return properties.eventFilter;
}

float ColorCamera::getFps() const {
    // if AUTO
    if(properties.fps == ColorCameraProperties::AUTO || properties.fps == 0) {
        return 30.0f;
    }

    // else return fps
    return properties.fps;
}

// Returns preview size
std::tuple<int, int> ColorCamera::getPreviewSize() const {
    return {properties.previewWidth, properties.previewHeight};
}

int ColorCamera::getPreviewWidth() const {
    return properties.previewWidth;
}

int ColorCamera::getPreviewHeight() const {
    return properties.previewHeight;
}

// Returns video size
std::tuple<int, int> ColorCamera::getVideoSize() const {
    if(properties.videoWidth == ColorCameraProperties::AUTO || properties.videoHeight == ColorCameraProperties::AUTO) {
        // calculate based on auto
        int maxVideoWidth = 1920;
        int maxVideoHeight = 1080;

        if(properties.resolution == ColorCameraProperties::SensorResolution::THE_4_K
           || properties.resolution == ColorCameraProperties::SensorResolution::THE_12_MP
           || properties.resolution == ColorCameraProperties::SensorResolution::THE_4000X3000
           || properties.resolution == ColorCameraProperties::SensorResolution::THE_13_MP
           || properties.resolution == ColorCameraProperties::SensorResolution::THE_5312X6000
           || properties.resolution == ColorCameraProperties::SensorResolution::THE_48_MP) {
            maxVideoWidth = 3840;
            maxVideoHeight = 2160;
        }

        if(properties.resolution == ColorCameraProperties::SensorResolution::THE_1200_P) {
            maxVideoHeight = 1200;
        }

        if(properties.resolution == ColorCameraProperties::SensorResolution::THE_5_MP) {
            maxVideoWidth = 2592;
            maxVideoHeight = 1944;
        }

<<<<<<< HEAD
=======
        if(properties.resolution == ColorCameraProperties::SensorResolution::THE_720_P) {
            maxVideoWidth = 1280;
            maxVideoHeight = 720;
        }

        if(properties.resolution == ColorCameraProperties::SensorResolution::THE_800_P) {
            maxVideoWidth = 1280;
            maxVideoHeight = 800;
        }

        if(properties.resolution == ColorCameraProperties::SensorResolution::THE_1440X1080) {
            maxVideoWidth = 1440;
        }

>>>>>>> 856d4791
        // Take into the account the ISP scaling
        int numW = properties.ispScale.horizNumerator;
        int denW = properties.ispScale.horizDenominator;
        if(numW > 0 && denW > 0) {
            maxVideoWidth = getScaledSize(maxVideoWidth, numW, denW);
        }

        int numH = properties.ispScale.vertNumerator;
        int denH = properties.ispScale.vertDenominator;
        if(numH > 0 && denH > 0) {
            maxVideoHeight = getScaledSize(maxVideoHeight, numH, denH);
        }

        return {maxVideoWidth, maxVideoHeight};
    }

    return {properties.videoWidth, properties.videoHeight};
}

int ColorCamera::getVideoWidth() const {
    return std::get<0>(getVideoSize());
}

int ColorCamera::getVideoHeight() const {
    return std::get<1>(getVideoSize());
}

// Returns still size
std::tuple<int, int> ColorCamera::getStillSize() const {
    // Calculate from AUTO
    if(properties.stillWidth == ColorCameraProperties::AUTO || properties.stillHeight == ColorCameraProperties::AUTO) {
        int maxStillWidth = 1920;
        int maxStillHeight = 1080;
        if(properties.resolution == dai::ColorCameraProperties::SensorResolution::THE_1200_P) {
            maxStillHeight = 1200;
        }
        if(properties.resolution == dai::ColorCameraProperties::SensorResolution::THE_4_K) {
            maxStillWidth = 3840;
            maxStillHeight = 2160;
        }
        if(properties.resolution == dai::ColorCameraProperties::SensorResolution::THE_5_MP) {
            maxStillWidth = 2592;
            maxStillHeight = 1944;
        }
<<<<<<< HEAD
=======
        if(properties.resolution == dai::ColorCameraProperties::SensorResolution::THE_4000X3000) {
            maxStillWidth = 4000;
            maxStillHeight = 3000;
        }
>>>>>>> 856d4791
        if(properties.resolution == dai::ColorCameraProperties::SensorResolution::THE_12_MP) {
            maxStillWidth = 4032;  // Note not 4056 as full sensor resolution
            maxStillHeight = 3040;
        }
        if(properties.resolution == dai::ColorCameraProperties::SensorResolution::THE_13_MP) {
            maxStillWidth = 4192;  // Note not 4208 as full sensor resolution
            maxStillHeight = 3120;
        }
        if(properties.resolution == dai::ColorCameraProperties::SensorResolution::THE_5312X6000) {
            maxStillWidth = 5312;
            maxStillHeight = 6000;
        }
        if(properties.resolution == dai::ColorCameraProperties::SensorResolution::THE_48_MP) {
            maxStillWidth = 8000;
            maxStillHeight = 6000;
        }
        if(properties.resolution == dai::ColorCameraProperties::SensorResolution::THE_1440X1080) {
            maxStillWidth = 1440;
            maxStillHeight = 1080;
        }

        // Take into the account the ISP scaling
        int numW = properties.ispScale.horizNumerator;
        int denW = properties.ispScale.horizDenominator;
        if(numW > 0 && denW > 0) {
            maxStillWidth = getScaledSize(maxStillWidth, numW, denW);
        }

        int numH = properties.ispScale.vertNumerator;
        int denH = properties.ispScale.vertDenominator;
        if(numH > 0 && denH > 0) {
            maxStillHeight = getScaledSize(maxStillHeight, numH, denH);
        }

        return {maxStillWidth, maxStillHeight};
    }

    // Else return size set
    return {properties.stillWidth, properties.stillHeight};
}

int ColorCamera::getStillWidth() const {
    return std::get<0>(getStillSize());
}

int ColorCamera::getStillHeight() const {
    return std::get<1>(getStillSize());
}

// Returns sensor size
std::tuple<int, int> ColorCamera::getResolutionSize() const {
    switch(properties.resolution) {
        case ColorCameraProperties::SensorResolution::THE_1080_P:
            return {1920, 1080};
            break;

        case ColorCameraProperties::SensorResolution::THE_1200_P:
            return {1920, 1200};
            break;

        case ColorCameraProperties::SensorResolution::THE_4_K:
            return {3840, 2160};
            break;

        case ColorCameraProperties::SensorResolution::THE_5_MP:
            return {2592, 1944};
            break;

<<<<<<< HEAD
=======
        case ColorCameraProperties::SensorResolution::THE_4000X3000:
            return {4000, 3000};
            break;

>>>>>>> 856d4791
        case ColorCameraProperties::SensorResolution::THE_12_MP:
            return {4056, 3040};
            break;

        case ColorCameraProperties::SensorResolution::THE_13_MP:
            return {4208, 3120};
            break;

        case ColorCameraProperties::SensorResolution::THE_720_P:
            return {1280, 720};
            break;

        case ColorCameraProperties::SensorResolution::THE_800_P:
            return {1280, 800};
            break;
<<<<<<< HEAD
=======

        case ColorCameraProperties::SensorResolution::THE_5312X6000:
            return {5312, 6000};
            break;

        case ColorCameraProperties::SensorResolution::THE_48_MP:
            return {8000, 6000};
            break;

        case ColorCameraProperties::SensorResolution::THE_1440X1080:
            return {1440, 1080};
            break;
>>>>>>> 856d4791
    }

    return {1920, 1080};
}

int ColorCamera::getResolutionWidth() const {
    return std::get<0>(getResolutionSize());
}

int ColorCamera::getResolutionHeight() const {
    return std::get<1>(getResolutionSize());
}

int ColorCamera::getScaledSize(int input, int num, int denom) const {
    return (input * num - 1) / denom + 1;
}

int ColorCamera::getIspWidth() const {
    int inW = getResolutionWidth();
    int num = properties.ispScale.horizNumerator;
    int den = properties.ispScale.horizDenominator;
    if(num > 0 && den > 0) {
        return getScaledSize(inW, num, den);
    }
    return inW;
}

int ColorCamera::getIspHeight() const {
    int inH = getResolutionHeight();
    int num = properties.ispScale.vertNumerator;
    int den = properties.ispScale.vertDenominator;
    if(num > 0 && den > 0) {
        return getScaledSize(inH, num, den);
    }
    return inH;
}

std::tuple<int, int> ColorCamera::getIspSize() const {
    return {getIspWidth(), getIspHeight()};
}

void ColorCamera::sensorCenterCrop() {
    properties.sensorCropX = ColorCameraProperties::AUTO;
    properties.sensorCropY = ColorCameraProperties::AUTO;
}

void ColorCamera::setSensorCrop(float x, float y) {
    if(x < 0 || x >= 1) {
        throw std::invalid_argument("Sensor crop x must be specified as normalized value [0:1)");
    }
    if(y < 0 || y >= 1) {
        throw std::invalid_argument("Sensor crop y must be specified as normalized value [0:1)");
    }
    properties.sensorCropX = x;
    properties.sensorCropY = y;
}

std::tuple<float, float> ColorCamera::getSensorCrop() const {
    // AUTO - center crop by default
    if(properties.sensorCropX == ColorCameraProperties::AUTO || properties.sensorCropY == ColorCameraProperties::AUTO) {
        float x = std::floor(((getResolutionWidth() - getVideoWidth()) / 2.0f)) / getResolutionWidth();
        float y = std::floor(((getResolutionHeight() - getVideoHeight()) / 2.0f)) / getResolutionHeight();
        return {x, y};
    }
    return {properties.sensorCropX, properties.sensorCropY};
}

float ColorCamera::getSensorCropX() const {
    return std::get<0>(getSensorCrop());
}

float ColorCamera::getSensorCropY() const {
    return std::get<1>(getSensorCrop());
}

void ColorCamera::setWaitForConfigInput(bool wait) {
    inputConfig.setWaitForMessage(wait);
}

bool ColorCamera::getWaitForConfigInput() const {
    return inputConfig.getWaitForMessage();
}

void ColorCamera::setPreviewKeepAspectRatio(bool keep) {
    properties.previewKeepAspectRatio = keep;
}

bool ColorCamera::getPreviewKeepAspectRatio() {
    return properties.previewKeepAspectRatio;
}

void ColorCamera::setNumFramesPool(int raw, int isp, int preview, int video, int still) {
    properties.numFramesPoolRaw = raw;
    properties.numFramesPoolIsp = isp;
    properties.numFramesPoolPreview = preview;
    properties.numFramesPoolVideo = video;
    properties.numFramesPoolStill = still;
}

void ColorCamera::setPreviewNumFramesPool(int num) {
    properties.numFramesPoolPreview = num;
}
void ColorCamera::setVideoNumFramesPool(int num) {
    properties.numFramesPoolVideo = num;
}
void ColorCamera::setStillNumFramesPool(int num) {
    properties.numFramesPoolStill = num;
}
void ColorCamera::setRawNumFramesPool(int num) {
    properties.numFramesPoolRaw = num;
}
void ColorCamera::setIspNumFramesPool(int num) {
    properties.numFramesPoolIsp = num;
}

int ColorCamera::getPreviewNumFramesPool() {
    return properties.numFramesPoolPreview;
}
int ColorCamera::getVideoNumFramesPool() {
    return properties.numFramesPoolVideo;
}
int ColorCamera::getStillNumFramesPool() {
    return properties.numFramesPoolStill;
}
int ColorCamera::getRawNumFramesPool() {
    return properties.numFramesPoolRaw;
}
int ColorCamera::getIspNumFramesPool() {
    return properties.numFramesPoolIsp;
}

}  // namespace node
}  // namespace dai<|MERGE_RESOLUTION|>--- conflicted
+++ resolved
@@ -250,8 +250,6 @@
             maxVideoHeight = 1944;
         }
 
-<<<<<<< HEAD
-=======
         if(properties.resolution == ColorCameraProperties::SensorResolution::THE_720_P) {
             maxVideoWidth = 1280;
             maxVideoHeight = 720;
@@ -266,7 +264,6 @@
             maxVideoWidth = 1440;
         }
 
->>>>>>> 856d4791
         // Take into the account the ISP scaling
         int numW = properties.ispScale.horizNumerator;
         int denW = properties.ispScale.horizDenominator;
@@ -311,13 +308,10 @@
             maxStillWidth = 2592;
             maxStillHeight = 1944;
         }
-<<<<<<< HEAD
-=======
         if(properties.resolution == dai::ColorCameraProperties::SensorResolution::THE_4000X3000) {
             maxStillWidth = 4000;
             maxStillHeight = 3000;
         }
->>>>>>> 856d4791
         if(properties.resolution == dai::ColorCameraProperties::SensorResolution::THE_12_MP) {
             maxStillWidth = 4032;  // Note not 4056 as full sensor resolution
             maxStillHeight = 3040;
@@ -386,13 +380,10 @@
             return {2592, 1944};
             break;
 
-<<<<<<< HEAD
-=======
         case ColorCameraProperties::SensorResolution::THE_4000X3000:
             return {4000, 3000};
             break;
 
->>>>>>> 856d4791
         case ColorCameraProperties::SensorResolution::THE_12_MP:
             return {4056, 3040};
             break;
@@ -408,8 +399,6 @@
         case ColorCameraProperties::SensorResolution::THE_800_P:
             return {1280, 800};
             break;
-<<<<<<< HEAD
-=======
 
         case ColorCameraProperties::SensorResolution::THE_5312X6000:
             return {5312, 6000};
@@ -422,7 +411,6 @@
         case ColorCameraProperties::SensorResolution::THE_1440X1080:
             return {1440, 1080};
             break;
->>>>>>> 856d4791
     }
 
     return {1920, 1080};
