--- conflicted
+++ resolved
@@ -177,13 +177,10 @@
     properties.fps = fps;
 }
 
-<<<<<<< HEAD
-=======
 void ColorCamera::setIsp3aFps(int isp3aFps) {
     properties.isp3aFps = isp3aFps;
 }
 
->>>>>>> f8c459ea
 void ColorCamera::setFrameEventFilter(const std::vector<dai::FrameEvent>& events) {
     properties.eventFilter = events;
 }
