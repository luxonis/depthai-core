#include "depthai/pipeline/node/ColorCamera.hpp"

#include <cmath>

#include "spdlog/fmt/fmt.h"

namespace dai {
namespace node {

ColorCamera::ColorCamera()
    : NodeCRTP<DeviceNode, ColorCamera, ColorCameraProperties>(), rawControl(std::make_shared<RawCameraControl>()), initialControl(rawControl) {}

ColorCamera::ColorCamera(std::unique_ptr<Properties> props)
    : NodeCRTP<DeviceNode, ColorCamera, ColorCameraProperties>(std::move(props)),
      rawControl(std::make_shared<RawCameraControl>(properties.initialControl)),
      initialControl(rawControl) {}

void ColorCamera::build() {
    // Set some default properties
    properties.boardSocket = CameraBoardSocket::AUTO;
    properties.imageOrientation = CameraImageOrientation::AUTO;
    properties.colorOrder = ColorCameraProperties::ColorOrder::BGR;
    properties.interleaved = true;
    properties.previewHeight = 300;
    properties.previewWidth = 300;
    properties.resolution = ColorCameraProperties::SensorResolution::THE_1080_P;
    properties.fps = 30.0;
    properties.previewKeepAspectRatio = true;
}

ColorCamera::Properties& ColorCamera::getProperties() {
    properties.initialControl = *rawControl;
    return properties;
}

// Set board socket to use
void ColorCamera::setBoardSocket(dai::CameraBoardSocket boardSocket) {
    properties.boardSocket = boardSocket;
}

// Get current board socket
CameraBoardSocket ColorCamera::getBoardSocket() const {
    return properties.boardSocket;
}

void ColorCamera::setCamera(std::string name) {
    properties.cameraName = name;
}

std::string ColorCamera::getCamera() const {
    return properties.cameraName;
}

// Set which color camera to use
void ColorCamera::setCamId(int64_t camId) {
    // cast to board socket
    switch(camId) {
        case 0:
            properties.boardSocket = CameraBoardSocket::CAM_A;
            break;
        case 1:
            properties.boardSocket = CameraBoardSocket::CAM_B;
            break;
        case 2:
            properties.boardSocket = CameraBoardSocket::CAM_C;
            break;
        case 3:
            properties.boardSocket = CameraBoardSocket::CAM_D;
            break;
        default:
            throw std::invalid_argument(fmt::format("CamId value: {} is invalid.", camId));
            break;
    }
}

// Get which color camera to use
int64_t ColorCamera::getCamId() const {
    return (int64_t)properties.boardSocket;
}

// Set camera image orientation
void ColorCamera::setImageOrientation(CameraImageOrientation imageOrientation) {
    properties.imageOrientation = imageOrientation;
}

// Get camera image orientation
CameraImageOrientation ColorCamera::getImageOrientation() const {
    // TODO: in case of AUTO, see if possible to return actual value determined by device?
    return properties.imageOrientation;
}

// setColorOrder - RGB or BGR
void ColorCamera::setColorOrder(ColorCameraProperties::ColorOrder colorOrder) {
    properties.colorOrder = colorOrder;
}

// getColorOrder - returns color order
ColorCameraProperties::ColorOrder ColorCamera::getColorOrder() const {
    return properties.colorOrder;
}

// setInterleaved
void ColorCamera::setInterleaved(bool interleaved) {
    properties.interleaved = interleaved;
}

// getInterleaved
bool ColorCamera::getInterleaved() const {
    return properties.interleaved;
}

// setFp16
void ColorCamera::setFp16(bool fp16) {
    properties.fp16 = fp16;
}

// getFp16
bool ColorCamera::getFp16() const {
    return properties.fp16;
}

// set preview output size
void ColorCamera::setPreviewSize(int width, int height) {
    properties.previewWidth = width;
    properties.previewHeight = height;
}

void ColorCamera::setPreviewSize(std::tuple<int, int> size) {
    setPreviewSize(std::get<0>(size), std::get<1>(size));
}

// set video output size
void ColorCamera::setVideoSize(int width, int height) {
    properties.videoWidth = width;
    properties.videoHeight = height;
}

void ColorCamera::setVideoSize(std::tuple<int, int> size) {
    setVideoSize(std::get<0>(size), std::get<1>(size));
}

// set still output size
void ColorCamera::setStillSize(int width, int height) {
    properties.stillWidth = width;
    properties.stillHeight = height;
}

void ColorCamera::setStillSize(std::tuple<int, int> size) {
    setStillSize(std::get<0>(size), std::get<1>(size));
}

void ColorCamera::setIspScale(int horizNum, int horizDenom, int vertNum, int vertDenom) {
    properties.ispScale.horizNumerator = horizNum;
    properties.ispScale.horizDenominator = horizDenom;
    properties.ispScale.vertNumerator = vertNum;
    properties.ispScale.vertDenominator = vertDenom;
}

void ColorCamera::setIspScale(int numerator, int denominator) {
    setIspScale(numerator, denominator, numerator, denominator);
}

void ColorCamera::setIspScale(std::tuple<int, int> scale) {
    setIspScale(std::get<0>(scale), std::get<1>(scale));
}

void ColorCamera::setIspScale(std::tuple<int, int> horizScale, std::tuple<int, int> vertScale) {
    setIspScale(std::get<0>(horizScale), std::get<1>(horizScale), std::get<0>(vertScale), std::get<1>(vertScale));
}

void ColorCamera::setResolution(ColorCameraProperties::SensorResolution resolution) {
    properties.resolution = resolution;
}
ColorCameraProperties::SensorResolution ColorCamera::getResolution() const {
    return properties.resolution;
}

void ColorCamera::setFps(float fps) {
    properties.fps = fps;
}

void ColorCamera::setIsp3aFps(int isp3aFps) {
    properties.isp3aFps = isp3aFps;
}

void ColorCamera::setFrameEventFilter(const std::vector<dai::FrameEvent>& events) {
    properties.eventFilter = events;
}

std::vector<dai::FrameEvent> ColorCamera::getFrameEventFilter() const {
    return properties.eventFilter;
}

float ColorCamera::getFps() const {
    // if AUTO
    if(properties.fps == ColorCameraProperties::AUTO || properties.fps == 0) {
        return 30.0f;
    }

    // else return fps
    return properties.fps;
}

// Returns preview size
std::tuple<int, int> ColorCamera::getPreviewSize() const {
    return {properties.previewWidth, properties.previewHeight};
}

int ColorCamera::getPreviewWidth() const {
    return properties.previewWidth;
}

int ColorCamera::getPreviewHeight() const {
    return properties.previewHeight;
}

// Returns video size
std::tuple<int, int> ColorCamera::getVideoSize() const {
    if(properties.videoWidth == ColorCameraProperties::AUTO || properties.videoHeight == ColorCameraProperties::AUTO) {
        // calculate based on auto
        int maxVideoWidth = 1920;
        int maxVideoHeight = 1080;

        if(properties.resolution == ColorCameraProperties::SensorResolution::THE_4_K
           || properties.resolution == ColorCameraProperties::SensorResolution::THE_12_MP
           || properties.resolution == ColorCameraProperties::SensorResolution::THE_4000X3000
           || properties.resolution == ColorCameraProperties::SensorResolution::THE_13_MP
           || properties.resolution == ColorCameraProperties::SensorResolution::THE_5312X6000
           || properties.resolution == ColorCameraProperties::SensorResolution::THE_48_MP) {
            maxVideoWidth = 3840;
            maxVideoHeight = 2160;
        }

        if(properties.resolution == ColorCameraProperties::SensorResolution::THE_1200_P) {
            maxVideoHeight = 1200;
        }

        if(properties.resolution == ColorCameraProperties::SensorResolution::THE_5_MP) {
            maxVideoWidth = 2592;
            maxVideoHeight = 1944;
        }

        if(properties.resolution == ColorCameraProperties::SensorResolution::THE_720_P) {
            maxVideoWidth = 1280;
            maxVideoHeight = 720;
        }

        if(properties.resolution == ColorCameraProperties::SensorResolution::THE_800_P) {
            maxVideoWidth = 1280;
            maxVideoHeight = 800;
        }

        if(properties.resolution == ColorCameraProperties::SensorResolution::THE_1440X1080) {
            maxVideoWidth = 1440;
        }

        // Take into the account the ISP scaling
        int numW = properties.ispScale.horizNumerator;
        int denW = properties.ispScale.horizDenominator;
        if(numW > 0 && denW > 0) {
            maxVideoWidth = getScaledSize(maxVideoWidth, numW, denW);
        }

        int numH = properties.ispScale.vertNumerator;
        int denH = properties.ispScale.vertDenominator;
        if(numH > 0 && denH > 0) {
            maxVideoHeight = getScaledSize(maxVideoHeight, numH, denH);
        }

        return {maxVideoWidth, maxVideoHeight};
    }

    return {properties.videoWidth, properties.videoHeight};
}

int ColorCamera::getVideoWidth() const {
    return std::get<0>(getVideoSize());
}

int ColorCamera::getVideoHeight() const {
    return std::get<1>(getVideoSize());
}

// Returns still size
std::tuple<int, int> ColorCamera::getStillSize() const {
    // Calculate from AUTO
    if(properties.stillWidth == ColorCameraProperties::AUTO || properties.stillHeight == ColorCameraProperties::AUTO) {
        int maxStillWidth = 1920;
        int maxStillHeight = 1080;
        if(properties.resolution == dai::ColorCameraProperties::SensorResolution::THE_1200_P) {
            maxStillHeight = 1200;
        }
        if(properties.resolution == dai::ColorCameraProperties::SensorResolution::THE_4_K) {
            maxStillWidth = 3840;
            maxStillHeight = 2160;
        }
        if(properties.resolution == dai::ColorCameraProperties::SensorResolution::THE_5_MP) {
            maxStillWidth = 2592;
            maxStillHeight = 1944;
        }
        if(properties.resolution == dai::ColorCameraProperties::SensorResolution::THE_4000X3000) {
            maxStillWidth = 4000;
            maxStillHeight = 3000;
        }
        if(properties.resolution == dai::ColorCameraProperties::SensorResolution::THE_12_MP) {
            maxStillWidth = 4032;  // Note not 4056 as full sensor resolution
            maxStillHeight = 3040;
        }
        if(properties.resolution == dai::ColorCameraProperties::SensorResolution::THE_13_MP) {
            maxStillWidth = 4192;  // Note not 4208 as full sensor resolution
            maxStillHeight = 3120;
        }
        if(properties.resolution == dai::ColorCameraProperties::SensorResolution::THE_5312X6000) {
            maxStillWidth = 5312;
            maxStillHeight = 6000;
        }
        if(properties.resolution == dai::ColorCameraProperties::SensorResolution::THE_48_MP) {
            maxStillWidth = 8000;
            maxStillHeight = 6000;
        }
        if(properties.resolution == dai::ColorCameraProperties::SensorResolution::THE_1440X1080) {
            maxStillWidth = 1440;
            maxStillHeight = 1080;
        }

        // Take into the account the ISP scaling
        int numW = properties.ispScale.horizNumerator;
        int denW = properties.ispScale.horizDenominator;
        if(numW > 0 && denW > 0) {
            maxStillWidth = getScaledSize(maxStillWidth, numW, denW);
        }

        int numH = properties.ispScale.vertNumerator;
        int denH = properties.ispScale.vertDenominator;
        if(numH > 0 && denH > 0) {
            maxStillHeight = getScaledSize(maxStillHeight, numH, denH);
        }

        return {maxStillWidth, maxStillHeight};
    }

    // Else return size set
    return {properties.stillWidth, properties.stillHeight};
}

int ColorCamera::getStillWidth() const {
    return std::get<0>(getStillSize());
}

int ColorCamera::getStillHeight() const {
    return std::get<1>(getStillSize());
}

// Returns sensor size
std::tuple<int, int> ColorCamera::getResolutionSize() const {
    switch(properties.resolution) {
        case ColorCameraProperties::SensorResolution::THE_1080_P:
            return {1920, 1080};
            break;

        case ColorCameraProperties::SensorResolution::THE_1200_P:
            return {1920, 1200};
            break;

        case ColorCameraProperties::SensorResolution::THE_4_K:
            return {3840, 2160};
            break;

        case ColorCameraProperties::SensorResolution::THE_5_MP:
            return {2592, 1944};
            break;

        case ColorCameraProperties::SensorResolution::THE_4000X3000:
            return {4000, 3000};
            break;

        case ColorCameraProperties::SensorResolution::THE_12_MP:
            return {4056, 3040};
            break;

        case ColorCameraProperties::SensorResolution::THE_13_MP:
            return {4208, 3120};
            break;

        case ColorCameraProperties::SensorResolution::THE_720_P:
            return {1280, 720};
            break;

        case ColorCameraProperties::SensorResolution::THE_800_P:
            return {1280, 800};
            break;

        case ColorCameraProperties::SensorResolution::THE_5312X6000:
            return {5312, 6000};
            break;

        case ColorCameraProperties::SensorResolution::THE_48_MP:
            return {8000, 6000};
            break;

<<<<<<< HEAD
        case ColorCameraProperties::SensorResolution::THE_240X180:
            return {240, 180};
            break;

        case ColorCameraProperties::SensorResolution::THE_1280X962:
            return {1280, 962};
            break;

        case ColorCameraProperties::SensorResolution::THE_2000X1500:
            return {2000, 1500};
            break;

        case ColorCameraProperties::SensorResolution::THE_2028X1520:
            return {2028, 1520};
            break;

        case ColorCameraProperties::SensorResolution::THE_2104X1560:
            return {2104, 1560};
=======
        case ColorCameraProperties::SensorResolution::THE_1440X1080:
            return {1440, 1080};
>>>>>>> 82ab07d0
            break;
    }

    return {1920, 1080};
}

int ColorCamera::getResolutionWidth() const {
    return std::get<0>(getResolutionSize());
}

int ColorCamera::getResolutionHeight() const {
    return std::get<1>(getResolutionSize());
}

int ColorCamera::getScaledSize(int input, int num, int denom) const {
    return (input * num - 1) / denom + 1;
}

int ColorCamera::getIspWidth() const {
    int inW = getResolutionWidth();
    int num = properties.ispScale.horizNumerator;
    int den = properties.ispScale.horizDenominator;
    if(num > 0 && den > 0) {
        return getScaledSize(inW, num, den);
    }
    return inW;
}

int ColorCamera::getIspHeight() const {
    int inH = getResolutionHeight();
    int num = properties.ispScale.vertNumerator;
    int den = properties.ispScale.vertDenominator;
    if(num > 0 && den > 0) {
        return getScaledSize(inH, num, den);
    }
    return inH;
}

std::tuple<int, int> ColorCamera::getIspSize() const {
    return {getIspWidth(), getIspHeight()};
}

void ColorCamera::sensorCenterCrop() {
    properties.sensorCropX = ColorCameraProperties::AUTO;
    properties.sensorCropY = ColorCameraProperties::AUTO;
}

void ColorCamera::setSensorCrop(float x, float y) {
    if(x < 0 || x >= 1) {
        throw std::invalid_argument("Sensor crop x must be specified as normalized value [0:1)");
    }
    if(y < 0 || y >= 1) {
        throw std::invalid_argument("Sensor crop y must be specified as normalized value [0:1)");
    }
    properties.sensorCropX = x;
    properties.sensorCropY = y;
}

std::tuple<float, float> ColorCamera::getSensorCrop() const {
    // AUTO - center crop by default
    if(properties.sensorCropX == ColorCameraProperties::AUTO || properties.sensorCropY == ColorCameraProperties::AUTO) {
        float x = std::floor(((getResolutionWidth() - getVideoWidth()) / 2.0f)) / getResolutionWidth();
        float y = std::floor(((getResolutionHeight() - getVideoHeight()) / 2.0f)) / getResolutionHeight();
        return {x, y};
    }
    return {properties.sensorCropX, properties.sensorCropY};
}

float ColorCamera::getSensorCropX() const {
    return std::get<0>(getSensorCrop());
}

float ColorCamera::getSensorCropY() const {
    return std::get<1>(getSensorCrop());
}

void ColorCamera::setWaitForConfigInput(bool wait) {
    inputConfig.setWaitForMessage(wait);
}

bool ColorCamera::getWaitForConfigInput() const {
    return inputConfig.getWaitForMessage();
}

void ColorCamera::setPreviewKeepAspectRatio(bool keep) {
    properties.previewKeepAspectRatio = keep;
}

bool ColorCamera::getPreviewKeepAspectRatio() {
    return properties.previewKeepAspectRatio;
}

void ColorCamera::setNumFramesPool(int numRaw, int numIsp, int numPreview, int numVideo, int numStill) {
    properties.numFramesPoolRaw = numRaw;
    properties.numFramesPoolIsp = numIsp;
    properties.numFramesPoolPreview = numPreview;
    properties.numFramesPoolVideo = numVideo;
    properties.numFramesPoolStill = numStill;
}

void ColorCamera::setPreviewNumFramesPool(int num) {
    properties.numFramesPoolPreview = num;
}
void ColorCamera::setVideoNumFramesPool(int num) {
    properties.numFramesPoolVideo = num;
}
void ColorCamera::setStillNumFramesPool(int num) {
    properties.numFramesPoolStill = num;
}
void ColorCamera::setRawNumFramesPool(int num) {
    properties.numFramesPoolRaw = num;
}
void ColorCamera::setIspNumFramesPool(int num) {
    properties.numFramesPoolIsp = num;
}

int ColorCamera::getPreviewNumFramesPool() {
    return properties.numFramesPoolPreview;
}
int ColorCamera::getVideoNumFramesPool() {
    return properties.numFramesPoolVideo;
}
int ColorCamera::getStillNumFramesPool() {
    return properties.numFramesPoolStill;
}
int ColorCamera::getRawNumFramesPool() {
    return properties.numFramesPoolRaw;
}
int ColorCamera::getIspNumFramesPool() {
    return properties.numFramesPoolIsp;
}

<<<<<<< HEAD
void ColorCamera::setMeshSource(ColorCamera::Properties::WarpMeshSource source) {
    properties.warpMeshSource = source;
}
ColorCamera::Properties::WarpMeshSource ColorCamera::getMeshSource() const {
    return properties.warpMeshSource;
}

void ColorCamera::loadMeshData(const std::vector<std::uint8_t> data) {
    if(data.size() <= 0) {
        throw std::runtime_error("Camera | mesh data must not be empty");
    }

    Asset meshAsset;
    std::string assetKey;
    meshAsset.alignment = 64;

    meshAsset.data = data;
    assetKey = "warpMesh";
    properties.warpMeshUri = assetManager.set(assetKey, meshAsset)->getRelativeUri();

    setMeshSource(ColorCamera::Properties::WarpMeshSource::URI);
}

// void ColorCamera::loadMeshFile(const dai::Path& warpMesh) {
//     std::ifstream streamMesh(warpMesh, std::ios::binary);
//     if(!streamMesh.is_open()) {
//         throw std::runtime_error(fmt::format("Camera | Cannot open mesh at path: {}", warpMesh.u8string()));
//     }
//     std::vector<std::uint8_t> data = std::vector<std::uint8_t>(std::istreambuf_iterator<char>(streamMesh), {});

//     loadMeshData(data);
// }

void ColorCamera::setMeshStep(int width, int height) {
    properties.warpMeshStepWidth = width;
    properties.warpMeshStepHeight = height;
}
void ColorCamera::setMeshSize(int width, int height) {
    properties.warpMeshWidth = width;
    properties.warpMeshHeight = height;
}
std::tuple<int, int> ColorCamera::getMeshStep() const {
    return {properties.warpMeshStepWidth, properties.warpMeshStepHeight};
}
std::tuple<int, int> ColorCamera::getMeshSize() const {
    return {properties.warpMeshWidth, properties.warpMeshHeight};
}

void ColorCamera::setCalibrationAlpha(float alpha) {
    properties.calibAlpha = alpha;
}

float ColorCamera::getCalibrationAlpha() const {
    return properties.calibAlpha;
=======
void ColorCamera::setRawOutputPacked(bool packed) {
    properties.rawPacked = packed;
>>>>>>> 82ab07d0
}

}  // namespace node
}  // namespace dai<|MERGE_RESOLUTION|>--- conflicted
+++ resolved
@@ -398,7 +398,6 @@
             return {8000, 6000};
             break;
 
-<<<<<<< HEAD
         case ColorCameraProperties::SensorResolution::THE_240X180:
             return {240, 180};
             break;
@@ -417,10 +416,10 @@
 
         case ColorCameraProperties::SensorResolution::THE_2104X1560:
             return {2104, 1560};
-=======
+            break;
+
         case ColorCameraProperties::SensorResolution::THE_1440X1080:
             return {1440, 1080};
->>>>>>> 82ab07d0
             break;
     }
 
@@ -553,7 +552,6 @@
     return properties.numFramesPoolIsp;
 }
 
-<<<<<<< HEAD
 void ColorCamera::setMeshSource(ColorCamera::Properties::WarpMeshSource source) {
     properties.warpMeshSource = source;
 }
@@ -608,10 +606,10 @@
 
 float ColorCamera::getCalibrationAlpha() const {
     return properties.calibAlpha;
-=======
+}
+
 void ColorCamera::setRawOutputPacked(bool packed) {
     properties.rawPacked = packed;
->>>>>>> 82ab07d0
 }
 
 }  // namespace node
