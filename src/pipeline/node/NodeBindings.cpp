--- conflicted
+++ resolved
@@ -142,17 +142,12 @@
 void bind_imu(pybind11::module& m, void* pCallstack);
 void bind_edgedetector(pybind11::module& m, void* pCallstack);
 void bind_featuretracker(pybind11::module& m, void* pCallstack);
-void bind_tof(pybind11::module& m, void* pCallstack);
 void bind_apriltag(pybind11::module& m, void* pCallstack);
 void bind_detectionparser(pybind11::module& m, void* pCallstack);
-void bind_sync(pybind11::module& m, void* pCallstack);
 void bind_uvc(pybind11::module& m, void* pCallstack);
-<<<<<<< HEAD
-=======
 void bind_tof(pybind11::module& m, void* pCallstack);
 void bind_sync(pybind11::module& m, void* pCallstack);
 void bind_messagedemux(pybind11::module& m, void* pCallstack);
->>>>>>> 7b57b283
 
 void NodeBindings::addToCallstack(std::deque<StackFunction>& callstack) {
     // Bind Node et al
@@ -181,17 +176,12 @@
     callstack.push_front(bind_imu);
     callstack.push_front(bind_edgedetector);
     callstack.push_front(bind_featuretracker);
-    callstack.push_front(bind_tof);
     callstack.push_front(bind_apriltag);
     callstack.push_front(bind_detectionparser);
-    callstack.push_front(bind_sync);
     callstack.push_front(bind_uvc);
-<<<<<<< HEAD
-=======
     callstack.push_front(bind_tof);
     callstack.push_front(bind_sync);
     callstack.push_front(bind_messagedemux);
->>>>>>> 7b57b283
 }
 
 void NodeBindings::bind(pybind11::module& m, void* pCallstack){
