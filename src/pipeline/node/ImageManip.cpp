#include "depthai/pipeline/node/ImageManip.hpp"

#include "depthai/utility/ImageManipImpl.hpp"
#include "pipeline/ThreadedNodeImpl.hpp"

namespace dai {

namespace node {

ImageManip::ImageManip(std::unique_ptr<Properties> props)
    : DeviceNodeCRTP<DeviceNode, ImageManip, ImageManipProperties>(std::move(props)), initialConfig(std::make_shared<decltype(properties.initialConfig)>(properties.initialConfig)) {}

<<<<<<< HEAD
ImageManip::Properties& ImageManip::getProperties() {
    properties.initialConfig = *initialConfig;
    return properties;
}

// Initial ImageManipConfig
void ImageManip::setCropRect(float xmin, float ymin, float xmax, float ymax) {
    initialConfig->setCropRect(xmin, ymin, xmax, ymax);
    properties.initialConfig = *initialConfig;
}

void ImageManip::setCenterCrop(float ratio, float whRatio) {
    initialConfig->setCenterCrop(ratio, whRatio);
    properties.initialConfig = *initialConfig;
}

void ImageManip::setResize(int w, int h) {
    initialConfig->setResize(w, h);
    properties.initialConfig = *initialConfig;
}

void ImageManip::setResizeThumbnail(int w, int h, int bgRed, int bgGreen, int bgBlue) {
    initialConfig->setResizeThumbnail(w, h, bgRed, bgGreen, bgBlue);
    properties.initialConfig = *initialConfig;
}

void ImageManip::setFrameType(dai::ImgFrame::Type type) {
    initialConfig->setFrameType(type);
    properties.initialConfig = *initialConfig;
}

void ImageManip::setHorizontalFlip(bool flip) {
    initialConfig->setHorizontalFlip(flip);
    properties.initialConfig = *initialConfig;
}

void ImageManip::setKeepAspectRatio(bool keep) {
    initialConfig->setKeepAspectRatio(keep);
    properties.initialConfig = *initialConfig;
}

// Node properties configuration
void ImageManip::setWaitForConfigInput(bool wait) {
    inputConfig.setWaitForMessage(wait);
}

bool ImageManip::getWaitForConfigInput() const {
    return inputConfig.getWaitForMessage();
=======
void ImageManip::run() {
    impl::ImageManipOperations<impl::_ImageManipBuffer, impl::_ImageManipMemory, impl::WarpH> manip(properties, pimpl->logger);
    auto iConf = runOnHost() ? initialConfig : properties.initialConfig;
    impl::loop<ImageManip, impl::_ImageManipBuffer, impl::_ImageManipMemory>(
        *this,
        iConf,
        pimpl->logger,
        [&](const ImageManipConfig& config, const ImgFrame& frame) {
            auto srcFrameSpecs = impl::getSrcFrameSpecs(frame.fb);
            manip.build(config.base, config.outputFrameType, srcFrameSpecs, frame.getType());
            return manip.getOutputSize();
        },
        [&](std::shared_ptr<Memory>& src, std::shared_ptr<impl::_ImageManipMemory> dst) {
            auto srcMem = std::make_shared<impl::_ImageManipMemory>(src->getData());
            return manip.apply(srcMem, dst);
        },
        [&](const ImgFrame& srcFrame, ImgFrame& dstFrame) {
            auto outType = manip.getOutputFrameType();
            auto dstSpecs = manip.getOutputFrameSpecs(outType);
            dstFrame.sourceFb = srcFrame.sourceFb;
            dstFrame.cam = srcFrame.cam;
            dstFrame.instanceNum = srcFrame.instanceNum;
            dstFrame.sequenceNum = srcFrame.sequenceNum;
            dstFrame.tsDevice = srcFrame.tsDevice;
            dstFrame.ts = srcFrame.ts;
            dstFrame.category = srcFrame.category;
            dstFrame.event = srcFrame.event;
            dstFrame.fb.height = dstSpecs.height;
            dstFrame.fb.width = dstSpecs.width;
            dstFrame.fb.stride = dstSpecs.p1Stride;
            dstFrame.fb.p1Offset = dstSpecs.p1Offset;
            dstFrame.fb.p2Offset = dstSpecs.p2Offset;
            dstFrame.fb.p3Offset = dstSpecs.p3Offset;
            dstFrame.setType(outType);

            // Transformations
            dstFrame.transformation = srcFrame.transformation;
            auto srcCrops = manip.getSrcCrops();
            dstFrame.transformation.addSrcCrops(srcCrops);
            dstFrame.transformation.addTransformation(manip.getMatrix());
            dstFrame.transformation.setSize(dstSpecs.width, dstSpecs.height);
        });
>>>>>>> cf17613d
}

void ImageManip::setNumFramesPool(int numFramesPool) {
    properties.numFramesPool = numFramesPool;
}

void ImageManip::setMaxOutputFrameSize(int maxFrameSize) {
    properties.outputFrameSize = maxFrameSize;
}

ImageManip::Properties& ImageManip::getProperties() {
    properties.initialConfig = initialConfig;
    return properties;
}
ImageManip& ImageManip::setRunOnHost(bool _runOnHost) {
    runOnHostVar = _runOnHost;
    return *this;
}
ImageManip& ImageManip::setBackend(Backend backend) {
    properties.backend = backend;
    return *this;
}
ImageManip& ImageManip::setPerformanceMode(ImageManip::PerformanceMode performanceMode) {
    properties.performanceMode = performanceMode;
    return *this;
}

/**
 * Check if the node is set to run on host
 */
bool ImageManip::runOnHost() const {
    return runOnHostVar;
}

}  // namespace node
}  // namespace dai<|MERGE_RESOLUTION|>--- conflicted
+++ resolved
@@ -10,59 +10,9 @@
 ImageManip::ImageManip(std::unique_ptr<Properties> props)
     : DeviceNodeCRTP<DeviceNode, ImageManip, ImageManipProperties>(std::move(props)), initialConfig(std::make_shared<decltype(properties.initialConfig)>(properties.initialConfig)) {}
 
-<<<<<<< HEAD
-ImageManip::Properties& ImageManip::getProperties() {
-    properties.initialConfig = *initialConfig;
-    return properties;
-}
-
-// Initial ImageManipConfig
-void ImageManip::setCropRect(float xmin, float ymin, float xmax, float ymax) {
-    initialConfig->setCropRect(xmin, ymin, xmax, ymax);
-    properties.initialConfig = *initialConfig;
-}
-
-void ImageManip::setCenterCrop(float ratio, float whRatio) {
-    initialConfig->setCenterCrop(ratio, whRatio);
-    properties.initialConfig = *initialConfig;
-}
-
-void ImageManip::setResize(int w, int h) {
-    initialConfig->setResize(w, h);
-    properties.initialConfig = *initialConfig;
-}
-
-void ImageManip::setResizeThumbnail(int w, int h, int bgRed, int bgGreen, int bgBlue) {
-    initialConfig->setResizeThumbnail(w, h, bgRed, bgGreen, bgBlue);
-    properties.initialConfig = *initialConfig;
-}
-
-void ImageManip::setFrameType(dai::ImgFrame::Type type) {
-    initialConfig->setFrameType(type);
-    properties.initialConfig = *initialConfig;
-}
-
-void ImageManip::setHorizontalFlip(bool flip) {
-    initialConfig->setHorizontalFlip(flip);
-    properties.initialConfig = *initialConfig;
-}
-
-void ImageManip::setKeepAspectRatio(bool keep) {
-    initialConfig->setKeepAspectRatio(keep);
-    properties.initialConfig = *initialConfig;
-}
-
-// Node properties configuration
-void ImageManip::setWaitForConfigInput(bool wait) {
-    inputConfig.setWaitForMessage(wait);
-}
-
-bool ImageManip::getWaitForConfigInput() const {
-    return inputConfig.getWaitForMessage();
-=======
 void ImageManip::run() {
     impl::ImageManipOperations<impl::_ImageManipBuffer, impl::_ImageManipMemory, impl::WarpH> manip(properties, pimpl->logger);
-    auto iConf = runOnHost() ? initialConfig : properties.initialConfig;
+    auto iConf = runOnHost() ? *initialConfig : properties.initialConfig;
     impl::loop<ImageManip, impl::_ImageManipBuffer, impl::_ImageManipMemory>(
         *this,
         iConf,
@@ -102,7 +52,6 @@
             dstFrame.transformation.addTransformation(manip.getMatrix());
             dstFrame.transformation.setSize(dstSpecs.width, dstSpecs.height);
         });
->>>>>>> cf17613d
 }
 
 void ImageManip::setNumFramesPool(int numFramesPool) {
@@ -114,7 +63,7 @@
 }
 
 ImageManip::Properties& ImageManip::getProperties() {
-    properties.initialConfig = initialConfig;
+    properties.initialConfig = *initialConfig;
     return properties;
 }
 ImageManip& ImageManip::setRunOnHost(bool _runOnHost) {
