#include "depthai/pipeline/node/Script.hpp"

#include "depthai/pipeline/Pipeline.hpp"
#include "openvino/BlobReader.hpp"

namespace dai {
namespace node {

Script::Script(const std::shared_ptr<PipelineImpl>& par, int64_t nodeId)
    : NodeCRTP<DeviceNode, Script, ScriptProperties>(par, nodeId, std::make_unique<Script::Properties>()),
      inputs("io", Input(*this, "", Input::Type::SReceiver, {{DatatypeEnum::Buffer, true}})),
      outputs("io", Output(*this, "", Output::Type::MSender, {{DatatypeEnum::Buffer, true}})) {
    properties.scriptUri = "";
    properties.scriptName = "<script>";
    properties.processor = ProcessorType::LEON_MSS;

    setInputMapRefs(&inputs);
    setOutputMapRefs(&outputs);
}

<<<<<<< HEAD
Script::Script(const std::shared_ptr<PipelineImpl>& par, int64_t nodeId, std::unique_ptr<Properties> props)
    : NodeCRTP<DeviceNode, Script, ScriptProperties>(par, nodeId, std::move(props)),
      inputs("io", Input(*this, "", Input::Type::SReceiver, {{DatatypeEnum::Buffer, true}})),
      outputs("io", Output(*this, "", Output::Type::MSender, {{DatatypeEnum::Buffer, true}})) {

    setInputMapRefs(&inputs);
    setOutputMapRefs(&outputs);
}

void Script::setScriptPath(const dai::Path& path) {
=======
void Script::setScriptPath(const dai::Path& path, const std::string& name) {
>>>>>>> cc1abfaf
    properties.scriptUri = assetManager.set("__script", path)->getRelativeUri();
    scriptPath = path;
    if(name.empty()) {
        properties.scriptName = path.u8string();
    } else {
        properties.scriptName = name;
    }
}

void Script::setScript(const std::string& script, const std::string& name) {
    std::vector<std::uint8_t> data{script.begin(), script.end()};
    properties.scriptUri = assetManager.set("__script", std::move(data))->getRelativeUri();
    scriptPath = {};
    if(name.empty()) {
        properties.scriptName = "<script>";
    } else {
        properties.scriptName = name;
    }
}

void Script::setScript(const std::vector<std::uint8_t>& data, const std::string& name) {
    properties.scriptUri = assetManager.set("__script", std::move(data))->getRelativeUri();
    scriptPath = {};
    if(name.empty()) {
        properties.scriptName = "<script>";
    } else {
        properties.scriptName = name;
    }
}

void Script::setProcessor(ProcessorType proc) {
    properties.processor = proc;
}

dai::Path Script::getScriptPath() const {
    return scriptPath;
}

std::string Script::getScriptName() const {
    return properties.scriptName;
}

ProcessorType Script::getProcessor() const {
    return properties.processor;
}

}  // namespace node
}  // namespace dai<|MERGE_RESOLUTION|>--- conflicted
+++ resolved
@@ -18,7 +18,6 @@
     setOutputMapRefs(&outputs);
 }
 
-<<<<<<< HEAD
 Script::Script(const std::shared_ptr<PipelineImpl>& par, int64_t nodeId, std::unique_ptr<Properties> props)
     : NodeCRTP<DeviceNode, Script, ScriptProperties>(par, nodeId, std::move(props)),
       inputs("io", Input(*this, "", Input::Type::SReceiver, {{DatatypeEnum::Buffer, true}})),
@@ -28,10 +27,7 @@
     setOutputMapRefs(&outputs);
 }
 
-void Script::setScriptPath(const dai::Path& path) {
-=======
 void Script::setScriptPath(const dai::Path& path, const std::string& name) {
->>>>>>> cc1abfaf
     properties.scriptUri = assetManager.set("__script", path)->getRelativeUri();
     scriptPath = path;
     if(name.empty()) {
