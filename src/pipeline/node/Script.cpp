--- conflicted
+++ resolved
@@ -6,18 +6,11 @@
 namespace dai {
 namespace node {
 
-<<<<<<< HEAD
-Script::Script(const std::shared_ptr<PipelineImpl>& par, int64_t nodeId)
-    : Node(par, nodeId),
-      inputs("io", Input(*this, "", Input::Type::SReceiver, {{DatatypeEnum::Buffer, true}})),
-      outputs("io", Output(*this, "", Output::Type::MSender, {{DatatypeEnum::Buffer, true}})) {
-=======
 Script::Script(const std::shared_ptr<PipelineImpl>& par, int64_t nodeId) : Script(par, nodeId, std::make_unique<Script::Properties>()) {}
 Script::Script(const std::shared_ptr<PipelineImpl>& par, int64_t nodeId, std::unique_ptr<Properties> props)
     : NodeCRTP<Node, Script, ScriptProperties>(par, nodeId, std::move(props)),
-      inputs(Input(*this, "", Input::Type::SReceiver, {{DatatypeEnum::Buffer, true}})),
-      outputs(Output(*this, "", Output::Type::MSender, {{DatatypeEnum::Buffer, true}})) {
->>>>>>> c5709db5
+      inputs("io", Input(*this, "", Input::Type::SReceiver, {{DatatypeEnum::Buffer, true}})),
+      outputs("io", Output(*this, "", Output::Type::MSender, {{DatatypeEnum::Buffer, true}})) {
     properties.scriptUri = "";
     properties.scriptName = "<script>";
     properties.processor = ProcessorType::LEON_MSS;
