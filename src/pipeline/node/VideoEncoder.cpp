--- conflicted
+++ resolved
@@ -97,11 +97,7 @@
     properties.lossless = lossless;
 }
 
-<<<<<<< HEAD
-void VideoEncoder::setFrameRate(int frameRate) {
-=======
 void VideoEncoder::setFrameRate(float frameRate) {
->>>>>>> 530d6ab6
     properties.frameRate = frameRate;
 }
 
