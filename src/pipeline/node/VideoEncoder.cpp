#include "depthai/pipeline/node/VideoEncoder.hpp"

namespace dai {
namespace node {

VideoEncoder::VideoEncoder(const std::shared_ptr<PipelineImpl>& par, int64_t nodeId) : Node(par, nodeId) {}

std::string VideoEncoder::getName() const {
    return "VideoEncoder";
}

std::vector<Node::Input> VideoEncoder::getInputs() {
    return {input};
}

std::vector<Node::Output> VideoEncoder::getOutputs() {
    return {bitstream};
}

nlohmann::json VideoEncoder::getProperties() {
    nlohmann::json j;
    nlohmann::to_json(j, properties);
    return j;
}

std::shared_ptr<Node> VideoEncoder::clone() {
    return std::make_shared<std::decay<decltype(*this)>::type>(*this);
}

// node properties
void VideoEncoder::setNumFramesPool(int frames) {
    properties.numFramesPool = frames;
    // Set default input queue size as well
    input.defaultQueueSize = frames;
}

int VideoEncoder::getNumFramesPool() const {
    return properties.numFramesPool;
}

// encoder properties
void VideoEncoder::setRateControlMode(VideoEncoderProperties::RateControlMode mode) {
    properties.rateCtrlMode = mode;
}

void VideoEncoder::setProfile(std::tuple<int, int> size, VideoEncoderProperties::Profile profile) {
    setProfile(std::get<0>(size), std::get<1>(size), profile);
}

void VideoEncoder::setProfile(int width, int height, VideoEncoderProperties::Profile profile) {
    // Width & height H26x limitations
    if(profile != VideoEncoderProperties::Profile::MJPEG) {
        if(width % 8 != 0 || height % 8 != 0) {
            throw std::invalid_argument("VideoEncoder - Width and height must be multiple of 8 for H26x encoder profile");
        }
        if(width > 4096 || height > 4096) {
            throw std::invalid_argument("VideoEncoder - Width and height must be smaller than 4096 for H26x encoder profile");
        }
    } else {
        // width & height MJPEG limitations
        if(width % 16 != 0 || height % 2 != 0) {
            throw std::invalid_argument("VideoEncoder - Width must be multiple of 16 and height multiple of 2 for MJPEG encoder profile");
        }
        if(width > 16384 || height > 8192) {
            throw std::invalid_argument("VideoEncoder - Width must be smaller or to 16384 and height to 8192");
        }
    }

    properties.width = width;
    properties.height = height;
    properties.profile = profile;
}

void VideoEncoder::setBitrate(int bitrate) {
    properties.bitrate = bitrate;
    properties.maxBitrate = bitrate;
}

void VideoEncoder::setBitrateKbps(int bitrateKbps) {
    properties.bitrate = bitrateKbps * 1000;
    properties.maxBitrate = bitrateKbps * 1000;
}

void VideoEncoder::setKeyframeFrequency(int freq) {
    properties.keyframeFrequency = freq;
}

void VideoEncoder::setNumBFrames(int numBFrames) {
    properties.numBFrames = numBFrames;
}

void VideoEncoder::setQuality(int quality) {
    properties.quality = quality;
}

<<<<<<< HEAD
void VideoEncoder::setLossless(bool lossless) {
    properties.lossless = lossless;
}

void VideoEncoder::setFrameRate(int frameRate) {
=======
void VideoEncoder::setFrameRate(float frameRate) {
>>>>>>> cb04d52d
    properties.frameRate = frameRate;
}

VideoEncoderProperties::RateControlMode VideoEncoder::getRateControlMode() const {
    return properties.rateCtrlMode;
}

VideoEncoderProperties::Profile VideoEncoder::getProfile() const {
    return properties.profile;
}

int VideoEncoder::getBitrate() const {
    return properties.bitrate;
}

int VideoEncoder::getBitrateKbps() const {
    return properties.bitrate / 1000;
}

int VideoEncoder::getKeyframeFrequency() const {
    return properties.keyframeFrequency;
}

// int VideoEncoder::getMaxBitrate() const {
//    return properties.maxBitrate;
//}

int VideoEncoder::getNumBFrames() const {
    return properties.numBFrames;
}

int VideoEncoder::getQuality() const {
    return properties.quality;
}

std::tuple<int, int> VideoEncoder::getSize() const {
    return {properties.width, properties.height};
}

int VideoEncoder::getWidth() const {
    return std::get<0>(getSize());
}

int VideoEncoder::getHeight() const {
    return std::get<1>(getSize());
}

float VideoEncoder::getFrameRate() const {
    return properties.frameRate;
}

void VideoEncoder::setDefaultProfilePreset(int width, int height, float fps, VideoEncoderProperties::Profile profile) {
    // Checks

    // Set properties
    setProfile(width, height, profile);
    setFrameRate(fps);

    switch(profile) {
        case VideoEncoderProperties::Profile::MJPEG:
            properties.quality = 95;
            break;

        case VideoEncoderProperties::Profile::H264_BASELINE:
        case VideoEncoderProperties::Profile::H264_HIGH:
        case VideoEncoderProperties::Profile::H264_MAIN:
        case VideoEncoderProperties::Profile::H265_MAIN: {
            // By default set keyframe frequency to equal fps
            properties.keyframeFrequency = static_cast<int32_t>(fps);

            // Approximate bitrate on input w/h and fps
            constexpr float ESTIMATION_FPS = 30.0f;
            constexpr float AREA_MUL = 1.1f;

            // calculate pixel area
            const int pixelArea = width * height;
            if(pixelArea <= 1280 * 720 * AREA_MUL) {
                // 720p
<<<<<<< HEAD
                setBitrateKbps((4000 / ESTIMATION_FPS) * fps);
            } else if(pixelArea <= 1920 * 1080 * AREA_MUL) {
                // 1080p
                setBitrateKbps((8500 / ESTIMATION_FPS) * fps);
            } else if(pixelArea <= 2560 * 1440 * AREA_MUL) {
                // 1440p
                setBitrateKbps((14000 / ESTIMATION_FPS) * fps);
            } else {
                // 4K
                setBitrateKbps((20000 / ESTIMATION_FPS) * fps);
=======
                setBitrate(static_cast<int>((4000 * 1000 / ESTIMATION_FPS) * fps));
            } else if(pixelArea <= 1920 * 1080 * AREA_MUL) {
                // 1080p
                setBitrate(static_cast<int>((8500 * 1000 / ESTIMATION_FPS) * fps));
            } else if(pixelArea <= 2560 * 1440 * AREA_MUL) {
                // 1440p
                setBitrate(static_cast<int>((14000 * 1000 / ESTIMATION_FPS) * fps));
            } else {
                // 4K
                setBitrate(static_cast<int>((20000 * 1000 / ESTIMATION_FPS) * fps));
>>>>>>> cb04d52d
            }
        } break;

        default:
            break;
    }
}

void VideoEncoder::setDefaultProfilePreset(std::tuple<int, int> size, float fps, VideoEncoderProperties::Profile profile) {
    setDefaultProfilePreset(std::get<0>(size), std::get<1>(size), fps, profile);
}

bool VideoEncoder::getLossless() const {
    return properties.lossless;
}

}  // namespace node
}  // namespace dai<|MERGE_RESOLUTION|>--- conflicted
+++ resolved
@@ -93,15 +93,11 @@
     properties.quality = quality;
 }
 
-<<<<<<< HEAD
 void VideoEncoder::setLossless(bool lossless) {
     properties.lossless = lossless;
 }
 
-void VideoEncoder::setFrameRate(int frameRate) {
-=======
 void VideoEncoder::setFrameRate(float frameRate) {
->>>>>>> cb04d52d
     properties.frameRate = frameRate;
 }
 
@@ -180,29 +176,16 @@
             const int pixelArea = width * height;
             if(pixelArea <= 1280 * 720 * AREA_MUL) {
                 // 720p
-<<<<<<< HEAD
-                setBitrateKbps((4000 / ESTIMATION_FPS) * fps);
+                setBitrateKbps(static_cast<int>((4000 * 1000 / ESTIMATION_FPS) * fps));
             } else if(pixelArea <= 1920 * 1080 * AREA_MUL) {
                 // 1080p
-                setBitrateKbps((8500 / ESTIMATION_FPS) * fps);
+                setBitrateKbps(static_cast<int>((8500 * 1000 / ESTIMATION_FPS) * fps));
             } else if(pixelArea <= 2560 * 1440 * AREA_MUL) {
                 // 1440p
-                setBitrateKbps((14000 / ESTIMATION_FPS) * fps);
+                setBitrateKbps(static_cast<int>((14000 * 1000 / ESTIMATION_FPS) * fps));
             } else {
                 // 4K
-                setBitrateKbps((20000 / ESTIMATION_FPS) * fps);
-=======
-                setBitrate(static_cast<int>((4000 * 1000 / ESTIMATION_FPS) * fps));
-            } else if(pixelArea <= 1920 * 1080 * AREA_MUL) {
-                // 1080p
-                setBitrate(static_cast<int>((8500 * 1000 / ESTIMATION_FPS) * fps));
-            } else if(pixelArea <= 2560 * 1440 * AREA_MUL) {
-                // 1440p
-                setBitrate(static_cast<int>((14000 * 1000 / ESTIMATION_FPS) * fps));
-            } else {
-                // 4K
-                setBitrate(static_cast<int>((20000 * 1000 / ESTIMATION_FPS) * fps));
->>>>>>> cb04d52d
+                setBitrateKbps(static_cast<int>((20000 * 1000 / ESTIMATION_FPS) * fps));
             }
         } break;
 
