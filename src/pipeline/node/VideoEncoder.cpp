--- conflicted
+++ resolved
@@ -1,11 +1,10 @@
 #include "depthai/pipeline/node/VideoEncoder.hpp"
 
-<<<<<<< HEAD
 // std
 #include <stdexcept>
-=======
+
+// libraries
 #include "spdlog/spdlog.h"
->>>>>>> 2859da2c
 
 namespace dai {
 namespace node {
@@ -19,7 +18,6 @@
 }
 // node properties
 void VideoEncoder::setNumFramesPool(int frames) {
-
     // 16 is maximum allowed value
     if(frames > 16) {
         throw std::invalid_argument("Maximum number of frames in pool for VideoEncoder is 16");
