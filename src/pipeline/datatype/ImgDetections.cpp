#include "depthai/pipeline/datatype/ImgDetections.hpp"

#include <vector>

#include "common/Size2f.hpp"
#include "depthai/common/KeypointsList.hpp"
#include "depthai/common/Point2f.hpp"
#include "depthai/common/Rect.hpp"
#include "depthai/common/RotatedRect.hpp"
#include "depthai/pipeline/datatype/ImgAnnotations.hpp"
#include "depthai/pipeline/datatype/ImgFrame.hpp"
#include "pipeline/datatype/SegmentationMask.hpp"

#ifdef DEPTHAI_ENABLE_PROTOBUF
    #include "depthai/schemas/ImgDetections.pb.h"
    #include "utility/ProtoSerialize.hpp"
#endif

namespace dai {

<<<<<<< HEAD
// ImgDetection functions

ImgDetection::ImgDetection(const dai::RotatedRect& boundingBox, float conf = 0.f, uint32_t label = 0) {
    setBoundingBox(boundingBox);
    this->confidence = conf;
    this->label = label;
}
ImgDetection::ImgDetection(const dai::RotatedRect& boundingBox, std::string labelName, float conf = 0.f, uint32_t label = 0)
    : ImgDetection(boundingBox, conf, label) {
    this->labelName = std::move(labelName);
}

ImgDetection::ImgDetection(const dai::RotatedRect& boundingBox, const dai::KeypointsList& keypoints, float conf = 0.f, uint32_t label = 0)
    : ImgDetection(boundingBox, conf, label) {
    this->keypoints = keypoints;
}

ImgDetection::ImgDetection(
    const dai::RotatedRect& boundingBox, const dai::KeypointsList& keypoints, std::string labelName, float conf = 0.f, uint32_t label = 0)
    : ImgDetection(boundingBox, conf, label) {
    this->keypoints = keypoints;
    this->labelName = std::move(labelName);
}

void ImgDetection::setBoundingBox(const RotatedRect boundingBox) {
    this->boundingBox = boundingBox;

    std::array<float, 4> outerPoints = this->boundingBox->getOuterRect();
    xmin = outerPoints[0];
    ymin = outerPoints[1];
    xmax = outerPoints[2];
    ymax = outerPoints[3];
}

RotatedRect ImgDetection::getBoundingBox() const {
    if(boundingBox.has_value()) {
        return boundingBox.value();
    } else if(xmin == 0.f && xmax == 0.f && ymin == 0.f && ymax == 0.f) {
        throw std::runtime_error("All bounding box values are zero, no bounding box can be built.");
    }

    // construct from legacy values
    RotatedRect rect = RotatedRect{dai::Rect{Point2f{xmin, ymin}, Point2f{xmax, ymax}}};
    return rect;
}

void ImgDetection::setOuterBoundingBox(const float xmin, const float ymin, const float xmax, const float ymax) {
    this->xmin = xmin;
    this->ymin = ymin;
    this->xmax = xmax;
    this->ymax = ymax;

    Point2f topLeft{xmin, ymin};
    Point2f bottomRight{xmax, ymax};

    this->boundingBox = RotatedRect{Rect{topLeft, bottomRight}};
}

void ImgDetection::setKeypoints(const KeypointsList kp) {
    this->keypoints = kp;
}

void ImgDetection::setKeypoints(const std::vector<Keypoint> kp) {
    this->keypoints = KeypointsList(kp);
}

void ImgDetection::setKeypoints(const std::vector<Keypoint> kps, const std::vector<std::array<uint32_t, 2>> edges) {
    this->keypoints = KeypointsList(kps, edges);
}

void ImgDetection::setKeypoints(const std::vector<Point3f> kps3) {
    this->keypoints = KeypointsList();
    this->keypoints->setKeypoints(kps3);
}

void ImgDetection::setKeypoints(const std::vector<Point2f> kps2) {
    this->keypoints = KeypointsList();
    this->keypoints->setKeypoints(kps2);
}

std::vector<Keypoint> ImgDetection::getKeypoints() const {
    if(keypoints.has_value()) {
        return keypoints->getKeypoints();
    } else {
        return {};
    }
}

void ImgDetection::setEdges(const std::vector<Edge> edges) {
    if(!keypoints.has_value()) {
        throw std::runtime_error("No keypoints set, cannot set edges.");
    }
    keypoints->setEdges(edges);
}

std::vector<Edge> ImgDetection::getEdges() const {
    if(keypoints.has_value()) {
        return keypoints->getEdges();
    } else {
        return {};
    }
}

float ImgDetection::getCenterX() const noexcept {
    return getBoundingBox().center.x;
}

float ImgDetection::getCenterY() const noexcept {
    return getBoundingBox().center.y;
}

float ImgDetection::getWidth() const noexcept {
    return getBoundingBox().size.width;
}

float ImgDetection::getHeight() const noexcept {
    return getBoundingBox().size.height;
}

float ImgDetection::getAngle() const noexcept {
    return getBoundingBox().angle;
}

// ImgDetections functions

size_t ImgDetections::getSegmentationMaskWidth() const {
    return segmentationMaskWidth;
}

size_t ImgDetections::getSegmentationMaskHeight() const {
    return segmentationMaskHeight;
}

void ImgDetections::setMask(const std::vector<std::uint8_t>& mask, size_t width, size_t height) {
    if(mask.size() != width * height) {
        throw std::runtime_error("SegmentationMask: data size does not match width*height");
    }
    setData(mask);
    this->segmentationMaskWidth = width;
    this->segmentationMaskHeight = height;
}

std::vector<std::uint8_t> ImgDetections::getMaskData() const {
    span d = data->getData();
    std::vector<std::uint8_t> vecMask(d.begin(), d.end());
    return vecMask;
}

dai::ImgFrame ImgDetections::getSegmentationMaskAsImgFrame() const {
    dai::ImgFrame img;
    img.setWidth(segmentationMaskWidth);
    img.setHeight(segmentationMaskHeight);
    img.setType(dai::ImgFrame::Type::GRAY8);
    img.setSequenceNum(sequenceNum);
    img.setTimestamp(getTimestamp());
    img.setTimestampDevice(getTimestampDevice());
    img.setData(getMaskData());

    return img;
}

// Optional - xtensor support
#ifdef DEPTHAI_XTENSOR_SUPPORT
using XArray2D = xt::xtensor<std::uint8_t, 2, xt::layout_type::row_major>;

XArray2D ImgDetections::getTensorSegmentationMask() const {
    size_t dataSize = data->getSize();
    if(dataSize != segmentationMaskWidth * segmentationMaskHeight) {
        throw std::runtime_error("SegmentationMask: data size does not match width*height");
    }

    std::array<std::size_t, 2> shape{segmentationMaskHeight, segmentationMaskWidth};
    return xt::adapt(data->getData().data(), data->getSize(), xt::no_ownership(), shape);
}

ImgDetections& ImgDetections::setTensorSegmentationMask(XArray2D mask) {
    data->setSize(mask.size());
    std::vector<uint8_t> dataVec(mask.begin(), mask.end());
    setData(dataVec);
    this->segmentationMaskWidth = mask.shape()[1];
    this->segmentationMaskHeight = mask.shape()[0];
    return *this;
}

XArray2D ImgDetections::getTensorSegmentationMaskByIndex(std::uint8_t index) const {
    const auto& buf = data->getData();
    if(buf.size() != segmentationMaskWidth * segmentationMaskHeight) {
        throw std::runtime_error("SegmentationMask: data size does not match width*height");
    }
    std::array<std::size_t, 2> shape{segmentationMaskHeight, segmentationMaskWidth};
    auto in = xt::adapt(buf.data(), buf.size(), xt::no_ownership(), shape);

    return xt::eval(xt::cast<std::uint8_t>(xt::equal(in, static_cast<unsigned char>(index))));
}

#endif
=======
ImgDetections::~ImgDetections() = default;

void ImgDetections::serialize(std::vector<std::uint8_t>& metadata, DatatypeEnum& datatype) const {
    metadata = utility::serialize(*this);
    datatype = DatatypeEnum::ImgDetections;
}
>>>>>>> 89fd1e83

#ifdef DEPTHAI_ENABLE_PROTOBUF
ProtoSerializable::SchemaPair ImgDetections::serializeSchema() const {
    return utility::serializeSchema(utility::getProtoMessage(this));
}

std::vector<std::uint8_t> ImgDetections::serializeProto(bool) const {
    return utility::serializeProto(utility::getProtoMessage(this));
}
#endif

}  // namespace dai<|MERGE_RESOLUTION|>--- conflicted
+++ resolved
@@ -18,7 +18,6 @@
 
 namespace dai {
 
-<<<<<<< HEAD
 // ImgDetection functions
 
 ImgDetection::ImgDetection(const dai::RotatedRect& boundingBox, float conf = 0.f, uint32_t label = 0) {
@@ -215,14 +214,13 @@
 }
 
 #endif
-=======
+
 ImgDetections::~ImgDetections() = default;
 
 void ImgDetections::serialize(std::vector<std::uint8_t>& metadata, DatatypeEnum& datatype) const {
     metadata = utility::serialize(*this);
     datatype = DatatypeEnum::ImgDetections;
 }
->>>>>>> 89fd1e83
 
 #ifdef DEPTHAI_ENABLE_PROTOBUF
 ProtoSerializable::SchemaPair ImgDetections::serializeSchema() const {
