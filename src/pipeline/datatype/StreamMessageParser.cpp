#include "depthai/pipeline/datatype/StreamMessageParser.hpp"

// standard
#include <memory>
#include <sstream>

// libraries
#include <XLink/XLinkPublicDefines.h>
#include <spdlog/spdlog.h>

// project
#include "depthai/pipeline/datatype/ADatatype.hpp"
#include "depthai/pipeline/datatype/AprilTagConfig.hpp"
#include "depthai/pipeline/datatype/AprilTags.hpp"
#include "depthai/pipeline/datatype/BenchmarkReport.hpp"
#include "depthai/pipeline/datatype/Buffer.hpp"
#include "depthai/pipeline/datatype/CameraControl.hpp"
#include "depthai/pipeline/datatype/EdgeDetectorConfig.hpp"
#include "depthai/pipeline/datatype/FeatureTrackerConfig.hpp"
#include "depthai/pipeline/datatype/IMUData.hpp"
#include "depthai/pipeline/datatype/ImageManipConfig.hpp"
#include "depthai/pipeline/datatype/ImgDetections.hpp"
#include "depthai/pipeline/datatype/ImgFrame.hpp"
#include "depthai/pipeline/datatype/NNData.hpp"
#include "depthai/pipeline/datatype/SpatialImgDetections.hpp"
#include "depthai/pipeline/datatype/SpatialLocationCalculatorConfig.hpp"
#include "depthai/pipeline/datatype/SpatialLocationCalculatorData.hpp"
#include "depthai/pipeline/datatype/StereoDepthConfig.hpp"
#include "depthai/pipeline/datatype/SystemInformation.hpp"
#include "depthai/pipeline/datatype/SystemInformationS3.hpp"
<<<<<<< HEAD
#include "depthai/pipeline/datatype/ToFConfig.hpp"
=======
#include "depthai/pipeline/datatype/TraceEvents.hpp"
>>>>>>> 552d250f
#include "depthai/pipeline/datatype/TrackedFeatures.hpp"
#include "depthai/pipeline/datatype/Tracklets.hpp"

// shared
#include "depthai-shared/datatype/DatatypeEnum.hpp"
#include "depthai-shared/datatype/RawAprilTagConfig.hpp"
#include "depthai-shared/datatype/RawAprilTags.hpp"
#include "depthai-shared/datatype/RawBenchmarkReport.hpp"
#include "depthai-shared/datatype/RawBuffer.hpp"
#include "depthai-shared/datatype/RawCameraControl.hpp"
#include "depthai-shared/datatype/RawEdgeDetectorConfig.hpp"
#include "depthai-shared/datatype/RawFeatureTrackerConfig.hpp"
#include "depthai-shared/datatype/RawIMUData.hpp"
#include "depthai-shared/datatype/RawImageManipConfig.hpp"
#include "depthai-shared/datatype/RawImgDetections.hpp"
#include "depthai-shared/datatype/RawImgFrame.hpp"
#include "depthai-shared/datatype/RawNNData.hpp"
#include "depthai-shared/datatype/RawSpatialImgDetections.hpp"
#include "depthai-shared/datatype/RawSpatialLocationCalculatorConfig.hpp"
#include "depthai-shared/datatype/RawSpatialLocations.hpp"
#include "depthai-shared/datatype/RawStereoDepthConfig.hpp"
#include "depthai-shared/datatype/RawSystemInformation.hpp"
#include "depthai-shared/datatype/RawSystemInformationS3.hpp"
<<<<<<< HEAD
#include "depthai-shared/datatype/RawToFConfig.hpp"
=======
#include "depthai-shared/datatype/RawTraceEvents.hpp"
>>>>>>> 552d250f
#include "depthai-shared/datatype/RawTracklets.hpp"
#include "depthai-shared/utility/Serialization.hpp"

// StreamPacket structure ->  || imgframepixels... , serialized_object, object_type, serialized_object_size ||
// object_type -> DataType(int), serialized_object_size -> int

namespace dai {

// Reads int from little endian format
inline int readIntLE(uint8_t* data) {
    return data[0] + data[1] * 256 + data[2] * 256 * 256 + data[3] * 256 * 256 * 256;
}

template <class T>
inline std::shared_ptr<T> parseDatatype(std::uint8_t* metadata, size_t size, std::vector<uint8_t>& data) {
    auto tmp = std::make_shared<T>();

    // deserialize
    utility::deserialize(metadata, size, *tmp);
    // // Move data
    // tmp->data = std::move(data);
    (void)data;

    return tmp;
}

static std::tuple<DatatypeEnum, size_t, size_t> parseHeader(streamPacketDesc_t* const packet) {
    if(packet->length < 8) {
        throw std::runtime_error("Bad packet, couldn't parse (not enough data)");
    }
    const int serializedObjectSize = readIntLE(packet->data + packet->length - 4);
    const auto objectType = static_cast<DatatypeEnum>(readIntLE(packet->data + packet->length - 8));

    if(serializedObjectSize < 0) {
        throw std::runtime_error("Bad packet, couldn't parse (metadata size negative)");
    } else if(serializedObjectSize > static_cast<int>(packet->length)) {
        throw std::runtime_error("Bad packet, couldn't parse (metadata size larger than packet length)");
    }
    if(static_cast<int>(packet->length) - 8 - serializedObjectSize < 0) {
        throw std::runtime_error("Bad packet, couldn't parse (data too small)");
    }
    const std::uint32_t bufferLength = packet->length - 8 - serializedObjectSize;
    if(bufferLength > packet->length) {
        throw std::runtime_error("Bad packet, couldn't parse (data too large)");
    }
    auto* const metadataStart = packet->data + bufferLength;

    if(metadataStart < packet->data || metadataStart >= packet->data + packet->length) {
        throw std::runtime_error("Bad packet, couldn't parse (metadata out of bounds)");
    }

    return {objectType, serializedObjectSize, bufferLength};
}

std::shared_ptr<RawBuffer> StreamMessageParser::parseMessage(streamPacketDesc_t* const packet) {
    DatatypeEnum objectType;
    size_t serializedObjectSize;
    size_t bufferLength;
    std::tie(objectType, serializedObjectSize, bufferLength) = parseHeader(packet);
    auto* const metadataStart = packet->data + bufferLength;

    // copy data part
    std::vector<uint8_t> data(packet->data, packet->data + bufferLength);

    // Create corresponding object
    switch(objectType) {
        // RawBuffer is special case, no metadata is actually serialized
        case DatatypeEnum::Buffer: {
            // RawBuffer is special case, no metadata is actually serialized
            auto pBuf = std::make_shared<RawBuffer>();
            // pBuf->data = std::move(data);
            return pBuf;
        } break;

        case DatatypeEnum::ImgFrame:
            return parseDatatype<RawImgFrame>(metadataStart, serializedObjectSize, data);
            break;

        case DatatypeEnum::NNData:
            return parseDatatype<RawNNData>(metadataStart, serializedObjectSize, data);
            break;

        case DatatypeEnum::ImageManipConfig:
            return parseDatatype<RawImageManipConfig>(metadataStart, serializedObjectSize, data);
            break;

        case DatatypeEnum::CameraControl:
            return parseDatatype<RawCameraControl>(metadataStart, serializedObjectSize, data);
            break;

        case DatatypeEnum::ImgDetections:
            return parseDatatype<RawImgDetections>(metadataStart, serializedObjectSize, data);
            break;

        case DatatypeEnum::SpatialImgDetections:
            return parseDatatype<RawSpatialImgDetections>(metadataStart, serializedObjectSize, data);
            break;

        case DatatypeEnum::SystemInformation:
            return parseDatatype<RawSystemInformation>(metadataStart, serializedObjectSize, data);
            break;

        case DatatypeEnum::SystemInformationS3:
            return parseDatatype<RawSystemInformationS3>(metadataStart, serializedObjectSize, data);
            break;

        case DatatypeEnum::SpatialLocationCalculatorData:
            return parseDatatype<RawSpatialLocations>(metadataStart, serializedObjectSize, data);
            break;

        case DatatypeEnum::SpatialLocationCalculatorConfig:
            return parseDatatype<RawSpatialLocationCalculatorConfig>(metadataStart, serializedObjectSize, data);
            break;

        case DatatypeEnum::AprilTags:
            return parseDatatype<RawAprilTags>(metadataStart, serializedObjectSize, data);
            break;

        case DatatypeEnum::AprilTagConfig:
            return parseDatatype<RawAprilTagConfig>(metadataStart, serializedObjectSize, data);
            break;

        case DatatypeEnum::Tracklets:
            return parseDatatype<RawTracklets>(metadataStart, serializedObjectSize, data);
            break;

        case DatatypeEnum::IMUData:
            return parseDatatype<RawIMUData>(metadataStart, serializedObjectSize, data);
            break;

        case DatatypeEnum::StereoDepthConfig:
            return parseDatatype<RawStereoDepthConfig>(metadataStart, serializedObjectSize, data);
            break;

        case DatatypeEnum::EdgeDetectorConfig:
            return parseDatatype<RawEdgeDetectorConfig>(metadataStart, serializedObjectSize, data);
            break;

        case DatatypeEnum::TrackedFeatures:
            return parseDatatype<RawTrackedFeatures>(metadataStart, serializedObjectSize, data);
            break;

        case DatatypeEnum::FeatureTrackerConfig:
            return parseDatatype<RawFeatureTrackerConfig>(metadataStart, serializedObjectSize, data);
            break;

        case DatatypeEnum::BenchmarkReport:
            return parseDatatype<RawBenchmarkReport>(metadataStart, serializedObjectSize, data);
            break;
<<<<<<< HEAD
        case DatatypeEnum::ToFConfig:
            return parseDatatype<RawToFConfig>(metadataStart, serializedObjectSize, data);
=======

        case DatatypeEnum::QueueTraceEvent:
            return parseDatatype<RawQueueTraceEvent>(metadataStart, serializedObjectSize, data);
            break;
        case DatatypeEnum::NodeTraceEvent:
            return parseDatatype<RawNodeTraceEvent>(metadataStart, serializedObjectSize, data);
>>>>>>> 552d250f
            break;
    }

    throw std::runtime_error("Bad packet, couldn't parse");
}

std::shared_ptr<ADatatype> StreamMessageParser::parseMessage(StreamPacketDesc packet) {
    auto message = parseMessageToADatatype(&packet);

    // Create memory out of StreamPacketDesc
    const int serializedObjectSize = readIntLE(packet.data + packet.length - 4);
    if(serializedObjectSize < 0) {
        throw std::runtime_error("Bad packet, couldn't parse");
    }
    const std::uint32_t bufferLength = packet.length - 8 - serializedObjectSize;

    // TODO(themarpe) - revisit fix with better memory interface
    packet.length = bufferLength;

    // Construct Memory object
    message->data = std::make_shared<StreamPacketMemory>(std::move(packet));

    return message;
}

std::shared_ptr<ADatatype> StreamMessageParser::parseMessageToADatatype(streamPacketDesc_t* const packet) {
    DatatypeEnum objectType;
    size_t serializedObjectSize;
    size_t bufferLength;
    std::tie(objectType, serializedObjectSize, bufferLength) = parseHeader(packet);
    auto* const metadataStart = packet->data + bufferLength;

    // // copy data part
    // TMPTMP
    // std::vector<uint8_t> data(packet->data, packet->data + bufferLength);
    std::vector<uint8_t> data;

    switch(objectType) {
        case DatatypeEnum::Buffer: {
            // RawBuffer is special case, no metadata is actually serialized
            auto pBuf = std::make_shared<RawBuffer>();
            // pBuf->data = std::move(data);
            return std::make_shared<Buffer>(pBuf);
        } break;

        case DatatypeEnum::ImgFrame:
            return std::make_shared<ImgFrame>(parseDatatype<RawImgFrame>(metadataStart, serializedObjectSize, data));
            break;

        case DatatypeEnum::NNData:
            return std::make_shared<NNData>(parseDatatype<RawNNData>(metadataStart, serializedObjectSize, data));
            break;

        case DatatypeEnum::ImageManipConfig:
            return std::make_shared<ImageManipConfig>(parseDatatype<RawImageManipConfig>(metadataStart, serializedObjectSize, data));
            break;

        case DatatypeEnum::CameraControl:
            return std::make_shared<CameraControl>(parseDatatype<RawCameraControl>(metadataStart, serializedObjectSize, data));
            break;

        case DatatypeEnum::ImgDetections:
            return std::make_shared<ImgDetections>(parseDatatype<RawImgDetections>(metadataStart, serializedObjectSize, data));
            break;

        case DatatypeEnum::SpatialImgDetections:
            return std::make_shared<SpatialImgDetections>(parseDatatype<RawSpatialImgDetections>(metadataStart, serializedObjectSize, data));
            break;

        case DatatypeEnum::SystemInformation:
            return std::make_shared<SystemInformation>(parseDatatype<RawSystemInformation>(metadataStart, serializedObjectSize, data));
            break;

        case DatatypeEnum::SystemInformationS3:
            return std::make_shared<SystemInformationS3>(parseDatatype<RawSystemInformationS3>(metadataStart, serializedObjectSize, data));
            break;

        case DatatypeEnum::SpatialLocationCalculatorData:
            return std::make_shared<SpatialLocationCalculatorData>(parseDatatype<RawSpatialLocations>(metadataStart, serializedObjectSize, data));
            break;

        case DatatypeEnum::SpatialLocationCalculatorConfig:
            return std::make_shared<SpatialLocationCalculatorConfig>(
                parseDatatype<RawSpatialLocationCalculatorConfig>(metadataStart, serializedObjectSize, data));
            break;

        case DatatypeEnum::AprilTags:
            return std::make_shared<AprilTags>(parseDatatype<RawAprilTags>(metadataStart, serializedObjectSize, data));
            break;

        case DatatypeEnum::AprilTagConfig:
            return std::make_shared<AprilTagConfig>(parseDatatype<RawAprilTagConfig>(metadataStart, serializedObjectSize, data));
            break;

        case DatatypeEnum::Tracklets:
            return std::make_shared<Tracklets>(parseDatatype<RawTracklets>(metadataStart, serializedObjectSize, data));
            break;

        case DatatypeEnum::IMUData:
            return std::make_shared<IMUData>(parseDatatype<RawIMUData>(metadataStart, serializedObjectSize, data));
            break;

        case DatatypeEnum::StereoDepthConfig:
            return std::make_shared<StereoDepthConfig>(parseDatatype<RawStereoDepthConfig>(metadataStart, serializedObjectSize, data));
            break;

        case DatatypeEnum::EdgeDetectorConfig:
            return std::make_shared<EdgeDetectorConfig>(parseDatatype<RawEdgeDetectorConfig>(metadataStart, serializedObjectSize, data));
            break;

        case DatatypeEnum::TrackedFeatures:
            return std::make_shared<TrackedFeatures>(parseDatatype<RawTrackedFeatures>(metadataStart, serializedObjectSize, data));
            break;

        case DatatypeEnum::FeatureTrackerConfig:
            return std::make_shared<FeatureTrackerConfig>(parseDatatype<RawFeatureTrackerConfig>(metadataStart, serializedObjectSize, data));
            break;

        case DatatypeEnum::BenchmarkReport:
            return std::make_shared<BenchmarkReport>(parseDatatype<RawBenchmarkReport>(metadataStart, serializedObjectSize, data));
            break;
<<<<<<< HEAD
        case DatatypeEnum::ToFConfig:
            return std::make_shared<ToFConfig>(parseDatatype<RawToFConfig>(metadataStart, serializedObjectSize, data));
=======

        case DatatypeEnum::QueueTraceEvent:
            return std::make_shared<QueueTraceEvent>(parseDatatype<RawQueueTraceEvent>(metadataStart, serializedObjectSize, data));
            break;
        case DatatypeEnum::NodeTraceEvent:
            return std::make_shared<NodeTraceEvent>(parseDatatype<RawNodeTraceEvent>(metadataStart, serializedObjectSize, data));
>>>>>>> 552d250f
            break;
    }

    throw std::runtime_error("Bad packet, couldn't parse (invalid message type)");
}

std::vector<std::uint8_t> StreamMessageParser::serializeMetadata(const RawBuffer& data) {
    // Serialization:
    // 1. fill vector with bytes from data.data
    // 2. serialize and append metadata
    // 3. append datatype enum (4B LE)
    // 4. append size (4B LE) of serialized metadata

    std::vector<std::uint8_t> metadata;
    DatatypeEnum datatype;
    data.serialize(metadata, datatype);
    uint32_t metadataSize = static_cast<uint32_t>(metadata.size());

    // 4B datatype & 4B metadata size
    std::array<std::uint8_t, 4> leDatatype;
    std::array<std::uint8_t, 4> leMetadataSize;
    for(int i = 0; i < 4; i++) leDatatype[i] = (static_cast<std::int32_t>(datatype) >> (i * 8)) & 0xFF;
    for(int i = 0; i < 4; i++) leMetadataSize[i] = (metadataSize >> i * 8) & 0xFF;

    std::vector<std::uint8_t> ser;
    ser.reserve(metadata.size() + leDatatype.size() + leMetadataSize.size());
    ser.insert(ser.end(), metadata.begin(), metadata.end());
    ser.insert(ser.end(), leDatatype.begin(), leDatatype.end());
    ser.insert(ser.end(), leMetadataSize.begin(), leMetadataSize.end());

    return ser;
}

std::vector<std::uint8_t> StreamMessageParser::serializeMessage(const RawBuffer& data) {
    // Serialization:
    // 1. fill vector with bytes from data.data
    // 2. serialize and append metadata
    // 3. append datatype enum (4B LE)
    // 4. append size (4B LE) of serialized metadata

    throw std::invalid_argument("TODO");

    std::vector<std::uint8_t> metadata = serializeMetadata(data);
    return metadata;

    // std::vector<std::uint8_t> ser;
    // ser.reserve(data.data.size() + metadata.size() + leDatatype.size() + leMetadataSize.size());
    // ser.insert(ser.end(), data.data.begin(), data.data.end());
    // ser.insert(ser.end(), metadata.begin(), metadata.end());
    // ser.insert(ser.end(), leDatatype.begin(), leDatatype.end());
    // ser.insert(ser.end(), leMetadataSize.begin(), leMetadataSize.end());
    // return ser;
}

std::vector<std::uint8_t> StreamMessageParser::serializeMessage(const std::shared_ptr<const RawBuffer>& data) {
    if(!data) return {};
    return serializeMessage(*data);
}

// std::vector<std::uint8_t> StreamMessageParser::serializeMessage(const ADatatype& data) {
//     return serializeMessage(data.serialize());
// }

// std::vector<std::uint8_t> StreamMessageParser::serializeMessage(const std::shared_ptr<const ADatatype>& data) {
//     if(!data) return {};
//     return serializeMessage(*data);
// }

}  // namespace dai<|MERGE_RESOLUTION|>--- conflicted
+++ resolved
@@ -28,11 +28,8 @@
 #include "depthai/pipeline/datatype/StereoDepthConfig.hpp"
 #include "depthai/pipeline/datatype/SystemInformation.hpp"
 #include "depthai/pipeline/datatype/SystemInformationS3.hpp"
-<<<<<<< HEAD
 #include "depthai/pipeline/datatype/ToFConfig.hpp"
-=======
 #include "depthai/pipeline/datatype/TraceEvents.hpp"
->>>>>>> 552d250f
 #include "depthai/pipeline/datatype/TrackedFeatures.hpp"
 #include "depthai/pipeline/datatype/Tracklets.hpp"
 
@@ -56,11 +53,8 @@
 #include "depthai-shared/datatype/RawStereoDepthConfig.hpp"
 #include "depthai-shared/datatype/RawSystemInformation.hpp"
 #include "depthai-shared/datatype/RawSystemInformationS3.hpp"
-<<<<<<< HEAD
 #include "depthai-shared/datatype/RawToFConfig.hpp"
-=======
 #include "depthai-shared/datatype/RawTraceEvents.hpp"
->>>>>>> 552d250f
 #include "depthai-shared/datatype/RawTracklets.hpp"
 #include "depthai-shared/utility/Serialization.hpp"
 
@@ -210,17 +204,14 @@
         case DatatypeEnum::BenchmarkReport:
             return parseDatatype<RawBenchmarkReport>(metadataStart, serializedObjectSize, data);
             break;
-<<<<<<< HEAD
         case DatatypeEnum::ToFConfig:
             return parseDatatype<RawToFConfig>(metadataStart, serializedObjectSize, data);
-=======
 
         case DatatypeEnum::QueueTraceEvent:
             return parseDatatype<RawQueueTraceEvent>(metadataStart, serializedObjectSize, data);
             break;
         case DatatypeEnum::NodeTraceEvent:
             return parseDatatype<RawNodeTraceEvent>(metadataStart, serializedObjectSize, data);
->>>>>>> 552d250f
             break;
     }
 
@@ -342,17 +333,14 @@
         case DatatypeEnum::BenchmarkReport:
             return std::make_shared<BenchmarkReport>(parseDatatype<RawBenchmarkReport>(metadataStart, serializedObjectSize, data));
             break;
-<<<<<<< HEAD
         case DatatypeEnum::ToFConfig:
             return std::make_shared<ToFConfig>(parseDatatype<RawToFConfig>(metadataStart, serializedObjectSize, data));
-=======
 
         case DatatypeEnum::QueueTraceEvent:
             return std::make_shared<QueueTraceEvent>(parseDatatype<RawQueueTraceEvent>(metadataStart, serializedObjectSize, data));
             break;
         case DatatypeEnum::NodeTraceEvent:
             return std::make_shared<NodeTraceEvent>(parseDatatype<RawNodeTraceEvent>(metadataStart, serializedObjectSize, data));
->>>>>>> 552d250f
             break;
     }
 
