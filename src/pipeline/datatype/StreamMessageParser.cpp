--- conflicted
+++ resolved
@@ -79,10 +79,7 @@
     if(serializedObjectSize < 0) {
         throw std::runtime_error("Bad packet, couldn't parse");
     }
-<<<<<<< HEAD
-=======
-
->>>>>>> 06231833
+
     const std::uint32_t bufferLength = packet->length - 8 - serializedObjectSize;
     auto* const metadataStart = packet->data + bufferLength;
 
@@ -178,11 +175,6 @@
     if(serializedObjectSize < 0) {
         throw std::runtime_error("Bad packet, couldn't parse");
     }
-<<<<<<< HEAD
-    const std::uint32_t bufferLength = packet->length - 8 - serializedObjectSize;
-    auto* const metadataStart = packet->data + bufferLength;
-=======
->>>>>>> 06231833
 
     const std::uint32_t bufferLength = packet->length - 8 - serializedObjectSize;
     auto* const metadataStart = packet->data + bufferLength;
