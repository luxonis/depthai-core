--- conflicted
+++ resolved
@@ -27,10 +27,7 @@
 #include "depthai/pipeline/datatype/ImgFrame.hpp"
 #include "depthai/pipeline/datatype/MessageGroup.hpp"
 #include "depthai/pipeline/datatype/NNData.hpp"
-<<<<<<< HEAD
-=======
 #include "depthai/pipeline/datatype/ObjectTrackerConfig.hpp"
->>>>>>> a99f2415
 #include "depthai/pipeline/datatype/PointCloudConfig.hpp"
 #include "depthai/pipeline/datatype/PointCloudData.hpp"
 #include "depthai/pipeline/datatype/SpatialImgDetections.hpp"
@@ -58,10 +55,7 @@
 #include "depthai-shared/datatype/RawImgFrame.hpp"
 #include "depthai-shared/datatype/RawMessageGroup.hpp"
 #include "depthai-shared/datatype/RawNNData.hpp"
-<<<<<<< HEAD
-=======
 #include "depthai-shared/datatype/RawObjectTrackerConfig.hpp"
->>>>>>> a99f2415
 #include "depthai-shared/datatype/RawPointCloudConfig.hpp"
 #include "depthai-shared/datatype/RawPointCloudData.hpp"
 #include "depthai-shared/datatype/RawSpatialImgDetections.hpp"
@@ -127,21 +121,12 @@
     const std::uint32_t bufferLength = packetLength - 8 - serializedObjectSize;
     if(bufferLength > packetLength) {
         throw std::runtime_error("Bad packet, couldn't parse (data too large)" + info);
-<<<<<<< HEAD
     }
     auto* const metadataStart = packet->data + bufferLength;
 
     if(metadataStart < packet->data || metadataStart >= packet->data + packetLength) {
         throw std::runtime_error("Bad packet, couldn't parse (metadata out of bounds)" + info);
     }
-=======
-    }
-    auto* const metadataStart = packet->data + bufferLength;
-
-    if(metadataStart < packet->data || metadataStart >= packet->data + packetLength) {
-        throw std::runtime_error("Bad packet, couldn't parse (metadata out of bounds)" + info);
-    }
->>>>>>> a99f2415
 
     return {objectType, serializedObjectSize, bufferLength};
 }
@@ -249,12 +234,9 @@
         case DatatypeEnum::ImageAlignConfig:
             return parseDatatype<RawImageAlignConfig>(metadataStart, serializedObjectSize, data);
             break;
-<<<<<<< HEAD
-=======
         case DatatypeEnum::ObjectTrackerConfig:
             return parseDatatype<RawObjectTrackerConfig>(metadataStart, serializedObjectSize, data);
             break;
->>>>>>> a99f2415
     }
 
     throw std::runtime_error(
@@ -363,12 +345,9 @@
         case DatatypeEnum::ImageAlignConfig:
             return std::make_shared<ImageAlignConfig>(parseDatatype<RawImageAlignConfig>(metadataStart, serializedObjectSize, data));
             break;
-<<<<<<< HEAD
-=======
         case DatatypeEnum::ObjectTrackerConfig:
             return std::make_shared<ObjectTrackerConfig>(parseDatatype<RawObjectTrackerConfig>(metadataStart, serializedObjectSize, data));
             break;
->>>>>>> a99f2415
     }
 
     throw std::runtime_error(fmt::format(
