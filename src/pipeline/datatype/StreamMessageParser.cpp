#include "depthai/pipeline/datatype/StreamMessageParser.hpp"

// standard
#include <memory>
#include <sstream>

// libraries
#include <XLink/XLinkPublicDefines.h>
#include <spdlog/spdlog.h>

// project
#include "depthai/pipeline/datatype/ADatatype.hpp"
#include "depthai/pipeline/datatype/Buffer.hpp"
#include "depthai/pipeline/datatype/CameraControl.hpp"
#include "depthai/pipeline/datatype/EdgeDetectorConfig.hpp"
#include "depthai/pipeline/datatype/FeatureTrackerConfig.hpp"
#include "depthai/pipeline/datatype/IMUData.hpp"
#include "depthai/pipeline/datatype/ImageManipConfig.hpp"
#include "depthai/pipeline/datatype/ImgDetections.hpp"
#include "depthai/pipeline/datatype/ImgFrame.hpp"
#include "depthai/pipeline/datatype/NNData.hpp"
#include "depthai/pipeline/datatype/SpatialImgDetections.hpp"
#include "depthai/pipeline/datatype/SpatialLocationCalculatorConfig.hpp"
#include "depthai/pipeline/datatype/SpatialLocationCalculatorData.hpp"
#include "depthai/pipeline/datatype/StereoDepthConfig.hpp"
#include "depthai/pipeline/datatype/SystemInformation.hpp"
#include "depthai/pipeline/datatype/TrackedFeatures.hpp"
#include "depthai/pipeline/datatype/Tracklets.hpp"

// shared
#include "depthai-shared/datatype/DatatypeEnum.hpp"
#include "depthai-shared/datatype/RawBuffer.hpp"
#include "depthai-shared/datatype/RawCameraControl.hpp"
#include "depthai-shared/datatype/RawEdgeDetectorConfig.hpp"
#include "depthai-shared/datatype/RawFeatureTrackerConfig.hpp"
#include "depthai-shared/datatype/RawIMUData.hpp"
#include "depthai-shared/datatype/RawImageManipConfig.hpp"
#include "depthai-shared/datatype/RawImgDetections.hpp"
#include "depthai-shared/datatype/RawImgFrame.hpp"
#include "depthai-shared/datatype/RawNNData.hpp"
#include "depthai-shared/datatype/RawSpatialImgDetections.hpp"
#include "depthai-shared/datatype/RawSpatialLocationCalculatorConfig.hpp"
#include "depthai-shared/datatype/RawSpatialLocations.hpp"
#include "depthai-shared/datatype/RawStereoDepthConfig.hpp"
#include "depthai-shared/datatype/RawSystemInformation.hpp"
#include "depthai-shared/datatype/RawTracklets.hpp"
#include "depthai-shared/utility/Serialization.hpp"

// StreamPacket structure ->  || imgframepixels... , serialized_object, object_type, serialized_object_size ||
// object_type -> DataType(int), serialized_object_size -> int

namespace dai {

// Reads int from little endian format
inline int readIntLE(uint8_t* data) {
    return data[0] + data[1] * 256 + data[2] * 256 * 256 + data[3] * 256 * 256 * 256;
}

template <class T>
inline std::shared_ptr<T> parseDatatype(std::uint8_t* metadata, size_t size, std::vector<uint8_t>& data) {
    auto tmp = std::make_shared<T>();

    // deserialize
    utility::deserialize(metadata, size, *tmp);
    // Move data
    tmp->data = std::move(data);

    return tmp;
}

std::shared_ptr<RawBuffer> StreamMessageParser::parseMessage(streamPacketDesc_t* const packet) {
    const int serializedObjectSize = readIntLE(packet->data + packet->length - 4);
    const auto objectType = static_cast<DatatypeEnum>(readIntLE(packet->data + packet->length - 8));

    if(serializedObjectSize < 0) {
        throw std::runtime_error("Bad packet, couldn't parse");
    }
<<<<<<< HEAD
    const std::uint32_t bufferLength = packet->length - 8 - serializedObjectSize;
    auto* const msgpackStart = packet->data + bufferLength;

    nlohmann::json jser;
    if(serializedObjectSize > 0) {
        jser = nlohmann::json::from_msgpack(msgpackStart, msgpackStart + serializedObjectSize);
    }
=======
    std::uint32_t bufferLength = packet->length - 8 - serializedObjectSize;
    auto* metadataStart = packet->data + bufferLength;
>>>>>>> eff32629

    // copy data part
    std::vector<uint8_t> data(packet->data, packet->data + bufferLength);

    // Create corresponding object
    switch(objectType) {
        // RawBuffer is special case, no metadata is actually serialized
        case DatatypeEnum::Buffer: {
            // RawBuffer is special case, no metadata is actually serialized
            auto pBuf = std::make_shared<RawBuffer>();
            pBuf->data = std::move(data);
            return pBuf;
        } break;

        case DatatypeEnum::ImgFrame:
            return parseDatatype<RawImgFrame>(metadataStart, serializedObjectSize, data);
            break;

        case DatatypeEnum::NNData:
            return parseDatatype<RawNNData>(metadataStart, serializedObjectSize, data);
            break;

        case DatatypeEnum::ImageManipConfig:
            return parseDatatype<RawImageManipConfig>(metadataStart, serializedObjectSize, data);
            break;

        case DatatypeEnum::CameraControl:
            return parseDatatype<RawCameraControl>(metadataStart, serializedObjectSize, data);
            break;

        case DatatypeEnum::ImgDetections:
            return parseDatatype<RawImgDetections>(metadataStart, serializedObjectSize, data);
            break;

        case DatatypeEnum::SpatialImgDetections:
            return parseDatatype<RawSpatialImgDetections>(metadataStart, serializedObjectSize, data);
            break;

        case DatatypeEnum::SystemInformation:
            return parseDatatype<RawSystemInformation>(metadataStart, serializedObjectSize, data);
            break;

        case DatatypeEnum::SpatialLocationCalculatorData:
            return parseDatatype<RawSpatialLocations>(metadataStart, serializedObjectSize, data);
            break;

        case DatatypeEnum::SpatialLocationCalculatorConfig:
            return parseDatatype<RawSpatialLocationCalculatorConfig>(metadataStart, serializedObjectSize, data);
            break;

        case DatatypeEnum::Tracklets:
            return parseDatatype<RawTracklets>(metadataStart, serializedObjectSize, data);
            break;

        case DatatypeEnum::IMUData:
            return parseDatatype<RawIMUData>(metadataStart, serializedObjectSize, data);
            break;

        case DatatypeEnum::StereoDepthConfig:
            return parseDatatype<RawStereoDepthConfig>(metadataStart, serializedObjectSize, data);
            break;

        case DatatypeEnum::EdgeDetectorConfig:
            return parseDatatype<RawEdgeDetectorConfig>(metadataStart, serializedObjectSize, data);
            break;

        case DatatypeEnum::TrackedFeatures:
            return parseDatatype<RawTrackedFeatures>(metadataStart, serializedObjectSize, data);
            break;

        case DatatypeEnum::FeatureTrackerConfig:
            return parseDatatype<RawFeatureTrackerConfig>(metadataStart, serializedObjectSize, data);
            break;
    }

    throw std::runtime_error("Bad packet, couldn't parse");
}

std::shared_ptr<ADatatype> StreamMessageParser::parseMessageToADatatype(streamPacketDesc_t* const packet) {
    const int serializedObjectSize = readIntLE(packet->data + packet->length - 4);
    const auto objectType = static_cast<DatatypeEnum>(readIntLE(packet->data + packet->length - 8));

    if(serializedObjectSize < 0) {
        throw std::runtime_error("Bad packet, couldn't parse");
    }
<<<<<<< HEAD
    const std::uint32_t bufferLength = packet->length - 8 - serializedObjectSize;
    auto* const msgpackStart = packet->data + bufferLength;

    nlohmann::json jser;
    if(serializedObjectSize > 0) {
        jser = nlohmann::json::from_msgpack(msgpackStart, msgpackStart + serializedObjectSize);
    }
=======
    std::uint32_t bufferLength = packet->length - 8 - serializedObjectSize;
    auto* metadataStart = packet->data + bufferLength;
>>>>>>> eff32629

    // // copy data part
    // TMPTMP
    // std::vector<uint8_t> data(packet->data, packet->data + bufferLength);
    std::vector<uint8_t> data;

    switch(objectType) {
        case DatatypeEnum::Buffer: {
            // RawBuffer is special case, no metadata is actually serialized
            auto pBuf = std::make_shared<RawBuffer>();
            pBuf->data = std::move(data);
            return std::make_shared<Buffer>(pBuf);
        } break;

        case DatatypeEnum::ImgFrame:
            return std::make_shared<ImgFrame>(parseDatatype<RawImgFrame>(metadataStart, serializedObjectSize, data));
            break;

        case DatatypeEnum::NNData:
            return std::make_shared<NNData>(parseDatatype<RawNNData>(metadataStart, serializedObjectSize, data));
            break;

        case DatatypeEnum::ImageManipConfig:
            return std::make_shared<ImageManipConfig>(parseDatatype<RawImageManipConfig>(metadataStart, serializedObjectSize, data));
            break;

        case DatatypeEnum::CameraControl:
            return std::make_shared<CameraControl>(parseDatatype<RawCameraControl>(metadataStart, serializedObjectSize, data));
            break;

        case DatatypeEnum::ImgDetections:
            return std::make_shared<ImgDetections>(parseDatatype<RawImgDetections>(metadataStart, serializedObjectSize, data));
            break;

        case DatatypeEnum::SpatialImgDetections:
            return std::make_shared<SpatialImgDetections>(parseDatatype<RawSpatialImgDetections>(metadataStart, serializedObjectSize, data));
            break;

        case DatatypeEnum::SystemInformation:
            return std::make_shared<SystemInformation>(parseDatatype<RawSystemInformation>(metadataStart, serializedObjectSize, data));
            break;

        case DatatypeEnum::SpatialLocationCalculatorData:
            return std::make_shared<SpatialLocationCalculatorData>(parseDatatype<RawSpatialLocations>(metadataStart, serializedObjectSize, data));
            break;

        case DatatypeEnum::SpatialLocationCalculatorConfig:
            return std::make_shared<SpatialLocationCalculatorConfig>(
                parseDatatype<RawSpatialLocationCalculatorConfig>(metadataStart, serializedObjectSize, data));
            break;

        case DatatypeEnum::Tracklets:
            return std::make_shared<Tracklets>(parseDatatype<RawTracklets>(metadataStart, serializedObjectSize, data));
            break;

        case DatatypeEnum::IMUData:
            return std::make_shared<IMUData>(parseDatatype<RawIMUData>(metadataStart, serializedObjectSize, data));
            break;

        case DatatypeEnum::StereoDepthConfig:
            return std::make_shared<StereoDepthConfig>(parseDatatype<RawStereoDepthConfig>(metadataStart, serializedObjectSize, data));
            break;

        case DatatypeEnum::EdgeDetectorConfig:
            return std::make_shared<EdgeDetectorConfig>(parseDatatype<RawEdgeDetectorConfig>(metadataStart, serializedObjectSize, data));
            break;

        case DatatypeEnum::TrackedFeatures:
            return std::make_shared<TrackedFeatures>(parseDatatype<RawTrackedFeatures>(metadataStart, serializedObjectSize, data));
            break;

        case DatatypeEnum::FeatureTrackerConfig:
            return std::make_shared<FeatureTrackerConfig>(parseDatatype<RawFeatureTrackerConfig>(metadataStart, serializedObjectSize, data));
            break;
    }

    throw std::runtime_error("Bad packet, couldn't parse");
}

std::vector<std::uint8_t> StreamMessageParser::serializeMessage(const RawBuffer& data) {
    // Serialization:
    // 1. fill vector with bytes from data.data
    // 2. serialize and append metadata
    // 3. append datatype enum (4B LE)
    // 4. append size (4B LE) of serialized metadata

    std::vector<std::uint8_t> metadata;
    DatatypeEnum datatype;
    data.serialize(metadata, datatype);
    uint32_t metadataSize = static_cast<uint32_t>(metadata.size());

    // 4B datatype & 4B metadata size
    std::array<std::uint8_t, 4> leDatatype;
    std::array<std::uint8_t, 4> leMetadataSize;
    for(int i = 0; i < 4; i++) leDatatype[i] = (static_cast<std::int32_t>(datatype) >> (i * 8)) & 0xFF;
    for(int i = 0; i < 4; i++) leMetadataSize[i] = (metadataSize >> i * 8) & 0xFF;

    std::vector<std::uint8_t> ser;
    ser.reserve(data.data.size() + metadata.size() + leDatatype.size() + leMetadataSize.size());
    ser.insert(ser.end(), data.data.begin(), data.data.end());
    ser.insert(ser.end(), metadata.begin(), metadata.end());
    ser.insert(ser.end(), leDatatype.begin(), leDatatype.end());
    ser.insert(ser.end(), leMetadataSize.begin(), leMetadataSize.end());

    return ser;
}

std::vector<std::uint8_t> StreamMessageParser::serializeMessage(const std::shared_ptr<const RawBuffer>& data) {
    if(!data) return {};
    return serializeMessage(*data);
}

std::vector<std::uint8_t> StreamMessageParser::serializeMessage(const ADatatype& data) {
    return serializeMessage(data.serialize());
}

std::vector<std::uint8_t> StreamMessageParser::serializeMessage(const std::shared_ptr<const ADatatype>& data) {
    if(!data) return {};
    return serializeMessage(*data);
}

}  // namespace dai<|MERGE_RESOLUTION|>--- conflicted
+++ resolved
@@ -75,18 +75,9 @@
     if(serializedObjectSize < 0) {
         throw std::runtime_error("Bad packet, couldn't parse");
     }
-<<<<<<< HEAD
+
     const std::uint32_t bufferLength = packet->length - 8 - serializedObjectSize;
-    auto* const msgpackStart = packet->data + bufferLength;
-
-    nlohmann::json jser;
-    if(serializedObjectSize > 0) {
-        jser = nlohmann::json::from_msgpack(msgpackStart, msgpackStart + serializedObjectSize);
-    }
-=======
-    std::uint32_t bufferLength = packet->length - 8 - serializedObjectSize;
-    auto* metadataStart = packet->data + bufferLength;
->>>>>>> eff32629
+    auto* const metadataStart = packet->data + bufferLength;
 
     // copy data part
     std::vector<uint8_t> data(packet->data, packet->data + bufferLength);
@@ -172,18 +163,9 @@
     if(serializedObjectSize < 0) {
         throw std::runtime_error("Bad packet, couldn't parse");
     }
-<<<<<<< HEAD
+
     const std::uint32_t bufferLength = packet->length - 8 - serializedObjectSize;
-    auto* const msgpackStart = packet->data + bufferLength;
-
-    nlohmann::json jser;
-    if(serializedObjectSize > 0) {
-        jser = nlohmann::json::from_msgpack(msgpackStart, msgpackStart + serializedObjectSize);
-    }
-=======
-    std::uint32_t bufferLength = packet->length - 8 - serializedObjectSize;
-    auto* metadataStart = packet->data + bufferLength;
->>>>>>> eff32629
+    auto* const metadataStart = packet->data + bufferLength;
 
     // // copy data part
     // TMPTMP
