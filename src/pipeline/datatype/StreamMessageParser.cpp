#include "depthai/pipeline/datatype/StreamMessageParser.hpp"

// standard
#include <memory>
#include <sstream>

// libraries
#include <XLink/XLinkPublicDefines.h>
#include <spdlog/spdlog.h>

// project
#include "depthai/pipeline/datatype/ADatatype.hpp"
#include "depthai/pipeline/datatype/AprilTagConfig.hpp"
#include "depthai/pipeline/datatype/AprilTags.hpp"
#include "depthai/pipeline/datatype/Buffer.hpp"
#include "depthai/pipeline/datatype/CameraControl.hpp"
#include "depthai/pipeline/datatype/EdgeDetectorConfig.hpp"
#include "depthai/pipeline/datatype/EncodedFrame.hpp"
#include "depthai/pipeline/datatype/FeatureTrackerConfig.hpp"
#include "depthai/pipeline/datatype/IMUData.hpp"
#include "depthai/pipeline/datatype/ImageManipConfig.hpp"
#include "depthai/pipeline/datatype/ImgDetections.hpp"
#include "depthai/pipeline/datatype/ImgFrame.hpp"
#include "depthai/pipeline/datatype/MessageGroup.hpp"
#include "depthai/pipeline/datatype/NNData.hpp"
#include "depthai/pipeline/datatype/SpatialImgDetections.hpp"
#include "depthai/pipeline/datatype/DepthAlignConfig.hpp"
#include "depthai/pipeline/datatype/SpatialLocationCalculatorConfig.hpp"
#include "depthai/pipeline/datatype/SpatialLocationCalculatorData.hpp"
#include "depthai/pipeline/datatype/StereoDepthConfig.hpp"
#include "depthai/pipeline/datatype/SystemInformation.hpp"
#include "depthai/pipeline/datatype/ToFConfig.hpp"
#include "depthai/pipeline/datatype/TrackedFeatures.hpp"
#include "depthai/pipeline/datatype/Tracklets.hpp"

// shared
#include "depthai-shared/datatype/DatatypeEnum.hpp"
#include "depthai-shared/datatype/RawAprilTagConfig.hpp"
#include "depthai-shared/datatype/RawAprilTags.hpp"
#include "depthai-shared/datatype/RawBuffer.hpp"
#include "depthai-shared/datatype/RawCameraControl.hpp"
#include "depthai-shared/datatype/RawEdgeDetectorConfig.hpp"
#include "depthai-shared/datatype/RawEncodedFrame.hpp"
#include "depthai-shared/datatype/RawFeatureTrackerConfig.hpp"
#include "depthai-shared/datatype/RawIMUData.hpp"
#include "depthai-shared/datatype/RawImageManipConfig.hpp"
#include "depthai-shared/datatype/RawImgDetections.hpp"
#include "depthai-shared/datatype/RawImgFrame.hpp"
#include "depthai-shared/datatype/RawMessageGroup.hpp"
#include "depthai-shared/datatype/RawNNData.hpp"
#include "depthai-shared/datatype/RawDepthAlignConfig.hpp"
#include "depthai-shared/datatype/RawSpatialImgDetections.hpp"
#include "depthai-shared/datatype/RawSpatialLocationCalculatorConfig.hpp"
#include "depthai-shared/datatype/RawSpatialLocations.hpp"
#include "depthai-shared/datatype/RawStereoDepthConfig.hpp"
#include "depthai-shared/datatype/RawSystemInformation.hpp"
#include "depthai-shared/datatype/RawToFConfig.hpp"
#include "depthai-shared/datatype/RawTracklets.hpp"
#include "depthai-shared/utility/Serialization.hpp"

// StreamPacket structure ->  || imgframepixels... , serialized_object, object_type, serialized_object_size ||
// object_type -> DataType(int), serialized_object_size -> int

namespace dai {

// Reads int from little endian format
inline int readIntLE(uint8_t* data) {
    return data[0] + data[1] * 256 + data[2] * 256 * 256 + data[3] * 256 * 256 * 256;
}

template <class T>
inline std::shared_ptr<T> parseDatatype(std::uint8_t* metadata, size_t size, std::vector<uint8_t>& data) {
    auto tmp = std::make_shared<T>();

    // deserialize
    utility::deserialize(metadata, size, *tmp);
    // Move data
    tmp->data = std::move(data);

    return tmp;
}

static std::tuple<DatatypeEnum, size_t, size_t> parseHeader(streamPacketDesc_t* const packet) {
    if(packet->length < 8) {
        throw std::runtime_error("Bad packet, couldn't parse (not enough data)");
    }
    const int serializedObjectSize = readIntLE(packet->data + packet->length - 4);
    const auto objectType = static_cast<DatatypeEnum>(readIntLE(packet->data + packet->length - 8));

    if(serializedObjectSize < 0) {
        throw std::runtime_error("Bad packet, couldn't parse (metadata size negative)");
    } else if(serializedObjectSize > static_cast<int>(packet->length)) {
        throw std::runtime_error("Bad packet, couldn't parse (metadata size larger than packet length)");
    }
    if(static_cast<int>(packet->length) - 8 - serializedObjectSize < 0) {
        throw std::runtime_error("Bad packet, couldn't parse (data too small)");
    }
    const std::uint32_t bufferLength = packet->length - 8 - serializedObjectSize;
    if(bufferLength > packet->length) {
        throw std::runtime_error("Bad packet, couldn't parse (data too large)");
    }
    auto* const metadataStart = packet->data + bufferLength;

    if(metadataStart < packet->data || metadataStart >= packet->data + packet->length) {
        throw std::runtime_error("Bad packet, couldn't parse (metadata out of bounds)");
    }

    return {objectType, serializedObjectSize, bufferLength};
}

std::shared_ptr<RawBuffer> StreamMessageParser::parseMessage(streamPacketDesc_t* const packet) {
    DatatypeEnum objectType;
    size_t serializedObjectSize;
    size_t bufferLength;
    std::tie(objectType, serializedObjectSize, bufferLength) = parseHeader(packet);
    auto* const metadataStart = packet->data + bufferLength;

    // copy data part
    std::vector<uint8_t> data(packet->data, packet->data + bufferLength);

    // Create corresponding object
    switch(objectType) {
        case DatatypeEnum::Buffer:
            return parseDatatype<RawBuffer>(metadataStart, serializedObjectSize, data);
            break;

        case DatatypeEnum::ImgFrame:
            return parseDatatype<RawImgFrame>(metadataStart, serializedObjectSize, data);
            break;

        case DatatypeEnum::EncodedFrame:
            return parseDatatype<RawEncodedFrame>(metadataStart, serializedObjectSize, data);
            break;

        case DatatypeEnum::NNData:
            return parseDatatype<RawNNData>(metadataStart, serializedObjectSize, data);
            break;

        case DatatypeEnum::ImageManipConfig:
            return parseDatatype<RawImageManipConfig>(metadataStart, serializedObjectSize, data);
            break;

        case DatatypeEnum::CameraControl:
            return parseDatatype<RawCameraControl>(metadataStart, serializedObjectSize, data);
            break;

        case DatatypeEnum::ImgDetections:
            return parseDatatype<RawImgDetections>(metadataStart, serializedObjectSize, data);
            break;

        case DatatypeEnum::SpatialImgDetections:
            return parseDatatype<RawSpatialImgDetections>(metadataStart, serializedObjectSize, data);
            break;

        case DatatypeEnum::SystemInformation:
            return parseDatatype<RawSystemInformation>(metadataStart, serializedObjectSize, data);
            break;

        case DatatypeEnum::SpatialLocationCalculatorData:
            return parseDatatype<RawSpatialLocations>(metadataStart, serializedObjectSize, data);
            break;

        case DatatypeEnum::SpatialLocationCalculatorConfig:
            return parseDatatype<RawSpatialLocationCalculatorConfig>(metadataStart, serializedObjectSize, data);
            break;

        case DatatypeEnum::AprilTags:
            return parseDatatype<RawAprilTags>(metadataStart, serializedObjectSize, data);
            break;

        case DatatypeEnum::AprilTagConfig:
            return parseDatatype<RawAprilTagConfig>(metadataStart, serializedObjectSize, data);
            break;

        case DatatypeEnum::Tracklets:
            return parseDatatype<RawTracklets>(metadataStart, serializedObjectSize, data);
            break;

        case DatatypeEnum::IMUData:
            return parseDatatype<RawIMUData>(metadataStart, serializedObjectSize, data);
            break;

        case DatatypeEnum::StereoDepthConfig:
            return parseDatatype<RawStereoDepthConfig>(metadataStart, serializedObjectSize, data);
            break;

        case DatatypeEnum::EdgeDetectorConfig:
            return parseDatatype<RawEdgeDetectorConfig>(metadataStart, serializedObjectSize, data);
            break;

        case DatatypeEnum::TrackedFeatures:
            return parseDatatype<RawTrackedFeatures>(metadataStart, serializedObjectSize, data);
            break;

        case DatatypeEnum::FeatureTrackerConfig:
            return parseDatatype<RawFeatureTrackerConfig>(metadataStart, serializedObjectSize, data);
            break;

        case DatatypeEnum::ToFConfig:
            return parseDatatype<RawToFConfig>(metadataStart, serializedObjectSize, data);
            break;
<<<<<<< HEAD

        case DatatypeEnum::DepthAlignConfig:
            return parseDatatype<RawDepthAlignConfig>(metadataStart, serializedObjectSize, data);
=======
        case DatatypeEnum::MessageGroup:
            return parseDatatype<RawMessageGroup>(metadataStart, serializedObjectSize, data);
>>>>>>> 6e6a094b
            break;
    }

    throw std::runtime_error("Bad packet, couldn't parse");
}

std::shared_ptr<ADatatype> StreamMessageParser::parseMessageToADatatype(streamPacketDesc_t* const packet, DatatypeEnum& objectType) {
    size_t serializedObjectSize;
    size_t bufferLength;
    std::tie(objectType, serializedObjectSize, bufferLength) = parseHeader(packet);
    auto* const metadataStart = packet->data + bufferLength;

    // copy data part
    std::vector<uint8_t> data(packet->data, packet->data + bufferLength);

    switch(objectType) {
        case DatatypeEnum::Buffer: {
            return std::make_shared<Buffer>(parseDatatype<RawBuffer>(metadataStart, serializedObjectSize, data));
        } break;

        case DatatypeEnum::ImgFrame:
            return std::make_shared<ImgFrame>(parseDatatype<RawImgFrame>(metadataStart, serializedObjectSize, data));
            break;

        case DatatypeEnum::EncodedFrame:
            return std::make_shared<EncodedFrame>(parseDatatype<RawEncodedFrame>(metadataStart, serializedObjectSize, data));
            break;

        case DatatypeEnum::NNData:
            return std::make_shared<NNData>(parseDatatype<RawNNData>(metadataStart, serializedObjectSize, data));
            break;

        case DatatypeEnum::ImageManipConfig:
            return std::make_shared<ImageManipConfig>(parseDatatype<RawImageManipConfig>(metadataStart, serializedObjectSize, data));
            break;

        case DatatypeEnum::CameraControl:
            return std::make_shared<CameraControl>(parseDatatype<RawCameraControl>(metadataStart, serializedObjectSize, data));
            break;

        case DatatypeEnum::ImgDetections:
            return std::make_shared<ImgDetections>(parseDatatype<RawImgDetections>(metadataStart, serializedObjectSize, data));
            break;

        case DatatypeEnum::SpatialImgDetections:
            return std::make_shared<SpatialImgDetections>(parseDatatype<RawSpatialImgDetections>(metadataStart, serializedObjectSize, data));
            break;

        case DatatypeEnum::SystemInformation:
            return std::make_shared<SystemInformation>(parseDatatype<RawSystemInformation>(metadataStart, serializedObjectSize, data));
            break;

        case DatatypeEnum::SpatialLocationCalculatorData:
            return std::make_shared<SpatialLocationCalculatorData>(parseDatatype<RawSpatialLocations>(metadataStart, serializedObjectSize, data));
            break;

        case DatatypeEnum::SpatialLocationCalculatorConfig:
            return std::make_shared<SpatialLocationCalculatorConfig>(
                parseDatatype<RawSpatialLocationCalculatorConfig>(metadataStart, serializedObjectSize, data));
            break;

        case DatatypeEnum::AprilTags:
            return std::make_shared<AprilTags>(parseDatatype<RawAprilTags>(metadataStart, serializedObjectSize, data));
            break;

        case DatatypeEnum::AprilTagConfig:
            return std::make_shared<AprilTagConfig>(parseDatatype<RawAprilTagConfig>(metadataStart, serializedObjectSize, data));
            break;

        case DatatypeEnum::Tracklets:
            return std::make_shared<Tracklets>(parseDatatype<RawTracklets>(metadataStart, serializedObjectSize, data));
            break;

        case DatatypeEnum::IMUData:
            return std::make_shared<IMUData>(parseDatatype<RawIMUData>(metadataStart, serializedObjectSize, data));
            break;

        case DatatypeEnum::StereoDepthConfig:
            return std::make_shared<StereoDepthConfig>(parseDatatype<RawStereoDepthConfig>(metadataStart, serializedObjectSize, data));
            break;

        case DatatypeEnum::EdgeDetectorConfig:
            return std::make_shared<EdgeDetectorConfig>(parseDatatype<RawEdgeDetectorConfig>(metadataStart, serializedObjectSize, data));
            break;

        case DatatypeEnum::TrackedFeatures:
            return std::make_shared<TrackedFeatures>(parseDatatype<RawTrackedFeatures>(metadataStart, serializedObjectSize, data));
            break;

        case DatatypeEnum::FeatureTrackerConfig:
            return std::make_shared<FeatureTrackerConfig>(parseDatatype<RawFeatureTrackerConfig>(metadataStart, serializedObjectSize, data));
            break;

        case DatatypeEnum::ToFConfig:
            return std::make_shared<ToFConfig>(parseDatatype<RawToFConfig>(metadataStart, serializedObjectSize, data));
            break;
<<<<<<< HEAD

        case DatatypeEnum::DepthAlignConfig:
            return std::make_shared<DepthAlignConfig>(parseDatatype<RawDepthAlignConfig>(metadataStart, serializedObjectSize, data));
=======
        case DatatypeEnum::MessageGroup:
            return std::make_shared<MessageGroup>(parseDatatype<RawMessageGroup>(metadataStart, serializedObjectSize, data));
>>>>>>> 6e6a094b
            break;
    }

    throw std::runtime_error("Bad packet, couldn't parse (invalid message type)");
}
std::shared_ptr<ADatatype> StreamMessageParser::parseMessageToADatatype(streamPacketDesc_t* const packet) {
    DatatypeEnum objectType;
    return parseMessageToADatatype(packet, objectType);
}

std::vector<std::uint8_t> StreamMessageParser::serializeMessage(const RawBuffer& data) {
    // Serialization:
    // 1. fill vector with bytes from data.data
    // 2. serialize and append metadata
    // 3. append datatype enum (4B LE)
    // 4. append size (4B LE) of serialized metadata

    DatatypeEnum datatype;
    std::vector<std::uint8_t> metadata;
    data.serialize(metadata, datatype);
    uint32_t metadataSize = static_cast<uint32_t>(metadata.size());

    // 4B datatype & 4B metadata size
    std::array<std::uint8_t, 4> leDatatype;
    std::array<std::uint8_t, 4> leMetadataSize;
    for(int i = 0; i < 4; i++) leDatatype[i] = (static_cast<std::int32_t>(datatype) >> (i * 8)) & 0xFF;
    for(int i = 0; i < 4; i++) leMetadataSize[i] = (metadataSize >> i * 8) & 0xFF;

    std::vector<std::uint8_t> ser;
    ser.reserve(data.data.size() + metadata.size() + leDatatype.size() + leMetadataSize.size());
    ser.insert(ser.end(), data.data.begin(), data.data.end());
    ser.insert(ser.end(), metadata.begin(), metadata.end());
    ser.insert(ser.end(), leDatatype.begin(), leDatatype.end());
    ser.insert(ser.end(), leMetadataSize.begin(), leMetadataSize.end());

    return ser;
}

std::vector<std::uint8_t> StreamMessageParser::serializeMessage(const std::shared_ptr<const RawBuffer>& data) {
    if(!data) return {};
    return serializeMessage(*data);
}

std::vector<std::uint8_t> StreamMessageParser::serializeMessage(const ADatatype& data) {
    return serializeMessage(data.serialize());
}

std::vector<std::uint8_t> StreamMessageParser::serializeMessage(const std::shared_ptr<const ADatatype>& data) {
    if(!data) return {};
    return serializeMessage(*data);
}

}  // namespace dai<|MERGE_RESOLUTION|>--- conflicted
+++ resolved
@@ -199,14 +199,11 @@
         case DatatypeEnum::ToFConfig:
             return parseDatatype<RawToFConfig>(metadataStart, serializedObjectSize, data);
             break;
-<<<<<<< HEAD
-
+        case DatatypeEnum::MessageGroup:
+            return parseDatatype<RawMessageGroup>(metadataStart, serializedObjectSize, data);
+            break;
         case DatatypeEnum::DepthAlignConfig:
             return parseDatatype<RawDepthAlignConfig>(metadataStart, serializedObjectSize, data);
-=======
-        case DatatypeEnum::MessageGroup:
-            return parseDatatype<RawMessageGroup>(metadataStart, serializedObjectSize, data);
->>>>>>> 6e6a094b
             break;
     }
 
@@ -303,14 +300,11 @@
         case DatatypeEnum::ToFConfig:
             return std::make_shared<ToFConfig>(parseDatatype<RawToFConfig>(metadataStart, serializedObjectSize, data));
             break;
-<<<<<<< HEAD
-
+        case DatatypeEnum::MessageGroup:
+            return std::make_shared<MessageGroup>(parseDatatype<RawMessageGroup>(metadataStart, serializedObjectSize, data));
+            break;
         case DatatypeEnum::DepthAlignConfig:
             return std::make_shared<DepthAlignConfig>(parseDatatype<RawDepthAlignConfig>(metadataStart, serializedObjectSize, data));
-=======
-        case DatatypeEnum::MessageGroup:
-            return std::make_shared<MessageGroup>(parseDatatype<RawMessageGroup>(metadataStart, serializedObjectSize, data));
->>>>>>> 6e6a094b
             break;
     }
 
