--- conflicted
+++ resolved
@@ -201,15 +201,12 @@
         case DatatypeEnum::ToFConfig:
             return parseDatatype<RawToFConfig>(metadataStart, serializedObjectSize, data);
             break;
-<<<<<<< HEAD
-=======
         case DatatypeEnum::PointCloudConfig:
             return parseDatatype<RawPointCloudConfig>(metadataStart, serializedObjectSize, data);
             break;
         case DatatypeEnum::PointCloudData:
             return parseDatatype<RawPointCloudData>(metadataStart, serializedObjectSize, data);
             break;
->>>>>>> c21bdd37
         case DatatypeEnum::MessageGroup:
             return parseDatatype<RawMessageGroup>(metadataStart, serializedObjectSize, data);
             break;
@@ -308,15 +305,12 @@
         case DatatypeEnum::ToFConfig:
             return std::make_shared<ToFConfig>(parseDatatype<RawToFConfig>(metadataStart, serializedObjectSize, data));
             break;
-<<<<<<< HEAD
-=======
         case DatatypeEnum::PointCloudConfig:
             return std::make_shared<PointCloudConfig>(parseDatatype<RawPointCloudConfig>(metadataStart, serializedObjectSize, data));
             break;
         case DatatypeEnum::PointCloudData:
             return std::make_shared<PointCloudData>(parseDatatype<RawPointCloudData>(metadataStart, serializedObjectSize, data));
             break;
->>>>>>> c21bdd37
         case DatatypeEnum::MessageGroup:
             return std::make_shared<MessageGroup>(parseDatatype<RawMessageGroup>(metadataStart, serializedObjectSize, data));
             break;
