#include "depthai/pipeline/datatype/StreamMessageParser.hpp"

// standard
#include <memory>
#include <sstream>

// libraries
#include <XLink/XLinkPublicDefines.h>
#include <spdlog/spdlog.h>

// project
#include "depthai/pipeline/datatype/ADatatype.hpp"
#include "depthai/pipeline/datatype/AprilTagConfig.hpp"
#include "depthai/pipeline/datatype/AprilTags.hpp"
#include "depthai/pipeline/datatype/BenchmarkReport.hpp"
#include "depthai/pipeline/datatype/Buffer.hpp"
#include "depthai/pipeline/datatype/CameraControl.hpp"
#include "depthai/pipeline/datatype/EdgeDetectorConfig.hpp"
#include "depthai/pipeline/datatype/FeatureTrackerConfig.hpp"
#include "depthai/pipeline/datatype/IMUData.hpp"
#include "depthai/pipeline/datatype/ImageManipConfig.hpp"
#include "depthai/pipeline/datatype/ImgDetections.hpp"
#include "depthai/pipeline/datatype/ImgFrame.hpp"
#include "depthai/pipeline/datatype/NNData.hpp"
#include "depthai/pipeline/datatype/SpatialImgDetections.hpp"
#include "depthai/pipeline/datatype/SpatialLocationCalculatorConfig.hpp"
#include "depthai/pipeline/datatype/SpatialLocationCalculatorData.hpp"
#include "depthai/pipeline/datatype/StereoDepthConfig.hpp"
#include "depthai/pipeline/datatype/SystemInformation.hpp"
<<<<<<< HEAD
#include "depthai/pipeline/datatype/SystemInformationS3.hpp"
=======
#include "depthai/pipeline/datatype/ToFConfig.hpp"
>>>>>>> 82ab07d0
#include "depthai/pipeline/datatype/TrackedFeatures.hpp"
#include "depthai/pipeline/datatype/Tracklets.hpp"

// shared
#include "depthai-shared/datatype/DatatypeEnum.hpp"
#include "depthai-shared/datatype/RawAprilTagConfig.hpp"
#include "depthai-shared/datatype/RawAprilTags.hpp"
#include "depthai-shared/datatype/RawBenchmarkReport.hpp"
#include "depthai-shared/datatype/RawBuffer.hpp"
#include "depthai-shared/datatype/RawCameraControl.hpp"
#include "depthai-shared/datatype/RawEdgeDetectorConfig.hpp"
#include "depthai-shared/datatype/RawFeatureTrackerConfig.hpp"
#include "depthai-shared/datatype/RawIMUData.hpp"
#include "depthai-shared/datatype/RawImageManipConfig.hpp"
#include "depthai-shared/datatype/RawImgDetections.hpp"
#include "depthai-shared/datatype/RawImgFrame.hpp"
#include "depthai-shared/datatype/RawNNData.hpp"
#include "depthai-shared/datatype/RawSpatialImgDetections.hpp"
#include "depthai-shared/datatype/RawSpatialLocationCalculatorConfig.hpp"
#include "depthai-shared/datatype/RawSpatialLocations.hpp"
#include "depthai-shared/datatype/RawStereoDepthConfig.hpp"
#include "depthai-shared/datatype/RawSystemInformation.hpp"
<<<<<<< HEAD
#include "depthai-shared/datatype/RawSystemInformationS3.hpp"
=======
#include "depthai-shared/datatype/RawToFConfig.hpp"
>>>>>>> 82ab07d0
#include "depthai-shared/datatype/RawTracklets.hpp"
#include "depthai-shared/utility/Serialization.hpp"

// StreamPacket structure ->  || imgframepixels... , serialized_object, object_type, serialized_object_size ||
// object_type -> DataType(int), serialized_object_size -> int

namespace dai {

// Reads int from little endian format
inline int readIntLE(uint8_t* data) {
    return data[0] + data[1] * 256 + data[2] * 256 * 256 + data[3] * 256 * 256 * 256;
}

template <class T>
inline std::shared_ptr<T> parseDatatype(std::uint8_t* metadata, size_t size, std::vector<uint8_t>& data) {
    auto tmp = std::make_shared<T>();

    // deserialize
    utility::deserialize(metadata, size, *tmp);
    // // Move data
    // tmp->data = std::move(data);
    (void)data;

    return tmp;
}

static std::tuple<DatatypeEnum, size_t, size_t> parseHeader(streamPacketDesc_t* const packet) {
    if(packet->length < 8) {
        throw std::runtime_error("Bad packet, couldn't parse (not enough data)");
    }
    const int serializedObjectSize = readIntLE(packet->data + packet->length - 4);
    const auto objectType = static_cast<DatatypeEnum>(readIntLE(packet->data + packet->length - 8));

    if(serializedObjectSize < 0) {
        throw std::runtime_error("Bad packet, couldn't parse (metadata size negative)");
    } else if(serializedObjectSize > static_cast<int>(packet->length)) {
        throw std::runtime_error("Bad packet, couldn't parse (metadata size larger than packet length)");
    }
    if(static_cast<int>(packet->length) - 8 - serializedObjectSize < 0) {
        throw std::runtime_error("Bad packet, couldn't parse (data too small)");
    }
    const std::uint32_t bufferLength = packet->length - 8 - serializedObjectSize;
    if(bufferLength > packet->length) {
        throw std::runtime_error("Bad packet, couldn't parse (data too large)");
    }
    auto* const metadataStart = packet->data + bufferLength;

    if(metadataStart < packet->data || metadataStart >= packet->data + packet->length) {
        throw std::runtime_error("Bad packet, couldn't parse (metadata out of bounds)");
    }

    return {objectType, serializedObjectSize, bufferLength};
}

std::shared_ptr<RawBuffer> StreamMessageParser::parseMessage(streamPacketDesc_t* const packet) {
    DatatypeEnum objectType;
    size_t serializedObjectSize;
    size_t bufferLength;
    std::tie(objectType, serializedObjectSize, bufferLength) = parseHeader(packet);
    auto* const metadataStart = packet->data + bufferLength;

    // copy data part
    std::vector<uint8_t> data(packet->data, packet->data + bufferLength);

    // Create corresponding object
    switch(objectType) {
        // RawBuffer is special case, no metadata is actually serialized
        case DatatypeEnum::Buffer: {
            // RawBuffer is special case, no metadata is actually serialized
            auto pBuf = std::make_shared<RawBuffer>();
            // pBuf->data = std::move(data);
            return pBuf;
        } break;

        case DatatypeEnum::ImgFrame:
            return parseDatatype<RawImgFrame>(metadataStart, serializedObjectSize, data);
            break;

        case DatatypeEnum::NNData:
            return parseDatatype<RawNNData>(metadataStart, serializedObjectSize, data);
            break;

        case DatatypeEnum::ImageManipConfig:
            return parseDatatype<RawImageManipConfig>(metadataStart, serializedObjectSize, data);
            break;

        case DatatypeEnum::CameraControl:
            return parseDatatype<RawCameraControl>(metadataStart, serializedObjectSize, data);
            break;

        case DatatypeEnum::ImgDetections:
            return parseDatatype<RawImgDetections>(metadataStart, serializedObjectSize, data);
            break;

        case DatatypeEnum::SpatialImgDetections:
            return parseDatatype<RawSpatialImgDetections>(metadataStart, serializedObjectSize, data);
            break;

        case DatatypeEnum::SystemInformation:
            return parseDatatype<RawSystemInformation>(metadataStart, serializedObjectSize, data);
            break;

        case DatatypeEnum::SystemInformationS3:
            return parseDatatype<RawSystemInformationS3>(metadataStart, serializedObjectSize, data);
            break;

        case DatatypeEnum::SpatialLocationCalculatorData:
            return parseDatatype<RawSpatialLocations>(metadataStart, serializedObjectSize, data);
            break;

        case DatatypeEnum::SpatialLocationCalculatorConfig:
            return parseDatatype<RawSpatialLocationCalculatorConfig>(metadataStart, serializedObjectSize, data);
            break;

        case DatatypeEnum::AprilTags:
            return parseDatatype<RawAprilTags>(metadataStart, serializedObjectSize, data);
            break;

        case DatatypeEnum::AprilTagConfig:
            return parseDatatype<RawAprilTagConfig>(metadataStart, serializedObjectSize, data);
            break;

        case DatatypeEnum::Tracklets:
            return parseDatatype<RawTracklets>(metadataStart, serializedObjectSize, data);
            break;

        case DatatypeEnum::IMUData:
            return parseDatatype<RawIMUData>(metadataStart, serializedObjectSize, data);
            break;

        case DatatypeEnum::StereoDepthConfig:
            return parseDatatype<RawStereoDepthConfig>(metadataStart, serializedObjectSize, data);
            break;

        case DatatypeEnum::EdgeDetectorConfig:
            return parseDatatype<RawEdgeDetectorConfig>(metadataStart, serializedObjectSize, data);
            break;

        case DatatypeEnum::TrackedFeatures:
            return parseDatatype<RawTrackedFeatures>(metadataStart, serializedObjectSize, data);
            break;

        case DatatypeEnum::FeatureTrackerConfig:
            return parseDatatype<RawFeatureTrackerConfig>(metadataStart, serializedObjectSize, data);
            break;
<<<<<<< HEAD
        case DatatypeEnum::BenchmarkReport:
            return parseDatatype<RawBenchmarkReport>(metadataStart, serializedObjectSize, data);
=======

        case DatatypeEnum::ToFConfig:
            return parseDatatype<RawToFConfig>(metadataStart, serializedObjectSize, data);
>>>>>>> 82ab07d0
            break;
    }

    throw std::runtime_error("Bad packet, couldn't parse");
}

std::shared_ptr<ADatatype> StreamMessageParser::parseMessage(StreamPacketDesc packet) {
    auto message = parseMessageToADatatype(&packet);

    // Create memory out of StreamPacketDesc
    const int serializedObjectSize = readIntLE(packet.data + packet.length - 4);
    if(serializedObjectSize < 0) {
        throw std::runtime_error("Bad packet, couldn't parse");
    }
    const std::uint32_t bufferLength = packet.length - 8 - serializedObjectSize;

    // TODO(themarpe) - revisit fix with better memory interface
    packet.length = bufferLength;

    // Construct Memory object
    message->data = std::make_shared<StreamPacketMemory>(std::move(packet));

    return message;
}

std::shared_ptr<ADatatype> StreamMessageParser::parseMessageToADatatype(streamPacketDesc_t* const packet) {
    DatatypeEnum objectType;
    size_t serializedObjectSize;
    size_t bufferLength;
    std::tie(objectType, serializedObjectSize, bufferLength) = parseHeader(packet);
    auto* const metadataStart = packet->data + bufferLength;

    // // copy data part
    // TMPTMP
    // std::vector<uint8_t> data(packet->data, packet->data + bufferLength);
    std::vector<uint8_t> data;

    switch(objectType) {
        case DatatypeEnum::Buffer: {
            // RawBuffer is special case, no metadata is actually serialized
            auto pBuf = std::make_shared<RawBuffer>();
            // pBuf->data = std::move(data);
            return std::make_shared<Buffer>(pBuf);
        } break;

        case DatatypeEnum::ImgFrame:
            return std::make_shared<ImgFrame>(parseDatatype<RawImgFrame>(metadataStart, serializedObjectSize, data));
            break;

        case DatatypeEnum::NNData:
            return std::make_shared<NNData>(parseDatatype<RawNNData>(metadataStart, serializedObjectSize, data));
            break;

        case DatatypeEnum::ImageManipConfig:
            return std::make_shared<ImageManipConfig>(parseDatatype<RawImageManipConfig>(metadataStart, serializedObjectSize, data));
            break;

        case DatatypeEnum::CameraControl:
            return std::make_shared<CameraControl>(parseDatatype<RawCameraControl>(metadataStart, serializedObjectSize, data));
            break;

        case DatatypeEnum::ImgDetections:
            return std::make_shared<ImgDetections>(parseDatatype<RawImgDetections>(metadataStart, serializedObjectSize, data));
            break;

        case DatatypeEnum::SpatialImgDetections:
            return std::make_shared<SpatialImgDetections>(parseDatatype<RawSpatialImgDetections>(metadataStart, serializedObjectSize, data));
            break;

        case DatatypeEnum::SystemInformation:
            return std::make_shared<SystemInformation>(parseDatatype<RawSystemInformation>(metadataStart, serializedObjectSize, data));
            break;

        case DatatypeEnum::SystemInformationS3:
            return std::make_shared<SystemInformationS3>(parseDatatype<RawSystemInformationS3>(metadataStart, serializedObjectSize, data));
            break;

        case DatatypeEnum::SpatialLocationCalculatorData:
            return std::make_shared<SpatialLocationCalculatorData>(parseDatatype<RawSpatialLocations>(metadataStart, serializedObjectSize, data));
            break;

        case DatatypeEnum::SpatialLocationCalculatorConfig:
            return std::make_shared<SpatialLocationCalculatorConfig>(
                parseDatatype<RawSpatialLocationCalculatorConfig>(metadataStart, serializedObjectSize, data));
            break;

        case DatatypeEnum::AprilTags:
            return std::make_shared<AprilTags>(parseDatatype<RawAprilTags>(metadataStart, serializedObjectSize, data));
            break;

        case DatatypeEnum::AprilTagConfig:
            return std::make_shared<AprilTagConfig>(parseDatatype<RawAprilTagConfig>(metadataStart, serializedObjectSize, data));
            break;

        case DatatypeEnum::Tracklets:
            return std::make_shared<Tracklets>(parseDatatype<RawTracklets>(metadataStart, serializedObjectSize, data));
            break;

        case DatatypeEnum::IMUData:
            return std::make_shared<IMUData>(parseDatatype<RawIMUData>(metadataStart, serializedObjectSize, data));
            break;

        case DatatypeEnum::StereoDepthConfig:
            return std::make_shared<StereoDepthConfig>(parseDatatype<RawStereoDepthConfig>(metadataStart, serializedObjectSize, data));
            break;

        case DatatypeEnum::EdgeDetectorConfig:
            return std::make_shared<EdgeDetectorConfig>(parseDatatype<RawEdgeDetectorConfig>(metadataStart, serializedObjectSize, data));
            break;

        case DatatypeEnum::TrackedFeatures:
            return std::make_shared<TrackedFeatures>(parseDatatype<RawTrackedFeatures>(metadataStart, serializedObjectSize, data));
            break;

        case DatatypeEnum::FeatureTrackerConfig:
            return std::make_shared<FeatureTrackerConfig>(parseDatatype<RawFeatureTrackerConfig>(metadataStart, serializedObjectSize, data));
            break;
<<<<<<< HEAD
        case DatatypeEnum::BenchmarkReport:
            return std::make_shared<BenchmarkReport>(parseDatatype<RawBenchmarkReport>(metadataStart, serializedObjectSize, data));
=======

        case DatatypeEnum::ToFConfig:
            return std::make_shared<ToFConfig>(parseDatatype<RawToFConfig>(metadataStart, serializedObjectSize, data));
>>>>>>> 82ab07d0
            break;
    }

    throw std::runtime_error("Bad packet, couldn't parse (invalid message type)");
}

std::vector<std::uint8_t> StreamMessageParser::serializeMetadata(const RawBuffer& data) {
    // Serialization:
    // 1. fill vector with bytes from data.data
    // 2. serialize and append metadata
    // 3. append datatype enum (4B LE)
    // 4. append size (4B LE) of serialized metadata

    std::vector<std::uint8_t> metadata;
    DatatypeEnum datatype;
    data.serialize(metadata, datatype);
    uint32_t metadataSize = static_cast<uint32_t>(metadata.size());

    // 4B datatype & 4B metadata size
    std::array<std::uint8_t, 4> leDatatype;
    std::array<std::uint8_t, 4> leMetadataSize;
    for(int i = 0; i < 4; i++) leDatatype[i] = (static_cast<std::int32_t>(datatype) >> (i * 8)) & 0xFF;
    for(int i = 0; i < 4; i++) leMetadataSize[i] = (metadataSize >> i * 8) & 0xFF;

    std::vector<std::uint8_t> ser;
    ser.reserve(metadata.size() + leDatatype.size() + leMetadataSize.size());
    ser.insert(ser.end(), metadata.begin(), metadata.end());
    ser.insert(ser.end(), leDatatype.begin(), leDatatype.end());
    ser.insert(ser.end(), leMetadataSize.begin(), leMetadataSize.end());

    return ser;
}

std::vector<std::uint8_t> StreamMessageParser::serializeMessage(const RawBuffer& data) {
    // Serialization:
    // 1. fill vector with bytes from data.data
    // 2. serialize and append metadata
    // 3. append datatype enum (4B LE)
    // 4. append size (4B LE) of serialized metadata

    throw std::invalid_argument("TODO");

    std::vector<std::uint8_t> metadata = serializeMetadata(data);
    return metadata;

    // std::vector<std::uint8_t> ser;
    // ser.reserve(data.data.size() + metadata.size() + leDatatype.size() + leMetadataSize.size());
    // ser.insert(ser.end(), data.data.begin(), data.data.end());
    // ser.insert(ser.end(), metadata.begin(), metadata.end());
    // ser.insert(ser.end(), leDatatype.begin(), leDatatype.end());
    // ser.insert(ser.end(), leMetadataSize.begin(), leMetadataSize.end());
    // return ser;
}

std::vector<std::uint8_t> StreamMessageParser::serializeMessage(const std::shared_ptr<const RawBuffer>& data) {
    if(!data) return {};
    return serializeMessage(*data);
}

// std::vector<std::uint8_t> StreamMessageParser::serializeMessage(const ADatatype& data) {
//     return serializeMessage(data.serialize());
// }

// std::vector<std::uint8_t> StreamMessageParser::serializeMessage(const std::shared_ptr<const ADatatype>& data) {
//     if(!data) return {};
//     return serializeMessage(*data);
// }

}  // namespace dai<|MERGE_RESOLUTION|>--- conflicted
+++ resolved
@@ -27,11 +27,8 @@
 #include "depthai/pipeline/datatype/SpatialLocationCalculatorData.hpp"
 #include "depthai/pipeline/datatype/StereoDepthConfig.hpp"
 #include "depthai/pipeline/datatype/SystemInformation.hpp"
-<<<<<<< HEAD
 #include "depthai/pipeline/datatype/SystemInformationS3.hpp"
-=======
 #include "depthai/pipeline/datatype/ToFConfig.hpp"
->>>>>>> 82ab07d0
 #include "depthai/pipeline/datatype/TrackedFeatures.hpp"
 #include "depthai/pipeline/datatype/Tracklets.hpp"
 
@@ -54,11 +51,8 @@
 #include "depthai-shared/datatype/RawSpatialLocations.hpp"
 #include "depthai-shared/datatype/RawStereoDepthConfig.hpp"
 #include "depthai-shared/datatype/RawSystemInformation.hpp"
-<<<<<<< HEAD
 #include "depthai-shared/datatype/RawSystemInformationS3.hpp"
-=======
 #include "depthai-shared/datatype/RawToFConfig.hpp"
->>>>>>> 82ab07d0
 #include "depthai-shared/datatype/RawTracklets.hpp"
 #include "depthai-shared/utility/Serialization.hpp"
 
@@ -204,14 +198,11 @@
         case DatatypeEnum::FeatureTrackerConfig:
             return parseDatatype<RawFeatureTrackerConfig>(metadataStart, serializedObjectSize, data);
             break;
-<<<<<<< HEAD
         case DatatypeEnum::BenchmarkReport:
             return parseDatatype<RawBenchmarkReport>(metadataStart, serializedObjectSize, data);
-=======
-
+            break;
         case DatatypeEnum::ToFConfig:
             return parseDatatype<RawToFConfig>(metadataStart, serializedObjectSize, data);
->>>>>>> 82ab07d0
             break;
     }
 
@@ -329,14 +320,11 @@
         case DatatypeEnum::FeatureTrackerConfig:
             return std::make_shared<FeatureTrackerConfig>(parseDatatype<RawFeatureTrackerConfig>(metadataStart, serializedObjectSize, data));
             break;
-<<<<<<< HEAD
         case DatatypeEnum::BenchmarkReport:
             return std::make_shared<BenchmarkReport>(parseDatatype<RawBenchmarkReport>(metadataStart, serializedObjectSize, data));
-=======
-
+            break;
         case DatatypeEnum::ToFConfig:
             return std::make_shared<ToFConfig>(parseDatatype<RawToFConfig>(metadataStart, serializedObjectSize, data));
->>>>>>> 82ab07d0
             break;
     }
 
