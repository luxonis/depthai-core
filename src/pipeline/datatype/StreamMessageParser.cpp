#include "depthai/pipeline/datatype/StreamMessageParser.hpp"

// standard
#include <memory>
#include <sstream>

// libraries
#include <XLink/XLinkPublicDefines.h>
#include <spdlog/spdlog.h>

// project
#include "depthai/pipeline/datatype/ADatatype.hpp"
#include "depthai/pipeline/datatype/AprilTagConfig.hpp"
#include "depthai/pipeline/datatype/AprilTags.hpp"
#include "depthai/pipeline/datatype/BenchmarkReport.hpp"
#include "depthai/pipeline/datatype/Buffer.hpp"
#include "depthai/pipeline/datatype/CameraControl.hpp"
#include "depthai/pipeline/datatype/EdgeDetectorConfig.hpp"
#include "depthai/pipeline/datatype/EncodedFrame.hpp"
#include "depthai/pipeline/datatype/FeatureTrackerConfig.hpp"
#include "depthai/pipeline/datatype/IMUData.hpp"
#include "depthai/pipeline/datatype/ImageManipConfig.hpp"
#include "depthai/pipeline/datatype/ImgDetections.hpp"
#include "depthai/pipeline/datatype/ImgFrame.hpp"
#include "depthai/pipeline/datatype/MessageGroup.hpp"
#include "depthai/pipeline/datatype/NNData.hpp"
#include "depthai/pipeline/datatype/SpatialImgDetections.hpp"
#include "depthai/pipeline/datatype/SpatialLocationCalculatorConfig.hpp"
#include "depthai/pipeline/datatype/SpatialLocationCalculatorData.hpp"
#include "depthai/pipeline/datatype/StereoDepthConfig.hpp"
#include "depthai/pipeline/datatype/SystemInformation.hpp"
#include "depthai/pipeline/datatype/SystemInformationS3.hpp"
#include "depthai/pipeline/datatype/ToFConfig.hpp"
#include "depthai/pipeline/datatype/TrackedFeatures.hpp"
#include "depthai/pipeline/datatype/Tracklets.hpp"

// shared
<<<<<<< HEAD
#include "depthai/pipeline/datatype/DatatypeEnum.hpp"
#include "depthai/utility/Serialization.hpp"
#include "utility/VectorMemory.hpp"
#include "xlink/XLinkStream.hpp"
=======
#include "depthai-shared/datatype/DatatypeEnum.hpp"
#include "depthai-shared/datatype/RawAprilTagConfig.hpp"
#include "depthai-shared/datatype/RawAprilTags.hpp"
#include "depthai-shared/datatype/RawBuffer.hpp"
#include "depthai-shared/datatype/RawCameraControl.hpp"
#include "depthai-shared/datatype/RawEdgeDetectorConfig.hpp"
#include "depthai-shared/datatype/RawEncodedFrame.hpp"
#include "depthai-shared/datatype/RawFeatureTrackerConfig.hpp"
#include "depthai-shared/datatype/RawIMUData.hpp"
#include "depthai-shared/datatype/RawImageManipConfig.hpp"
#include "depthai-shared/datatype/RawImgDetections.hpp"
#include "depthai-shared/datatype/RawImgFrame.hpp"
#include "depthai-shared/datatype/RawMessageGroup.hpp"
#include "depthai-shared/datatype/RawNNData.hpp"
#include "depthai-shared/datatype/RawSpatialImgDetections.hpp"
#include "depthai-shared/datatype/RawSpatialLocationCalculatorConfig.hpp"
#include "depthai-shared/datatype/RawSpatialLocations.hpp"
#include "depthai-shared/datatype/RawStereoDepthConfig.hpp"
#include "depthai-shared/datatype/RawSystemInformation.hpp"
#include "depthai-shared/datatype/RawToFConfig.hpp"
#include "depthai-shared/datatype/RawTracklets.hpp"
#include "depthai-shared/utility/Serialization.hpp"
>>>>>>> 6628488e

// StreamPacket structure ->  || imgframepixels... , serialized_object, object_type, serialized_object_size ||
// object_type -> DataType(int), serialized_object_size -> int

namespace dai {

// Reads int from little endian format
inline int readIntLE(uint8_t* data) {
    return data[0] + data[1] * 256 + data[2] * 256 * 256 + data[3] * 256 * 256 * 256;
}

template <class T>
inline std::shared_ptr<T> parseDatatype(std::uint8_t* metadata, size_t size, std::vector<uint8_t>& data) {
    auto tmp = std::make_shared<T>();

    // deserialize
    utility::deserialize(metadata, size, *tmp);
    // Move data - TODO(Morato) change this back to zero copy
    tmp->data = std::make_shared<dai::VectorMemory>(std::move(data));

    return tmp;
}

static std::tuple<DatatypeEnum, size_t, size_t> parseHeader(streamPacketDesc_t* const packet) {
    if(packet->length < 8) {
        throw std::runtime_error("Bad packet, couldn't parse (not enough data)");
    }
    const int serializedObjectSize = readIntLE(packet->data + packet->length - 4);
    const auto objectType = static_cast<DatatypeEnum>(readIntLE(packet->data + packet->length - 8));

    if(serializedObjectSize < 0) {
        throw std::runtime_error("Bad packet, couldn't parse (metadata size negative)");
    } else if(serializedObjectSize > static_cast<int>(packet->length)) {
        throw std::runtime_error("Bad packet, couldn't parse (metadata size larger than packet length)");
    }
    if(static_cast<int>(packet->length) - 8 - serializedObjectSize < 0) {
        throw std::runtime_error("Bad packet, couldn't parse (data too small)");
    }
    const std::uint32_t bufferLength = packet->length - 8 - serializedObjectSize;
    if(bufferLength > packet->length) {
        throw std::runtime_error("Bad packet, couldn't parse (data too large)");
    }
    auto* const metadataStart = packet->data + bufferLength;

    if(metadataStart < packet->data || metadataStart >= packet->data + packet->length) {
        throw std::runtime_error("Bad packet, couldn't parse (metadata out of bounds)");
    }

    return {objectType, serializedObjectSize, bufferLength};
}

std::shared_ptr<ADatatype> StreamMessageParser::parseMessage(streamPacketDesc_t* const packet) {
    DatatypeEnum objectType;
    size_t serializedObjectSize;
    size_t bufferLength;
    std::tie(objectType, serializedObjectSize, bufferLength) = parseHeader(packet);
    auto* const metadataStart = packet->data + bufferLength;

    // copy data part
    std::vector<uint8_t> data(packet->data, packet->data + bufferLength);

    // Create corresponding object
    switch(objectType) {
<<<<<<< HEAD
        // ADatatype is a special case, since no metadata is actually serialized
        case DatatypeEnum::ADatatype: {
            auto pBuf = std::make_shared<ADatatype>();
            return pBuf;
        }
        case DatatypeEnum::Buffer: {
            return parseDatatype<Buffer>(metadataStart, serializedObjectSize, data);
            break;
        }
=======
        case DatatypeEnum::Buffer:
            return parseDatatype<RawBuffer>(metadataStart, serializedObjectSize, data);
            break;
>>>>>>> 6628488e

        case DatatypeEnum::ImgFrame:
            return parseDatatype<ImgFrame>(metadataStart, serializedObjectSize, data);
            break;

        case DatatypeEnum::EncodedFrame:
            return parseDatatype<RawEncodedFrame>(metadataStart, serializedObjectSize, data);
            break;

        case DatatypeEnum::NNData:
            return parseDatatype<NNData>(metadataStart, serializedObjectSize, data);
            break;

        case DatatypeEnum::ImageManipConfig:
            return parseDatatype<ImageManipConfig>(metadataStart, serializedObjectSize, data);
            break;

        case DatatypeEnum::CameraControl:
            return parseDatatype<CameraControl>(metadataStart, serializedObjectSize, data);
            break;

        case DatatypeEnum::ImgDetections:
            return parseDatatype<ImgDetections>(metadataStart, serializedObjectSize, data);
            break;

        case DatatypeEnum::SpatialImgDetections:
            return parseDatatype<SpatialImgDetections>(metadataStart, serializedObjectSize, data);
            break;

        case DatatypeEnum::SystemInformation:
            return parseDatatype<SystemInformation>(metadataStart, serializedObjectSize, data);
            break;

        case DatatypeEnum::SystemInformationS3:
            return parseDatatype<SystemInformationS3>(metadataStart, serializedObjectSize, data);
            break;

        case DatatypeEnum::SpatialLocationCalculatorData:
            return parseDatatype<SpatialLocationCalculatorData>(metadataStart, serializedObjectSize, data);
            break;

        case DatatypeEnum::SpatialLocationCalculatorConfig:
            return parseDatatype<SpatialLocationCalculatorConfig>(metadataStart, serializedObjectSize, data);
            break;

        case DatatypeEnum::AprilTags:
            return parseDatatype<AprilTags>(metadataStart, serializedObjectSize, data);
            break;

        case DatatypeEnum::AprilTagConfig:
            return parseDatatype<AprilTagConfig>(metadataStart, serializedObjectSize, data);
            break;

        case DatatypeEnum::Tracklets:
            return parseDatatype<Tracklets>(metadataStart, serializedObjectSize, data);
            break;

        case DatatypeEnum::IMUData:
            return parseDatatype<IMUData>(metadataStart, serializedObjectSize, data);
            break;

        case DatatypeEnum::StereoDepthConfig:
            return parseDatatype<StereoDepthConfig>(metadataStart, serializedObjectSize, data);
            break;

        case DatatypeEnum::EdgeDetectorConfig:
            return parseDatatype<EdgeDetectorConfig>(metadataStart, serializedObjectSize, data);
            break;

        case DatatypeEnum::TrackedFeatures:
            return parseDatatype<TrackedFeatures>(metadataStart, serializedObjectSize, data);
            break;

        case DatatypeEnum::FeatureTrackerConfig:
            return parseDatatype<FeatureTrackerConfig>(metadataStart, serializedObjectSize, data);
            break;
        case DatatypeEnum::BenchmarkReport:
            return parseDatatype<BenchmarkReport>(metadataStart, serializedObjectSize, data);
            break;
        case DatatypeEnum::ToFConfig:
            return parseDatatype<ToFConfig>(metadataStart, serializedObjectSize, data);
            break;
        case DatatypeEnum::MessageGroup:
            return parseDatatype<RawMessageGroup>(metadataStart, serializedObjectSize, data);
            break;
    }

    throw std::runtime_error("Bad packet, couldn't parse");
}

<<<<<<< HEAD
std::shared_ptr<ADatatype> StreamMessageParser::parseMessage(StreamPacketDesc packet) {
    return parseMessage(&packet);
=======
std::shared_ptr<ADatatype> StreamMessageParser::parseMessageToADatatype(streamPacketDesc_t* const packet, DatatypeEnum& objectType) {
    size_t serializedObjectSize;
    size_t bufferLength;
    std::tie(objectType, serializedObjectSize, bufferLength) = parseHeader(packet);
    auto* const metadataStart = packet->data + bufferLength;

    // copy data part
    std::vector<uint8_t> data(packet->data, packet->data + bufferLength);

    switch(objectType) {
        case DatatypeEnum::Buffer: {
            return std::make_shared<Buffer>(parseDatatype<RawBuffer>(metadataStart, serializedObjectSize, data));
        } break;

        case DatatypeEnum::ImgFrame:
            return std::make_shared<ImgFrame>(parseDatatype<RawImgFrame>(metadataStart, serializedObjectSize, data));
            break;

        case DatatypeEnum::EncodedFrame:
            return std::make_shared<EncodedFrame>(parseDatatype<RawEncodedFrame>(metadataStart, serializedObjectSize, data));
            break;

        case DatatypeEnum::NNData:
            return std::make_shared<NNData>(parseDatatype<RawNNData>(metadataStart, serializedObjectSize, data));
            break;

        case DatatypeEnum::ImageManipConfig:
            return std::make_shared<ImageManipConfig>(parseDatatype<RawImageManipConfig>(metadataStart, serializedObjectSize, data));
            break;

        case DatatypeEnum::CameraControl:
            return std::make_shared<CameraControl>(parseDatatype<RawCameraControl>(metadataStart, serializedObjectSize, data));
            break;

        case DatatypeEnum::ImgDetections:
            return std::make_shared<ImgDetections>(parseDatatype<RawImgDetections>(metadataStart, serializedObjectSize, data));
            break;

        case DatatypeEnum::SpatialImgDetections:
            return std::make_shared<SpatialImgDetections>(parseDatatype<RawSpatialImgDetections>(metadataStart, serializedObjectSize, data));
            break;

        case DatatypeEnum::SystemInformation:
            return std::make_shared<SystemInformation>(parseDatatype<RawSystemInformation>(metadataStart, serializedObjectSize, data));
            break;

        case DatatypeEnum::SpatialLocationCalculatorData:
            return std::make_shared<SpatialLocationCalculatorData>(parseDatatype<RawSpatialLocations>(metadataStart, serializedObjectSize, data));
            break;

        case DatatypeEnum::SpatialLocationCalculatorConfig:
            return std::make_shared<SpatialLocationCalculatorConfig>(
                parseDatatype<RawSpatialLocationCalculatorConfig>(metadataStart, serializedObjectSize, data));
            break;

        case DatatypeEnum::AprilTags:
            return std::make_shared<AprilTags>(parseDatatype<RawAprilTags>(metadataStart, serializedObjectSize, data));
            break;

        case DatatypeEnum::AprilTagConfig:
            return std::make_shared<AprilTagConfig>(parseDatatype<RawAprilTagConfig>(metadataStart, serializedObjectSize, data));
            break;

        case DatatypeEnum::Tracklets:
            return std::make_shared<Tracklets>(parseDatatype<RawTracklets>(metadataStart, serializedObjectSize, data));
            break;

        case DatatypeEnum::IMUData:
            return std::make_shared<IMUData>(parseDatatype<RawIMUData>(metadataStart, serializedObjectSize, data));
            break;

        case DatatypeEnum::StereoDepthConfig:
            return std::make_shared<StereoDepthConfig>(parseDatatype<RawStereoDepthConfig>(metadataStart, serializedObjectSize, data));
            break;

        case DatatypeEnum::EdgeDetectorConfig:
            return std::make_shared<EdgeDetectorConfig>(parseDatatype<RawEdgeDetectorConfig>(metadataStart, serializedObjectSize, data));
            break;

        case DatatypeEnum::TrackedFeatures:
            return std::make_shared<TrackedFeatures>(parseDatatype<RawTrackedFeatures>(metadataStart, serializedObjectSize, data));
            break;

        case DatatypeEnum::FeatureTrackerConfig:
            return std::make_shared<FeatureTrackerConfig>(parseDatatype<RawFeatureTrackerConfig>(metadataStart, serializedObjectSize, data));
            break;

        case DatatypeEnum::ToFConfig:
            return std::make_shared<ToFConfig>(parseDatatype<RawToFConfig>(metadataStart, serializedObjectSize, data));
            break;
        case DatatypeEnum::MessageGroup:
            return std::make_shared<MessageGroup>(parseDatatype<RawMessageGroup>(metadataStart, serializedObjectSize, data));
            break;
    }

    throw std::runtime_error("Bad packet, couldn't parse (invalid message type)");
>>>>>>> 6628488e
}
std::shared_ptr<ADatatype> StreamMessageParser::parseMessageToADatatype(streamPacketDesc_t* const packet) {
    DatatypeEnum objectType;
    return parseMessageToADatatype(packet, objectType);
}

std::vector<std::uint8_t> StreamMessageParser::serializeMetadata(const ADatatype& message) {
    // Serialization:
    // 1. fill vector with bytes from message.data
    // 2. serialize and append metadata
    // 3. append datatype enum (4B LE)
    // 4. append size (4B LE) of serialized metadata

    DatatypeEnum datatype;
<<<<<<< HEAD
    message.serialize(metadata, datatype);
=======
    std::vector<std::uint8_t> metadata;
    data.serialize(metadata, datatype);
>>>>>>> 6628488e
    uint32_t metadataSize = static_cast<uint32_t>(metadata.size());

    // 4B datatype & 4B metadata size
    std::array<std::uint8_t, 4> leDatatype;
    std::array<std::uint8_t, 4> leMetadataSize;
    for(int i = 0; i < 4; i++) leDatatype[i] = (static_cast<std::int32_t>(datatype) >> (i * 8)) & 0xFF;
    for(int i = 0; i < 4; i++) leMetadataSize[i] = (metadataSize >> i * 8) & 0xFF;

    std::vector<std::uint8_t> ser;
    ser.reserve(metadata.size() + leDatatype.size() + leMetadataSize.size());
    ser.insert(ser.end(), metadata.begin(), metadata.end());
    ser.insert(ser.end(), leDatatype.begin(), leDatatype.end());
    ser.insert(ser.end(), leMetadataSize.begin(), leMetadataSize.end());

    return ser;
}

std::vector<std::uint8_t> StreamMessageParser::serializeMetadata(const std::shared_ptr<const ADatatype>& data) {
    if(!data) return {};
    return serializeMetadata(*data);
}

// std::vector<std::uint8_t> StreamMessageParser::serializeMessage(const ADatatype& message) {
//     // Serialization:
//     // 1. fill vector with bytes from data.data
//     // 2. serialize and append metadata
//     // 3. append datatype enum (4B LE)
//     // 4. append size (4B LE) of serialized metadata

//     throw std::invalid_argument("TODO");

//     std::vector<std::uint8_t> metadata = serializeMetadata(message);
//     return metadata;

//     // std::vector<std::uint8_t> ser;
//     // ser.reserve(data.data.size() + metadata.size() + leDatatype.size() + leMetadataSize.size());
//     // ser.insert(ser.end(), data.data.begin(), data.data.end());
//     // ser.insert(ser.end(), metadata.begin(), metadata.end());
//     // ser.insert(ser.end(), leDatatype.begin(), leDatatype.end());
//     // ser.insert(ser.end(), leMetadataSize.begin(), leMetadataSize.end());
//     // return ser;
// }

// std::vector<std::uint8_t> StreamMessageParser::serializeMessage(const std::shared_ptr<const ADatatype>& data) {
//     if(!data) return {};
//     return serializeMessage(*data);
// }

// std::vector<std::uint8_t> StreamMessageParser::serializeMessage(const ADatatype& data) {
//     return serializeMessage(data.serialize());
// }

// std::vector<std::uint8_t> StreamMessageParser::serializeMessage(const std::shared_ptr<const ADatatype>& data) {
//     if(!data) return {};
//     return serializeMessage(*data);
// }

}  // namespace dai<|MERGE_RESOLUTION|>--- conflicted
+++ resolved
@@ -35,35 +35,10 @@
 #include "depthai/pipeline/datatype/Tracklets.hpp"
 
 // shared
-<<<<<<< HEAD
 #include "depthai/pipeline/datatype/DatatypeEnum.hpp"
 #include "depthai/utility/Serialization.hpp"
 #include "utility/VectorMemory.hpp"
 #include "xlink/XLinkStream.hpp"
-=======
-#include "depthai-shared/datatype/DatatypeEnum.hpp"
-#include "depthai-shared/datatype/RawAprilTagConfig.hpp"
-#include "depthai-shared/datatype/RawAprilTags.hpp"
-#include "depthai-shared/datatype/RawBuffer.hpp"
-#include "depthai-shared/datatype/RawCameraControl.hpp"
-#include "depthai-shared/datatype/RawEdgeDetectorConfig.hpp"
-#include "depthai-shared/datatype/RawEncodedFrame.hpp"
-#include "depthai-shared/datatype/RawFeatureTrackerConfig.hpp"
-#include "depthai-shared/datatype/RawIMUData.hpp"
-#include "depthai-shared/datatype/RawImageManipConfig.hpp"
-#include "depthai-shared/datatype/RawImgDetections.hpp"
-#include "depthai-shared/datatype/RawImgFrame.hpp"
-#include "depthai-shared/datatype/RawMessageGroup.hpp"
-#include "depthai-shared/datatype/RawNNData.hpp"
-#include "depthai-shared/datatype/RawSpatialImgDetections.hpp"
-#include "depthai-shared/datatype/RawSpatialLocationCalculatorConfig.hpp"
-#include "depthai-shared/datatype/RawSpatialLocations.hpp"
-#include "depthai-shared/datatype/RawStereoDepthConfig.hpp"
-#include "depthai-shared/datatype/RawSystemInformation.hpp"
-#include "depthai-shared/datatype/RawToFConfig.hpp"
-#include "depthai-shared/datatype/RawTracklets.hpp"
-#include "depthai-shared/utility/Serialization.hpp"
->>>>>>> 6628488e
 
 // StreamPacket structure ->  || imgframepixels... , serialized_object, object_type, serialized_object_size ||
 // object_type -> DataType(int), serialized_object_size -> int
@@ -127,7 +102,6 @@
 
     // Create corresponding object
     switch(objectType) {
-<<<<<<< HEAD
         // ADatatype is a special case, since no metadata is actually serialized
         case DatatypeEnum::ADatatype: {
             auto pBuf = std::make_shared<ADatatype>();
@@ -137,18 +111,13 @@
             return parseDatatype<Buffer>(metadataStart, serializedObjectSize, data);
             break;
         }
-=======
-        case DatatypeEnum::Buffer:
-            return parseDatatype<RawBuffer>(metadataStart, serializedObjectSize, data);
-            break;
->>>>>>> 6628488e
 
         case DatatypeEnum::ImgFrame:
             return parseDatatype<ImgFrame>(metadataStart, serializedObjectSize, data);
             break;
 
         case DatatypeEnum::EncodedFrame:
-            return parseDatatype<RawEncodedFrame>(metadataStart, serializedObjectSize, data);
+            return parseDatatype<EncodedFrame>(metadataStart, serializedObjectSize, data);
             break;
 
         case DatatypeEnum::NNData:
@@ -225,118 +194,15 @@
             return parseDatatype<ToFConfig>(metadataStart, serializedObjectSize, data);
             break;
         case DatatypeEnum::MessageGroup:
-            return parseDatatype<RawMessageGroup>(metadataStart, serializedObjectSize, data);
+            return parseDatatype<MessageGroup>(metadataStart, serializedObjectSize, data);
             break;
     }
 
     throw std::runtime_error("Bad packet, couldn't parse");
 }
 
-<<<<<<< HEAD
 std::shared_ptr<ADatatype> StreamMessageParser::parseMessage(StreamPacketDesc packet) {
     return parseMessage(&packet);
-=======
-std::shared_ptr<ADatatype> StreamMessageParser::parseMessageToADatatype(streamPacketDesc_t* const packet, DatatypeEnum& objectType) {
-    size_t serializedObjectSize;
-    size_t bufferLength;
-    std::tie(objectType, serializedObjectSize, bufferLength) = parseHeader(packet);
-    auto* const metadataStart = packet->data + bufferLength;
-
-    // copy data part
-    std::vector<uint8_t> data(packet->data, packet->data + bufferLength);
-
-    switch(objectType) {
-        case DatatypeEnum::Buffer: {
-            return std::make_shared<Buffer>(parseDatatype<RawBuffer>(metadataStart, serializedObjectSize, data));
-        } break;
-
-        case DatatypeEnum::ImgFrame:
-            return std::make_shared<ImgFrame>(parseDatatype<RawImgFrame>(metadataStart, serializedObjectSize, data));
-            break;
-
-        case DatatypeEnum::EncodedFrame:
-            return std::make_shared<EncodedFrame>(parseDatatype<RawEncodedFrame>(metadataStart, serializedObjectSize, data));
-            break;
-
-        case DatatypeEnum::NNData:
-            return std::make_shared<NNData>(parseDatatype<RawNNData>(metadataStart, serializedObjectSize, data));
-            break;
-
-        case DatatypeEnum::ImageManipConfig:
-            return std::make_shared<ImageManipConfig>(parseDatatype<RawImageManipConfig>(metadataStart, serializedObjectSize, data));
-            break;
-
-        case DatatypeEnum::CameraControl:
-            return std::make_shared<CameraControl>(parseDatatype<RawCameraControl>(metadataStart, serializedObjectSize, data));
-            break;
-
-        case DatatypeEnum::ImgDetections:
-            return std::make_shared<ImgDetections>(parseDatatype<RawImgDetections>(metadataStart, serializedObjectSize, data));
-            break;
-
-        case DatatypeEnum::SpatialImgDetections:
-            return std::make_shared<SpatialImgDetections>(parseDatatype<RawSpatialImgDetections>(metadataStart, serializedObjectSize, data));
-            break;
-
-        case DatatypeEnum::SystemInformation:
-            return std::make_shared<SystemInformation>(parseDatatype<RawSystemInformation>(metadataStart, serializedObjectSize, data));
-            break;
-
-        case DatatypeEnum::SpatialLocationCalculatorData:
-            return std::make_shared<SpatialLocationCalculatorData>(parseDatatype<RawSpatialLocations>(metadataStart, serializedObjectSize, data));
-            break;
-
-        case DatatypeEnum::SpatialLocationCalculatorConfig:
-            return std::make_shared<SpatialLocationCalculatorConfig>(
-                parseDatatype<RawSpatialLocationCalculatorConfig>(metadataStart, serializedObjectSize, data));
-            break;
-
-        case DatatypeEnum::AprilTags:
-            return std::make_shared<AprilTags>(parseDatatype<RawAprilTags>(metadataStart, serializedObjectSize, data));
-            break;
-
-        case DatatypeEnum::AprilTagConfig:
-            return std::make_shared<AprilTagConfig>(parseDatatype<RawAprilTagConfig>(metadataStart, serializedObjectSize, data));
-            break;
-
-        case DatatypeEnum::Tracklets:
-            return std::make_shared<Tracklets>(parseDatatype<RawTracklets>(metadataStart, serializedObjectSize, data));
-            break;
-
-        case DatatypeEnum::IMUData:
-            return std::make_shared<IMUData>(parseDatatype<RawIMUData>(metadataStart, serializedObjectSize, data));
-            break;
-
-        case DatatypeEnum::StereoDepthConfig:
-            return std::make_shared<StereoDepthConfig>(parseDatatype<RawStereoDepthConfig>(metadataStart, serializedObjectSize, data));
-            break;
-
-        case DatatypeEnum::EdgeDetectorConfig:
-            return std::make_shared<EdgeDetectorConfig>(parseDatatype<RawEdgeDetectorConfig>(metadataStart, serializedObjectSize, data));
-            break;
-
-        case DatatypeEnum::TrackedFeatures:
-            return std::make_shared<TrackedFeatures>(parseDatatype<RawTrackedFeatures>(metadataStart, serializedObjectSize, data));
-            break;
-
-        case DatatypeEnum::FeatureTrackerConfig:
-            return std::make_shared<FeatureTrackerConfig>(parseDatatype<RawFeatureTrackerConfig>(metadataStart, serializedObjectSize, data));
-            break;
-
-        case DatatypeEnum::ToFConfig:
-            return std::make_shared<ToFConfig>(parseDatatype<RawToFConfig>(metadataStart, serializedObjectSize, data));
-            break;
-        case DatatypeEnum::MessageGroup:
-            return std::make_shared<MessageGroup>(parseDatatype<RawMessageGroup>(metadataStart, serializedObjectSize, data));
-            break;
-    }
-
-    throw std::runtime_error("Bad packet, couldn't parse (invalid message type)");
->>>>>>> 6628488e
-}
-std::shared_ptr<ADatatype> StreamMessageParser::parseMessageToADatatype(streamPacketDesc_t* const packet) {
-    DatatypeEnum objectType;
-    return parseMessageToADatatype(packet, objectType);
 }
 
 std::vector<std::uint8_t> StreamMessageParser::serializeMetadata(const ADatatype& message) {
@@ -347,12 +213,8 @@
     // 4. append size (4B LE) of serialized metadata
 
     DatatypeEnum datatype;
-<<<<<<< HEAD
+    std::vector<std::uint8_t> metadata;
     message.serialize(metadata, datatype);
-=======
-    std::vector<std::uint8_t> metadata;
-    data.serialize(metadata, datatype);
->>>>>>> 6628488e
     uint32_t metadataSize = static_cast<uint32_t>(metadata.size());
 
     // 4B datatype & 4B metadata size
