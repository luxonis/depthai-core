--- conflicted
+++ resolved
@@ -128,7 +128,6 @@
 
         case DatatypeEnum::SpatialLocationCalculatorConfig:
             return parseDatatype<RawSpatialLocationCalculatorConfig>(jser, data);
-<<<<<<< HEAD
             break;
 
         case DatatypeEnum::AprilTagData:
@@ -137,8 +136,6 @@
 
         case DatatypeEnum::AprilTagConfig:
             return parseDatatype<RawAprilTagConfig>(jser, data);
-=======
->>>>>>> ac823bdb
             break;
 
         case DatatypeEnum::Tracklets:
