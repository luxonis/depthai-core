--- conflicted
+++ resolved
@@ -126,7 +126,6 @@
     return *this;
 }
 
-<<<<<<< HEAD
 ImgFrame EncodedFrame::getImgFrameMeta() const {
     ImgFrame frame;
     frame.cam = cam;
@@ -139,11 +138,8 @@
     return frame;
 }
 
-std::unique_ptr<google::protobuf::Message> EncodedFrame::getProtoMessage(bool metadataOnly) const {
-=======
 #ifdef DEPTHAI_ENABLE_PROTOBUF
-std::unique_ptr<google::protobuf::Message> getProtoMessage(const EncodedFrame* frame) {
->>>>>>> 77c70112
+std::unique_ptr<google::protobuf::Message> getProtoMessage(const EncodedFrame* frame, bool metadataOnly = false) {
     // Create a unique pointer to the protobuf EncodedFrame message
     auto encodedFrame = std::make_unique<proto::encoded_frame::EncodedFrame>();
 
@@ -177,47 +173,13 @@
     cam->set_wbcolortemp(frame->cam.wbColorTemp);          // wbColorTemp -> wbcolortemp
     cam->set_lenspositionraw(frame->cam.lensPositionRaw);  // lensPositionRaw -> lenspositionraw
 
-<<<<<<< HEAD
-    proto::common::ImgTransformation* imgTransformation = encodedFrame->mutable_transformation();
-    const auto [width, height] = this->transformation.getSize();
-    const auto [srcWidth, srcHeight] = this->transformation.getSourceSize();
-    imgTransformation->set_width(width);
-    imgTransformation->set_height(height);
-    imgTransformation->set_srcwidth(srcWidth);
-    imgTransformation->set_srcheight(srcHeight);
-
-    proto::common::TransformationMatrix* transformationMatrix = imgTransformation->mutable_transformationmatrix();
-    for(const auto& array : transformation.getMatrix()) {
-        proto::common::FloatArray* floatArray = transformationMatrix->add_arrays();
-        for(const auto& value : array) {
-            floatArray->add_values(value);
-        }
-    }
-    proto::common::TransformationMatrix* sourceIntrinsicMatrix = imgTransformation->mutable_sourceintrinsicmatrix();
-    for(const auto& array : transformation.getSourceIntrinsicMatrix()) {
-        proto::common::FloatArray* floatArray = sourceIntrinsicMatrix->add_arrays();
-        for(const auto& value : array) {
-            floatArray->add_values(value);
-        }
-    }
-
-    imgTransformation->set_distortionmodel(static_cast<proto::common::CameraModel>(this->transformation.getDistortionModel()));
-    proto::common::FloatArray* distortionCoefficients = imgTransformation->mutable_distortioncoefficients();
-    for(const auto& value : this->transformation.getDistortionCoefficients()) {
-        distortionCoefficients->add_values(value);
-    }
-
     if(!metadataOnly) {
         // Set the encoded frame data
-        encodedFrame->set_data(this->data->getData().data(), this->data->getData().size());
+        encodedFrame->set_data(frame->data->getData().data(), frame->data->getData().size());
     }
-=======
-    // Set the encoded frame data
-    encodedFrame->set_data(frame->data->getData().data(), frame->data->getData().size());
 
     proto::common::ImgTransformation* imgTransformation = encodedFrame->mutable_transformation();
     utility::serializeImgTransormation(imgTransformation, frame->transformation);
->>>>>>> 77c70112
 
     // Return the populated protobuf message
     return encodedFrame;
