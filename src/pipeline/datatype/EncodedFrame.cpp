#include "depthai/pipeline/datatype/EncodedFrame.hpp"
#ifdef DEPTHAI_ENABLE_PROTOBUF
    #include "../../utility/ProtoSerialize.hpp"
    #include "depthai/schemas/EncodedFrame.pb.h"
#endif

#include "utility/H26xParsers.hpp"

namespace dai {
// getters
unsigned int EncodedFrame::getInstanceNum() const {
    return instanceNum;
}
unsigned int EncodedFrame::getHeight() const {
    return height;
}
unsigned int EncodedFrame::getWidth() const {
    return width;
}
std::chrono::microseconds EncodedFrame::getExposureTime() const {
    return std::chrono::microseconds(cam.exposureTimeUs);
}
int EncodedFrame::getSensitivity() const {
    return cam.sensitivityIso;
}
int EncodedFrame::getColorTemperature() const {
    return cam.wbColorTemp;
}
int EncodedFrame::getLensPosition() const {
    return cam.lensPosition;
}
float EncodedFrame::getLensPositionRaw() const {
    return cam.lensPositionRaw;
}
unsigned int EncodedFrame::getQuality() const {
    return quality;
}
unsigned int EncodedFrame::getBitrate() const {
    return bitrate;
}
bool EncodedFrame::getLossless() const {
    return lossless;
}
EncodedFrame::FrameType EncodedFrame::getFrameType() {
    if(type == FrameType::Unknown) {
        utility::SliceType frameType = utility::SliceType::Unknown;
        switch(profile) {
            case EncodedFrame::Profile::JPEG:
                frameType = utility::SliceType::I;
                break;
            case EncodedFrame::Profile::AVC:
                // TODO(Morato) - change this to zero copy
                frameType = utility::getTypesH264(std::vector<uint8_t>(data->getData().begin(), data->getData().end()), true)[0];
                break;
            case EncodedFrame::Profile::HEVC:
                frameType = utility::getTypesH265(std::vector<uint8_t>(data->getData().begin(), data->getData().end()), true)[0];
                break;
        }
        switch(frameType) {
            case utility::SliceType::P:
                type = FrameType::P;
                break;
            case utility::SliceType::B:
                type = FrameType::B;
                break;
            case utility::SliceType::I:
                type = FrameType::I;
                break;
            case utility::SliceType::SP:
                type = FrameType::P;
                break;
            case utility::SliceType::SI:
                type = FrameType::I;
                break;
            case utility::SliceType::Unknown:
                type = FrameType::Unknown;
                break;
        }
    }
    return type;
}
EncodedFrame::Profile EncodedFrame::getProfile() const {
    return profile;
}

EncodedFrame& EncodedFrame::setInstanceNum(unsigned int instanceNum) {
    this->instanceNum = instanceNum;
    return *this;
}
EncodedFrame& EncodedFrame::setWidth(unsigned int width) {
    this->width = width;
    return *this;
}
EncodedFrame& EncodedFrame::setHeight(unsigned int height) {
    this->height = height;
    return *this;
}
EncodedFrame& EncodedFrame::setSize(unsigned int width, unsigned int height) {
    setWidth(width);
    setHeight(height);
    return *this;
}
EncodedFrame& EncodedFrame::setSize(std::tuple<unsigned int, unsigned int> size) {
    setSize(std::get<0>(size), std::get<1>(size));
    return *this;
}
EncodedFrame& EncodedFrame::setQuality(unsigned int quality) {
    this->quality = quality;
    return *this;
}
EncodedFrame& EncodedFrame::setBitrate(unsigned int bitrate) {
    this->bitrate = bitrate;
    return *this;
}

EncodedFrame& EncodedFrame::setLossless(bool lossless) {
    this->lossless = lossless;
    return *this;
}
EncodedFrame& EncodedFrame::setFrameType(FrameType frameType) {
    this->type = frameType;
    return *this;
}
EncodedFrame& EncodedFrame::setProfile(Profile profile) {
    this->profile = profile;
    return *this;
}

<<<<<<< HEAD
std::unique_ptr<google::protobuf::Message> EncodedFrame::getProtoMessage() const {
=======
#ifdef DEPTHAI_ENABLE_PROTOBUF
std::unique_ptr<google::protobuf::Message> getProtoMessage(const EncodedFrame* frame) {
>>>>>>> a7e4a16d
    // Create a unique pointer to the protobuf EncodedFrame message
    auto encodedFrame = std::make_unique<proto::encoded_frame::EncodedFrame>();

    // Populate the protobuf message fields with the EncodedFrame data
<<<<<<< HEAD
    encodedFrame->set_instancenum(this->instanceNum);  // instanceNum -> instancenum
    encodedFrame->set_width(this->width);
    encodedFrame->set_height(this->height);
    encodedFrame->set_quality(this->quality);
    encodedFrame->set_bitrate(this->bitrate);
    encodedFrame->set_profile(static_cast<proto::encoded_frame::Profile>(this->profile));  // Profile enum
    encodedFrame->set_lossless(this->lossless);
    encodedFrame->set_type(static_cast<proto::encoded_frame::FrameType>(this->type));  // FrameType enum
    encodedFrame->set_frameoffset(this->frameOffset);                                  // frameOffset -> frameoffset
    encodedFrame->set_framesize(this->frameSize);                                      // frameSize -> framesize
    encodedFrame->set_sequencenum(this->sequenceNum);                                  // sequenceNum -> sequencenum

    // Set timestamps
    proto::common::Timestamp* ts = encodedFrame->mutable_ts();
    ts->set_sec(this->ts.sec);
    ts->set_nsec(this->ts.nsec);

    proto::common::Timestamp* tsDevice = encodedFrame->mutable_tsdevice();
    tsDevice->set_sec(this->tsDevice.sec);
    tsDevice->set_nsec(this->tsDevice.nsec);

    // Set camera settings
    proto::common::CameraSettings* cam = encodedFrame->mutable_cam();
    cam->set_exposuretimeus(this->cam.exposureTimeUs);    // exposureTimeUs -> exposuretimeus
    cam->set_sensitivityiso(this->cam.sensitivityIso);    // sensitivityIso -> sensitivityiso
    cam->set_lensposition(this->cam.lensPosition);        // lensPosition -> lensposition
    cam->set_wbcolortemp(this->cam.wbColorTemp);          // wbColorTemp -> wbcolortemp
    cam->set_lenspositionraw(this->cam.lensPositionRaw);  // lensPositionRaw -> lenspositionraw

    // Set the encoded frame data
    encodedFrame->set_data(this->data->getData().data(), this->data->getData().size());
=======
    encodedFrame->set_instancenum(frame->instanceNum);  // instanceNum -> instancenum
    encodedFrame->set_width(frame->width);
    encodedFrame->set_height(frame->height);
    encodedFrame->set_quality(frame->quality);
    encodedFrame->set_bitrate(frame->bitrate);
    encodedFrame->set_profile(static_cast<proto::encoded_frame::Profile>(frame->profile));  // Profile enum
    encodedFrame->set_lossless(frame->lossless);
    encodedFrame->set_type(static_cast<proto::encoded_frame::FrameType>(frame->type));  // FrameType enum
    encodedFrame->set_frameoffset(frame->frameOffset);                                  // frameOffset -> frameoffset
    encodedFrame->set_framesize(frame->frameSize);                                      // frameSize -> framesize
    encodedFrame->set_sequencenum(frame->sequenceNum);                                  // sequenceNum -> sequencenum

    // Set timestamps
    proto::common::Timestamp* ts = encodedFrame->mutable_ts();
    ts->set_sec(frame->ts.sec);
    ts->set_nsec(frame->ts.nsec);

    proto::common::Timestamp* tsDevice = encodedFrame->mutable_tsdevice();
    tsDevice->set_sec(frame->tsDevice.sec);
    tsDevice->set_nsec(frame->tsDevice.nsec);

    // Set camera settings
    proto::common::CameraSettings* cam = encodedFrame->mutable_cam();
    cam->set_exposuretimeus(frame->cam.exposureTimeUs);    // exposureTimeUs -> exposuretimeus
    cam->set_sensitivityiso(frame->cam.sensitivityIso);    // sensitivityIso -> sensitivityiso
    cam->set_lensposition(frame->cam.lensPosition);        // lensPosition -> lensposition
    cam->set_wbcolortemp(frame->cam.wbColorTemp);          // wbColorTemp -> wbcolortemp
    cam->set_lenspositionraw(frame->cam.lensPositionRaw);  // lensPositionRaw -> lenspositionraw

    // Set the encoded frame data
    encodedFrame->set_data(frame->data->getData().data(), frame->data->getData().size());

    proto::common::ImgTransformation* imgTransformation = encodedFrame->mutable_transformation();
    utility::serializeImgTransformation(imgTransformation, frame->transformation);
>>>>>>> a7e4a16d

    // Return the populated protobuf message
    return encodedFrame;
}

<<<<<<< HEAD
=======
ProtoSerializable::SchemaPair EncodedFrame::serializeSchema() const {
    return utility::serializeSchema(getProtoMessage(this));
}

std::vector<std::uint8_t> EncodedFrame::serializeProto() const {
    return utility::serializeProto(getProtoMessage(this));
}
#endif

>>>>>>> a7e4a16d
}  // namespace dai<|MERGE_RESOLUTION|>--- conflicted
+++ resolved
@@ -126,49 +126,12 @@
     return *this;
 }
 
-<<<<<<< HEAD
-std::unique_ptr<google::protobuf::Message> EncodedFrame::getProtoMessage() const {
-=======
 #ifdef DEPTHAI_ENABLE_PROTOBUF
 std::unique_ptr<google::protobuf::Message> getProtoMessage(const EncodedFrame* frame) {
->>>>>>> a7e4a16d
     // Create a unique pointer to the protobuf EncodedFrame message
     auto encodedFrame = std::make_unique<proto::encoded_frame::EncodedFrame>();
 
     // Populate the protobuf message fields with the EncodedFrame data
-<<<<<<< HEAD
-    encodedFrame->set_instancenum(this->instanceNum);  // instanceNum -> instancenum
-    encodedFrame->set_width(this->width);
-    encodedFrame->set_height(this->height);
-    encodedFrame->set_quality(this->quality);
-    encodedFrame->set_bitrate(this->bitrate);
-    encodedFrame->set_profile(static_cast<proto::encoded_frame::Profile>(this->profile));  // Profile enum
-    encodedFrame->set_lossless(this->lossless);
-    encodedFrame->set_type(static_cast<proto::encoded_frame::FrameType>(this->type));  // FrameType enum
-    encodedFrame->set_frameoffset(this->frameOffset);                                  // frameOffset -> frameoffset
-    encodedFrame->set_framesize(this->frameSize);                                      // frameSize -> framesize
-    encodedFrame->set_sequencenum(this->sequenceNum);                                  // sequenceNum -> sequencenum
-
-    // Set timestamps
-    proto::common::Timestamp* ts = encodedFrame->mutable_ts();
-    ts->set_sec(this->ts.sec);
-    ts->set_nsec(this->ts.nsec);
-
-    proto::common::Timestamp* tsDevice = encodedFrame->mutable_tsdevice();
-    tsDevice->set_sec(this->tsDevice.sec);
-    tsDevice->set_nsec(this->tsDevice.nsec);
-
-    // Set camera settings
-    proto::common::CameraSettings* cam = encodedFrame->mutable_cam();
-    cam->set_exposuretimeus(this->cam.exposureTimeUs);    // exposureTimeUs -> exposuretimeus
-    cam->set_sensitivityiso(this->cam.sensitivityIso);    // sensitivityIso -> sensitivityiso
-    cam->set_lensposition(this->cam.lensPosition);        // lensPosition -> lensposition
-    cam->set_wbcolortemp(this->cam.wbColorTemp);          // wbColorTemp -> wbcolortemp
-    cam->set_lenspositionraw(this->cam.lensPositionRaw);  // lensPositionRaw -> lenspositionraw
-
-    // Set the encoded frame data
-    encodedFrame->set_data(this->data->getData().data(), this->data->getData().size());
-=======
     encodedFrame->set_instancenum(frame->instanceNum);  // instanceNum -> instancenum
     encodedFrame->set_width(frame->width);
     encodedFrame->set_height(frame->height);
@@ -203,14 +166,11 @@
 
     proto::common::ImgTransformation* imgTransformation = encodedFrame->mutable_transformation();
     utility::serializeImgTransformation(imgTransformation, frame->transformation);
->>>>>>> a7e4a16d
 
     // Return the populated protobuf message
     return encodedFrame;
 }
 
-<<<<<<< HEAD
-=======
 ProtoSerializable::SchemaPair EncodedFrame::serializeSchema() const {
     return utility::serializeSchema(getProtoMessage(this));
 }
@@ -220,5 +180,4 @@
 }
 #endif
 
->>>>>>> a7e4a16d
 }  // namespace dai