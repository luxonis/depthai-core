#include "depthai/pipeline/datatype/PointCloudData.hpp"

#include "depthai/common/Point3f.hpp"
#ifdef DEPTHAI_ENABLE_PROTOBUF
    #include "../../utility/ProtoSerialize.hpp"
    #include "depthai/schemas/PointCloudData.pb.h"
#endif
namespace dai {

std::vector<Point3f> PointCloudData::getPoints() {
    if(isColor()) {
        span<const Point3fRGB> pointData(reinterpret_cast<Point3fRGB*>(data->getData().data()), data->getData().size() / sizeof(Point3fRGB));
        std::vector<Point3fRGB> points(pointData.begin(), pointData.end());
        std::vector<Point3f> points3f;
        for(const auto& p : points) {
            points3f.push_back({p.x, p.y, p.z});
        }
        return points3f;
    }
    span<const Point3f> pointData(reinterpret_cast<Point3f*>(data->getData().data()), data->getData().size() / sizeof(Point3f));
    std::vector<Point3f> points(pointData.begin(), pointData.end());
    assert(isSparse() || points.size() == width * height);
    assert(!isSparse() || points.size() <= width * height);

    return points;
}

std::vector<Point3fRGB> PointCloudData::getPointsRGB() {
    if(!isColor()) {
        throw std::runtime_error("PointCloudData does not contain color data");
    }
    span<const Point3fRGB> pointData(reinterpret_cast<Point3fRGB*>(data->getData().data()), data->getData().size() / sizeof(Point3fRGB));
    std::vector<Point3fRGB> points(pointData.begin(), pointData.end());
    assert(isSparse() || points.size() == width * height);
    assert(!isSparse() || points.size() <= width * height);

    return points;
}

unsigned int PointCloudData::getInstanceNum() const {
    return instanceNum;
}
unsigned int PointCloudData::getWidth() const {
    return width;
}
unsigned int PointCloudData::getHeight() const {
    return height;
}
float PointCloudData::getMinX() const {
    return minx;
}
float PointCloudData::getMinY() const {
    return miny;
}
float PointCloudData::getMinZ() const {
    return minz;
}
float PointCloudData::getMaxX() const {
    return maxx;
}
float PointCloudData::getMaxY() const {
    return maxy;
}
float PointCloudData::getMaxZ() const {
    return maxz;
}
bool PointCloudData::isSparse() const {
    return sparse;
}

bool PointCloudData::isColor() const {
    return color;
}

PointCloudData& PointCloudData::setInstanceNum(unsigned int instanceNum) {
    this->instanceNum = instanceNum;
    return *this;
}

PointCloudData& PointCloudData::setWidth(unsigned int width) {
    this->width = width;
    return *this;
}
PointCloudData& PointCloudData::setHeight(unsigned int height) {
    this->height = height;
    return *this;
}
PointCloudData& PointCloudData::setSize(unsigned int width, unsigned int height) {
    setWidth(width);
    setHeight(height);
    return *this;
}
PointCloudData& PointCloudData::setSize(std::tuple<unsigned int, unsigned int> size) {
    setSize(std::get<0>(size), std::get<1>(size));
    return *this;
}
PointCloudData& PointCloudData::setMinX(float val) {
    this->minx = val;
    return *this;
}
PointCloudData& PointCloudData::setMinY(float val) {
    this->miny = val;
    return *this;
}
PointCloudData& PointCloudData::setMinZ(float val) {
    this->minz = val;
    return *this;
}
PointCloudData& PointCloudData::setMaxX(float val) {
    this->maxx = val;
    return *this;
}
PointCloudData& PointCloudData::setMaxY(float val) {
    this->maxy = val;
    return *this;
}
PointCloudData& PointCloudData::setMaxZ(float val) {
    this->maxz = val;
    return *this;
}
PointCloudData& PointCloudData::setSparse(bool val) {
    sparse = val;
    return *this;
}

PointCloudData& PointCloudData::setColor(bool val) {
    color = val;
    return *this;
}

<<<<<<< HEAD
std::unique_ptr<google::protobuf::Message> dai::PointCloudData::getProtoMessage() const {
    auto pointCloudData = std::make_unique<dai::proto::point_cloud_data::PointCloudData>();

    auto timestamp = pointCloudData->mutable_ts();
    timestamp->set_sec(ts.sec);
    timestamp->set_nsec(ts.nsec);

    auto timestampDevice = pointCloudData->mutable_tsdevice();
    timestampDevice->set_sec(tsDevice.sec);
    timestampDevice->set_nsec(tsDevice.nsec);

    pointCloudData->set_sequencenum(sequenceNum);
    pointCloudData->set_width(width);
    pointCloudData->set_height(height);
    pointCloudData->set_instancenum(instanceNum);
    pointCloudData->set_minx(minx);
    pointCloudData->set_miny(miny);
    pointCloudData->set_minz(minz);
    pointCloudData->set_maxx(maxx);
    pointCloudData->set_maxy(maxy);
    pointCloudData->set_maxz(maxz);
    pointCloudData->set_sparse(sparse);
    pointCloudData->set_color(color);

    pointCloudData->set_data(data->getData().data(), data->getSize());
=======
#ifdef DEPTHAI_ENABLE_PROTOBUF
std::unique_ptr<google::protobuf::Message> getProtoMessage(const PointCloudData* daiCloudData) {
    auto pointCloudData = std::make_unique<dai::proto::point_cloud_data::PointCloudData>();

    auto timestamp = pointCloudData->mutable_ts();
    timestamp->set_sec(daiCloudData->ts.sec);
    timestamp->set_nsec(daiCloudData->ts.nsec);

    auto timestampDevice = pointCloudData->mutable_tsdevice();
    timestampDevice->set_sec(daiCloudData->tsDevice.sec);
    timestampDevice->set_nsec(daiCloudData->tsDevice.nsec);

    pointCloudData->set_sequencenum(daiCloudData->sequenceNum);
    pointCloudData->set_width(daiCloudData->getWidth());
    pointCloudData->set_height(daiCloudData->getHeight());
    pointCloudData->set_instancenum(daiCloudData->getInstanceNum());
    pointCloudData->set_minx(daiCloudData->getMinX());
    pointCloudData->set_miny(daiCloudData->getMinY());
    pointCloudData->set_minz(daiCloudData->getMinZ());
    pointCloudData->set_maxx(daiCloudData->getMaxX());
    pointCloudData->set_maxy(daiCloudData->getMaxY());
    pointCloudData->set_maxz(daiCloudData->getMaxZ());
    pointCloudData->set_sparse(daiCloudData->isSparse());
    pointCloudData->set_color(daiCloudData->isColor());

    pointCloudData->set_data(daiCloudData->data->getData().data(), daiCloudData->data->getSize());
>>>>>>> a7e4a16d

    return pointCloudData;
}

<<<<<<< HEAD
=======
std::vector<std::uint8_t> PointCloudData::serializeProto() const {
    return utility::serializeProto(getProtoMessage(this));
}

ProtoSerializable::SchemaPair PointCloudData::serializeSchema() const {
    return utility::serializeSchema(getProtoMessage(this));
}

#endif
>>>>>>> a7e4a16d
static_assert(sizeof(Point3f) == 12, "Point3f size must be 12 bytes");
}  // namespace dai<|MERGE_RESOLUTION|>--- conflicted
+++ resolved
@@ -128,33 +128,6 @@
     return *this;
 }
 
-<<<<<<< HEAD
-std::unique_ptr<google::protobuf::Message> dai::PointCloudData::getProtoMessage() const {
-    auto pointCloudData = std::make_unique<dai::proto::point_cloud_data::PointCloudData>();
-
-    auto timestamp = pointCloudData->mutable_ts();
-    timestamp->set_sec(ts.sec);
-    timestamp->set_nsec(ts.nsec);
-
-    auto timestampDevice = pointCloudData->mutable_tsdevice();
-    timestampDevice->set_sec(tsDevice.sec);
-    timestampDevice->set_nsec(tsDevice.nsec);
-
-    pointCloudData->set_sequencenum(sequenceNum);
-    pointCloudData->set_width(width);
-    pointCloudData->set_height(height);
-    pointCloudData->set_instancenum(instanceNum);
-    pointCloudData->set_minx(minx);
-    pointCloudData->set_miny(miny);
-    pointCloudData->set_minz(minz);
-    pointCloudData->set_maxx(maxx);
-    pointCloudData->set_maxy(maxy);
-    pointCloudData->set_maxz(maxz);
-    pointCloudData->set_sparse(sparse);
-    pointCloudData->set_color(color);
-
-    pointCloudData->set_data(data->getData().data(), data->getSize());
-=======
 #ifdef DEPTHAI_ENABLE_PROTOBUF
 std::unique_ptr<google::protobuf::Message> getProtoMessage(const PointCloudData* daiCloudData) {
     auto pointCloudData = std::make_unique<dai::proto::point_cloud_data::PointCloudData>();
@@ -181,13 +154,10 @@
     pointCloudData->set_color(daiCloudData->isColor());
 
     pointCloudData->set_data(daiCloudData->data->getData().data(), daiCloudData->data->getSize());
->>>>>>> a7e4a16d
 
     return pointCloudData;
 }
 
-<<<<<<< HEAD
-=======
 std::vector<std::uint8_t> PointCloudData::serializeProto() const {
     return utility::serializeProto(getProtoMessage(this));
 }
@@ -197,6 +167,5 @@
 }
 
 #endif
->>>>>>> a7e4a16d
 static_assert(sizeof(Point3f) == 12, "Point3f size must be 12 bytes");
 }  // namespace dai