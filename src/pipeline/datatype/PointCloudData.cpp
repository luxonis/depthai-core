--- conflicted
+++ resolved
@@ -126,11 +126,7 @@
 }
 
 std::unique_ptr<google::protobuf::Message> dai::PointCloudData::getProtoMessage() const {
-<<<<<<< HEAD
-    auto pointCloudData = std::make_unique<proto::PointCloudData>();
-=======
     auto pointCloudData = std::make_unique<dai::proto::point_cloud_data::PointCloudData>();
->>>>>>> a33e8836
 
     auto timestamp = pointCloudData->mutable_ts();
     timestamp->set_sec(ts.sec);
