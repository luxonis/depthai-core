--- conflicted
+++ resolved
@@ -178,11 +178,7 @@
     img.sourceFb.width = width;
     img.sourceFb.stride = width;
     img.sourceFb.height = height;
-<<<<<<< HEAD
-    transformations.setInitTransformation(width, height);
-=======
     transformations.addInitTransformation(width, height);
->>>>>>> b37f7d71
     return *this;
 }
 
@@ -200,25 +196,11 @@
     img = rawImgFrame;
 }
 
-<<<<<<< HEAD
-ImgFrame& ImgFrame::setMetadata(const dai::ImgFrame& sourceFrame) {
-=======
 ImgFrame& ImgFrame::setMetadata(const ImgFrame& sourceFrame) {
->>>>>>> b37f7d71
     set(sourceFrame.get());
     return *this;
 }
 
-<<<<<<< HEAD
-dai::Point2f ImgFrame::remapPointFromSource(const dai::Point2f& point) const {
-    if(point.isNormalized()) {
-        throw std::runtime_error("Point must be denormalized");
-    }
-    dai::Point2f transformedPoint = point;
-    bool isClipped = false;
-    for(auto& transformation : transformations.transformations) {
-        transformedPoint = transformations.transformPoint(transformation, transformedPoint, isClipped);
-=======
 Point2f ImgFrame::remapPointFromSource(const Point2f& point) const {
     if(point.isNormalized()) {
         throw std::runtime_error("Point must be denormalized");
@@ -227,22 +209,10 @@
     bool isClipped = false;
     for(auto& transformation : transformations.transformations) {
         transformedPoint = ImgTransformation::transformPoint(transformation, transformedPoint, isClipped);
->>>>>>> b37f7d71
     }
     return transformedPoint;
 }
 
-<<<<<<< HEAD
-dai::Point2f ImgFrame::remapPointToSource(const dai::Point2f& point) const {
-    if(point.isNormalized()) {
-        throw std::runtime_error("Point must be denormalized");
-    }
-    dai::Point2f transformedPoint = point;
-    bool isClipped = false;
-    // Do the loop in reverse order
-    for(auto it = transformations.transformations.rbegin(); it != transformations.transformations.rend(); ++it) {
-        transformedPoint = transformations.invTransformPoint(*it, transformedPoint, isClipped);
-=======
 Point2f ImgFrame::remapPointToSource(const Point2f& point) const {
     if(point.isNormalized()) {
         throw std::runtime_error("Point must be denormalized");
@@ -252,16 +222,11 @@
     // Do the loop in reverse order
     for(auto it = transformations.transformations.rbegin(); it != transformations.transformations.rend(); ++it) {
         transformedPoint = ImgTransformation::invTransformPoint(*it, transformedPoint, isClipped);
->>>>>>> b37f7d71
     }
     return transformedPoint;
 }
 
-<<<<<<< HEAD
-dai::Rect ImgFrame::remapRectFromSource(const dai::Rect& rect) const {
-=======
 Rect ImgFrame::remapRectFromSource(const Rect& rect) const {
->>>>>>> b37f7d71
     bool isNormalized = rect.isNormalized();
     auto returnRect = rect;
     if(isNormalized) {
@@ -269,22 +234,14 @@
     }
     auto topLeftTransformed = remapPointFromSource(returnRect.topLeft());
     auto bottomRightTransformed = remapPointFromSource(returnRect.bottomRight());
-<<<<<<< HEAD
-    returnRect = dai::Rect(topLeftTransformed, bottomRightTransformed);
-=======
     returnRect = Rect(topLeftTransformed, bottomRightTransformed);
->>>>>>> b37f7d71
     if(isNormalized) {
         returnRect = returnRect.normalize(getWidth(), getHeight());
     }
     return returnRect;
 }
 
-<<<<<<< HEAD
-dai::Rect ImgFrame::remapRectToSource(const dai::Rect& rect) const {
-=======
 Rect ImgFrame::remapRectToSource(const Rect& rect) const {
->>>>>>> b37f7d71
     bool isNormalized = rect.isNormalized();
     auto returnRect = rect;
     if(isNormalized) {
@@ -293,11 +250,7 @@
     auto topLeftTransformed = remapPointToSource(returnRect.topLeft());
     auto bottomRightTransformed = remapPointToSource(returnRect.bottomRight());
 
-<<<<<<< HEAD
-    returnRect = dai::Rect(topLeftTransformed, bottomRightTransformed);
-=======
     returnRect = Rect(topLeftTransformed, bottomRightTransformed);
->>>>>>> b37f7d71
     if(isNormalized) {
         returnRect = returnRect.normalize(getSourceWidth(), getSourceHeight());
     }
@@ -420,11 +373,7 @@
     return true;
 }
 
-<<<<<<< HEAD
-dai::Point2f ImgFrame::remapPointBetweenSourceFrames(const dai::Point2f& point, const dai::ImgFrame& sourceImage, const dai::ImgFrame& destImage) {
-=======
 Point2f ImgFrame::remapPointBetweenSourceFrames(const Point2f& point, const ImgFrame& sourceImage, const ImgFrame& destImage) {
->>>>>>> b37f7d71
     auto hFovDegreeDest = destImage.getSourceHFov();
     auto vFovDegreeDest = destImage.getSourceVFov();
     auto hFovDegreeOrigin = sourceImage.getSourceHFov();
@@ -472,32 +421,18 @@
     int adjustedFrameY = returnPoint.y + diffY;
 
     // Scale the point back to the destination frame
-<<<<<<< HEAD
-    returnPoint = dai::Point2f(std::round(adjustedFrameX / kX), std::round(adjustedFrameY / kY));
-    bool pointClipped = false;
-    returnPoint = ImgTransformations::clipPoint(returnPoint, destImage.getSourceWidth(), destImage.getSourceHeight(), pointClipped);
-=======
     returnPoint = Point2f(std::round(adjustedFrameX / kX), std::round(adjustedFrameY / kY));
     bool pointClipped = false;
     returnPoint = ImgTransformation::clipPoint(returnPoint, destImage.getSourceWidth(), destImage.getSourceHeight(), pointClipped);
->>>>>>> b37f7d71
 
     return returnPoint;
 }
 
-<<<<<<< HEAD
-dai::Point2f ImgFrame::remapPointBetweenFrames(const dai::Point2f& originPoint, const ImgFrame& originFrame, const ImgFrame& destFrame) {
-    // First get the origin to the origin image
-    // For example if this is a RGB image that was cropped and rotated and the detection was done there,
-    // you remap it back as it was taken on the camera
-    dai::Point2f transformedPoint = originPoint;
-=======
 Point2f ImgFrame::remapPointBetweenFrames(const Point2f& originPoint, const ImgFrame& originFrame, const ImgFrame& destFrame) {
     // First get the origin to the origin image
     // For example if this is a RGB image that was cropped and rotated and the detection was done there,
     // you remap it back as it was taken on the camera
     Point2f transformedPoint = originPoint;
->>>>>>> b37f7d71
     transformedPoint = originFrame.remapPointToSource(transformedPoint);
     if(originFrame.getInstanceNum() != destFrame.getInstanceNum()) {
         transformedPoint = remapPointBetweenSourceFrames(transformedPoint, originFrame, destFrame);
@@ -512,21 +447,13 @@
     return transformedPoint;
 }
 
-<<<<<<< HEAD
-dai::Rect ImgFrame::remapRectBetweenFrames(const dai::Rect& originRect, const dai::ImgFrame& originFrame, const dai::ImgFrame& destFrame) {
-=======
 Rect ImgFrame::remapRectBetweenFrames(const Rect& originRect, const ImgFrame& originFrame, const ImgFrame& destFrame) {
->>>>>>> b37f7d71
     bool normalized = originRect.isNormalized();
     auto returnRect = originRect;
     returnRect = returnRect.denormalize(originFrame.getWidth(), originFrame.getHeight());
     auto topLeftTransformed = remapPointBetweenFrames(returnRect.topLeft(), originFrame, destFrame);
     auto bottomRightTransformed = remapPointBetweenFrames(returnRect.bottomRight(), originFrame, destFrame);
-<<<<<<< HEAD
-    returnRect = dai::Rect{topLeftTransformed, bottomRightTransformed};
-=======
     returnRect = Rect{topLeftTransformed, bottomRightTransformed};
->>>>>>> b37f7d71
     if(normalized) {
         returnRect = returnRect.normalize(destFrame.getWidth(), destFrame.getHeight());
     }
