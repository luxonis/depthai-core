#include "depthai/pipeline/datatype/ImgFrame.hpp"

#include "spdlog/fmt/fmt.h"

namespace dai {

std::shared_ptr<RawBuffer> ImgFrame::serialize() const {
    return raw;
}

ImgFrame::ImgFrame() : Buffer(std::make_shared<RawImgFrame>()), img(*dynamic_cast<RawImgFrame*>(raw.get())) {
    // set timestamp to now
    setTimestamp(std::chrono::steady_clock::now());
}
ImgFrame::ImgFrame(std::shared_ptr<RawImgFrame> ptr) : Buffer(std::move(ptr)), img(*dynamic_cast<RawImgFrame*>(raw.get())) {}

// helpers

// getters
std::chrono::time_point<std::chrono::steady_clock, std::chrono::steady_clock::duration> ImgFrame::getTimestamp() const {
    using namespace std::chrono;
    return time_point<steady_clock, steady_clock::duration>{seconds(img.ts.sec) + nanoseconds(img.ts.nsec)};
}
std::chrono::time_point<std::chrono::steady_clock, std::chrono::steady_clock::duration> ImgFrame::getTimestampDevice() const {
    using namespace std::chrono;
    return time_point<steady_clock, steady_clock::duration>{seconds(img.tsDevice.sec) + nanoseconds(img.tsDevice.nsec)};
}
unsigned int ImgFrame::getInstanceNum() const {
    return img.instanceNum;
}
unsigned int ImgFrame::getCategory() const {
    return img.category;
}
int64_t ImgFrame::getSequenceNum() const {
    return img.sequenceNum;
}
unsigned int ImgFrame::getWidth() const {
    return img.fb.width;
}
unsigned int ImgFrame::getHeight() const {
    return img.fb.height;
}
RawImgFrame::Type ImgFrame::getType() const {
    return img.fb.type;
}
<<<<<<< HEAD
int ImgFrame::getExposureTime() const {
    return img.cam.exposureTimeUs;
=======
std::chrono::microseconds ImgFrame::getExposureTime() const {
    return std::chrono::microseconds(img.cam.exposureTimeUs);
>>>>>>> c926c9fc
}
int ImgFrame::getSensitivity() const {
    return img.cam.sensitivityIso;
}
<<<<<<< HEAD
=======
int ImgFrame::getColorTemperature() const {
    return img.cam.wbColorTemp;
}
>>>>>>> c926c9fc
int ImgFrame::getLensPosition() const {
    return img.cam.lensPosition;
}

// setters
ImgFrame& ImgFrame::setTimestamp(std::chrono::time_point<std::chrono::steady_clock, std::chrono::steady_clock::duration> tp) {
    // Set timestamp from timepoint
    using namespace std::chrono;
    auto ts = tp.time_since_epoch();
    img.ts.sec = duration_cast<seconds>(ts).count();
    img.ts.nsec = duration_cast<nanoseconds>(ts).count() % 1000000000;
    return *this;
}
ImgFrame& ImgFrame::setTimestampDevice(std::chrono::time_point<std::chrono::steady_clock, std::chrono::steady_clock::duration> tp) {
    // Set timestamp from timepoint
    using namespace std::chrono;
    auto ts = tp.time_since_epoch();
    img.tsDevice.sec = duration_cast<seconds>(ts).count();
    img.tsDevice.nsec = duration_cast<nanoseconds>(ts).count() % 1000000000;
    return *this;
}
ImgFrame& ImgFrame::setInstanceNum(unsigned int instanceNum) {
    img.instanceNum = instanceNum;
    return *this;
}
ImgFrame& ImgFrame::setCategory(unsigned int category) {
    img.category = category;
    return *this;
}
ImgFrame& ImgFrame::setSequenceNum(int64_t sequenceNum) {
    img.sequenceNum = sequenceNum;
    return *this;
}
ImgFrame& ImgFrame::setWidth(unsigned int width) {
    img.fb.width = width;
    img.fb.stride = width;
    return *this;
}
ImgFrame& ImgFrame::setHeight(unsigned int height) {
    img.fb.height = height;
    return *this;
}
ImgFrame& ImgFrame::setSize(unsigned int width, unsigned int height) {
    setWidth(width);
    setHeight(height);
    return *this;
}
ImgFrame& ImgFrame::setSize(std::tuple<unsigned int, unsigned int> size) {
    setSize(std::get<0>(size), std::get<1>(size));
    return *this;
}
ImgFrame& ImgFrame::setType(RawImgFrame::Type type) {
    img.fb.type = type;
    img.fb.bytesPP = RawImgFrame::typeToBpp(img.fb.type);
    return *this;
}

}  // namespace dai<|MERGE_RESOLUTION|>--- conflicted
+++ resolved
@@ -43,23 +43,15 @@
 RawImgFrame::Type ImgFrame::getType() const {
     return img.fb.type;
 }
-<<<<<<< HEAD
-int ImgFrame::getExposureTime() const {
-    return img.cam.exposureTimeUs;
-=======
 std::chrono::microseconds ImgFrame::getExposureTime() const {
     return std::chrono::microseconds(img.cam.exposureTimeUs);
->>>>>>> c926c9fc
 }
 int ImgFrame::getSensitivity() const {
     return img.cam.sensitivityIso;
 }
-<<<<<<< HEAD
-=======
 int ImgFrame::getColorTemperature() const {
     return img.cam.wbColorTemp;
 }
->>>>>>> c926c9fc
 int ImgFrame::getLensPosition() const {
     return img.cam.lensPosition;
 }
