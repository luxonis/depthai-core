#define _USE_MATH_DEFINES
#include "depthai/pipeline/datatype/ImgFrame.hpp"

#include "spdlog/fmt/fmt.h"
#include "spdlog/spdlog.h"
namespace dai {

ImgFrame::ImgFrame() {
    // Set timestamp to now
    setTimestamp(std::chrono::steady_clock::now());
}

<<<<<<< HEAD
ImgFrame::ImgFrame(size_t size) : ImgFrame() {
    auto mem = std::make_shared<VectorMemory>();
    mem->resize(size);
    data = mem;
}

=======
// getters
>>>>>>> 6628488e
std::chrono::time_point<std::chrono::steady_clock, std::chrono::steady_clock::duration> ImgFrame::getTimestamp(CameraExposureOffset offset) const {
    auto ts = getTimestamp();
    auto expTime = getExposureTime();
    switch(offset) {
        case CameraExposureOffset::START:
            return ts - expTime;
        case CameraExposureOffset::MIDDLE:
            return ts - expTime / 2;
        case CameraExposureOffset::END:
        default:
            return ts;
    }
}
std::chrono::time_point<std::chrono::steady_clock, std::chrono::steady_clock::duration> ImgFrame::getTimestampDevice(CameraExposureOffset offset) const {
    auto ts = getTimestampDevice();
    auto expTime = getExposureTime();
    switch(offset) {
        case CameraExposureOffset::START:
            return ts - expTime;
        case CameraExposureOffset::MIDDLE:
            return ts - expTime / 2;
        case CameraExposureOffset::END:
        default:
            return ts;
    }
}

unsigned int ImgFrame::getInstanceNum() const {
    return instanceNum;
}
unsigned int ImgFrame::getCategory() const {
<<<<<<< HEAD
    return category;
=======
    return img.category;
>>>>>>> 6628488e
}
unsigned int ImgFrame::getWidth() const {
    return fb.width;
}
unsigned int ImgFrame::getStride() const {
    if(fb.stride == 0) return getWidth();
    return fb.stride;
}
unsigned int ImgFrame::getPlaneStride(int planeIndex) const {
    int planeStride = 0;
    switch(planeIndex) {
        case 0:
            planeStride = fb.p2Offset - fb.p1Offset;
            break;
        case 1:
            planeStride = fb.p3Offset - fb.p2Offset;
            break;
    }
    if(planeStride <= 0) planeStride = getStride() * getHeight();
    return planeStride;
}
unsigned int ImgFrame::getHeight() const {
    return fb.height;
}
unsigned int ImgFrame::getPlaneHeight() const {
    return getPlaneStride() / getStride();
}
ImgFrame::Type ImgFrame::getType() const {
    return fb.type;
}
float ImgFrame::getBytesPerPixel() const {
    return typeToBpp(getType());
}
std::chrono::microseconds ImgFrame::getExposureTime() const {
    return std::chrono::microseconds(cam.exposureTimeUs);
}
int ImgFrame::getSensitivity() const {
    return cam.sensitivityIso;
}
int ImgFrame::getColorTemperature() const {
    return cam.wbColorTemp;
}
int ImgFrame::getLensPosition() const {
    return cam.lensPosition;
}

<<<<<<< HEAD
unsigned int ImgFrame::getSourceWidth() const {
    return sourceFb.width;
}
unsigned int ImgFrame::getSourceHeight() const {
    return sourceFb.height;
=======
// setters
ImgFrame& ImgFrame::setTimestamp(std::chrono::time_point<std::chrono::steady_clock, std::chrono::steady_clock::duration> tp) {
    // Set timestamp from timepoint
    return static_cast<ImgFrame&>(Buffer::setTimestamp(tp));
}
ImgFrame& ImgFrame::setTimestampDevice(std::chrono::time_point<std::chrono::steady_clock, std::chrono::steady_clock::duration> tp) {
    // Set timestamp from timepoint
    return static_cast<ImgFrame&>(Buffer::setTimestampDevice(tp));
>>>>>>> 6628488e
}

ImgFrame& ImgFrame::setInstanceNum(unsigned int instanceNum) {
    instanceNum = instanceNum;
    return *this;
}
ImgFrame& ImgFrame::setCategory(unsigned int category) {
<<<<<<< HEAD
    category = category;
    return *this;
=======
    img.category = category;
    return *this;
}
ImgFrame& ImgFrame::setSequenceNum(int64_t sequenceNum) {
    return static_cast<ImgFrame&>(Buffer::setSequenceNum(sequenceNum));
>>>>>>> 6628488e
}

ImgFrame& ImgFrame::setWidth(unsigned int width) {
    fb.width = width;
    fb.stride = width;
    return *this;
}
ImgFrame& ImgFrame::setHeight(unsigned int height) {
    fb.height = height;
    return *this;
}
ImgFrame& ImgFrame::setSize(unsigned int width, unsigned int height) {
    setWidth(width);
    setHeight(height);
    return *this;
}
ImgFrame& ImgFrame::setSize(std::tuple<unsigned int, unsigned int> size) {
    setSize(std::get<0>(size), std::get<1>(size));
    return *this;
}

ImgFrame& ImgFrame::setSourceSize(unsigned int width, unsigned int height) {
    sourceFb.width = width;
    sourceFb.stride = width;
    sourceFb.height = height;
    transformations.addInitTransformation(width, height);
    return *this;
}

ImgFrame& ImgFrame::setSourceSize(std::tuple<unsigned int, unsigned int> size) {
    setSourceSize(std::get<0>(size), std::get<1>(size));
    return *this;
}
ImgFrame& ImgFrame::setType(Type type) {
    fb.type = type;
    fb.bytesPP = ImgFrame::typeToBpp(fb.type);
    return *this;
}

// TODO add this back in
// ImgFrame& ImgFrame::setMetadata(const ImgFrame& sourceFrame) {
//     set(sourceFrame.get());
//     return *this;
// }

Point2f ImgFrame::remapPointFromSource(const Point2f& point) const {
    if(point.isNormalized()) {
        throw std::runtime_error("Point must be denormalized");
    }
    Point2f transformedPoint = point;
    bool isClipped = false;
    for(auto& transformation : transformations.transformations) {
        transformedPoint = ImgTransformation::transformPoint(transformation, transformedPoint, isClipped);
    }
    return transformedPoint;
}

Point2f ImgFrame::remapPointToSource(const Point2f& point) const {
    if(point.isNormalized()) {
        throw std::runtime_error("Point must be denormalized");
    }
    Point2f transformedPoint = point;
    bool isClipped = false;
    // Do the loop in reverse order
    for(auto it = transformations.transformations.rbegin(); it != transformations.transformations.rend(); ++it) {
        transformedPoint = ImgTransformation::invTransformPoint(*it, transformedPoint, isClipped);
    }
    return transformedPoint;
}

Rect ImgFrame::remapRectFromSource(const Rect& rect) const {
    bool isNormalized = rect.isNormalized();
    auto returnRect = rect;
    if(isNormalized) {
        returnRect = returnRect.denormalize(getSourceWidth(), getSourceHeight());
    }
    auto topLeftTransformed = remapPointFromSource(returnRect.topLeft());
    auto bottomRightTransformed = remapPointFromSource(returnRect.bottomRight());
    returnRect = Rect(topLeftTransformed, bottomRightTransformed);
    if(isNormalized) {
        returnRect = returnRect.normalize(getWidth(), getHeight());
    }
    return returnRect;
}

Rect ImgFrame::remapRectToSource(const Rect& rect) const {
    bool isNormalized = rect.isNormalized();
    auto returnRect = rect;
    if(isNormalized) {
        returnRect = returnRect.denormalize(getWidth(), getHeight());
    }
    auto topLeftTransformed = remapPointToSource(returnRect.topLeft());
    auto bottomRightTransformed = remapPointToSource(returnRect.bottomRight());

    returnRect = Rect(topLeftTransformed, bottomRightTransformed);
    if(isNormalized) {
        returnRect = returnRect.normalize(getSourceWidth(), getSourceHeight());
    }
    return returnRect;
}

ImgFrame& ImgFrame::setSourceHFov(float degrees) {
    HFovDegrees = degrees;
    return *this;
}

float ImgFrame::getSourceHFov() const {
    return HFovDegrees;
}

float ImgFrame::getSourceDFov() const {
    // TODO only works rectlinear lenses (rectified frames).
    // Calculate the vertical FOV from the source dimensions and the source DFov
    float sourceWidth = getSourceWidth();
    float sourceHeight = getSourceHeight();

    if(sourceHeight <= 0) {
        throw std::runtime_error(fmt::format("Source height is invalid. Height: {}", sourceHeight));
    }
    if(sourceWidth <= 0) {
        throw std::runtime_error(fmt::format("Source width is invalid. Width: {}", sourceWidth));
    }
    float HFovDegrees = getSourceHFov();

    // Calculate the diagonal ratio (DR)
    float dr = std::sqrt(std::pow(sourceWidth, 2) + std::pow(sourceHeight, 2));

    // Validate the horizontal FOV
    if(HFovDegrees <= 0 || HFovDegrees >= 180) {
        throw std::runtime_error(fmt::format("Horizontal FOV is invalid. Horizontal FOV: {}", HFovDegrees));
    }

    float HFovRadians = HFovDegrees * (static_cast<float>(M_PI) / 180.0f);

    // Calculate the tangent of half of the HFOV
    float tanHFovHalf = std::tan(HFovRadians / 2);

    // Calculate the tangent of half of the VFOV
    float tanDiagonalFovHalf = (dr / sourceWidth) * tanHFovHalf;

    // Calculate the VFOV in radians
    float diagonalFovRadians = 2 * std::atan(tanDiagonalFovHalf);

    // Convert VFOV to degrees
    float diagonalFovDegrees = diagonalFovRadians * (180.0f / static_cast<float>(M_PI));
    return diagonalFovDegrees;
}

float ImgFrame::getSourceVFov() const {
    // TODO only works rectlinear lenses (rectified frames).
    // Calculate the vertical FOV from the source dimensions and the source DFov
    float sourceWidth = getSourceWidth();
    float sourceHeight = getSourceHeight();

    if(sourceHeight <= 0) {
        throw std::runtime_error(fmt::format("Source height is invalid. Height: {}", sourceHeight));
    }
    if(sourceWidth <= 0) {
        throw std::runtime_error(fmt::format("Source width is invalid. Width: {}", sourceWidth));
    }
    float HFovDegrees = getSourceHFov();

    // Validate the horizontal FOV
    if(HFovDegrees <= 0 || HFovDegrees >= 180) {
        throw std::runtime_error(fmt::format("Horizontal FOV is invalid. Horizontal FOV: {}", HFovDegrees));
    }

    float HFovRadians = HFovDegrees * (static_cast<float>(M_PI) / 180.0f);

    // Calculate the tangent of half of the HFOV
    float tanHFovHalf = std::tan(HFovRadians / 2);

    // Calculate the tangent of half of the VFOV
    float tanVerticalFovHalf = (sourceHeight / sourceWidth) * tanHFovHalf;

    // Calculate the VFOV in radians
    float verticalFovRadians = 2 * std::atan(tanVerticalFovHalf);

    // Convert VFOV to degrees
    float verticalFovDegrees = verticalFovRadians * (180.0f / static_cast<float>(M_PI));
    return verticalFovDegrees;
}

bool ImgFrame::validateTransformations() const {
    if(!transformations.validateTransformationSizes()) {
        spdlog::warn("Transformation sizes are invalid");
        return false;
    }

    // Initial transformation always has to be set
    if(transformations.transformations.size() == 0) {
        spdlog::warn("No transformations set");
        return false;
    }

    if(getSourceHeight() != transformations.transformations[0].beforeTransformHeight
       || getSourceWidth() != transformations.transformations[0].beforeTransformWidth) {
        spdlog::warn("Initial transformation size is {}x{} - while source image size is {}x{}",
                     transformations.transformations[0].beforeTransformWidth,
                     transformations.transformations[0].beforeTransformHeight,
                     getSourceWidth(),
                     getSourceHeight());
        return false;
    }

    if(getHeight() != transformations.getLastHeight() || getWidth() != transformations.getLastWidth()) {
        spdlog::warn("Last transformation size is {}x{} while current transformation size is {}x{}",
                     transformations.getLastWidth(),
                     transformations.getLastHeight(),
                     getWidth(),
                     getHeight());
        return false;
    }

    return true;
}

Point2f ImgFrame::remapPointBetweenSourceFrames(const Point2f& point, const ImgFrame& sourceImage, const ImgFrame& destImage) {
    auto hFovDegreeDest = destImage.getSourceHFov();
    auto vFovDegreeDest = destImage.getSourceVFov();
    auto hFovDegreeOrigin = sourceImage.getSourceHFov();
    auto vFovDegreeOrigin = sourceImage.getSourceVFov();

    float hFovRadiansDest = (hFovDegreeDest * ((float)M_PI / 180.0f));
    float vFovRadiansDest = (vFovDegreeDest * ((float)M_PI / 180.0f));
    float hFovRadiansOrigin = (hFovDegreeOrigin * ((float)M_PI / 180.0f));
    float vFovRadiansOrigin = (vFovDegreeOrigin * ((float)M_PI / 180.0f));
    if(point.isNormalized()) {
        throw std::runtime_error("Point is normalized. Cannot remap normalized points");
    }

    if(sourceImage.getSourceWidth() == 0 || sourceImage.getSourceHeight() == 0 || destImage.getSourceWidth() == 0 || destImage.getSourceHeight() == 0) {
        throw std::runtime_error("Source image has invalid dimensions - all dimensions need to be set before remapping");
    }

    if(!(sourceImage.getSourceHFov() > 0)) {
        throw std::runtime_error("Source image has invalid horizontal FOV - horizontal FOV needs to be set before remapping");
    }

    if(!(destImage.getSourceHFov() > 0)) {
        throw std::runtime_error("Destination image has invalid horizontal FOV - horizontal FOV needs to be set before remapping");
    }

    // Calculate the factor between the FOVs
    // kX of 1.2 would mean that the destination image has 1.2 times wider FOV than the source image
    float kX = ((std::tan(hFovRadiansDest / 2) / std::tan(hFovRadiansOrigin / 2)));
    float kY = ((std::tan(vFovRadiansDest / 2) / std::tan(vFovRadiansOrigin / 2)));

    auto returnPoint = point;

    // Scale the point to the destination image
    returnPoint.x = std::round(point.x * (static_cast<float>(destImage.getSourceWidth()) / sourceImage.getSourceWidth()));
    returnPoint.y = std::round(point.y * (static_cast<float>(destImage.getSourceHeight()) / sourceImage.getSourceHeight()));

    // Adjust the point to the destination image
    unsigned adjustedWidth = std::round(destImage.getSourceWidth() * kX);
    unsigned adjustedHeight = std::round(destImage.getSourceHeight() * kY);

    int diffX = (adjustedWidth - destImage.getSourceWidth()) / 2;
    int diffY = (adjustedHeight - destImage.getSourceHeight()) / 2;

    int adjustedFrameX = returnPoint.x + diffX;
    int adjustedFrameY = returnPoint.y + diffY;

    // Scale the point back to the destination frame
    returnPoint = Point2f(std::round(adjustedFrameX / kX), std::round(adjustedFrameY / kY));
    bool pointClipped = false;
    returnPoint = ImgTransformation::clipPoint(returnPoint, destImage.getSourceWidth(), destImage.getSourceHeight(), pointClipped);

    return returnPoint;
}

Point2f ImgFrame::remapPointBetweenFrames(const Point2f& originPoint, const ImgFrame& originFrame, const ImgFrame& destFrame) {
    // First get the origin to the origin image
    // For example if this is a RGB image that was cropped and rotated and the detection was done there,
    // you remap it back as it was taken on the camera
    Point2f transformedPoint = originPoint;
    transformedPoint = originFrame.remapPointToSource(transformedPoint);
    if(originFrame.getInstanceNum() != destFrame.getInstanceNum()) {
        transformedPoint = remapPointBetweenSourceFrames(transformedPoint, originFrame, destFrame);
    } else {
        if((originFrame.getSourceHeight() != destFrame.getSourceHeight()) || (originFrame.getSourceWidth() != destFrame.getSourceWidth())
           || (originFrame.getSourceHFov() != destFrame.getSourceHFov()) || (originFrame.getSourceVFov() != destFrame.getSourceVFov())) {
            throw std::runtime_error("Frames have the same instance numbers, but different source dimensions and/or FOVs.");
        }
    }
    transformedPoint = destFrame.remapPointFromSource(transformedPoint);

    return transformedPoint;
}

Rect ImgFrame::remapRectBetweenFrames(const Rect& originRect, const ImgFrame& originFrame, const ImgFrame& destFrame) {
    bool normalized = originRect.isNormalized();
    auto returnRect = originRect;
    returnRect = returnRect.denormalize(originFrame.getWidth(), originFrame.getHeight());
    auto topLeftTransformed = remapPointBetweenFrames(returnRect.topLeft(), originFrame, destFrame);
    auto bottomRightTransformed = remapPointBetweenFrames(returnRect.bottomRight(), originFrame, destFrame);
    returnRect = Rect{topLeftTransformed, bottomRightTransformed};
    if(normalized) {
        returnRect = returnRect.normalize(destFrame.getWidth(), destFrame.getHeight());
    }
    return returnRect;
}

}  // namespace dai<|MERGE_RESOLUTION|>--- conflicted
+++ resolved
@@ -10,16 +10,12 @@
     setTimestamp(std::chrono::steady_clock::now());
 }
 
-<<<<<<< HEAD
 ImgFrame::ImgFrame(size_t size) : ImgFrame() {
     auto mem = std::make_shared<VectorMemory>();
     mem->resize(size);
     data = mem;
 }
 
-=======
-// getters
->>>>>>> 6628488e
 std::chrono::time_point<std::chrono::steady_clock, std::chrono::steady_clock::duration> ImgFrame::getTimestamp(CameraExposureOffset offset) const {
     auto ts = getTimestamp();
     auto expTime = getExposureTime();
@@ -51,11 +47,7 @@
     return instanceNum;
 }
 unsigned int ImgFrame::getCategory() const {
-<<<<<<< HEAD
     return category;
-=======
-    return img.category;
->>>>>>> 6628488e
 }
 unsigned int ImgFrame::getWidth() const {
     return fb.width;
@@ -102,39 +94,20 @@
     return cam.lensPosition;
 }
 
-<<<<<<< HEAD
 unsigned int ImgFrame::getSourceWidth() const {
     return sourceFb.width;
 }
 unsigned int ImgFrame::getSourceHeight() const {
     return sourceFb.height;
-=======
-// setters
-ImgFrame& ImgFrame::setTimestamp(std::chrono::time_point<std::chrono::steady_clock, std::chrono::steady_clock::duration> tp) {
-    // Set timestamp from timepoint
-    return static_cast<ImgFrame&>(Buffer::setTimestamp(tp));
-}
-ImgFrame& ImgFrame::setTimestampDevice(std::chrono::time_point<std::chrono::steady_clock, std::chrono::steady_clock::duration> tp) {
-    // Set timestamp from timepoint
-    return static_cast<ImgFrame&>(Buffer::setTimestampDevice(tp));
->>>>>>> 6628488e
 }
 
 ImgFrame& ImgFrame::setInstanceNum(unsigned int instanceNum) {
-    instanceNum = instanceNum;
+    this->instanceNum = instanceNum;
     return *this;
 }
 ImgFrame& ImgFrame::setCategory(unsigned int category) {
-<<<<<<< HEAD
-    category = category;
-    return *this;
-=======
-    img.category = category;
-    return *this;
-}
-ImgFrame& ImgFrame::setSequenceNum(int64_t sequenceNum) {
-    return static_cast<ImgFrame&>(Buffer::setSequenceNum(sequenceNum));
->>>>>>> 6628488e
+    this->category = category;
+    return *this;
 }
 
 ImgFrame& ImgFrame::setWidth(unsigned int width) {
