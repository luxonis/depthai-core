#define _USE_MATH_DEFINES
#include "depthai/pipeline/datatype/ImgFrame.hpp"

#include "depthai/common/ImgTransformations.hpp"
#include "depthai/common/RotatedRect.hpp"
#include "depthai/utility/SharedMemory.hpp"
#ifdef DEPTHAI_ENABLE_PROTOBUF
    #include "../../utility/ProtoSerialize.hpp"
    #include "depthai/schemas/ImgFrame.pb.h"
#endif
namespace dai {

ImgFrame::ImgFrame() {
    // Set timestamp to now
    setTimestamp(std::chrono::steady_clock::now());
}

ImgFrame::ImgFrame(size_t size) : ImgFrame() {
    auto mem = std::make_shared<VectorMemory>();
    mem->resize(size);
    data = mem;
}

ImgFrame::ImgFrame(long fd) : ImgFrame() {
    auto mem = std::make_shared<SharedMemory>(fd);
    data = mem;
}

ImgFrame::ImgFrame(long fd, size_t size) : ImgFrame() {
    auto mem = std::make_shared<SharedMemory>(fd, size);
    data = mem;
}

std::chrono::time_point<std::chrono::steady_clock, std::chrono::steady_clock::duration> ImgFrame::getTimestamp(CameraExposureOffset offset) const {
    auto ts = getTimestamp();
    auto expTime = getExposureTime();
    switch(offset) {
        case CameraExposureOffset::START:
            return ts - expTime;
        case CameraExposureOffset::MIDDLE:
            return ts - expTime / 2;
        case CameraExposureOffset::END:
        default:
            return ts;
    }
}
std::chrono::time_point<std::chrono::steady_clock, std::chrono::steady_clock::duration> ImgFrame::getTimestampDevice(CameraExposureOffset offset) const {
    auto ts = getTimestampDevice();
    auto expTime = getExposureTime();
    switch(offset) {
        case CameraExposureOffset::START:
            return ts - expTime;
        case CameraExposureOffset::MIDDLE:
            return ts - expTime / 2;
        case CameraExposureOffset::END:
        default:
            return ts;
    }
}

unsigned int ImgFrame::getInstanceNum() const {
    return instanceNum;
}
unsigned int ImgFrame::getCategory() const {
    return category;
}
unsigned int ImgFrame::getWidth() const {
    return fb.width;
}

unsigned int ImgFrame::getStride() const {
    if(fb.stride == 0) {
        return static_cast<unsigned>(std::round(static_cast<float>(getWidth()) * getBytesPerPixel()));
    }
    return fb.stride;
}
unsigned int ImgFrame::getPlaneStride(int planeIndex) const {
    int planeStride = 0;
    switch(planeIndex) {
        case 0:
            planeStride = fb.p2Offset - fb.p1Offset;
            break;
        case 1:
            planeStride = fb.p3Offset - fb.p2Offset;
            break;
    }
    if(planeStride <= 0) planeStride = getStride() * getHeight();
    return planeStride;
}
unsigned int ImgFrame::getHeight() const {
    return fb.height;
}
unsigned int ImgFrame::getPlaneHeight() const {
    return getPlaneStride() / getStride();
}
ImgFrame::Type ImgFrame::getType() const {
    return fb.type;
}
float ImgFrame::getBytesPerPixel() const {
    return typeToBpp(getType());
}
std::chrono::microseconds ImgFrame::getExposureTime() const {
    return std::chrono::microseconds(cam.exposureTimeUs);
}
int ImgFrame::getSensitivity() const {
    return cam.sensitivityIso;
}
int ImgFrame::getColorTemperature() const {
    return cam.wbColorTemp;
}
int ImgFrame::getLensPosition() const {
    return cam.lensPosition;
}

unsigned int ImgFrame::getSourceWidth() const {
    return sourceFb.width;
}

float ImgFrame::getLensPositionRaw() const {
    return cam.lensPositionRaw;
}

unsigned int ImgFrame::getSourceHeight() const {
    return sourceFb.height;
}

ImgFrame& ImgFrame::setInstanceNum(unsigned int instanceNum) {
    this->instanceNum = instanceNum;
    return *this;
}
ImgFrame& ImgFrame::setCategory(unsigned int category) {
    this->category = category;
    return *this;
}

ImgFrame& ImgFrame::setWidth(unsigned int width) {
    fb.width = width;
    return *this;
}
ImgFrame& ImgFrame::setStride(unsigned int stride) {
    fb.stride = stride;
    return *this;
}
ImgFrame& ImgFrame::setHeight(unsigned int height) {
    fb.height = height;
    return *this;
}
ImgFrame& ImgFrame::setSize(unsigned int width, unsigned int height) {
    setWidth(width);
    setHeight(height);
    return *this;
}
ImgFrame& ImgFrame::setSize(std::tuple<unsigned int, unsigned int> size) {
    setSize(std::get<0>(size), std::get<1>(size));
    return *this;
}

ImgFrame& ImgFrame::setSourceSize(unsigned int width, unsigned int height) {
    sourceFb.width = width;
    sourceFb.stride = width;
    sourceFb.height = height;
    transformation = ImgTransformation(width, height);
    return *this;
}

ImgFrame& ImgFrame::setSourceSize(std::tuple<unsigned int, unsigned int> size) {
    setSourceSize(std::get<0>(size), std::get<1>(size));
    return *this;
}
ImgFrame& ImgFrame::setType(Type type) {
    fb.type = type;
    fb.bytesPP = ImgFrame::typeToBpp(fb.type);
    return *this;
}

ImgFrame& ImgFrame::setMetadata(const ImgFrame& sourceFrame) {
    auto tmpData = this->data;
    *this = sourceFrame;
    this->data = tmpData;  // Keep the original data
    return *this;
}

ImgFrame& ImgFrame::setMetadata(const std::shared_ptr<ImgFrame>& sourceFrame) {
    if(sourceFrame == nullptr) {
        throw std::invalid_argument("Source frame is null");
    }
    return setMetadata(*sourceFrame);
}

bool ImgFrame::validateTransformations() const {
    const auto [width, height] = transformation.getSize();
    const auto [srcWidth, srcHeight] = transformation.getSourceSize();
    return transformation.isValid() && width == getWidth() && height == getHeight() && srcWidth == getSourceWidth() && srcHeight == getSourceHeight();
}

Point2f ImgFrame::remapPointFromSource(const Point2f& point) const {
    if(point.isNormalized()) {
        throw std::runtime_error("Point must be denormalized");
    }
    if(!validateTransformations()) {
        throw std::runtime_error("ImgTransformation is not valid");
    }
    return transformation.transformPoint(point);
}

Point2f ImgFrame::remapPointToSource(const Point2f& point) const {
    if(point.isNormalized()) {
        throw std::runtime_error("Point must be denormalized");
    }
    if(!validateTransformations()) {
        throw std::runtime_error("ImgTransformation is not valid");
    }
    return transformation.invTransformPoint(point);
}

Rect ImgFrame::remapRectFromSource(const Rect& rect) const {
    bool normalized = rect.isNormalized();
    auto srcRect = rect;
    srcRect = srcRect.denormalize(getSourceWidth(), getSourceHeight());
    dai::RotatedRect srcRRect;
    srcRRect.size = {srcRect.width, srcRect.height};
    srcRRect.center = {srcRect.x + srcRect.width / 2.f, srcRect.y + srcRect.height / 2.f};
    srcRRect.angle = 0.f;
    auto dstRRect = this->transformation.transformRect(srcRRect);
    auto [minx, miny, maxx, maxy] = dstRRect.getOuterRect();
    dai::Rect returnRect((int)roundf(minx), (int)roundf(miny), (int)roundf(maxx - minx), (int)roundf(maxy - miny));
    if(normalized) {
        returnRect = returnRect.normalize(getWidth(), getHeight());
    }
    return returnRect;
}

Rect ImgFrame::remapRectToSource(const Rect& rect) const {
    bool normalized = rect.isNormalized();
    auto srcRect = rect;
    srcRect = srcRect.denormalize(getWidth(), getHeight());
    dai::RotatedRect srcRRect;
    srcRRect.size = {srcRect.width, srcRect.height};
    srcRRect.center = {srcRect.x + srcRect.width / 2.f, srcRect.y + srcRect.height / 2.f};
    srcRRect.angle = 0.f;
    auto dstRRect = this->transformation.invTransformRect(srcRRect);
    auto [minx, miny, maxx, maxy] = dstRRect.getOuterRect();
    dai::Rect returnRect((int)roundf(minx), (int)roundf(miny), (int)roundf(maxx - minx), (int)roundf(maxy - miny));
    if(normalized) {
        returnRect = returnRect.normalize(getSourceWidth(), getSourceHeight());
    }
    return returnRect;
}

float ImgFrame::getSourceHFov() const {
    return transformation.getHFov(true);
}

float ImgFrame::getSourceDFov() const {
    return transformation.getDFov(true);
}

float ImgFrame::getSourceVFov() const {
    return transformation.getVFov(true);
}

Point2f ImgFrame::remapPointBetweenFrames(const Point2f& originPoint, const ImgFrame& originFrame, const ImgFrame& destFrame) {
    if(originFrame.getInstanceNum() == destFrame.getInstanceNum()) {
        if((originFrame.getSourceHeight() != destFrame.getSourceHeight()) || (originFrame.getSourceWidth() != destFrame.getSourceWidth())
           || (originFrame.getSourceHFov() != destFrame.getSourceHFov()) || (originFrame.getSourceVFov() != destFrame.getSourceVFov())) {
            throw std::runtime_error("Frames have the same instance numbers, but different source dimensions and/or FOVs.");
        }
    }
    return originFrame.transformation.remapPointTo(destFrame.transformation, originPoint);
}

Rect ImgFrame::remapRectBetweenFrames(const Rect& originRect, const ImgFrame& originFrame, const ImgFrame& destFrame) {
    if(originFrame.getInstanceNum() == destFrame.getInstanceNum()) {
        if((originFrame.getSourceHeight() != destFrame.getSourceHeight()) || (originFrame.getSourceWidth() != destFrame.getSourceWidth())
           || (originFrame.getSourceHFov() != destFrame.getSourceHFov()) || (originFrame.getSourceVFov() != destFrame.getSourceVFov())) {
            throw std::runtime_error("Frames have the same instance numbers, but different source dimensions and/or FOVs.");
        }
    }
    bool normalized = originRect.isNormalized();
    auto srcRect = originRect;
    srcRect = srcRect.denormalize(originFrame.getWidth(), originFrame.getHeight());
    dai::RotatedRect srcRRect;
    srcRRect.size = {srcRect.width, srcRect.height};
    srcRRect.center = {srcRect.x + srcRect.width / 2.f, srcRect.y + srcRect.height / 2.f};
    srcRRect.angle = 0.f;
    auto dstRRect = originFrame.transformation.remapRectTo(destFrame.transformation, srcRRect);
    auto [minx, miny, maxx, maxy] = dstRRect.getOuterRect();
    dai::Rect returnRect((int)roundf(minx), (int)roundf(miny), (int)roundf(maxx - minx), (int)roundf(maxy - miny));
    if(normalized) {
        returnRect = returnRect.normalize(destFrame.getWidth(), destFrame.getHeight());
    }
    return returnRect;
}

<<<<<<< HEAD
std::unique_ptr<google::protobuf::Message> ImgFrame::getProtoMessage(bool metadataOnly) const {
    // create and populate ImgFrame protobuf message
    auto imgFrame = std::make_unique<proto::img_frame::ImgFrame>();
    proto::common::Timestamp* ts = imgFrame->mutable_ts();
    ts->set_sec(this->ts.sec);
    ts->set_nsec(this->ts.nsec);
    proto::common::Timestamp* tsDevice = imgFrame->mutable_tsdevice();
    tsDevice->set_sec(this->tsDevice.sec);
    tsDevice->set_nsec(this->tsDevice.nsec);

    imgFrame->set_sequencenum(this->sequenceNum);

    proto::img_frame::Specs* fb = imgFrame->mutable_fb();
    fb->set_type(static_cast<proto::img_frame::Type>(this->fb.type));
    fb->set_width(this->fb.width);
    fb->set_height(this->fb.height);
    fb->set_stride(this->fb.stride);
    fb->set_bytespp(this->fb.bytesPP);
    fb->set_p1offset(this->fb.p1Offset);
    fb->set_p2offset(this->fb.p2Offset);
    fb->set_p3offset(this->fb.p3Offset);

    proto::img_frame::Specs* sourceFb = imgFrame->mutable_sourcefb();
    sourceFb->set_type(static_cast<proto::img_frame::Type>(this->sourceFb.type));
    sourceFb->set_width(this->sourceFb.width);
    sourceFb->set_height(this->sourceFb.height);
    sourceFb->set_stride(this->sourceFb.stride);
    sourceFb->set_bytespp(this->sourceFb.bytesPP);
    sourceFb->set_p1offset(this->sourceFb.p1Offset);
    sourceFb->set_p2offset(this->sourceFb.p2Offset);
    sourceFb->set_p3offset(this->sourceFb.p3Offset);

    proto::common::CameraSettings* cam = imgFrame->mutable_cam();
    cam->set_exposuretimeus(this->cam.exposureTimeUs);
    cam->set_sensitivityiso(this->cam.sensitivityIso);
    cam->set_lensposition(this->cam.lensPosition);
    cam->set_wbcolortemp(this->cam.wbColorTemp);
    cam->set_lenspositionraw(this->cam.lensPositionRaw);

    imgFrame->set_instancenum(this->instanceNum);

    imgFrame->set_category(this->category);

    proto::common::ImgTransformation* imgTransformation = imgFrame->mutable_transformation();
    const auto [width, height] = this->transformation.getSize();
    const auto [srcWidth, srcHeight] = this->transformation.getSourceSize();
    imgTransformation->set_width(width);
    imgTransformation->set_height(height);
    imgTransformation->set_srcwidth(srcWidth);
    imgTransformation->set_srcheight(srcHeight);

    proto::common::TransformationMatrix* transformationMatrix = imgTransformation->mutable_transformationmatrix();
    for(const auto& array : transformation.getMatrix()) {
        proto::common::FloatArray* floatArray = transformationMatrix->add_arrays();
        for(const auto& value : array) {
            floatArray->add_values(value);
        }
    }
    proto::common::TransformationMatrix* sourceIntrinsicMatrix = imgTransformation->mutable_sourceintrinsicmatrix();
    for(const auto& array : transformation.getSourceIntrinsicMatrix()) {
        proto::common::FloatArray* floatArray = sourceIntrinsicMatrix->add_arrays();
        for(const auto& value : array) {
            floatArray->add_values(value);
        }
    }

    imgTransformation->set_distortionmodel(static_cast<proto::common::CameraModel>(this->transformation.getDistortionModel()));
    proto::common::FloatArray* distortionCoefficients = imgTransformation->mutable_distortioncoefficients();
    for(const auto& value : this->transformation.getDistortionCoefficients()) {
        distortionCoefficients->add_values(value);
    }

    if(!metadataOnly) {
        imgFrame->set_data(this->data->getData().data(), this->data->getData().size());
    }
    return imgFrame;
}

void ImgFrame::setProtoMessage(const google::protobuf::Message& msg, bool metadataOnly) {
    auto imgFrame = dynamic_cast<const proto::img_frame::ImgFrame&>(msg);
    // create and populate ImgFrame protobuf message
    this->setTimestamp(utility::fromProtoTimestamp(imgFrame.ts()));
    this->setTimestampDevice(utility::fromProtoTimestamp(imgFrame.tsdevice()));

    this->setSequenceNum(imgFrame.sequencenum());

    this->fb.type = static_cast<Type>(imgFrame.fb().type());
    this->fb.width = imgFrame.fb().width();
    this->fb.height = imgFrame.fb().height();
    this->fb.stride = imgFrame.fb().stride();
    this->fb.bytesPP = imgFrame.fb().bytespp();
    this->fb.p1Offset = imgFrame.fb().p1offset();
    this->fb.p2Offset = imgFrame.fb().p2offset();
    this->fb.p3Offset = imgFrame.fb().p3offset();

    this->sourceFb.type = static_cast<Type>(imgFrame.sourcefb().type());
    this->sourceFb.width = imgFrame.sourcefb().width();
    this->sourceFb.height = imgFrame.sourcefb().height();
    this->sourceFb.stride = imgFrame.sourcefb().stride();
    this->sourceFb.bytesPP = imgFrame.sourcefb().bytespp();
    this->sourceFb.p1Offset = imgFrame.sourcefb().p1offset();
    this->sourceFb.p2Offset = imgFrame.sourcefb().p2offset();
    this->sourceFb.p3Offset = imgFrame.sourcefb().p3offset();

    this->cam.exposureTimeUs = imgFrame.cam().exposuretimeus();
    this->cam.sensitivityIso = imgFrame.cam().sensitivityiso();
    this->cam.lensPosition = imgFrame.cam().lensposition();
    this->cam.wbColorTemp = imgFrame.cam().wbcolortemp();
    this->cam.lensPositionRaw = imgFrame.cam().lenspositionraw();

    this->instanceNum = imgFrame.instancenum();

    this->category = imgFrame.category();

    std::array<std::array<float, 3>, 3> transformationMatrix;
    std::array<std::array<float, 3>, 3> sourceIntrinsicMatrix;
    std::vector<float> distortionCoefficients;
    distortionCoefficients.reserve(imgFrame.transformation().distortioncoefficients().values_size());
    for(auto i = 0U; i < 3; ++i)
        for(auto j = 0U; j < 3; ++j) transformationMatrix[i][j] = imgFrame.transformation().transformationmatrix().arrays(i).values(j);
    for(auto i = 0U; i < 3; ++i)
        for(auto j = 0U; j < 3; ++j) sourceIntrinsicMatrix[i][j] = imgFrame.transformation().sourceintrinsicmatrix().arrays(i).values(j);
    for(auto i = 0; i < imgFrame.transformation().distortioncoefficients().values_size(); ++i)
        distortionCoefficients.push_back(imgFrame.transformation().distortioncoefficients().values(i));

    this->transformation = ImgTransformation(imgFrame.transformation().srcwidth(),
                                             imgFrame.transformation().srcheight(),
                                             sourceIntrinsicMatrix,
                                             static_cast<CameraModel>(imgFrame.transformation().distortionmodel()),
                                             distortionCoefficients);
    this->transformation.addTransformation(transformationMatrix);
    this->transformation.addCrop(0, 0, imgFrame.transformation().width(), imgFrame.transformation().height());

    std::vector<uint8_t> data(imgFrame.data().begin(), imgFrame.data().end());
    if(!metadataOnly) {
        this->setData(data);
    }
}

=======
#ifdef DEPTHAI_ENABLE_PROTOBUF
std::unique_ptr<google::protobuf::Message> getProtoMessage(const ImgFrame* frame) {
    // create and populate ImgFrame protobuf message
    auto imgFrame = std::make_unique<proto::img_frame::ImgFrame>();
    proto::common::Timestamp* ts = imgFrame->mutable_ts();
    ts->set_sec(frame->ts.sec);
    ts->set_nsec(frame->ts.nsec);
    proto::common::Timestamp* tsDevice = imgFrame->mutable_tsdevice();
    tsDevice->set_sec(frame->tsDevice.sec);
    tsDevice->set_nsec(frame->tsDevice.nsec);

    imgFrame->set_sequencenum(frame->sequenceNum);

    proto::img_frame::Specs* fb = imgFrame->mutable_fb();
    fb->set_type(static_cast<proto::img_frame::Type>(frame->fb.type));
    fb->set_width(frame->fb.width);
    fb->set_height(frame->fb.height);
    fb->set_stride(frame->fb.stride);
    fb->set_bytespp(frame->fb.bytesPP);
    fb->set_p1offset(frame->fb.p1Offset);
    fb->set_p2offset(frame->fb.p2Offset);
    fb->set_p3offset(frame->fb.p3Offset);

    proto::img_frame::Specs* sourceFb = imgFrame->mutable_sourcefb();
    sourceFb->set_type(static_cast<proto::img_frame::Type>(frame->sourceFb.type));
    sourceFb->set_width(frame->sourceFb.width);
    sourceFb->set_height(frame->sourceFb.height);
    sourceFb->set_stride(frame->sourceFb.stride);
    sourceFb->set_bytespp(frame->sourceFb.bytesPP);
    sourceFb->set_p1offset(frame->sourceFb.p1Offset);
    sourceFb->set_p2offset(frame->sourceFb.p2Offset);
    sourceFb->set_p3offset(frame->sourceFb.p3Offset);

    proto::common::CameraSettings* cam = imgFrame->mutable_cam();
    cam->set_exposuretimeus(frame->cam.exposureTimeUs);
    cam->set_sensitivityiso(frame->cam.sensitivityIso);
    cam->set_lensposition(frame->cam.lensPosition);
    cam->set_wbcolortemp(frame->cam.wbColorTemp);
    cam->set_lenspositionraw(frame->cam.lensPositionRaw);

    imgFrame->set_instancenum(frame->instanceNum);

    imgFrame->set_category(frame->category);

    proto::common::ImgTransformation* imgTransformation = imgFrame->mutable_transformation();
    utility::serializeImgTransormation(imgTransformation, frame->transformation);

    imgFrame->set_data(frame->data->getData().data(), frame->data->getData().size());
    return imgFrame;
}

ProtoSerializable::SchemaPair ImgFrame::serializeSchema() const {
    return utility::serializeSchema(getProtoMessage(this));
}

std::vector<std::uint8_t> ImgFrame::serializeProto() const {
    return utility::serializeProto(getProtoMessage(this));
}
#endif
>>>>>>> 77c70112
}  // namespace dai<|MERGE_RESOLUTION|>--- conflicted
+++ resolved
@@ -292,149 +292,69 @@
     return returnRect;
 }
 
-<<<<<<< HEAD
-std::unique_ptr<google::protobuf::Message> ImgFrame::getProtoMessage(bool metadataOnly) const {
-    // create and populate ImgFrame protobuf message
-    auto imgFrame = std::make_unique<proto::img_frame::ImgFrame>();
-    proto::common::Timestamp* ts = imgFrame->mutable_ts();
-    ts->set_sec(this->ts.sec);
-    ts->set_nsec(this->ts.nsec);
-    proto::common::Timestamp* tsDevice = imgFrame->mutable_tsdevice();
-    tsDevice->set_sec(this->tsDevice.sec);
-    tsDevice->set_nsec(this->tsDevice.nsec);
-
-    imgFrame->set_sequencenum(this->sequenceNum);
-
-    proto::img_frame::Specs* fb = imgFrame->mutable_fb();
-    fb->set_type(static_cast<proto::img_frame::Type>(this->fb.type));
-    fb->set_width(this->fb.width);
-    fb->set_height(this->fb.height);
-    fb->set_stride(this->fb.stride);
-    fb->set_bytespp(this->fb.bytesPP);
-    fb->set_p1offset(this->fb.p1Offset);
-    fb->set_p2offset(this->fb.p2Offset);
-    fb->set_p3offset(this->fb.p3Offset);
-
-    proto::img_frame::Specs* sourceFb = imgFrame->mutable_sourcefb();
-    sourceFb->set_type(static_cast<proto::img_frame::Type>(this->sourceFb.type));
-    sourceFb->set_width(this->sourceFb.width);
-    sourceFb->set_height(this->sourceFb.height);
-    sourceFb->set_stride(this->sourceFb.stride);
-    sourceFb->set_bytespp(this->sourceFb.bytesPP);
-    sourceFb->set_p1offset(this->sourceFb.p1Offset);
-    sourceFb->set_p2offset(this->sourceFb.p2Offset);
-    sourceFb->set_p3offset(this->sourceFb.p3Offset);
-
-    proto::common::CameraSettings* cam = imgFrame->mutable_cam();
-    cam->set_exposuretimeus(this->cam.exposureTimeUs);
-    cam->set_sensitivityiso(this->cam.sensitivityIso);
-    cam->set_lensposition(this->cam.lensPosition);
-    cam->set_wbcolortemp(this->cam.wbColorTemp);
-    cam->set_lenspositionraw(this->cam.lensPositionRaw);
-
-    imgFrame->set_instancenum(this->instanceNum);
-
-    imgFrame->set_category(this->category);
-
-    proto::common::ImgTransformation* imgTransformation = imgFrame->mutable_transformation();
-    const auto [width, height] = this->transformation.getSize();
-    const auto [srcWidth, srcHeight] = this->transformation.getSourceSize();
-    imgTransformation->set_width(width);
-    imgTransformation->set_height(height);
-    imgTransformation->set_srcwidth(srcWidth);
-    imgTransformation->set_srcheight(srcHeight);
-
-    proto::common::TransformationMatrix* transformationMatrix = imgTransformation->mutable_transformationmatrix();
-    for(const auto& array : transformation.getMatrix()) {
-        proto::common::FloatArray* floatArray = transformationMatrix->add_arrays();
-        for(const auto& value : array) {
-            floatArray->add_values(value);
-        }
-    }
-    proto::common::TransformationMatrix* sourceIntrinsicMatrix = imgTransformation->mutable_sourceintrinsicmatrix();
-    for(const auto& array : transformation.getSourceIntrinsicMatrix()) {
-        proto::common::FloatArray* floatArray = sourceIntrinsicMatrix->add_arrays();
-        for(const auto& value : array) {
-            floatArray->add_values(value);
-        }
-    }
-
-    imgTransformation->set_distortionmodel(static_cast<proto::common::CameraModel>(this->transformation.getDistortionModel()));
-    proto::common::FloatArray* distortionCoefficients = imgTransformation->mutable_distortioncoefficients();
-    for(const auto& value : this->transformation.getDistortionCoefficients()) {
-        distortionCoefficients->add_values(value);
-    }
-
-    if(!metadataOnly) {
-        imgFrame->set_data(this->data->getData().data(), this->data->getData().size());
-    }
-    return imgFrame;
-}
-
-void ImgFrame::setProtoMessage(const google::protobuf::Message& msg, bool metadataOnly) {
-    auto imgFrame = dynamic_cast<const proto::img_frame::ImgFrame&>(msg);
-    // create and populate ImgFrame protobuf message
-    this->setTimestamp(utility::fromProtoTimestamp(imgFrame.ts()));
-    this->setTimestampDevice(utility::fromProtoTimestamp(imgFrame.tsdevice()));
-
-    this->setSequenceNum(imgFrame.sequencenum());
-
-    this->fb.type = static_cast<Type>(imgFrame.fb().type());
-    this->fb.width = imgFrame.fb().width();
-    this->fb.height = imgFrame.fb().height();
-    this->fb.stride = imgFrame.fb().stride();
-    this->fb.bytesPP = imgFrame.fb().bytespp();
-    this->fb.p1Offset = imgFrame.fb().p1offset();
-    this->fb.p2Offset = imgFrame.fb().p2offset();
-    this->fb.p3Offset = imgFrame.fb().p3offset();
-
-    this->sourceFb.type = static_cast<Type>(imgFrame.sourcefb().type());
-    this->sourceFb.width = imgFrame.sourcefb().width();
-    this->sourceFb.height = imgFrame.sourcefb().height();
-    this->sourceFb.stride = imgFrame.sourcefb().stride();
-    this->sourceFb.bytesPP = imgFrame.sourcefb().bytespp();
-    this->sourceFb.p1Offset = imgFrame.sourcefb().p1offset();
-    this->sourceFb.p2Offset = imgFrame.sourcefb().p2offset();
-    this->sourceFb.p3Offset = imgFrame.sourcefb().p3offset();
-
-    this->cam.exposureTimeUs = imgFrame.cam().exposuretimeus();
-    this->cam.sensitivityIso = imgFrame.cam().sensitivityiso();
-    this->cam.lensPosition = imgFrame.cam().lensposition();
-    this->cam.wbColorTemp = imgFrame.cam().wbcolortemp();
-    this->cam.lensPositionRaw = imgFrame.cam().lenspositionraw();
-
-    this->instanceNum = imgFrame.instancenum();
-
-    this->category = imgFrame.category();
-
-    std::array<std::array<float, 3>, 3> transformationMatrix;
-    std::array<std::array<float, 3>, 3> sourceIntrinsicMatrix;
-    std::vector<float> distortionCoefficients;
-    distortionCoefficients.reserve(imgFrame.transformation().distortioncoefficients().values_size());
-    for(auto i = 0U; i < 3; ++i)
-        for(auto j = 0U; j < 3; ++j) transformationMatrix[i][j] = imgFrame.transformation().transformationmatrix().arrays(i).values(j);
-    for(auto i = 0U; i < 3; ++i)
-        for(auto j = 0U; j < 3; ++j) sourceIntrinsicMatrix[i][j] = imgFrame.transformation().sourceintrinsicmatrix().arrays(i).values(j);
-    for(auto i = 0; i < imgFrame.transformation().distortioncoefficients().values_size(); ++i)
-        distortionCoefficients.push_back(imgFrame.transformation().distortioncoefficients().values(i));
-
-    this->transformation = ImgTransformation(imgFrame.transformation().srcwidth(),
-                                             imgFrame.transformation().srcheight(),
-                                             sourceIntrinsicMatrix,
-                                             static_cast<CameraModel>(imgFrame.transformation().distortionmodel()),
-                                             distortionCoefficients);
-    this->transformation.addTransformation(transformationMatrix);
-    this->transformation.addCrop(0, 0, imgFrame.transformation().width(), imgFrame.transformation().height());
-
-    std::vector<uint8_t> data(imgFrame.data().begin(), imgFrame.data().end());
-    if(!metadataOnly) {
-        this->setData(data);
-    }
-}
-
-=======
+// void ImgFrame::setProtoMessage(const google::protobuf::Message& msg, bool metadataOnly) {
+//     auto imgFrame = dynamic_cast<const proto::img_frame::ImgFrame&>(msg);
+//     // create and populate ImgFrame protobuf message
+//     this->setTimestamp(utility::fromProtoTimestamp(imgFrame.ts()));
+//     this->setTimestampDevice(utility::fromProtoTimestamp(imgFrame.tsdevice()));
+//
+//     this->setSequenceNum(imgFrame.sequencenum());
+//
+//     this->fb.type = static_cast<Type>(imgFrame.fb().type());
+//     this->fb.width = imgFrame.fb().width();
+//     this->fb.height = imgFrame.fb().height();
+//     this->fb.stride = imgFrame.fb().stride();
+//     this->fb.bytesPP = imgFrame.fb().bytespp();
+//     this->fb.p1Offset = imgFrame.fb().p1offset();
+//     this->fb.p2Offset = imgFrame.fb().p2offset();
+//     this->fb.p3Offset = imgFrame.fb().p3offset();
+//
+//     this->sourceFb.type = static_cast<Type>(imgFrame.sourcefb().type());
+//     this->sourceFb.width = imgFrame.sourcefb().width();
+//     this->sourceFb.height = imgFrame.sourcefb().height();
+//     this->sourceFb.stride = imgFrame.sourcefb().stride();
+//     this->sourceFb.bytesPP = imgFrame.sourcefb().bytespp();
+//     this->sourceFb.p1Offset = imgFrame.sourcefb().p1offset();
+//     this->sourceFb.p2Offset = imgFrame.sourcefb().p2offset();
+//     this->sourceFb.p3Offset = imgFrame.sourcefb().p3offset();
+//
+//     this->cam.exposureTimeUs = imgFrame.cam().exposuretimeus();
+//     this->cam.sensitivityIso = imgFrame.cam().sensitivityiso();
+//     this->cam.lensPosition = imgFrame.cam().lensposition();
+//     this->cam.wbColorTemp = imgFrame.cam().wbcolortemp();
+//     this->cam.lensPositionRaw = imgFrame.cam().lenspositionraw();
+//
+//     this->instanceNum = imgFrame.instancenum();
+//
+//     this->category = imgFrame.category();
+//
+//     std::array<std::array<float, 3>, 3> transformationMatrix;
+//     std::array<std::array<float, 3>, 3> sourceIntrinsicMatrix;
+//     std::vector<float> distortionCoefficients;
+//     distortionCoefficients.reserve(imgFrame.transformation().distortioncoefficients().values_size());
+//     for(auto i = 0U; i < 3; ++i)
+//         for(auto j = 0U; j < 3; ++j) transformationMatrix[i][j] = imgFrame.transformation().transformationmatrix().arrays(i).values(j);
+//     for(auto i = 0U; i < 3; ++i)
+//         for(auto j = 0U; j < 3; ++j) sourceIntrinsicMatrix[i][j] = imgFrame.transformation().sourceintrinsicmatrix().arrays(i).values(j);
+//     for(auto i = 0; i < imgFrame.transformation().distortioncoefficients().values_size(); ++i)
+//         distortionCoefficients.push_back(imgFrame.transformation().distortioncoefficients().values(i));
+//
+//     this->transformation = ImgTransformation(imgFrame.transformation().srcwidth(),
+//                                              imgFrame.transformation().srcheight(),
+//                                              sourceIntrinsicMatrix,
+//                                              static_cast<CameraModel>(imgFrame.transformation().distortionmodel()),
+//                                              distortionCoefficients);
+//     this->transformation.addTransformation(transformationMatrix);
+//     this->transformation.addCrop(0, 0, imgFrame.transformation().width(), imgFrame.transformation().height());
+//
+//     std::vector<uint8_t> data(imgFrame.data().begin(), imgFrame.data().end());
+//     if(!metadataOnly) {
+//         this->setData(data);
+//     }
+// }
+
 #ifdef DEPTHAI_ENABLE_PROTOBUF
-std::unique_ptr<google::protobuf::Message> getProtoMessage(const ImgFrame* frame) {
+std::unique_ptr<google::protobuf::Message> getProtoMessage(const ImgFrame* frame, bool metadataOnly = false) {
     // create and populate ImgFrame protobuf message
     auto imgFrame = std::make_unique<proto::img_frame::ImgFrame>();
     proto::common::Timestamp* ts = imgFrame->mutable_ts();
@@ -480,7 +400,10 @@
     proto::common::ImgTransformation* imgTransformation = imgFrame->mutable_transformation();
     utility::serializeImgTransormation(imgTransformation, frame->transformation);
 
-    imgFrame->set_data(frame->data->getData().data(), frame->data->getData().size());
+    if(!metadataOnly) {
+        imgFrame->set_data(frame->data->getData().data(), frame->data->getData().size());
+    }
+
     return imgFrame;
 }
 
@@ -492,5 +415,4 @@
     return utility::serializeProto(getProtoMessage(this));
 }
 #endif
->>>>>>> 77c70112
 }  // namespace dai