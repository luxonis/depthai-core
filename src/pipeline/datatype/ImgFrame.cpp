--- conflicted
+++ resolved
@@ -70,32 +70,21 @@
 RawImgFrame::Type ImgFrame::getType() const {
     return img.fb.type;
 }
-<<<<<<< HEAD
-int ImgFrame::getExposureTime() const {
-    return img.cam.exposureTimeUs;
-=======
 std::chrono::microseconds ImgFrame::getExposureTime() const {
     return std::chrono::microseconds(img.cam.exposureTimeUs);
->>>>>>> 856d4791
 }
 int ImgFrame::getSensitivity() const {
     return img.cam.sensitivityIso;
 }
-<<<<<<< HEAD
+int ImgFrame::getColorTemperature() const {
+    return img.cam.wbColorTemp;
+}
 int ImgFrame::getLensPosition() const {
     return img.cam.lensPosition;
 }
 ImgFrame::WhiteBalance ImgFrame::getWhiteBalanceGains() const {
     return img.cam.whiteBalanceGains;
 }
-=======
-int ImgFrame::getColorTemperature() const {
-    return img.cam.wbColorTemp;
-}
-int ImgFrame::getLensPosition() const {
-    return img.cam.lensPosition;
-}
->>>>>>> 856d4791
 
 // setters
 ImgFrame& ImgFrame::setTimestamp(std::chrono::time_point<std::chrono::steady_clock, std::chrono::steady_clock::duration> tp) {
