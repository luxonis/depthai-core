--- conflicted
+++ resolved
@@ -231,13 +231,10 @@
     return cfg.lensPosition;
 }
 
-<<<<<<< HEAD
-=======
 float CameraControl::getLensPositionRaw() const {
     return cfg.lensPositionRaw;
 }
 
->>>>>>> c21bdd37
 dai::RawCameraControl CameraControl::get() const {
     return cfg;
 }
