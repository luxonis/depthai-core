--- conflicted
+++ resolved
@@ -37,8 +37,6 @@
     cfg.frameSyncMode = mode;
     return *this;
 }
-<<<<<<< HEAD
-=======
 
 CameraControl& CameraControl::setStrobeSensor(int activeLevel) {
     cfg.setCommand(RawCameraControl::Command::STROBE_CONFIG);
@@ -61,7 +59,6 @@
     cfg.strobeConfig.enable = false;
     return *this;
 }
->>>>>>> c926c9fc
 
 // Focus
 CameraControl& CameraControl::setAutoFocusMode(AutoFocusMode mode) {
