--- conflicted
+++ resolved
@@ -214,8 +214,6 @@
     cfg.captureIntent = mode;
     return *this;
 }
-<<<<<<< HEAD
-=======
 
 CameraControl& CameraControl::setMisc(std::string control, std::string value) {
     cfg.miscControls.push_back(std::make_pair(control, value));
@@ -233,7 +231,6 @@
 std::vector<std::pair<std::string, std::string>> CameraControl::getMiscControls() {
     return cfg.miscControls;
 }
->>>>>>> e0f6b52d
 
 bool CameraControl::getCaptureStill() const {
     return cfg.getCommand(RawCameraControl::Command::STILL_CAPTURE);
