--- conflicted
+++ resolved
@@ -37,8 +37,6 @@
     cfg.frameSyncMode = mode;
     return *this;
 }
-<<<<<<< HEAD
-=======
 
 CameraControl& CameraControl::setStrobeSensor(int activeLevel) {
     cfg.setCommand(RawCameraControl::Command::STROBE_CONFIG);
@@ -61,7 +59,6 @@
     cfg.strobeConfig.enable = false;
     return *this;
 }
->>>>>>> 856d4791
 
 // Focus
 CameraControl& CameraControl::setAutoFocusMode(AutoFocusMode mode) {
@@ -79,15 +76,12 @@
     cfg.lensPosAutoMacro = macroPosition;
     return *this;
 }
-<<<<<<< HEAD
 CameraControl& CameraControl::setAutoFocusLensLimit(int minPosition, int maxPosition) {
     cfg.setCommand(RawCameraControl::Command::AF_LENS_LIMIT);
     cfg.lensPosLimitMin = minPosition;
     cfg.lensPosLimitMax = maxPosition;
     return *this;
 }
-=======
->>>>>>> 856d4791
 CameraControl& CameraControl::setAutoFocusRegion(uint16_t startX, uint16_t startY, uint16_t width, uint16_t height) {
     cfg.setCommand(RawCameraControl::Command::AF_REGION);
     cfg.afRegion.x = startX;
