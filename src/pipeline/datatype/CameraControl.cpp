#include "depthai/pipeline/datatype/CameraControl.hpp"

namespace dai {

// Functions to set properties
CameraControl& CameraControl::setCaptureStill(bool capture) {
    // Enable capture
    setCommand(Command::STILL_CAPTURE, capture);
    return *this;
}

CameraControl& CameraControl::setStartStreaming() {
    setCommand(Command::START_STREAM);
    return *this;
}
CameraControl& CameraControl::setStopStreaming() {
    setCommand(Command::STOP_STREAM);
    return *this;
}
CameraControl& CameraControl::setExternalTrigger(int numFramesBurst, int numFramesDiscard) {
    setCommand(Command::EXTERNAL_TRIGGER);
    lowPowerNumFramesBurst = numFramesBurst;
    lowPowerNumFramesDiscard = numFramesDiscard;
    return *this;
}

CameraControl& CameraControl::setFrameSyncMode(FrameSyncMode mode) {
    setCommand(Command::FRAME_SYNC);
    frameSyncMode = mode;
    return *this;
}

CameraControl& CameraControl::setStrobeSensor(int activeLevel) {
    setCommand(Command::STROBE_CONFIG);
    strobeConfig.enable = true;
    strobeConfig.activeLevel = activeLevel;
    strobeConfig.gpioNumber = -1;
    return *this;
}

CameraControl& CameraControl::setStrobeExternal(int gpioNumber, int activeLevel) {
    setCommand(Command::STROBE_CONFIG);
    strobeConfig.enable = true;
    strobeConfig.activeLevel = activeLevel;
    strobeConfig.gpioNumber = gpioNumber;
    return *this;
}

CameraControl& CameraControl::setStrobeDisable() {
    setCommand(Command::STROBE_CONFIG);
    strobeConfig.enable = false;
    return *this;
}

// Focus
CameraControl& CameraControl::setAutoFocusMode(AutoFocusMode mode) {
    setCommand(Command::AF_MODE);
    autoFocusMode = mode;
    return *this;
}
CameraControl& CameraControl::setAutoFocusTrigger() {
    setCommand(Command::AF_TRIGGER);
    return *this;
}
CameraControl& CameraControl::setAutoFocusLensRange(int infinityPosition, int macroPosition) {
    setCommand(Command::AF_LENS_RANGE);
    lensPosAutoInfinity = infinityPosition;
    lensPosAutoMacro = macroPosition;
    return *this;
}
CameraControl& CameraControl::setAutoFocusRegion(uint16_t startX, uint16_t startY, uint16_t width, uint16_t height) {
    setCommand(Command::AF_REGION);
    afRegion.x = startX;
    afRegion.y = startY;
    afRegion.width = width;
    afRegion.height = height;
    afRegion.priority = 1;  // TODO
    return *this;
}

CameraControl& CameraControl::setManualFocus(uint8_t lensPosition) {
    setCommand(Command::MOVE_LENS);
    this->lensPosition = lensPosition;
<<<<<<< HEAD
=======
    return *this;
}

CameraControl& CameraControl::setManualFocusRaw(float lensPositionRaw) {
    setCommand(Command::MOVE_LENS_RAW);
    this->lensPositionRaw = lensPositionRaw;
>>>>>>> fa91cf3e
    return *this;
}

// Exposure
CameraControl& CameraControl::setAutoExposureEnable() {
    setCommand(Command::AE_AUTO);
    return *this;
}
CameraControl& CameraControl::setAutoExposureLock(bool lock) {
    setCommand(Command::AE_LOCK);
    aeLockMode = lock;
    return *this;
}
CameraControl& CameraControl::setAutoExposureRegion(uint16_t startX, uint16_t startY, uint16_t width, uint16_t height) {
    setCommand(Command::AE_REGION);
    aeRegion.x = startX;
    aeRegion.y = startY;
    aeRegion.width = width;
    aeRegion.height = height;
    aeRegion.priority = 1;  // TODO
    return *this;
}
CameraControl& CameraControl::setAutoExposureCompensation(int compensation) {
    setCommand(Command::EXPOSURE_COMPENSATION);
    expCompensation = compensation;
    return *this;
}
CameraControl& CameraControl::setAutoExposureLimit(uint32_t maxExposureTimeUs) {
    setCommand(CameraControl::Command::AE_TARGET_FPS_RANGE);
    this->aeMaxExposureTimeUs = maxExposureTimeUs;
    return *this;
}
CameraControl& CameraControl::setAutoExposureLimit(std::chrono::microseconds maxExposureTime) {
    return setAutoExposureLimit(maxExposureTime.count());
}
CameraControl& CameraControl::setAntiBandingMode(AntiBandingMode mode) {
    setCommand(Command::ANTIBANDING_MODE);
    antiBandingMode = mode;
    return *this;
}
CameraControl& CameraControl::setManualExposure(uint32_t exposureTimeUs, uint32_t sensitivityIso) {
    setCommand(Command::AE_MANUAL);
    expManual.exposureTimeUs = exposureTimeUs;
    expManual.sensitivityIso = sensitivityIso;
    expManual.frameDurationUs = 0;  // TODO
    return *this;
}

CameraControl& CameraControl::setManualExposure(std::chrono::microseconds exposureTime, uint32_t sensitivityIso) {
    return setManualExposure(exposureTime.count(), sensitivityIso);
}

// White Balance
CameraControl& CameraControl::setAutoWhiteBalanceMode(AutoWhiteBalanceMode mode) {
    setCommand(Command::AWB_MODE);
    awbMode = mode;
    return *this;
}
CameraControl& CameraControl::setAutoWhiteBalanceLock(bool lock) {
    setCommand(Command::AWB_LOCK);
    awbLockMode = lock;
    return *this;
}
CameraControl& CameraControl::setManualWhiteBalance(int colorTemperatureK) {
    setCommand(Command::WB_COLOR_TEMP);
    wbColorTemp = colorTemperatureK;
    return *this;
}

// Other image controls
CameraControl& CameraControl::setBrightness(int value) {
    setCommand(Command::BRIGHTNESS);
    brightness = value;
    return *this;
}
CameraControl& CameraControl::setContrast(int value) {
    setCommand(Command::CONTRAST);
    contrast = value;
    return *this;
}
CameraControl& CameraControl::setSaturation(int value) {
    setCommand(Command::SATURATION);
    saturation = value;
    return *this;
}
CameraControl& CameraControl::setSharpness(int value) {
    setCommand(Command::SHARPNESS);
    sharpness = value;
    return *this;
}
CameraControl& CameraControl::setLumaDenoise(int value) {
    setCommand(Command::LUMA_DENOISE);
    lumaDenoise = value;
    return *this;
}
CameraControl& CameraControl::setChromaDenoise(int value) {
    setCommand(Command::CHROMA_DENOISE);
    chromaDenoise = value;
    return *this;
}
CameraControl& CameraControl::setSceneMode(SceneMode mode) {
    setCommand(Command::SCENE_MODE);
    sceneMode = mode;
    return *this;
}
CameraControl& CameraControl::setEffectMode(EffectMode mode) {
    setCommand(Command::EFFECT_MODE);
    effectMode = mode;
    return *this;
}
CameraControl& CameraControl::setControlMode(ControlMode mode) {
    setCommand(CameraControl::Command::CONTROL_MODE);
    controlMode = mode;
    return *this;
}
CameraControl& CameraControl::setCaptureIntent(CaptureIntent mode) {
    setCommand(CameraControl::Command::CAPTURE_INTENT);
    captureIntent = mode;
    return *this;
}

CameraControl& CameraControl::setMisc(std::string control, std::string value) {
    miscControls.push_back(std::make_pair(control, value));
    return *this;
}
CameraControl& CameraControl::setMisc(std::string control, int value) {
    return setMisc(control, std::to_string(value));
}
CameraControl& CameraControl::setMisc(std::string control, float value) {
    return setMisc(control, std::to_string(value));
}
void CameraControl::clearMiscControls() {
    miscControls.clear();
}
std::vector<std::pair<std::string, std::string>> CameraControl::getMiscControls() {
    return miscControls;
}

bool CameraControl::getCaptureStill() const {
    return getCommand(Command::STILL_CAPTURE);
}

std::chrono::microseconds CameraControl::getExposureTime() const {
    return std::chrono::microseconds(expManual.exposureTimeUs);
}

int CameraControl::getSensitivity() const {
    return expManual.sensitivityIso;
}

int CameraControl::getLensPosition() const {
    return lensPosition;
}

float CameraControl::getLensPositionRaw() const {
    return lensPositionRaw;
}

}  // namespace dai<|MERGE_RESOLUTION|>--- conflicted
+++ resolved
@@ -81,15 +81,12 @@
 CameraControl& CameraControl::setManualFocus(uint8_t lensPosition) {
     setCommand(Command::MOVE_LENS);
     this->lensPosition = lensPosition;
-<<<<<<< HEAD
-=======
     return *this;
 }
 
 CameraControl& CameraControl::setManualFocusRaw(float lensPositionRaw) {
     setCommand(Command::MOVE_LENS_RAW);
     this->lensPositionRaw = lensPositionRaw;
->>>>>>> fa91cf3e
     return *this;
 }
 
