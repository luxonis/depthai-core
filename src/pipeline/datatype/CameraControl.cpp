#include "depthai/pipeline/datatype/CameraControl.hpp"

namespace dai {

std::shared_ptr<RawBuffer> CameraControl::serialize() const {
    return raw;
}

CameraControl::CameraControl() : Buffer(std::make_shared<RawCameraControl>()), cfg(*dynamic_cast<RawCameraControl*>(raw.get())) {}
CameraControl::CameraControl(std::shared_ptr<RawCameraControl> ptr) : Buffer(std::move(ptr)), cfg(*dynamic_cast<RawCameraControl*>(raw.get())) {}

// helpers
// Functions to set properties
CameraControl& CameraControl::setCaptureStill(bool capture) {
    // Enable capture
    cfg.setCommand(RawCameraControl::Command::STILL_CAPTURE, capture);
    return *this;
}

CameraControl& CameraControl::setStartStreaming() {
    cfg.setCommand(RawCameraControl::Command::START_STREAM);
    return *this;
}
CameraControl& CameraControl::setStopStreaming() {
    cfg.setCommand(RawCameraControl::Command::STOP_STREAM);
    return *this;
}

// Focus
CameraControl& CameraControl::setAutoFocusMode(AutoFocusMode mode) {
    cfg.setCommand(RawCameraControl::Command::AF_MODE);
    cfg.autoFocusMode = mode;
    return *this;
}
CameraControl& CameraControl::setAutoFocusTrigger() {
    cfg.setCommand(RawCameraControl::Command::AF_TRIGGER);
    return *this;
}
CameraControl& CameraControl::setAutoFocusRegion(uint16_t startX, uint16_t startY, uint16_t width, uint16_t height) {
    cfg.setCommand(RawCameraControl::Command::AF_REGION);
    cfg.afRegion.x = startX;
    cfg.afRegion.y = startY;
    cfg.afRegion.width = width;
    cfg.afRegion.height = height;
    cfg.afRegion.priority = 1;  // TODO
    return *this;
}
CameraControl& CameraControl::setManualFocus(uint8_t lensPosition) {
    cfg.setCommand(RawCameraControl::Command::MOVE_LENS);
    cfg.lensPosition = lensPosition;
<<<<<<< HEAD
=======
    return *this;
>>>>>>> c463dbca
}

// Exposure
CameraControl& CameraControl::setAutoExposureEnable() {
    cfg.setCommand(RawCameraControl::Command::AE_AUTO);
    return *this;
}
CameraControl& CameraControl::setAutoExposureLock(bool lock) {
    cfg.setCommand(RawCameraControl::Command::AE_LOCK);
    cfg.aeLockMode = lock;
    return *this;
}
CameraControl& CameraControl::setAutoExposureRegion(uint16_t startX, uint16_t startY, uint16_t width, uint16_t height) {
    cfg.setCommand(RawCameraControl::Command::AE_REGION);
    cfg.aeRegion.x = startX;
    cfg.aeRegion.y = startY;
    cfg.aeRegion.width = width;
    cfg.aeRegion.height = height;
    cfg.aeRegion.priority = 1;  // TODO
    return *this;
}
CameraControl& CameraControl::setAutoExposureCompensation(int compensation) {
    cfg.setCommand(RawCameraControl::Command::EXPOSURE_COMPENSATION);
    cfg.expCompensation = compensation;
    return *this;
}
CameraControl& CameraControl::setAntiBandingMode(AntiBandingMode mode) {
    cfg.setCommand(RawCameraControl::Command::ANTIBANDING_MODE);
    cfg.antiBandingMode = mode;
    return *this;
}
<<<<<<< HEAD

void CameraControl::setManualExposure(uint32_t exposureTimeUs, uint32_t sensitivityIso) {
=======
CameraControl& CameraControl::setManualExposure(uint32_t exposureTimeUs, uint32_t sensitivityIso) {
>>>>>>> c463dbca
    cfg.setCommand(RawCameraControl::Command::AE_MANUAL);
    cfg.expManual.exposureTimeUs = exposureTimeUs;
    cfg.expManual.sensitivityIso = sensitivityIso;
    cfg.expManual.frameDurationUs = 0;  // TODO
    return *this;
}

void CameraControl::setManualExposure(std::chrono::microseconds exposureTime, uint32_t sensitivityIso) {
    setManualExposure(exposureTime.count(), sensitivityIso);
}

// White Balance
CameraControl& CameraControl::setAutoWhiteBalanceMode(AutoWhiteBalanceMode mode) {
    cfg.setCommand(RawCameraControl::Command::AWB_MODE);
    cfg.awbMode = mode;
    return *this;
}
CameraControl& CameraControl::setAutoWhiteBalanceLock(bool lock) {
    cfg.setCommand(RawCameraControl::Command::AWB_LOCK);
    cfg.awbLockMode = lock;
    return *this;
}
CameraControl& CameraControl::setManualWhiteBalance(int colorTemperatureK) {
    cfg.setCommand(RawCameraControl::Command::WB_COLOR_TEMP);
    cfg.wbColorTemp = colorTemperatureK;
    return *this;
}

// Other image controls
CameraControl& CameraControl::setBrightness(int value) {
    cfg.setCommand(RawCameraControl::Command::BRIGHTNESS);
    cfg.brightness = value;
    return *this;
}
CameraControl& CameraControl::setContrast(int value) {
    cfg.setCommand(RawCameraControl::Command::CONTRAST);
    cfg.contrast = value;
    return *this;
}
CameraControl& CameraControl::setSaturation(int value) {
    cfg.setCommand(RawCameraControl::Command::SATURATION);
    cfg.saturation = value;
    return *this;
}
CameraControl& CameraControl::setSharpness(int value) {
    cfg.setCommand(RawCameraControl::Command::SHARPNESS);
    cfg.sharpness = value;
    return *this;
}
CameraControl& CameraControl::setLumaDenoise(int value) {
    cfg.setCommand(RawCameraControl::Command::LUMA_DENOISE);
    cfg.lumaDenoise = value;
    return *this;
}
CameraControl& CameraControl::setChromaDenoise(int value) {
    cfg.setCommand(RawCameraControl::Command::CHROMA_DENOISE);
    cfg.chromaDenoise = value;
    return *this;
}
CameraControl& CameraControl::setSceneMode(SceneMode mode) {
    cfg.setCommand(RawCameraControl::Command::SCENE_MODE);
    cfg.sceneMode = mode;
    return *this;
}
CameraControl& CameraControl::setEffectMode(EffectMode mode) {
    cfg.setCommand(RawCameraControl::Command::EFFECT_MODE);
    cfg.effectMode = mode;
    return *this;
}

bool CameraControl::getCaptureStill() const {
    return cfg.getCommand(RawCameraControl::Command::STILL_CAPTURE);
}

std::chrono::microseconds CameraControl::getExposureTime() const {
    return std::chrono::microseconds(cfg.expManual.exposureTimeUs);
}

int CameraControl::getSensitivity() const {
    return cfg.expManual.sensitivityIso;
}

int CameraControl::getLensPosition() const {
    return cfg.lensPosition;
}

}  // namespace dai<|MERGE_RESOLUTION|>--- conflicted
+++ resolved
@@ -48,10 +48,7 @@
 CameraControl& CameraControl::setManualFocus(uint8_t lensPosition) {
     cfg.setCommand(RawCameraControl::Command::MOVE_LENS);
     cfg.lensPosition = lensPosition;
-<<<<<<< HEAD
-=======
     return *this;
->>>>>>> c463dbca
 }
 
 // Exposure
@@ -83,12 +80,7 @@
     cfg.antiBandingMode = mode;
     return *this;
 }
-<<<<<<< HEAD
-
-void CameraControl::setManualExposure(uint32_t exposureTimeUs, uint32_t sensitivityIso) {
-=======
 CameraControl& CameraControl::setManualExposure(uint32_t exposureTimeUs, uint32_t sensitivityIso) {
->>>>>>> c463dbca
     cfg.setCommand(RawCameraControl::Command::AE_MANUAL);
     cfg.expManual.exposureTimeUs = exposureTimeUs;
     cfg.expManual.sensitivityIso = sensitivityIso;
