#include "depthai/pipeline/datatype/CameraControl.hpp"

namespace dai {

std::shared_ptr<RawBuffer> CameraControl::serialize() const {
    return raw;
}

CameraControl::CameraControl() : Buffer(std::make_shared<RawCameraControl>()), cfg(*dynamic_cast<RawCameraControl*>(raw.get())) {}
CameraControl::CameraControl(std::shared_ptr<RawCameraControl> ptr) : Buffer(std::move(ptr)), cfg(*dynamic_cast<RawCameraControl*>(raw.get())) {}

// helpers
// Functions to set properties
CameraControl& CameraControl::setCaptureStill(bool capture) {
    // Enable capture
    cfg.setCommand(RawCameraControl::Command::STILL_CAPTURE, capture);
    return *this;
}

CameraControl& CameraControl::setStartStreaming() {
    cfg.setCommand(RawCameraControl::Command::START_STREAM);
    return *this;
}
CameraControl& CameraControl::setStopStreaming() {
    cfg.setCommand(RawCameraControl::Command::STOP_STREAM);
    return *this;
}
CameraControl& CameraControl::setExternalTrigger(int numFramesBurst, int numFramesDiscard) {
    cfg.setCommand(RawCameraControl::Command::EXTERNAL_TRIGGER);
    cfg.lowPowerNumFramesBurst = numFramesBurst;
    cfg.lowPowerNumFramesDiscard = numFramesDiscard;
    return *this;
}

CameraControl& CameraControl::setFrameSyncMode(FrameSyncMode mode) {
    cfg.setCommand(RawCameraControl::Command::FRAME_SYNC);
    cfg.frameSyncMode = mode;
    return *this;
}

CameraControl& CameraControl::setStrobeSensor(int activeLevel) {
    cfg.setCommand(RawCameraControl::Command::STROBE_CONFIG);
    cfg.strobeConfig.enable = true;
    cfg.strobeConfig.activeLevel = activeLevel;
    cfg.strobeConfig.gpioNumber = -1;
    return *this;
}

CameraControl& CameraControl::setStrobeExternal(int gpioNumber, int activeLevel) {
    cfg.setCommand(RawCameraControl::Command::STROBE_CONFIG);
    cfg.strobeConfig.enable = true;
    cfg.strobeConfig.activeLevel = activeLevel;
    cfg.strobeConfig.gpioNumber = gpioNumber;
    return *this;
}

CameraControl& CameraControl::setStrobeDisable() {
    cfg.setCommand(RawCameraControl::Command::STROBE_CONFIG);
    cfg.strobeConfig.enable = false;
    return *this;
}

// Focus
CameraControl& CameraControl::setAutoFocusMode(AutoFocusMode mode) {
    cfg.setCommand(RawCameraControl::Command::AF_MODE);
    cfg.autoFocusMode = mode;
    return *this;
}
CameraControl& CameraControl::setAutoFocusTrigger() {
    cfg.setCommand(RawCameraControl::Command::AF_TRIGGER);
    return *this;
}
CameraControl& CameraControl::setAutoFocusLensRange(int infinityPosition, int macroPosition) {
    cfg.setCommand(RawCameraControl::Command::AF_LENS_RANGE);
    cfg.lensPosAutoInfinity = infinityPosition;
    cfg.lensPosAutoMacro = macroPosition;
    return *this;
}
CameraControl& CameraControl::setAutoFocusRegion(uint16_t startX, uint16_t startY, uint16_t width, uint16_t height) {
    cfg.setCommand(RawCameraControl::Command::AF_REGION);
    cfg.afRegion.x = startX;
    cfg.afRegion.y = startY;
    cfg.afRegion.width = width;
    cfg.afRegion.height = height;
    cfg.afRegion.priority = 1;  // TODO
    return *this;
}
CameraControl& CameraControl::setManualFocus(uint8_t lensPosition) {
    cfg.setCommand(RawCameraControl::Command::MOVE_LENS);
    cfg.lensPosition = lensPosition;
    return *this;
}

// Exposure
CameraControl& CameraControl::setAutoExposureEnable() {
    cfg.setCommand(RawCameraControl::Command::AE_AUTO);
    return *this;
}
CameraControl& CameraControl::setAutoExposureLock(bool lock) {
    cfg.setCommand(RawCameraControl::Command::AE_LOCK);
    cfg.aeLockMode = lock;
    return *this;
}
CameraControl& CameraControl::setAutoExposureRegion(uint16_t startX, uint16_t startY, uint16_t width, uint16_t height) {
    cfg.setCommand(RawCameraControl::Command::AE_REGION);
    cfg.aeRegion.x = startX;
    cfg.aeRegion.y = startY;
    cfg.aeRegion.width = width;
    cfg.aeRegion.height = height;
    cfg.aeRegion.priority = 1;  // TODO
    return *this;
}
CameraControl& CameraControl::setAutoExposureCompensation(int compensation) {
    cfg.setCommand(RawCameraControl::Command::EXPOSURE_COMPENSATION);
    cfg.expCompensation = compensation;
    return *this;
}
CameraControl& CameraControl::setAntiBandingMode(AntiBandingMode mode) {
    cfg.setCommand(RawCameraControl::Command::ANTIBANDING_MODE);
    cfg.antiBandingMode = mode;
    return *this;
}
CameraControl& CameraControl::setManualExposure(uint32_t exposureTimeUs, uint32_t sensitivityIso) {
    cfg.setCommand(RawCameraControl::Command::AE_MANUAL);
    cfg.expManual.exposureTimeUs = exposureTimeUs;
    cfg.expManual.sensitivityIso = sensitivityIso;
    cfg.expManual.frameDurationUs = 0;  // TODO
    return *this;
}

void CameraControl::setManualExposure(std::chrono::microseconds exposureTime, uint32_t sensitivityIso) {
    setManualExposure(exposureTime.count(), sensitivityIso);
}

// White Balance
CameraControl& CameraControl::setAutoWhiteBalanceMode(AutoWhiteBalanceMode mode) {
    cfg.setCommand(RawCameraControl::Command::AWB_MODE);
    cfg.awbMode = mode;
    return *this;
}
CameraControl& CameraControl::setAutoWhiteBalanceLock(bool lock) {
    cfg.setCommand(RawCameraControl::Command::AWB_LOCK);
    cfg.awbLockMode = lock;
    return *this;
}
CameraControl& CameraControl::setManualWhiteBalance(int colorTemperatureK) {
    cfg.setCommand(RawCameraControl::Command::WB_COLOR_TEMP);
    cfg.wbColorTemp = colorTemperatureK;
    return *this;
}

// Other image controls
CameraControl& CameraControl::setBrightness(int value) {
    cfg.setCommand(RawCameraControl::Command::BRIGHTNESS);
    cfg.brightness = value;
    return *this;
}
CameraControl& CameraControl::setContrast(int value) {
    cfg.setCommand(RawCameraControl::Command::CONTRAST);
    cfg.contrast = value;
    return *this;
}
CameraControl& CameraControl::setSaturation(int value) {
    cfg.setCommand(RawCameraControl::Command::SATURATION);
    cfg.saturation = value;
    return *this;
}
CameraControl& CameraControl::setSharpness(int value) {
    cfg.setCommand(RawCameraControl::Command::SHARPNESS);
    cfg.sharpness = value;
    return *this;
}
CameraControl& CameraControl::setLumaDenoise(int value) {
    cfg.setCommand(RawCameraControl::Command::LUMA_DENOISE);
    cfg.lumaDenoise = value;
    return *this;
}
CameraControl& CameraControl::setChromaDenoise(int value) {
    cfg.setCommand(RawCameraControl::Command::CHROMA_DENOISE);
    cfg.chromaDenoise = value;
    return *this;
}
CameraControl& CameraControl::setSceneMode(SceneMode mode) {
    cfg.setCommand(RawCameraControl::Command::SCENE_MODE);
    cfg.sceneMode = mode;
    return *this;
}
CameraControl& CameraControl::setEffectMode(EffectMode mode) {
    cfg.setCommand(RawCameraControl::Command::EFFECT_MODE);
    cfg.effectMode = mode;
    return *this;
}

bool CameraControl::getCaptureStill() const {
    return cfg.getCommand(RawCameraControl::Command::STILL_CAPTURE);
}

std::chrono::microseconds CameraControl::getExposureTime() const {
    return std::chrono::microseconds(cfg.expManual.exposureTimeUs);
}

int CameraControl::getSensitivity() const {
    return cfg.expManual.sensitivityIso;
}

int CameraControl::getLensPosition() const {
    return cfg.lensPosition;
}

<<<<<<< HEAD
=======
dai::RawCameraControl CameraControl::get() const {
    return cfg;
}

CameraControl& CameraControl::set(dai::RawCameraControl config) {
    cfg = config;
    return *this;
}

>>>>>>> 82ab07d0
}  // namespace dai<|MERGE_RESOLUTION|>--- conflicted
+++ resolved
@@ -207,8 +207,6 @@
     return cfg.lensPosition;
 }
 
-<<<<<<< HEAD
-=======
 dai::RawCameraControl CameraControl::get() const {
     return cfg;
 }
@@ -218,5 +216,4 @@
     return *this;
 }
 
->>>>>>> 82ab07d0
 }  // namespace dai