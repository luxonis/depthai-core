--- conflicted
+++ resolved
@@ -77,15 +77,16 @@
     afRegion.priority = 1;  // TODO
     return *this;
 }
+
 CameraControl& CameraControl::setManualFocus(uint8_t lensPosition) {
     setCommand(Command::MOVE_LENS);
-    lensPosition = lensPosition;
+    this->lensPosition = lensPosition;
     return *this;
 }
 
 CameraControl& CameraControl::setManualFocusRaw(float lensPositionRaw) {
-    cfg.setCommand(RawCameraControl::Command::MOVE_LENS_RAW);
-    cfg.lensPositionRaw = lensPositionRaw;
+    setCommand(Command::MOVE_LENS_RAW);
+    this->lensPositionRaw = lensPositionRaw;
     return *this;
 }
 
@@ -237,24 +238,11 @@
 }
 
 int CameraControl::getLensPosition() const {
-<<<<<<< HEAD
     return lensPosition;
-=======
-    return cfg.lensPosition;
 }
 
 float CameraControl::getLensPositionRaw() const {
-    return cfg.lensPositionRaw;
-}
-
-dai::RawCameraControl CameraControl::get() const {
-    return cfg;
-}
-
-CameraControl& CameraControl::set(dai::RawCameraControl config) {
-    cfg = config;
-    return *this;
->>>>>>> eba74006
+    return lensPositionRaw;
 }
 
 }  // namespace dai