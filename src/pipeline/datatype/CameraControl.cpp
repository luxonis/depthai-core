--- conflicted
+++ resolved
@@ -27,14 +27,11 @@
     cfg.lowPowerNumFramesBurst = numFramesBurst;
     cfg.lowPowerNumFramesDiscard = numFramesDiscard;
 }
-<<<<<<< HEAD
-=======
 
 void CameraControl::setFrameSyncMode(FrameSyncMode mode) {
     cfg.setCommand(RawCameraControl::Command::FRAME_SYNC);
     cfg.frameSyncMode = mode;
 }
->>>>>>> c7033ae9
 
 // Focus
 void CameraControl::setAutoFocusMode(AutoFocusMode mode) {
