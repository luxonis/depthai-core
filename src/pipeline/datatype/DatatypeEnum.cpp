#include "pipeline/datatype/DatatypeEnum.hpp"

#include <functional>
#include <stdexcept>
#include <type_traits>
#include <unordered_map>
#include <vector>

namespace dai {

const std::unordered_map<DatatypeEnum, std::vector<DatatypeEnum>> hierarchy = {
    {DatatypeEnum::ADatatype,
     {
         DatatypeEnum::Buffer,
         DatatypeEnum::ImgFrame,
         DatatypeEnum::EncodedFrame,
         DatatypeEnum::NNData,
         DatatypeEnum::ImageManipConfig,
         DatatypeEnum::CameraControl,
         DatatypeEnum::ImgDetections,
         DatatypeEnum::ImageAlignConfig,
         DatatypeEnum::SpatialImgDetections,
         DatatypeEnum::SystemInformation,
         DatatypeEnum::SystemInformationS3,
         DatatypeEnum::SpatialLocationCalculatorConfig,
         DatatypeEnum::SpatialLocationCalculatorData,
         DatatypeEnum::EdgeDetectorConfig,
         DatatypeEnum::Tracklets,
         DatatypeEnum::IMUData,
         DatatypeEnum::StereoDepthConfig,
         DatatypeEnum::FeatureTrackerConfig,
         DatatypeEnum::ThermalConfig,
         DatatypeEnum::ToFConfig,
         DatatypeEnum::TrackedFeatures,
         DatatypeEnum::AprilTagConfig,
         DatatypeEnum::AprilTags,
         DatatypeEnum::BenchmarkReport,
         DatatypeEnum::MessageGroup,
         DatatypeEnum::PointCloudConfig,
         DatatypeEnum::PointCloudData,
         DatatypeEnum::RGBDData,
         DatatypeEnum::TransformData,
         DatatypeEnum::ImgAnnotations,
         DatatypeEnum::ImageFiltersConfig,
         DatatypeEnum::ToFDepthConfidenceFilterConfig,
<<<<<<< HEAD
         DatatypeEnum::Keypoints,
         DatatypeEnum::ObjectTrackerConfig,
#ifdef DEPTHAI_HAVE_DYNAMIC_CALIBRATION_SUPPORT
=======
         DatatypeEnum::ObjectTrackerConfig,
>>>>>>> 4808a7b4
         DatatypeEnum::DynamicCalibrationControl,
         DatatypeEnum::DynamicCalibrationResult,
         DatatypeEnum::CoverageData,
         DatatypeEnum::CalibrationQuality,

     }},
    {DatatypeEnum::Buffer,
     {
         DatatypeEnum::ImgFrame,
         DatatypeEnum::EncodedFrame,
         DatatypeEnum::NNData,
         DatatypeEnum::ImageManipConfig,
         DatatypeEnum::CameraControl,
         DatatypeEnum::ImgDetections,
         DatatypeEnum::ImageAlignConfig,
         DatatypeEnum::SpatialImgDetections,
         DatatypeEnum::SystemInformation,
         DatatypeEnum::SystemInformationS3,
         DatatypeEnum::SpatialLocationCalculatorConfig,
         DatatypeEnum::SpatialLocationCalculatorData,
         DatatypeEnum::EdgeDetectorConfig,
         DatatypeEnum::Tracklets,
         DatatypeEnum::IMUData,
         DatatypeEnum::StereoDepthConfig,
         DatatypeEnum::FeatureTrackerConfig,
         DatatypeEnum::ThermalConfig,
         DatatypeEnum::ToFConfig,
         DatatypeEnum::TrackedFeatures,
         DatatypeEnum::AprilTagConfig,
         DatatypeEnum::AprilTags,
         DatatypeEnum::BenchmarkReport,
         DatatypeEnum::MessageGroup,
         DatatypeEnum::PointCloudConfig,
         DatatypeEnum::PointCloudData,
         DatatypeEnum::RGBDData,
         DatatypeEnum::TransformData,
         DatatypeEnum::ImgAnnotations,
         DatatypeEnum::ImageFiltersConfig,
         DatatypeEnum::ToFDepthConfidenceFilterConfig,
<<<<<<< HEAD
         DatatypeEnum::Keypoints,
         DatatypeEnum::ObjectTrackerConfig,
#ifdef DEPTHAI_HAVE_DYNAMIC_CALIBRATION_SUPPORT
=======
         DatatypeEnum::ObjectTrackerConfig,
>>>>>>> 4808a7b4
         DatatypeEnum::DynamicCalibrationControl,
         DatatypeEnum::DynamicCalibrationResult,
         DatatypeEnum::CoverageData,
         DatatypeEnum::CalibrationQuality,
     }},
    {DatatypeEnum::ImgFrame, {}},
    {DatatypeEnum::EncodedFrame, {}},
    {DatatypeEnum::NNData, {}},
    {DatatypeEnum::ImageManipConfig, {}},
    {DatatypeEnum::ImageAlignConfig, {}},
    {DatatypeEnum::CameraControl, {}},
    {DatatypeEnum::ImgDetections, {DatatypeEnum::SpatialImgDetections}},
    {DatatypeEnum::SpatialImgDetections, {}},
    {DatatypeEnum::SystemInformation, {}},
    {DatatypeEnum::SystemInformationS3, {}},
    {DatatypeEnum::SpatialLocationCalculatorConfig, {}},
    {DatatypeEnum::SpatialLocationCalculatorData, {}},
    {DatatypeEnum::EdgeDetectorConfig, {}},
    {DatatypeEnum::Tracklets, {}},
    {DatatypeEnum::IMUData, {}},
    {DatatypeEnum::StereoDepthConfig, {}},
    {DatatypeEnum::FeatureTrackerConfig, {}},
    {DatatypeEnum::ThermalConfig, {}},
    {DatatypeEnum::ToFConfig, {}},
    {DatatypeEnum::TrackedFeatures, {}},
    {DatatypeEnum::AprilTagConfig, {}},
    {DatatypeEnum::AprilTags, {}},
    {DatatypeEnum::BenchmarkReport, {}},
    {DatatypeEnum::MessageGroup, {}},
    {DatatypeEnum::PointCloudConfig, {}},
    {DatatypeEnum::PointCloudData, {}},
    {DatatypeEnum::RGBDData, {}},
    {DatatypeEnum::TransformData, {}},
    {DatatypeEnum::ImgAnnotations, {}},
    {DatatypeEnum::ImageFiltersConfig, {}},
    {DatatypeEnum::ToFDepthConfidenceFilterConfig, {}},
<<<<<<< HEAD
    {DatatypeEnum::Keypoints, {}},
    {DatatypeEnum::ObjectTrackerConfig, {}},
#ifdef DEPTHAI_HAVE_DYNAMIC_CALIBRATION_SUPPORT
=======
    {DatatypeEnum::ObjectTrackerConfig, {}},
>>>>>>> 4808a7b4
    {DatatypeEnum::DynamicCalibrationControl, {}},
    {DatatypeEnum::DynamicCalibrationResult, {}},
    {DatatypeEnum::CoverageData, {}},
    {DatatypeEnum::CalibrationQuality, {}},
};

bool isDatatypeSubclassOf(DatatypeEnum parent, DatatypeEnum children) {
    // Check if parent is in hierarchy
    if(hierarchy.find(parent) == hierarchy.end()) {
        throw std::invalid_argument("Parent datatype not found in hierarchy");
    }
    for(const auto& d : hierarchy.at(parent)) {
        if(d == children) return true;
        if(isDatatypeSubclassOf(d, children)) return true;
    }
    return false;
}

}  // namespace dai<|MERGE_RESOLUTION|>--- conflicted
+++ resolved
@@ -43,13 +43,8 @@
          DatatypeEnum::ImgAnnotations,
          DatatypeEnum::ImageFiltersConfig,
          DatatypeEnum::ToFDepthConfidenceFilterConfig,
-<<<<<<< HEAD
          DatatypeEnum::Keypoints,
          DatatypeEnum::ObjectTrackerConfig,
-#ifdef DEPTHAI_HAVE_DYNAMIC_CALIBRATION_SUPPORT
-=======
-         DatatypeEnum::ObjectTrackerConfig,
->>>>>>> 4808a7b4
          DatatypeEnum::DynamicCalibrationControl,
          DatatypeEnum::DynamicCalibrationResult,
          DatatypeEnum::CoverageData,
@@ -89,13 +84,8 @@
          DatatypeEnum::ImgAnnotations,
          DatatypeEnum::ImageFiltersConfig,
          DatatypeEnum::ToFDepthConfidenceFilterConfig,
-<<<<<<< HEAD
          DatatypeEnum::Keypoints,
          DatatypeEnum::ObjectTrackerConfig,
-#ifdef DEPTHAI_HAVE_DYNAMIC_CALIBRATION_SUPPORT
-=======
-         DatatypeEnum::ObjectTrackerConfig,
->>>>>>> 4808a7b4
          DatatypeEnum::DynamicCalibrationControl,
          DatatypeEnum::DynamicCalibrationResult,
          DatatypeEnum::CoverageData,
@@ -132,13 +122,8 @@
     {DatatypeEnum::ImgAnnotations, {}},
     {DatatypeEnum::ImageFiltersConfig, {}},
     {DatatypeEnum::ToFDepthConfidenceFilterConfig, {}},
-<<<<<<< HEAD
     {DatatypeEnum::Keypoints, {}},
     {DatatypeEnum::ObjectTrackerConfig, {}},
-#ifdef DEPTHAI_HAVE_DYNAMIC_CALIBRATION_SUPPORT
-=======
-    {DatatypeEnum::ObjectTrackerConfig, {}},
->>>>>>> 4808a7b4
     {DatatypeEnum::DynamicCalibrationControl, {}},
     {DatatypeEnum::DynamicCalibrationResult, {}},
     {DatatypeEnum::CoverageData, {}},
