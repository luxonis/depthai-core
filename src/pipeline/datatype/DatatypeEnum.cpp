#include "pipeline/datatype/DatatypeEnum.hpp"

#include <functional>
#include <stdexcept>
#include <type_traits>
#include <unordered_map>
#include <vector>

namespace dai {

const std::unordered_map<DatatypeEnum, std::vector<DatatypeEnum>> hierarchy = {
    {DatatypeEnum::ADatatype,
     {
         DatatypeEnum::Buffer,
         DatatypeEnum::ImgFrame,
         DatatypeEnum::EncodedFrame,
         DatatypeEnum::NNData,
         DatatypeEnum::ImageManipConfig,
         DatatypeEnum::CameraControl,
         DatatypeEnum::ImgDetections,
         DatatypeEnum::ImageAlignConfig,
         DatatypeEnum::SpatialImgDetections,
         DatatypeEnum::SystemInformation,
         DatatypeEnum::SystemInformationS3,
         DatatypeEnum::SpatialLocationCalculatorConfig,
         DatatypeEnum::SpatialLocationCalculatorData,
         DatatypeEnum::EdgeDetectorConfig,
         DatatypeEnum::Tracklets,
         DatatypeEnum::IMUData,
         DatatypeEnum::StereoDepthConfig,
         DatatypeEnum::FeatureTrackerConfig,
         DatatypeEnum::ThermalConfig,
         DatatypeEnum::ToFConfig,
         DatatypeEnum::TrackedFeatures,
         DatatypeEnum::AprilTagConfig,
         DatatypeEnum::AprilTags,
         DatatypeEnum::BenchmarkReport,
         DatatypeEnum::MessageGroup,
         DatatypeEnum::PointCloudConfig,
         DatatypeEnum::PointCloudData,
         DatatypeEnum::RGBDData,
         DatatypeEnum::TransformData,
         DatatypeEnum::ImgAnnotations,
         DatatypeEnum::ImageFiltersConfig,
         DatatypeEnum::ToFDepthConfidenceFilterConfig,
         DatatypeEnum::ObjectTrackerConfig,
         DatatypeEnum::DynamicCalibrationControl,
         DatatypeEnum::DynamicCalibrationResult,
         DatatypeEnum::CoverageData,
         DatatypeEnum::CalibrationQuality,

     }},
    {DatatypeEnum::Buffer,
     {
         DatatypeEnum::ImgFrame,
         DatatypeEnum::EncodedFrame,
         DatatypeEnum::NNData,
         DatatypeEnum::ImageManipConfig,
         DatatypeEnum::CameraControl,
         DatatypeEnum::ImgDetections,
         DatatypeEnum::ImageAlignConfig,
         DatatypeEnum::SpatialImgDetections,
         DatatypeEnum::SystemInformation,
         DatatypeEnum::SystemInformationS3,
         DatatypeEnum::SpatialLocationCalculatorConfig,
         DatatypeEnum::SpatialLocationCalculatorData,
         DatatypeEnum::EdgeDetectorConfig,
         DatatypeEnum::Tracklets,
         DatatypeEnum::IMUData,
         DatatypeEnum::StereoDepthConfig,
         DatatypeEnum::FeatureTrackerConfig,
         DatatypeEnum::ThermalConfig,
         DatatypeEnum::ToFConfig,
         DatatypeEnum::TrackedFeatures,
         DatatypeEnum::AprilTagConfig,
         DatatypeEnum::AprilTags,
         DatatypeEnum::BenchmarkReport,
         DatatypeEnum::MessageGroup,
         DatatypeEnum::PointCloudConfig,
         DatatypeEnum::PointCloudData,
         DatatypeEnum::RGBDData,
         DatatypeEnum::TransformData,
         DatatypeEnum::ImgAnnotations,
         DatatypeEnum::ImageFiltersConfig,
         DatatypeEnum::ToFDepthConfidenceFilterConfig,
         DatatypeEnum::ObjectTrackerConfig,
         DatatypeEnum::DynamicCalibrationControl,
         DatatypeEnum::DynamicCalibrationResult,
         DatatypeEnum::CoverageData,
         DatatypeEnum::CalibrationQuality,
     }},
    {DatatypeEnum::ImgFrame, {}},
    {DatatypeEnum::EncodedFrame, {}},
    {DatatypeEnum::NNData, {}},
    {DatatypeEnum::ImageManipConfig, {}},
    {DatatypeEnum::ImageAlignConfig, {}},
    {DatatypeEnum::CameraControl, {}},
    {DatatypeEnum::ImgDetections, {DatatypeEnum::SpatialImgDetections}},
    {DatatypeEnum::SpatialImgDetections, {}},
    {DatatypeEnum::SystemInformation, {}},
    {DatatypeEnum::SystemInformationS3, {}},
    {DatatypeEnum::SpatialLocationCalculatorConfig, {}},
    {DatatypeEnum::SpatialLocationCalculatorData, {}},
    {DatatypeEnum::EdgeDetectorConfig, {}},
    {DatatypeEnum::Tracklets, {}},
    {DatatypeEnum::IMUData, {}},
    {DatatypeEnum::StereoDepthConfig, {}},
    {DatatypeEnum::FeatureTrackerConfig, {}},
    {DatatypeEnum::ThermalConfig, {}},
    {DatatypeEnum::ToFConfig, {}},
    {DatatypeEnum::TrackedFeatures, {}},
    {DatatypeEnum::AprilTagConfig, {}},
    {DatatypeEnum::AprilTags, {}},
    {DatatypeEnum::BenchmarkReport, {}},
    {DatatypeEnum::MessageGroup, {}},
    {DatatypeEnum::PointCloudConfig, {}},
    {DatatypeEnum::PointCloudData, {}},
    {DatatypeEnum::RGBDData, {}},
    {DatatypeEnum::TransformData, {}},
    {DatatypeEnum::ImgAnnotations, {}},
    {DatatypeEnum::ImageFiltersConfig, {}},
    {DatatypeEnum::ToFDepthConfidenceFilterConfig, {}},
<<<<<<< HEAD
    {DatatypeEnum::MapData, {}},
#ifdef DEPTHAI_HAVE_DYNAMIC_CALIBRATION_SUPPORT
=======
    {DatatypeEnum::ObjectTrackerConfig, {}},
>>>>>>> 4808a7b4
    {DatatypeEnum::DynamicCalibrationControl, {}},
    {DatatypeEnum::DynamicCalibrationResult, {}},
    {DatatypeEnum::CoverageData, {}},
    {DatatypeEnum::CalibrationQuality, {}},
};

bool isDatatypeSubclassOf(DatatypeEnum parent, DatatypeEnum children) {
    // Check if parent is in hierarchy
    if(hierarchy.find(parent) == hierarchy.end()) {
        throw std::invalid_argument("Parent datatype not found in hierarchy");
    }
    for(const auto& d : hierarchy.at(parent)) {
        if(d == children) return true;
        if(isDatatypeSubclassOf(d, children)) return true;
    }
    return false;
}

}  // namespace dai<|MERGE_RESOLUTION|>--- conflicted
+++ resolved
@@ -120,12 +120,9 @@
     {DatatypeEnum::ImgAnnotations, {}},
     {DatatypeEnum::ImageFiltersConfig, {}},
     {DatatypeEnum::ToFDepthConfidenceFilterConfig, {}},
-<<<<<<< HEAD
     {DatatypeEnum::MapData, {}},
 #ifdef DEPTHAI_HAVE_DYNAMIC_CALIBRATION_SUPPORT
-=======
     {DatatypeEnum::ObjectTrackerConfig, {}},
->>>>>>> 4808a7b4
     {DatatypeEnum::DynamicCalibrationControl, {}},
     {DatatypeEnum::DynamicCalibrationResult, {}},
     {DatatypeEnum::CoverageData, {}},
