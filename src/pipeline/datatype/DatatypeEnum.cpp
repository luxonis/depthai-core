#include "pipeline/datatype/DatatypeEnum.hpp"

#include <functional>
#include <stdexcept>
#include <type_traits>
#include <unordered_map>
#include <vector>

namespace dai {

const std::unordered_map<DatatypeEnum, std::vector<DatatypeEnum>> hierarchy = {
    {DatatypeEnum::ADatatype,
     {DatatypeEnum::Buffer,
      DatatypeEnum::ImgFrame,
      DatatypeEnum::EncodedFrame,
      DatatypeEnum::NNData,
      DatatypeEnum::ImageManipConfig,
      DatatypeEnum::ImageManipConfigV2,
      DatatypeEnum::CameraControl,
      DatatypeEnum::ImgDetections,
      DatatypeEnum::ImageAlignConfig,
      DatatypeEnum::SpatialImgDetections,
      DatatypeEnum::SystemInformation,
      DatatypeEnum::SystemInformationS3,
      DatatypeEnum::SpatialLocationCalculatorConfig,
      DatatypeEnum::SpatialLocationCalculatorData,
      DatatypeEnum::EdgeDetectorConfig,
      DatatypeEnum::Tracklets,
      DatatypeEnum::IMUData,
      DatatypeEnum::StereoDepthConfig,
      DatatypeEnum::FeatureTrackerConfig,
      DatatypeEnum::ThermalConfig,
      DatatypeEnum::ToFConfig,
      DatatypeEnum::TrackedFeatures,
      DatatypeEnum::AprilTagConfig,
      DatatypeEnum::AprilTags,
      DatatypeEnum::BenchmarkReport,
      DatatypeEnum::MessageGroup,
      DatatypeEnum::PointCloudConfig,
      DatatypeEnum::PointCloudData,
      DatatypeEnum::TransformData,
<<<<<<< HEAD
      DatatypeEnum::ImageAnnotations}},
=======
      DatatypeEnum::ImgAnnotations}},
>>>>>>> a7e4a16d
    {DatatypeEnum::Buffer,
     {DatatypeEnum::ImgFrame,
      DatatypeEnum::EncodedFrame,
      DatatypeEnum::NNData,
      DatatypeEnum::ImageManipConfig,
      DatatypeEnum::ImageManipConfigV2,
      DatatypeEnum::CameraControl,
      DatatypeEnum::ImgDetections,
      DatatypeEnum::ImageAlignConfig,
      DatatypeEnum::SpatialImgDetections,
      DatatypeEnum::SystemInformation,
      DatatypeEnum::SystemInformationS3,
      DatatypeEnum::SpatialLocationCalculatorConfig,
      DatatypeEnum::SpatialLocationCalculatorData,
      DatatypeEnum::EdgeDetectorConfig,
      DatatypeEnum::Tracklets,
      DatatypeEnum::IMUData,
      DatatypeEnum::StereoDepthConfig,
      DatatypeEnum::FeatureTrackerConfig,
      DatatypeEnum::ThermalConfig,
      DatatypeEnum::ToFConfig,
      DatatypeEnum::TrackedFeatures,
      DatatypeEnum::AprilTagConfig,
      DatatypeEnum::AprilTags,
      DatatypeEnum::BenchmarkReport,
      DatatypeEnum::MessageGroup,
      DatatypeEnum::PointCloudConfig,
      DatatypeEnum::PointCloudData,
      DatatypeEnum::TransformData,
<<<<<<< HEAD
      DatatypeEnum::ImageAnnotations}},
=======
      DatatypeEnum::ImgAnnotations}},
>>>>>>> a7e4a16d
    {DatatypeEnum::ImgFrame, {}},
    {DatatypeEnum::EncodedFrame, {}},
    {DatatypeEnum::NNData, {}},
    {DatatypeEnum::ImageManipConfig, {}},
    {DatatypeEnum::ImageManipConfigV2, {}},
    {DatatypeEnum::ImageAlignConfig, {}},
    {DatatypeEnum::CameraControl, {}},
    {DatatypeEnum::ImgDetections, {DatatypeEnum::SpatialImgDetections}},
    {DatatypeEnum::SpatialImgDetections, {}},
    {DatatypeEnum::SystemInformation, {}},
    {DatatypeEnum::SystemInformationS3, {}},
    {DatatypeEnum::SpatialLocationCalculatorConfig, {}},
    {DatatypeEnum::SpatialLocationCalculatorData, {}},
    {DatatypeEnum::EdgeDetectorConfig, {}},
    {DatatypeEnum::Tracklets, {}},
    {DatatypeEnum::IMUData, {}},
    {DatatypeEnum::StereoDepthConfig, {}},
    {DatatypeEnum::FeatureTrackerConfig, {}},
    {DatatypeEnum::ThermalConfig, {}},
    {DatatypeEnum::ToFConfig, {}},
    {DatatypeEnum::TrackedFeatures, {}},
    {DatatypeEnum::AprilTagConfig, {}},
    {DatatypeEnum::AprilTags, {}},
    {DatatypeEnum::BenchmarkReport, {}},
    {DatatypeEnum::MessageGroup, {}},
    {DatatypeEnum::PointCloudConfig, {}},
    {DatatypeEnum::PointCloudData, {}},
    {DatatypeEnum::TransformData, {}},
<<<<<<< HEAD
    {DatatypeEnum::ImageAnnotations, {}},
=======
    {DatatypeEnum::ImgAnnotations, {}},
>>>>>>> a7e4a16d
};

bool isDatatypeSubclassOf(DatatypeEnum parent, DatatypeEnum children) {
    // Check if parent is in hierarchy
    if(hierarchy.find(parent) == hierarchy.end()) {
        throw std::invalid_argument("Parent datatype not found in hierarchy");
    }
    for(const auto& d : hierarchy.at(parent)) {
        if(d == children) return true;
        if(isDatatypeSubclassOf(d, children)) return true;
    }
    return false;
}

}  // namespace dai<|MERGE_RESOLUTION|>--- conflicted
+++ resolved
@@ -39,11 +39,7 @@
       DatatypeEnum::PointCloudConfig,
       DatatypeEnum::PointCloudData,
       DatatypeEnum::TransformData,
-<<<<<<< HEAD
-      DatatypeEnum::ImageAnnotations}},
-=======
       DatatypeEnum::ImgAnnotations}},
->>>>>>> a7e4a16d
     {DatatypeEnum::Buffer,
      {DatatypeEnum::ImgFrame,
       DatatypeEnum::EncodedFrame,
@@ -73,11 +69,7 @@
       DatatypeEnum::PointCloudConfig,
       DatatypeEnum::PointCloudData,
       DatatypeEnum::TransformData,
-<<<<<<< HEAD
-      DatatypeEnum::ImageAnnotations}},
-=======
       DatatypeEnum::ImgAnnotations}},
->>>>>>> a7e4a16d
     {DatatypeEnum::ImgFrame, {}},
     {DatatypeEnum::EncodedFrame, {}},
     {DatatypeEnum::NNData, {}},
@@ -106,11 +98,7 @@
     {DatatypeEnum::PointCloudConfig, {}},
     {DatatypeEnum::PointCloudData, {}},
     {DatatypeEnum::TransformData, {}},
-<<<<<<< HEAD
-    {DatatypeEnum::ImageAnnotations, {}},
-=======
     {DatatypeEnum::ImgAnnotations, {}},
->>>>>>> a7e4a16d
 };
 
 bool isDatatypeSubclassOf(DatatypeEnum parent, DatatypeEnum children) {
