--- conflicted
+++ resolved
@@ -35,7 +35,6 @@
     // Metadata / raw
     rawBuffer
         .def(py::init<>())
-<<<<<<< HEAD
         // .def_property("data", [](py::object &obj){
         //     dai::RawBuffer &a = obj.cast<dai::RawBuffer&>();
         //     return py::array_t<uint8_t>(a.data.size(), a.data.data(), obj);
@@ -43,14 +42,6 @@
         //     dai::RawBuffer &a = obj.cast<dai::RawBuffer&>();
         //     a.data = {array.data(), array.data() + array.size()};
         // })
-=======
-        .def_property("data", [](py::object &obj){
-            dai::RawBuffer &a = obj.cast<dai::RawBuffer&>();
-            return py::array_t<uint8_t>(a.data.size(), a.data.data(), obj);
-        }, [](py::object &obj, py::array_t<std::uint8_t, py::array::c_style> array){
-            dai::RawBuffer &a = obj.cast<dai::RawBuffer&>();
-            a.data = {array.data(), array.data() + array.size()};
-        })
         .def_property("ts",
             [](const RawBuffer& o){
                 double ts = o.ts.sec + o.ts.nsec / 1000000000.0;
@@ -72,7 +63,6 @@
             }
         )
         .def_readwrite("sequenceNum", &RawBuffer::sequenceNum)
->>>>>>> b38a7c03
         ;
 
     // Message
