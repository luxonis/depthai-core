--- conflicted
+++ resolved
@@ -136,14 +136,6 @@
     cfg.formatConfig.flipHorizontal = flip;
 }
 
-<<<<<<< HEAD
-void ImageManipConfig::setKeepAspectRatio(bool keep) {
-
-    // Set whether to keep aspect ratio or not
-    cfg.resizeConfig.keepAspectRatio = keep;
-}
-
-=======
 void ImageManipConfig::setReusePreviousImage(bool reuse) {
     cfg.reusePreviousImage = reuse;
 }
@@ -151,7 +143,12 @@
 void ImageManipConfig::setSkipCurrentImage(bool skip) {
     cfg.skipCurrentImage = skip;
 }
->>>>>>> ba35212b
+
+void ImageManipConfig::setKeepAspectRatio(bool keep) {
+
+    // Set whether to keep aspect ratio or not
+    cfg.resizeConfig.keepAspectRatio = keep;
+}
 
 // Functions to retrieve properties
 float ImageManipConfig::getCropXMin() const {
