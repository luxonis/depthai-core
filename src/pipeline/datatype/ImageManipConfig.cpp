// First, as other headers may include <cmath>
#define _USE_MATH_DEFINES
#include "depthai/pipeline/datatype/ImageManipConfig.hpp"

#include <cmath>

namespace dai {

std::shared_ptr<RawBuffer> ImageManipConfig::serialize() const {
    return raw;
}

ImageManipConfig::ImageManipConfig() : Buffer(std::make_shared<RawImageManipConfig>()), cfg(*dynamic_cast<RawImageManipConfig*>(raw.get())) {}
ImageManipConfig::ImageManipConfig(std::shared_ptr<RawImageManipConfig> ptr) : Buffer(std::move(ptr)), cfg(*dynamic_cast<RawImageManipConfig*>(raw.get())) {}

// helpers
// Functions to set properties
ImageManipConfig& ImageManipConfig::setCropRect(float xmin, float ymin, float xmax, float ymax) {
    // Enable crop stage
    cfg.enableCrop = true;

    // Disable center crop
    cfg.cropConfig.enableCenterCropRectangle = false;

    // Set crop rect - limit to bounds beforehand
    cfg.cropConfig.cropRect.xmin = std::max(xmin, 0.0f);
    cfg.cropConfig.cropRect.ymin = std::max(ymin, 0.0f);
    cfg.cropConfig.cropRect.xmax = std::min(xmax, 1.0f);
    cfg.cropConfig.cropRect.ymax = std::min(ymax, 1.0f);
    return *this;
}

ImageManipConfig& ImageManipConfig::setCropRect(std::tuple<float, float, float, float> coordinates) {
    setCropRect(std::get<0>(coordinates), std::get<1>(coordinates), std::get<2>(coordinates), std::get<3>(coordinates));
    return *this;
}

ImageManipConfig& ImageManipConfig::setCropRotatedRect(RotatedRect rr, bool normalizedCoords) {
    // Enable crop stage and extended flags
    cfg.enableCrop = true;
    cfg.cropConfig.enableRotatedRect = true;

    cfg.cropConfig.cropRotatedRect = rr;
    cfg.cropConfig.normalizedCoords = normalizedCoords;
    return *this;
}

ImageManipConfig& ImageManipConfig::setWarpTransformFourPoints(std::vector<Point2f> pt, bool normalizedCoords) {
    // Enable resize stage and extended flags
    cfg.enableResize = true;
    cfg.resizeConfig.keepAspectRatio = false;
    cfg.resizeConfig.enableWarp4pt = true;
    cfg.resizeConfig.warpFourPoints = pt;
    cfg.resizeConfig.normalizedCoords = normalizedCoords;
    return *this;
}

ImageManipConfig& ImageManipConfig::setWarpTransformMatrix3x3(std::vector<float> mat) {
    // Enable resize stage and extended flags
    cfg.enableResize = true;
    cfg.resizeConfig.enableWarpMatrix = true;
    cfg.resizeConfig.warpMatrix3x3 = mat;
    return *this;
}

ImageManipConfig& ImageManipConfig::setWarpBorderReplicatePixels() {
    // Enable resize stage and extended flags
    cfg.enableResize = true;
    cfg.resizeConfig.warpBorderReplicate = true;
    return *this;
}

ImageManipConfig& ImageManipConfig::setWarpBorderFillColor(int red, int green, int blue) {
    // Enable resize stage and extended flags
    cfg.enableResize = true;
    cfg.resizeConfig.warpBorderReplicate = false;
    cfg.resizeConfig.bgRed = red;
    cfg.resizeConfig.bgGreen = green;
    cfg.resizeConfig.bgBlue = blue;
    return *this;
}

ImageManipConfig& ImageManipConfig::setCenterCrop(float ratio, float whRatio) {
    // Enable crop stage
    cfg.enableCrop = true;

    // Enable center center crop
    cfg.cropConfig.enableCenterCropRectangle = true;

    // Set crop center crop config
    cfg.cropConfig.cropRatio = ratio;
    // Limit to max 1.0f and disallow setting zero ratio
    if(ratio > 1.0f || ratio < 0.0f) {
        cfg.cropConfig.cropRatio = 1.0f;
    }

    cfg.cropConfig.widthHeightAspectRatio = whRatio;
    return *this;
}

ImageManipConfig& ImageManipConfig::setRotationDegrees(float deg) {
    cfg.enableResize = true;
    cfg.resizeConfig.rotationAngleDeg = deg;
    cfg.resizeConfig.enableRotation = true;
    return *this;
}

ImageManipConfig& ImageManipConfig::setRotationRadians(float rad) {
    static constexpr float rad2degFactor = static_cast<float>(180 / M_PI);
    setRotationDegrees(rad * rad2degFactor);
    return *this;
}

ImageManipConfig& ImageManipConfig::setResize(int w, int h) {
    // Enable resize stage
    cfg.enableResize = true;

    // Disable lock aspect ratio
    cfg.resizeConfig.lockAspectRatioFill = false;

    // Set resize config
    cfg.resizeConfig.width = w;
    cfg.resizeConfig.height = h;
    return *this;
}

ImageManipConfig& ImageManipConfig::setResize(std::tuple<int, int> size) {
    setResize(std::get<0>(size), std::get<1>(size));
    return *this;
}

ImageManipConfig& ImageManipConfig::setResizeThumbnail(int w, int h, int bgRed, int bgGreen, int bgBlue) {
    // Enable resize stage
    cfg.enableResize = true;

    // Set resize config
    cfg.resizeConfig.width = w;
    cfg.resizeConfig.height = h;

    // Set lock aspect ratio
    cfg.resizeConfig.lockAspectRatioFill = true;

    // Set background colors
    cfg.resizeConfig.bgRed = bgRed;
    cfg.resizeConfig.bgGreen = bgGreen;
    cfg.resizeConfig.bgBlue = bgBlue;
    return *this;
}

ImageManipConfig& ImageManipConfig::setResizeThumbnail(std::tuple<int, int> size, int bgRed, int bgGreen, int bgBlue) {
    setResizeThumbnail(std::get<0>(size), std::get<1>(size), bgRed, bgGreen, bgBlue);
    return *this;
}

ImageManipConfig& ImageManipConfig::setFrameType(dai::RawImgFrame::Type type) {
    // Enable format stage
    cfg.enableFormat = true;

    // Set type format
    cfg.formatConfig.type = type;
    return *this;
}

ImageManipConfig& ImageManipConfig::setColormap(dai::Colormap colormap, float maxf) {
    int max = maxf;
    if(max < 0 || max >= 256) throw std::invalid_argument("Colormap max argument must be between 0 and 255");

    // Enable format stage
    cfg.enableFormat = true;

    // Set type format
    cfg.formatConfig.colormap = colormap;
    cfg.formatConfig.colormapMin = 0;
    cfg.formatConfig.colormapMax = max;
    return *this;
}

ImageManipConfig& ImageManipConfig::setColormap(dai::Colormap colormap, int max) {
    if(max < 0 || max >= 256) throw std::invalid_argument("Colormap max argument must be between 0 and 255");

    // Enable format stage
    cfg.enableFormat = true;

    // Set type format
    cfg.formatConfig.colormap = colormap;
    cfg.formatConfig.colormapMin = 0;
    cfg.formatConfig.colormapMax = max;
    return *this;
}

ImageManipConfig& ImageManipConfig::setColormap(dai::Colormap colormap, int min, int max) {
    if(max < 0 || max >= 256) throw std::invalid_argument("Colormap max argument must be between 0 and 255");
    if(min < 0 || min >= 256) throw std::invalid_argument("Colormap min argument must be between 0 and 255");

    // Enable format stage
    cfg.enableFormat = true;

    // Set type format
    cfg.formatConfig.colormap = colormap;
    cfg.formatConfig.colormapMin = min;
    cfg.formatConfig.colormapMax = max;
    return *this;
}

ImageManipConfig& ImageManipConfig::setHorizontalFlip(bool flip) {
    // Enable format stage
    cfg.enableFormat = true;

    // Set pixel format
    cfg.formatConfig.flipHorizontal = flip;
    return *this;
}

void ImageManipConfig::setVerticalFlip(bool flip) {
    // Enable format stage
    cfg.enableFormat = true;

    // Set pixel format
    cfg.formatConfig.flipVertical = flip;
}

ImageManipConfig& ImageManipConfig::setReusePreviousImage(bool reuse) {
    cfg.reusePreviousImage = reuse;
    return *this;
}

ImageManipConfig& ImageManipConfig::setSkipCurrentImage(bool skip) {
    cfg.skipCurrentImage = skip;
    return *this;
}

ImageManipConfig& ImageManipConfig::setKeepAspectRatio(bool keep) {
    // Set whether to keep aspect ratio or not
    cfg.resizeConfig.keepAspectRatio = keep;
    return *this;
}

ImageManipConfig& ImageManipConfig::setInterpolation(dai::Interpolation interpolation) {
    cfg.interpolation = interpolation;
    return *this;
}

// Functions to retrieve properties
float ImageManipConfig::getCropXMin() const {
    return cfg.cropConfig.cropRect.xmin;
}

float ImageManipConfig::getCropYMin() const {
    return cfg.cropConfig.cropRect.ymin;
}

float ImageManipConfig::getCropXMax() const {
    return cfg.cropConfig.cropRect.xmax;
}

float ImageManipConfig::getCropYMax() const {
    return cfg.cropConfig.cropRect.ymax;
}

int ImageManipConfig::getResizeWidth() const {
    return cfg.resizeConfig.width;
}

int ImageManipConfig::getResizeHeight() const {
    return cfg.resizeConfig.height;
}

ImageManipConfig::CropConfig ImageManipConfig::getCropConfig() const {
    return cfg.cropConfig;
}

ImageManipConfig::ResizeConfig ImageManipConfig::getResizeConfig() const {
    return cfg.resizeConfig;
}

ImageManipConfig::FormatConfig ImageManipConfig::getFormatConfig() const {
    return cfg.formatConfig;
}

bool ImageManipConfig::isResizeThumbnail() const {
    return cfg.resizeConfig.lockAspectRatioFill;
}

dai::Colormap ImageManipConfig::getColormap() const {
    return cfg.formatConfig.colormap;
}

dai::RawImageManipConfig ImageManipConfig::get() const {
    return cfg;
}

ImageManipConfig& ImageManipConfig::set(dai::RawImageManipConfig config) {
    cfg = config;
    return *this;
}

<<<<<<< HEAD
=======
dai::Interpolation ImageManipConfig::getInterpolation() const {
    return cfg.interpolation;
}

>>>>>>> 6b5093dd
}  // namespace dai<|MERGE_RESOLUTION|>--- conflicted
+++ resolved
@@ -294,11 +294,8 @@
     return *this;
 }
 
-<<<<<<< HEAD
-=======
 dai::Interpolation ImageManipConfig::getInterpolation() const {
     return cfg.interpolation;
 }
 
->>>>>>> 6b5093dd
 }  // namespace dai