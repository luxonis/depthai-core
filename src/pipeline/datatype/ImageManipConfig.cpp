--- conflicted
+++ resolved
@@ -279,8 +279,6 @@
     return cfg.formatConfig.colormap;
 }
 
-<<<<<<< HEAD
-=======
 dai::RawImageManipConfig ImageManipConfig::get() const {
     return cfg;
 }
@@ -290,5 +288,4 @@
     return *this;
 }
 
->>>>>>> 82ab07d0
 }  // namespace dai