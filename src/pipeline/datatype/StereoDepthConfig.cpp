#include "depthai/pipeline/datatype/StereoDepthConfig.hpp"

namespace dai {

std::shared_ptr<RawBuffer> StereoDepthConfig::serialize() const {
    return raw;
}

StereoDepthConfig::StereoDepthConfig() : Buffer(std::make_shared<RawStereoDepthConfig>()), cfg(*dynamic_cast<RawStereoDepthConfig*>(raw.get())) {}
StereoDepthConfig::StereoDepthConfig(std::shared_ptr<RawStereoDepthConfig> ptr)
    : Buffer(std::move(ptr)), cfg(*dynamic_cast<RawStereoDepthConfig*>(raw.get())) {}

StereoDepthConfig& StereoDepthConfig::setDepthAlign(AlgorithmControl::DepthAlign align) {
    cfg.algorithmControl.depthAlign = align;
    return *this;
}

StereoDepthConfig& StereoDepthConfig::setConfidenceThreshold(int confThr) {
    cfg.costMatching.confidenceThreshold = confThr;
    return *this;
}

int StereoDepthConfig::getConfidenceThreshold() const {
    return cfg.costMatching.confidenceThreshold;
}

StereoDepthConfig& StereoDepthConfig::setMedianFilter(MedianFilter median) {
    cfg.postProcessing.median = median;
    return *this;
}

MedianFilter StereoDepthConfig::getMedianFilter() const {
    return cfg.postProcessing.median;
}

StereoDepthConfig& StereoDepthConfig::setBilateralFilterSigma(uint16_t sigma) {
    cfg.postProcessing.bilateralSigmaValue = sigma;
    return *this;
}

uint16_t StereoDepthConfig::getBilateralFilterSigma() const {
    return cfg.postProcessing.bilateralSigmaValue;
}

StereoDepthConfig& StereoDepthConfig::setLeftRightCheckThreshold(int threshold) {
    cfg.algorithmControl.leftRightCheckThreshold = threshold;
    return *this;
}

int StereoDepthConfig::getLeftRightCheckThreshold() const {
    return cfg.algorithmControl.leftRightCheckThreshold;
}

StereoDepthConfig& StereoDepthConfig::setLeftRightCheck(bool enable) {
    cfg.algorithmControl.enableLeftRightCheck = enable;
    return *this;
}

StereoDepthConfig& StereoDepthConfig::setExtendedDisparity(bool enable) {
    cfg.algorithmControl.enableExtended = enable;
    return *this;
}

StereoDepthConfig& StereoDepthConfig::setSubpixel(bool enable) {
    cfg.algorithmControl.enableSubpixel = enable;
    return *this;
}

StereoDepthConfig& StereoDepthConfig::setSubpixelFractionalBits(int subpixelFractionalBits) {
    cfg.algorithmControl.subpixelFractionalBits = subpixelFractionalBits;
    return *this;
}

StereoDepthConfig& StereoDepthConfig::setDepthUnit(AlgorithmControl::DepthUnit depthUnit) {
    cfg.algorithmControl.depthUnit = depthUnit;
    return *this;
}

StereoDepthConfig& StereoDepthConfig::setDisparityShift(int disparityShift) {
    cfg.algorithmControl.disparityShift = disparityShift;
    return *this;
}

StereoDepthConfig& StereoDepthConfig::setNumInvalidateEdgePixels(int32_t numInvalidateEdgePixels) {
    cfg.algorithmControl.numInvalidateEdgePixels = numInvalidateEdgePixels;
    return *this;
}

dai::StereoDepthConfig::AlgorithmControl::DepthUnit StereoDepthConfig::getDepthUnit() {
    return cfg.algorithmControl.depthUnit;
}

float StereoDepthConfig::getMaxDisparity() const {
    uint32_t maxDisp = 95;
    if(cfg.costMatching.disparityWidth == RawStereoDepthConfig::CostMatching::DisparityWidth::DISPARITY_64) {
        maxDisp = 63;
    }
    if(cfg.costMatching.enableCompanding) maxDisp = 175;
    maxDisp += cfg.algorithmControl.disparityShift;
    if(cfg.algorithmControl.enableExtended) maxDisp *= 2;
    if(cfg.algorithmControl.enableSubpixel) maxDisp *= (1 << cfg.algorithmControl.subpixelFractionalBits);

    std::vector<dai::StereoDepthConfig::PostProcessing::Filter> filtersToExecute;
    for(auto filter : cfg.postProcessing.filteringOrder) {
        switch(filter) {
            case RawStereoDepthConfig::PostProcessing::Filter::SPECKLE:
                if(cfg.postProcessing.speckleFilter.enable) {
                    filtersToExecute.push_back(filter);
                }
                break;
            case RawStereoDepthConfig::PostProcessing::Filter::TEMPORAL:
                if(cfg.postProcessing.temporalFilter.enable) {
                    filtersToExecute.push_back(filter);
                }
                break;
            case RawStereoDepthConfig::PostProcessing::Filter::SPATIAL:
                if(cfg.postProcessing.spatialFilter.enable) {
                    filtersToExecute.push_back(filter);
                }
                break;
            case RawStereoDepthConfig::PostProcessing::Filter::DECIMATION:
                if(cfg.postProcessing.decimationFilter.decimationFactor > 1) {
                    filtersToExecute.push_back(filter);
                }
                break;
            case RawStereoDepthConfig::PostProcessing::Filter::MEDIAN:
                if(cfg.postProcessing.median != dai::MedianFilter::MEDIAN_OFF) {
                    filtersToExecute.push_back(filter);
                }
                break;
            case RawStereoDepthConfig::PostProcessing::Filter::NONE:
                break;
            default:
                break;
        }
    }

    if(filtersToExecute.size() != 0) {
        if(filtersToExecute.back() != RawStereoDepthConfig::PostProcessing::Filter::MEDIAN) {
<<<<<<< HEAD
            maxDisp = 1 << 13;
=======
            maxDisp = maxDisp * ((1 << 13) / maxDisp);
>>>>>>> e0f6b52d
        }
    }

    return maxDisp;
}

dai::RawStereoDepthConfig StereoDepthConfig::get() const {
    return cfg;
}

StereoDepthConfig& StereoDepthConfig::set(dai::RawStereoDepthConfig config) {
    cfg = config;
    return *this;
}

}  // namespace dai<|MERGE_RESOLUTION|>--- conflicted
+++ resolved
@@ -137,11 +137,7 @@
 
     if(filtersToExecute.size() != 0) {
         if(filtersToExecute.back() != RawStereoDepthConfig::PostProcessing::Filter::MEDIAN) {
-<<<<<<< HEAD
-            maxDisp = 1 << 13;
-=======
             maxDisp = maxDisp * ((1 << 13) / maxDisp);
->>>>>>> e0f6b52d
         }
     }
 
