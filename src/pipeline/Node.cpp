--- conflicted
+++ resolved
@@ -147,15 +147,6 @@
     }
 
     // Otherwise all is set to add a new connection
-<<<<<<< HEAD
-    parent.connections.insert(connection);
-    // Add the shared_ptr to the input directly for host side
-    connectedInputs.push_back(in.queue);
-}
-
-Node::ConnectionInternal::ConnectionInternal(Output& out, Input& in)
-    : outputName{out.name}, outputGroup{out.group}, inputName{in.getName()}, inputGroup{in.getGroup()}, out{&out}, in{&in} {
-=======
     parent.get().connections.insert(connection);
     // Add the shared_ptr to the input directly for host side
     connectedInputs.push_back(&in);
@@ -175,7 +166,6 @@
 
 Node::ConnectionInternal::ConnectionInternal(Output& out, Input& in)
     : outputName{out.getName()}, outputGroup{out.getGroup()}, inputName{in.getName()}, inputGroup{in.getGroup()}, out{&out}, in{&in} {
->>>>>>> d41eeee8
     outputNode = out.getParent().shared_from_this();
     inputNode = in.getParent().shared_from_this();
 }
@@ -194,17 +184,10 @@
     }
 
     // Unlink
-<<<<<<< HEAD
-    parent.connections.erase(connection);
-
-    // Remove the shared_ptr to the input directly for host side
-    connectedInputs.erase(std::remove(connectedInputs.begin(), connectedInputs.end(), in.queue), connectedInputs.end());
-=======
     parent.get().connections.erase(connection);
 
     // Remove the shared_ptr to the input directly for host side
     connectedInputs.erase(std::remove(connectedInputs.begin(), connectedInputs.end(), &in), connectedInputs.end());
->>>>>>> d41eeee8
 }
 
 void Node::Output::send(const std::shared_ptr<ADatatype>& msg) {
@@ -251,25 +234,6 @@
     return success;
 }
 
-<<<<<<< HEAD
-void Node::Input::setBlocking(bool newBlocking) {
-    queue->setBlocking(newBlocking);
-}
-
-bool Node::Input::getBlocking() const {
-    return queue->getBlocking();
-}
-
-void Node::Input::setQueueSize(int size) {
-    queue->setMaxSize(size);
-}
-
-int Node::Input::getQueueSize() const {
-    return queue->getMaxSize();
-}
-
-=======
->>>>>>> d41eeee8
 void Node::Input::setWaitForMessage(bool newWaitForMessage) {
     waitForMessage = newWaitForMessage;
 }
@@ -332,17 +296,8 @@
     // otherwise just return reference to existing
     return at(groupKey);
 }
-<<<<<<< HEAD
-// Node::InputMap::InputMap(std::string name, Node::Input defaultInput) : defaultInput(defaultInput), name(std::move(name)) {}
-// Node::InputMap::InputMap(Node::Input defaultInput) : defaultInput(defaultInput) {}
-Node::InputMap::InputMap(Node& parent, std::string name, Node::Input defaultInput) : defaultInput(defaultInput), name(std::move(name)) {
-    parent.setInputMapRefs(this);
-}
-Node::InputMap::InputMap(Node& parent, Node::Input defaultInput) : defaultInput(defaultInput) {
-=======
 
 Node::InputMap::InputMap(Node& parent, std::string name, Node::InputDescription description) : parent(parent), defaultInput(std::move(description)), name(std::move(name)) {
->>>>>>> d41eeee8
     parent.setInputMapRefs(this);
 }
 
@@ -351,11 +306,7 @@
 Node::Input& Node::InputMap::operator[](const std::string& key) {
     if(count({name, key}) == 0) {
         // Create using default and rename with group and key
-<<<<<<< HEAD
-        Input input(defaultInput);
-=======
         Input input(parent, defaultInput, false);
->>>>>>> d41eeee8
         input.setGroup(name);
         input.setName(key);
         insert({{name, key}, input});
@@ -548,19 +499,11 @@
 }
 void Node::setInputRefs(std::initializer_list<Node::Input*> l) {
     for(auto& inRef : l) {
-<<<<<<< HEAD
-        inputRefs[inRef->getName()] = inRef;
-    }
-}
-void Node::setInputRefs(Node::Input* inRef) {
-    inputRefs[inRef->getName()] = inRef;
-=======
         inputRefs.push_back(inRef);
     }
 }
 void Node::setInputRefs(Node::Input* inRef) {
     inputRefs.push_back(inRef);
->>>>>>> d41eeee8
 }
 void Node::setOutputMapRefs(std::initializer_list<Node::OutputMap*> l) {
     for(auto& outMapRef : l) {
