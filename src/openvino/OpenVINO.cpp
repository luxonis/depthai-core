
#include "depthai/openvino/OpenVINO.hpp"

#include <algorithm>
#include <exception>
#include <fstream>
#include <string>
#include <utility>
#include <vector>

#include "BlobReader.hpp"
#include "spdlog/spdlog.h"
#include "utility/Logging.hpp"
#include "utility/spdlog-fmt.hpp"

namespace dai {

// Definition
constexpr OpenVINO::Version OpenVINO::DEFAULT_VERSION;

// static member init
// {{major, minor}, 'guessed openvino version to support it'}
// major and minor represent openvino NN blob version information
const std::map<std::pair<std::uint32_t, std::uint32_t>, OpenVINO::Version> OpenVINO::blobVersionToOpenvinoGuessMapping = {
    {{5, 0}, OpenVINO::VERSION_2020_3},
    {{6, 0}, OpenVINO::VERSION_2022_1},
    {{2020, 3}, OpenVINO::VERSION_2020_3},
    {{2020, 4}, OpenVINO::VERSION_2020_4},
    {{2021, 1}, OpenVINO::VERSION_2021_1},
    {{2021, 2}, OpenVINO::VERSION_2021_2},
    {{2021, 3}, OpenVINO::VERSION_2021_3},
    {{2021, 4}, OpenVINO::VERSION_2021_4},
    {{2022, 1}, OpenVINO::VERSION_2022_1},

};

const std::map<std::pair<std::uint32_t, std::uint32_t>, std::vector<OpenVINO::Version>> OpenVINO::blobVersionToOpenvinoMapping = {
    {{5, 0}, {OpenVINO::VERSION_2020_3, OpenVINO::VERSION_UNIVERSAL}},
    {{6, 0},
     {OpenVINO::VERSION_2020_4,
      OpenVINO::VERSION_2021_1,
      OpenVINO::VERSION_2021_2,
      OpenVINO::VERSION_2021_3,
      OpenVINO::VERSION_2021_4,
      OpenVINO::VERSION_2022_1,
      OpenVINO::VERSION_UNIVERSAL}},
    {{2020, 3}, {OpenVINO::VERSION_2020_3, OpenVINO::VERSION_UNIVERSAL}},
    {{2020, 4}, {OpenVINO::VERSION_2020_4, OpenVINO::VERSION_UNIVERSAL}},
    {{2021, 1}, {OpenVINO::VERSION_2021_1, OpenVINO::VERSION_UNIVERSAL}},
    {{2021, 2}, {OpenVINO::VERSION_2021_2, OpenVINO::VERSION_UNIVERSAL}},
    {{2021, 3}, {OpenVINO::VERSION_2021_3, OpenVINO::VERSION_UNIVERSAL}},
    {{2021, 4}, {OpenVINO::VERSION_2021_4, OpenVINO::VERSION_UNIVERSAL}},
    {{2022, 1}, {OpenVINO::VERSION_2022_1, OpenVINO::VERSION_UNIVERSAL}},

};

std::vector<OpenVINO::Version> OpenVINO::getVersions() {
    return {OpenVINO::VERSION_2020_3,
            OpenVINO::VERSION_2020_4,
            OpenVINO::VERSION_2021_1,
            OpenVINO::VERSION_2021_2,
            OpenVINO::VERSION_2021_3,
            OpenVINO::VERSION_2021_4,
            OpenVINO::VERSION_2022_1};
}

std::string OpenVINO::getVersionName(OpenVINO::Version version) {
    switch(version) {
        case OpenVINO::VERSION_2020_3:
            return "2020.3";
        case OpenVINO::VERSION_2020_4:
            return "2020.4";
        case OpenVINO::VERSION_2021_1:
            return "2021.1";
        case OpenVINO::VERSION_2021_2:
            return "2021.2";
        case OpenVINO::VERSION_2021_3:
            return "2021.3";
        case OpenVINO::VERSION_2021_4:
            return "2021.4";
        case OpenVINO::VERSION_2022_1:
            return "2022.1";
        case OpenVINO::VERSION_UNIVERSAL:
            return "universal";
    }
    throw std::logic_error("OpenVINO - Unknown version enum specified");
}

OpenVINO::Version OpenVINO::parseVersionName(const std::string& versionString) {
    auto versions = getVersions();
    for(const auto& v : versions) {
        if(versionString == getVersionName(v)) {
            return v;
        }
    }
    throw std::logic_error("OpenVINO - Cannot parse version name: " + versionString);
}

std::vector<OpenVINO::Version> OpenVINO::getBlobSupportedVersions(std::uint32_t majorVersion, std::uint32_t minorVersion) {
    std::pair<std::uint32_t, std::uint32_t> blobVersion;
    blobVersion.first = majorVersion;
    blobVersion.second = minorVersion;

    if(blobVersionToOpenvinoMapping.count(blobVersion) > 0) {
        return blobVersionToOpenvinoMapping.at(blobVersion);
    }
    return {};
}

OpenVINO::Version OpenVINO::getBlobVersion(std::uint32_t majorVersion, std::uint32_t minorVersion) {
    std::pair<std::uint32_t, std::uint32_t> blobVersion;
    blobVersion.first = majorVersion;
    blobVersion.second = minorVersion;

    return blobVersionToOpenvinoGuessMapping.at(blobVersion);
}

OpenVINO::Version OpenVINO::getBlobLatestSupportedVersion(std::uint32_t majorVersion, std::uint32_t minorVersion) {
    (void)majorVersion;
    (void)minorVersion;
    return OpenVINO::VERSION_UNIVERSAL;
}

bool OpenVINO::areVersionsBlobCompatible(OpenVINO::Version v1, OpenVINO::Version v2) {
    // Universal check
    if(v1 == VERSION_UNIVERSAL || v2 == VERSION_UNIVERSAL) {
        return true;
    }

    // Classic check
    // Check all blob versions
    for(const auto& kv : blobVersionToOpenvinoMapping) {
        bool v1Found = false;
        bool v2Found = false;

        // Check if both openvino versions are in same blob version
        for(const auto& el : blobVersionToOpenvinoMapping.at(kv.first)) {
            if(el == v1) v1Found = true;
            if(el == v2) v2Found = true;
        }

        if(v1Found && v2Found) {
            // if both were found, return true
            return true;
        } else if(!v1Found && !v2Found) {
            // If both weren't found, continue
            continue;
        } else {
            // If one was found but other wasn't, return false
            return false;
        }
    }

    // If versions weren't matched up in any of the above cases, log an error and return false
    logger::error("OpenVINO - version compatibility check with invalid values or unknown blob version");
    return false;
}

static void blobInit(OpenVINO::Blob& blob, std::vector<uint8_t> data) {
    blob.data = std::move(data);
<<<<<<< HEAD

    // Check if the blob is for VPUX
    std::vector<uint8_t> vpuxBlobSkip{0X18, 0X0, 0X0, 0X0};
    std::vector<uint8_t> vpuxBlobHeader{0X42, 0X4C, 0X4F, 0X42};

    if(std::equal(vpuxBlobHeader.begin(), vpuxBlobHeader.end(), blob.data.begin() + vpuxBlobSkip.size())) {
        // Most of the parsing done on device for now
        blob.device = OpenVINO::Device::VPUX;
        blob.version = OpenVINO::VERSION_2022_1;  // TODO: parse blob to get the version
    } else {
        blob.device = OpenVINO::Device::VPU;
        BlobReader reader;
        reader.parse(blob.data);
        blob.networkInputs = reader.getNetworkInputs();
        blob.networkOutputs = reader.getNetworkOutputs();
        blob.stageCount = reader.getStageCount();
        blob.numShaves = reader.getNumberOfShaves();
        blob.numSlices = reader.getNumberOfSlices();
        blob.version = OpenVINO::getBlobLatestSupportedVersion(reader.getVersionMajor(), reader.getVersionMinor());
    }
=======
    BlobReader reader;
    reader.parse(blob.data);
    blob.networkInputs = reader.getNetworkInputs();
    blob.networkOutputs = reader.getNetworkOutputs();
    blob.stageCount = reader.getStageCount();
    blob.numShaves = reader.getNumberOfShaves();
    blob.numSlices = reader.getNumberOfSlices();
    blob.version = OpenVINO::getBlobVersion(reader.getVersionMajor(), reader.getVersionMinor());
>>>>>>> 82ab07d0
}

OpenVINO::Blob::Blob(std::vector<uint8_t> data) {
    blobInit(*this, std::move(data));
}

OpenVINO::Blob::Blob(const dai::Path& path) {
    // Load binary file at path
    std::ifstream stream(path, std::ios::in | std::ios::binary);
    if(!stream.is_open()) {
        // Throw an error
        // TODO(themarpe) - Unify exceptions into meaningful groups
        throw std::runtime_error(fmt::format("Cannot load blob, file at path {} doesn't exist.", path));
    }
    blobInit(*this, std::vector<std::uint8_t>(std::istreambuf_iterator<char>(stream), {}));
}

}  // namespace dai<|MERGE_RESOLUTION|>--- conflicted
+++ resolved
@@ -158,7 +158,6 @@
 
 static void blobInit(OpenVINO::Blob& blob, std::vector<uint8_t> data) {
     blob.data = std::move(data);
-<<<<<<< HEAD
 
     // Check if the blob is for VPUX
     std::vector<uint8_t> vpuxBlobSkip{0X18, 0X0, 0X0, 0X0};
@@ -177,18 +176,8 @@
         blob.stageCount = reader.getStageCount();
         blob.numShaves = reader.getNumberOfShaves();
         blob.numSlices = reader.getNumberOfSlices();
-        blob.version = OpenVINO::getBlobLatestSupportedVersion(reader.getVersionMajor(), reader.getVersionMinor());
+        blob.version = OpenVINO::getBlobVersion(reader.getVersionMajor(), reader.getVersionMinor());
     }
-=======
-    BlobReader reader;
-    reader.parse(blob.data);
-    blob.networkInputs = reader.getNetworkInputs();
-    blob.networkOutputs = reader.getNetworkOutputs();
-    blob.stageCount = reader.getStageCount();
-    blob.numShaves = reader.getNumberOfShaves();
-    blob.numSlices = reader.getNumberOfSlices();
-    blob.version = OpenVINO::getBlobVersion(reader.getVersionMajor(), reader.getVersionMinor());
->>>>>>> 82ab07d0
 }
 
 OpenVINO::Blob::Blob(std::vector<uint8_t> data) {
