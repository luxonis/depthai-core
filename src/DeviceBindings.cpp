--- conflicted
+++ resolved
@@ -14,10 +14,10 @@
 
 // Searches for available devices (as Device constructor)
 // but pooling, to check for python interrupts, and releases GIL in between
-<<<<<<< HEAD
-
-template<typename DEVICE, typename ARG1>
-static std::unique_ptr<DEVICE> deviceConstructorHelper(const ARG1& arg, const std::string& pathToCmd = "", bool usb2Mode = false){
+
+template<typename DEVICE, class... Args>
+static auto deviceSearchHelper(Args&&... args){
+
     auto startTime = std::chrono::steady_clock::now();
     bool found;
     dai::DeviceInfo deviceInfo = {};
@@ -44,67 +44,12 @@
 
     // if no devices found, then throw
     if(!found) throw std::runtime_error("No available devices");
-=======
-static dai::DeviceInfo deviceSearchHelper(){
-    auto startTime = std::chrono::steady_clock::now();
-    bool found;
-    dai::DeviceInfo deviceInfo = {};
-    do {
-        {
-            // releases python GIL
-            py::gil_scoped_release release;
-            std::tie(found, deviceInfo) = dai::Device::getFirstAvailableDevice();
-            // Check if found
-            if(found){
-                break;
-            } else {
-                // block for 100ms
-                std::this_thread::sleep_for(std::chrono::milliseconds(100));
-            }
-        }
-        // reacquires python GIL for PyErr_CheckSignals call
-        // check if interrupt triggered in between
-        if (PyErr_CheckSignals() != 0) throw py::error_already_set();
-    } while(std::chrono::steady_clock::now() - startTime < dai::Device::DEFAULT_SEARCH_TIME);
-
-    // If neither UNBOOTED nor BOOTLOADER were found (after 'DEFAULT_SEARCH_TIME'), try BOOTED
-    if(!found) std::tie(found, deviceInfo) = dai::XLinkConnection::getFirstDevice(X_LINK_BOOTED);
-
-    // if no devices found, then throw
-    if(!found) throw std::runtime_error("No available devices");
 
     return deviceInfo;
 }
 
-static std::unique_ptr<dai::Device> deviceConstructorHelper(const dai::Pipeline& pipeline, const std::string& pathToCmd = "", bool usb2Mode = false){
-    // Find device
-    dai::DeviceInfo deviceInfo = deviceSearchHelper();
-
-    // Check if pathToCmd supplied
-    if(pathToCmd.empty()){
-        return std::unique_ptr<dai::Device>(new dai::Device(pipeline, deviceInfo, usb2Mode));
-    } else {
-        return std::unique_ptr<dai::Device>(new dai::Device(pipeline, deviceInfo, pathToCmd));
-    }
-    return nullptr;
-}
-
-static std::unique_ptr<dai::Device> deviceConstructorHelper(dai::OpenVINO::Version version, const std::string& pathToCmd = "", bool usb2Mode = false){
-   // Find device
-    dai::DeviceInfo deviceInfo = deviceSearchHelper();
->>>>>>> cb17db21
-
-    // Check if pathToCmd supplied
-    if(pathToCmd.empty()){
-        return std::make_unique<DEVICE>(arg, deviceInfo, usb2Mode);
-    } else {
-        return std::make_unique<DEVICE>(arg, deviceInfo, pathToCmd);
-    }
-    return nullptr;
-}
-
-
-std::vector<std::string> deviceGetQueueEventsHelper(dai::Device& d, const std::vector<std::string>& queueNames, std::size_t maxNumEvents, std::chrono::microseconds timeout){
+
+static std::vector<std::string> deviceGetQueueEventsHelper(dai::Device& d, const std::vector<std::string>& queueNames, std::size_t maxNumEvents, std::chrono::microseconds timeout){
     using namespace std::chrono;
 
     // if timeout < 0, unlimited timeout
@@ -127,20 +72,102 @@
 }
 
 
+template<typename D, typename ARG>
+static void bindConstructors(ARG& arg){
+    using namespace dai;
+
+    arg
+    .def(py::init([](const Pipeline& pipeline){
+        auto dev = deviceSearchHelper<D>();
+        py::gil_scoped_release release;
+        return std::make_unique<D>(pipeline, dev);
+    }), py::arg("pipeline"), DOC(dai, DeviceBase, DeviceBase))
+    .def(py::init([](const Pipeline& pipeline, bool usb2Mode){
+        auto dev = deviceSearchHelper<D>();
+        py::gil_scoped_release release;
+        return std::make_unique<D>(pipeline, dev, usb2Mode);
+    }), py::arg("pipeline"), py::arg("usb2Mode"), DOC(dai, DeviceBase, DeviceBase, 2))
+    .def(py::init([](const Pipeline& pipeline, UsbSpeed maxUsbSpeed){
+        auto dev = deviceSearchHelper<D>();
+        py::gil_scoped_release release;
+        return std::make_unique<D>(pipeline, dev, maxUsbSpeed);
+    }), py::arg("pipeline"), py::arg("maxUsbSpeed"), DOC(dai, DeviceBase, DeviceBase, 3))
+    .def(py::init([](const Pipeline& pipeline, const std::string& pathToCmd){
+        auto dev = deviceSearchHelper<D>();
+        py::gil_scoped_release release;
+        return std::make_unique<D>(pipeline, dev, pathToCmd);
+    }), py::arg("pipeline"), py::arg("pathToCmd"), DOC(dai, DeviceBase, DeviceBase, 4))
+    .def(py::init([](const Pipeline& pipeline, const DeviceInfo& deviceInfo, bool usb2Mode){
+        py::gil_scoped_release release;
+        return std::make_unique<D>(pipeline, deviceInfo, usb2Mode);
+    }), py::arg("pipeline"), py::arg("devInfo"), py::arg("usb2Mode") = false, DOC(dai, DeviceBase, DeviceBase, 7))
+    .def(py::init([](const Pipeline& pipeline, const DeviceInfo& deviceInfo, UsbSpeed maxUsbSpeed){
+        py::gil_scoped_release release;
+        return std::make_unique<D>(pipeline, deviceInfo, maxUsbSpeed);
+    }), py::arg("pipeline"), py::arg("deviceInfo"), py::arg("maxUsbSpeed"), DOC(dai, DeviceBase, DeviceBase, 8))
+    .def(py::init([](const Pipeline& pipeline, const DeviceInfo& deviceInfo, std::string pathToCmd){
+        py::gil_scoped_release release;
+        return std::make_unique<D>(pipeline, deviceInfo, pathToCmd);
+    }), py::arg("pipeline"), py::arg("devInfo"), py::arg("pathToCmd"), DOC(dai, DeviceBase, DeviceBase, 9))
+
+    // DeviceBase constructor - OpenVINO version
+    .def(py::init([](OpenVINO::Version version){
+        auto dev = deviceSearchHelper<D>();
+        py::gil_scoped_release release;
+        return std::make_unique<D>(version, dev);
+    }), py::arg("version") = OpenVINO::DEFAULT_VERSION, DOC(dai, DeviceBase, DeviceBase, 11))
+    .def(py::init([](OpenVINO::Version version, bool usb2Mode){
+        auto dev = deviceSearchHelper<D>();
+        py::gil_scoped_release release;
+        return std::make_unique<D>(version, dev, usb2Mode);
+    }), py::arg("version"), py::arg("usb2Mode") = false, DOC(dai, DeviceBase, DeviceBase, 13))
+    .def(py::init([](OpenVINO::Version version, UsbSpeed maxUsbSpeed){
+        auto dev = deviceSearchHelper<D>();
+        py::gil_scoped_release release;
+        return std::make_unique<D>(version, dev, maxUsbSpeed);
+    }), py::arg("version"), py::arg("maxUsbSpeed"), DOC(dai, DeviceBase, DeviceBase, 14))
+    .def(py::init([](OpenVINO::Version version, const std::string& pathToCmd){
+        auto dev = deviceSearchHelper<D>();
+        py::gil_scoped_release release;
+        return std::make_unique<D>(version, dev, pathToCmd);
+    }), py::arg("version"), py::arg("pathToCmd"), DOC(dai, DeviceBase, DeviceBase, 15))
+    .def(py::init([](OpenVINO::Version version, const DeviceInfo& deviceInfo, bool usb2Mode){
+        py::gil_scoped_release release;
+        return std::make_unique<D>(version, deviceInfo, usb2Mode);
+    }), py::arg("version"), py::arg("deviceDesc"), py::arg("usb2Mode") = false, DOC(dai, DeviceBase, DeviceBase, 18))
+    .def(py::init([](OpenVINO::Version version, const DeviceInfo& deviceInfo, UsbSpeed maxUsbSpeed){
+        py::gil_scoped_release release;
+        return std::make_unique<D>(version, deviceInfo, maxUsbSpeed);
+    }), py::arg("version"), py::arg("deviceInfo"), py::arg("maxUsbSpeed"), DOC(dai, DeviceBase, DeviceBase, 19))
+    .def(py::init([](OpenVINO::Version version, const DeviceInfo& deviceInfo, std::string pathToCmd){
+        py::gil_scoped_release release;
+        return std::make_unique<D>(version, deviceInfo, pathToCmd);
+    }), py::arg("version"), py::arg("deviceDesc"), py::arg("pathToCmd"), DOC(dai, DeviceBase, DeviceBase, 20))
+    .def(py::init([](typename D::Config config){
+        auto dev = deviceSearchHelper<D>();
+        py::gil_scoped_release release;
+        return std::make_unique<D>(config, dev);
+    }), py::arg("config"), DOC(dai, DeviceBase, DeviceBase, 22))
+    .def(py::init([](typename D::Config config, const DeviceInfo& deviceInfo){
+        py::gil_scoped_release release;
+        return std::make_unique<D>(config, deviceInfo);
+    }), py::arg("config"), py::arg("deviceInfo"), DOC(dai, DeviceBase, DeviceBase, 23))
+    ;
+
+}
+
+
+
 void DeviceBindings::bind(pybind11::module& m, void* pCallstack){
 
     using namespace dai;
 
     // Type definitions
-<<<<<<< HEAD
     py::class_<DeviceBase> deviceBase(m, "DeviceBase", DOC(dai, DeviceBase));
     py::class_<Device, DeviceBase> device(m, "Device", DOC(dai, Device));
-=======
-    py::class_<Device> device(m, "Device", DOC(dai, Device));
-    py::class_<Device::Config> deviceConfig(device, "Config", DOC(dai, Device, Config));
+    py::class_<Device::Config> deviceConfig(device, "Config", DOC(dai, DeviceBase, Config));
     py::class_<PrebootConfig> prebootConfig(m, "PrebootConfig", DOC(dai, PrebootConfig));
     py::class_<PrebootConfig::USB> prebootConfigUsb(prebootConfig, "USB", DOC(dai, PrebootConfig, USB));
->>>>>>> cb17db21
 
 
     ///////////////////////////////////////////////////////////////////////
@@ -180,13 +207,10 @@
         .def_readwrite("preboot", &Device::Config::preboot)
     ;
 
-<<<<<<< HEAD
-    // Bind Device, using DeviceWrapper to be able to destruct the object by calling close()
+    // Bind constructors
+    bindConstructors<Device>(deviceBase);
+    // Bind the rest
     deviceBase
-=======
-    // Bind device
-    device
->>>>>>> cb17db21
         // Python only methods
         .def("__enter__", [](py::object obj){ return obj; })
         .def("__exit__", [](DeviceBase& d, py::object type, py::object value, py::object traceback) {
@@ -198,135 +222,15 @@
 
         //dai::Device methods
         //static
-<<<<<<< HEAD
         .def_static("getAnyAvailableDevice", [](std::chrono::microseconds us){ return Device::getAnyAvailableDevice(us); }, py::arg("timeout"), DOC(dai, DeviceBase, getAnyAvailableDevice))
         .def_static("getAnyAvailableDevice", [](){ return DeviceBase::getAnyAvailableDevice(); }, DOC(dai, DeviceBase, getAnyAvailableDevice, 2))
         .def_static("getFirstAvailableDevice", &DeviceBase::getFirstAvailableDevice, DOC(dai, DeviceBase, getFirstAvailableDevice))
         .def_static("getAllAvailableDevices", &DeviceBase::getAllAvailableDevices, DOC(dai, DeviceBase, getAllAvailableDevices))
-        .def_static("getEmbeddedDeviceBinary", &DeviceBase::getEmbeddedDeviceBinary, py::arg("usb2Mode"), py::arg("version") = Pipeline::DEFAULT_OPENVINO_VERSION, DOC(dai, DeviceBase, getEmbeddedDeviceBinary))
+        .def_static("getEmbeddedDeviceBinary", py::overload_cast<bool, OpenVINO::Version>(&DeviceBase::getEmbeddedDeviceBinary), py::arg("usb2Mode"), py::arg("version") = OpenVINO::DEFAULT_VERSION, DOC(dai, DeviceBase, getEmbeddedDeviceBinary))
+        .def_static("getEmbeddedDeviceBinary", py::overload_cast<DeviceBase::Config>(&DeviceBase::getEmbeddedDeviceBinary), py::arg("config"), DOC(dai, DeviceBase, getEmbeddedDeviceBinary, 2))
         .def_static("getDeviceByMxId", &DeviceBase::getDeviceByMxId, py::arg("mxId"), DOC(dai, DeviceBase, getDeviceByMxId))
-=======
-        .def_static("getAnyAvailableDevice", [](std::chrono::microseconds us){ return Device::getAnyAvailableDevice(us); }, py::arg("timeout"), DOC(dai, Device, getAnyAvailableDevice))
-        .def_static("getAnyAvailableDevice", [](){ return Device::getAnyAvailableDevice(); }, DOC(dai, Device, getAnyAvailableDevice, 2))
-        .def_static("getFirstAvailableDevice", &Device::getFirstAvailableDevice, DOC(dai, Device, getFirstAvailableDevice))
-        .def_static("getAllAvailableDevices", &Device::getAllAvailableDevices, DOC(dai, Device, getAllAvailableDevices))
-        .def_static("getEmbeddedDeviceBinary", &Device::getEmbeddedDeviceBinary, py::arg("usb2Mode"), py::arg("version") = OpenVINO::DEFAULT_VERSION, DOC(dai, Device, getEmbeddedDeviceBinary))
-        .def_static("getDeviceByMxId", &Device::getDeviceByMxId, py::arg("mxId"), DOC(dai, Device, getDeviceByMxId))
->>>>>>> cb17db21
 
         // methods
-
-        // Device constructor - Pipeline
-        .def(py::init([](const Pipeline& pipeline){ return deviceConstructorHelper<DeviceBase>(pipeline); }), py::arg("pipeline"), DOC(dai, DeviceBase, DeviceBase))
-        .def(py::init([](const Pipeline& pipeline, bool usb2Mode){
-            // Blocking constructor
-<<<<<<< HEAD
-            return deviceConstructorHelper<DeviceBase>(pipeline, std::string(""), usb2Mode);
-        }), py::arg("pipeline"), py::arg("usb2Mode"), DOC(dai, DeviceBase, DeviceBase, 2))
-        .def(py::init([](const Pipeline& pipeline, const std::string& pathToCmd){
-            // Blocking constructor
-            return deviceConstructorHelper<DeviceBase>(pipeline, pathToCmd);
-        }), py::arg("pipeline"), py::arg("pathToCmd"), DOC(dai, DeviceBase, DeviceBase, 3))
-        .def(py::init([](const Pipeline& pipeline, const DeviceInfo& deviceInfo, bool usb2Mode){
-            // Non blocking constructor
-            py::gil_scoped_release release;
-            return std::make_unique<DeviceBase>(pipeline, deviceInfo, usb2Mode);
-        }), py::arg("pipeline"), py::arg("devInfo"), py::arg("usb2Mode") = false, DOC(dai, DeviceBase, DeviceBase, 6))
-        .def(py::init([](const Pipeline& pipeline, const DeviceInfo& deviceInfo, std::string pathToCmd){
-            // Non blocking constructor
-            py::gil_scoped_release release;
-            return std::make_unique<DeviceBase>(pipeline, deviceInfo, pathToCmd);
-        }), py::arg("pipeline"), py::arg("devInfo"), py::arg("pathToCmd"), DOC(dai, DeviceBase, DeviceBase, 7))
-
-        // DeviceBase constructor - OpenVINO version
-        .def(py::init([](OpenVINO::Version version){ return deviceConstructorHelper<DeviceBase>(version); }), py::arg("version") = Pipeline::DEFAULT_OPENVINO_VERSION, DOC(dai, DeviceBase, DeviceBase, 10))
-        .def(py::init([](OpenVINO::Version version, bool usb2Mode){
-            // Blocking constructor
-            return deviceConstructorHelper<DeviceBase>(version, std::string(""), usb2Mode);
-        }), py::arg("version"), py::arg("usb2Mode"), DOC(dai, DeviceBase, DeviceBase, 11))
-        .def(py::init([](OpenVINO::Version version, const std::string& pathToCmd){
-            // Blocking constructor
-            return deviceConstructorHelper<DeviceBase>(version, pathToCmd);
-        }), py::arg("version"), py::arg("pathToCmd"), DOC(dai, DeviceBase, DeviceBase, 12))
-        .def(py::init([](OpenVINO::Version version, const DeviceInfo& deviceInfo, bool usb2Mode){
-            // Non blocking constructor
-            py::gil_scoped_release release;
-            return std::make_unique<DeviceBase>(version, deviceInfo, usb2Mode);
-        }), py::arg("version"), py::arg("deviceDesc"), py::arg("usb2Mode") = false, DOC(dai, DeviceBase, DeviceBase, 15))
-        .def(py::init([](OpenVINO::Version version, const DeviceInfo& deviceInfo, std::string pathToCmd){
-            // Non blocking constructor
-            py::gil_scoped_release release;
-            return std::make_unique<DeviceBase>(version, deviceInfo, pathToCmd);
-        }), py::arg("version"), py::arg("deviceDesc"), py::arg("pathToCmd"), DOC(dai, DeviceBase, DeviceBase, 16))
-=======
-            return deviceConstructorHelper(pipeline, std::string(""), usb2Mode);
-        }), py::arg("pipeline"), py::arg("usb2Mode"), DOC(dai, Device, Device, 2))
-
-        .def(py::init([](const Pipeline& pipeline, UsbSpeed maxUsbSpeed){
-            auto dev = deviceSearchHelper();
-            // Blocking constructor
-            return std::make_unique<Device>(pipeline, dev, maxUsbSpeed);
-        }), py::arg("pipeline"), py::arg("maxUsbSpeed"), DOC(dai, Device, Device, 2))
-
-        .def(py::init([](const Pipeline& pipeline, const std::string& pathToCmd){
-            // Blocking constructor
-            return deviceConstructorHelper(pipeline, pathToCmd);
-        }), py::arg("pipeline"), py::arg("pathToCmd"), DOC(dai, Device, Device, 4))
-        .def(py::init([](const Pipeline& pipeline, const DeviceInfo& deviceInfo, bool usb2Mode){
-            // Non blocking constructor
-            return std::unique_ptr<Device>(new Device(pipeline, deviceInfo, usb2Mode));
-        }), py::arg("pipeline"), py::arg("deviceInfo"), py::arg("usb2Mode") = false, DOC(dai, Device, Device, 5))
-
-        .def(py::init([](const Pipeline& pipeline, const DeviceInfo& deviceInfo, UsbSpeed maxUsbSpeed){
-            // Non blocking constructor
-            return std::make_unique<Device>(pipeline, deviceInfo, maxUsbSpeed);
-        }), py::arg("pipeline"), py::arg("deviceInfo"), py::arg("maxUsbSpeed"), DOC(dai, Device, Device, 6))
-
-        .def(py::init([](const Pipeline& pipeline, const DeviceInfo& deviceInfo, std::string pathToCmd){
-            // Non blocking constructor
-            return std::unique_ptr<Device>(new Device(pipeline, deviceInfo, pathToCmd));
-        }), py::arg("pipeline"), py::arg("deviceInfo"), py::arg("pathToCmd"), DOC(dai, Device, Device, 7))
-
-        // Device constructor - OpenVINO version
-        .def(py::init([](OpenVINO::Version version){ return deviceConstructorHelper(version); }), py::arg("version") = OpenVINO::DEFAULT_VERSION, DOC(dai, Device, Device, 8))
-
-        .def(py::init([](OpenVINO::Version version, bool usb2Mode){
-            // Blocking constructor
-            return deviceConstructorHelper(version, std::string(""), usb2Mode);
-        }), py::arg("version"), py::arg("usb2Mode"), DOC(dai, Device, Device, 9))
-
-        .def(py::init([](OpenVINO::Version version, UsbSpeed maxUsbSpeed){
-            auto dev = deviceSearchHelper();
-            // Non blocking constructor
-            return std::make_unique<Device>(version, dev, maxUsbSpeed);
-        }), py::arg("version"), py::arg("maxUsbSpeed"), DOC(dai, Device, Device, 10))
-
-        .def(py::init([](OpenVINO::Version version, const std::string& pathToCmd){
-            // Blocking constructor
-            return deviceConstructorHelper(version, pathToCmd);
-        }), py::arg("version"), py::arg("pathToCmd"), DOC(dai, Device, Device, 11))
-        .def(py::init([](OpenVINO::Version version, const DeviceInfo& deviceInfo, bool usb2Mode){
-            // Non blocking constructor
-            return std::unique_ptr<Device>(new Device(version, deviceInfo, usb2Mode));
-        }), py::arg("version"), py::arg("deviceInfo"), py::arg("usb2Mode") = false, DOC(dai, Device, Device, 12))
-
-        .def(py::init([](OpenVINO::Version version, const DeviceInfo& deviceInfo, UsbSpeed maxUsbSpeed){
-            // Non blocking constructor
-            return std::unique_ptr<Device>(new Device(version, deviceInfo, maxUsbSpeed));
-        }), py::arg("version"), py::arg("deviceInfo"), py::arg("maxUsbSpeed") = false, DOC(dai, Device, Device, 13))
-
-
-        .def(py::init([](OpenVINO::Version version, const DeviceInfo& deviceInfo, std::string pathToCmd){
-            // Non blocking constructor
-            return std::unique_ptr<Device>(new Device(version, deviceInfo, pathToCmd));
-        }), py::arg("version"), py::arg("deviceInfo"), py::arg("pathToCmd"), DOC(dai, Device, Device, 14))
-
-        .def(py::init([](const DeviceInfo& deviceInfo, Device::Config config){
-            // Non blocking constructor
-            return std::make_unique<Device>(deviceInfo, config);
-        }), py::arg("deviceInfo"), py::arg("config"), DOC(dai, Device, Device, 15))
->>>>>>> cb17db21
-
         .def("isPipelineRunning", [](DeviceBase& d) { py::gil_scoped_release release; return d.isPipelineRunning(); }, DOC(dai, DeviceBase, isPipelineRunning))
         .def("startPipeline", [](DeviceBase& d){
             // Issue an deprecation warning
@@ -366,27 +270,10 @@
     ;
 
 
+    // Bind constructors
+    bindConstructors<Device>(device);
+    // Bind the rest
     device
-        .def(py::init([](const Pipeline& pipeline){ return deviceConstructorHelper<Device>(pipeline); }), py::arg("pipeline"), DOC(dai, Device, Device))
-        .def(py::init([](const Pipeline& pipeline, bool usb2Mode){
-            // Blocking constructor
-            return deviceConstructorHelper<Device>(pipeline, std::string(""), usb2Mode);
-        }), py::arg("pipeline"), py::arg("usb2Mode"), DOC(dai, Device, Device, 2))
-        .def(py::init([](const Pipeline& pipeline, const std::string& pathToCmd){
-            // Blocking constructor
-            return deviceConstructorHelper<Device>(pipeline, pathToCmd);
-        }), py::arg("pipeline"), py::arg("pathToCmd"), DOC(dai, Device, Device, 3))
-        .def(py::init([](const Pipeline& pipeline, const DeviceInfo& deviceInfo, bool usb2Mode){
-            // Non blocking constructor
-            py::gil_scoped_release release;
-            return std::make_unique<Device>(pipeline, deviceInfo, usb2Mode);
-        }), py::arg("pipeline"), py::arg("devInfo"), py::arg("usb2Mode") = false, DOC(dai, Device, Device, 6))
-        .def(py::init([](const Pipeline& pipeline, const DeviceInfo& deviceInfo, std::string pathToCmd){
-            // Non blocking constructor
-            py::gil_scoped_release release;
-            return std::make_unique<Device>(pipeline, deviceInfo, pathToCmd);
-        }), py::arg("pipeline"), py::arg("devInfo"), py::arg("pathToCmd"), DOC(dai, Device, Device, 7))
-
         .def("getOutputQueue", static_cast<std::shared_ptr<DataOutputQueue>(Device::*)(const std::string&)>(&Device::getOutputQueue), py::arg("name"), DOC(dai, Device, getOutputQueue))
         .def("getOutputQueue", static_cast<std::shared_ptr<DataOutputQueue>(Device::*)(const std::string&, unsigned int, bool)>(&Device::getOutputQueue), py::arg("name"), py::arg("maxSize"), py::arg("blocking") = true, DOC(dai, Device, getOutputQueue, 2))
         .def("getOutputQueueNames", &Device::getOutputQueueNames, DOC(dai, Device, getOutputQueueNames))
