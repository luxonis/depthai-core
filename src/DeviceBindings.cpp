--- conflicted
+++ resolved
@@ -231,52 +231,6 @@
         .def_static("getDeviceByMxId", &DeviceBase::getDeviceByMxId, py::arg("mxId"), DOC(dai, DeviceBase, getDeviceByMxId))
 
         // methods
-<<<<<<< HEAD
-
-        // Device constructor - Pipeline
-        .def(py::init([](const Pipeline& pipeline){ return deviceConstructorHelper<DeviceBase>(pipeline); }), py::arg("pipeline"), DOC(dai, DeviceBase, DeviceBase))
-        .def(py::init([](const Pipeline& pipeline, bool usb2Mode){
-            // Blocking constructor
-            return deviceConstructorHelper<DeviceBase>(pipeline, std::string(""), usb2Mode);
-        }), py::arg("pipeline"), py::arg("usb2Mode"), DOC(dai, DeviceBase, DeviceBase, 2))
-        .def(py::init([](const Pipeline& pipeline, const std::string& pathToCmd){
-            // Blocking constructor
-            return deviceConstructorHelper<DeviceBase>(pipeline, pathToCmd);
-        }), py::arg("pipeline"), py::arg("pathToCmd"), DOC(dai, DeviceBase, DeviceBase, 3))
-        .def(py::init([](const Pipeline& pipeline, const DeviceInfo& deviceInfo, bool usb2Mode){
-            // Non blocking constructor
-            py::gil_scoped_release release;
-            return std::make_unique<DeviceBase>(pipeline, deviceInfo, usb2Mode);
-        }), py::arg("pipeline"), py::arg("devInfo"), py::arg("usb2Mode") = false, DOC(dai, DeviceBase, DeviceBase, 6))
-        .def(py::init([](const Pipeline& pipeline, const DeviceInfo& deviceInfo, std::string pathToCmd){
-            // Non blocking constructor
-            py::gil_scoped_release release;
-            return std::make_unique<DeviceBase>(pipeline, deviceInfo, pathToCmd);
-        }), py::arg("pipeline"), py::arg("devInfo"), py::arg("pathToCmd"), DOC(dai, DeviceBase, DeviceBase, 7))
-
-        // DeviceBase constructor - OpenVINO version
-        .def(py::init([](OpenVINO::Version version){ return deviceConstructorHelper<DeviceBase>(version); }), py::arg("version") = Pipeline::DEFAULT_OPENVINO_VERSION, DOC(dai, DeviceBase, DeviceBase, 10))
-        .def(py::init([](OpenVINO::Version version, bool usb2Mode){
-            // Blocking constructor
-            return deviceConstructorHelper<DeviceBase>(version, std::string(""), usb2Mode);
-        }), py::arg("version"), py::arg("usb2Mode"), DOC(dai, DeviceBase, DeviceBase, 11))
-        .def(py::init([](OpenVINO::Version version, const std::string& pathToCmd){
-            // Blocking constructor
-            return deviceConstructorHelper<DeviceBase>(version, pathToCmd);
-        }), py::arg("version"), py::arg("pathToCmd"), DOC(dai, DeviceBase, DeviceBase, 12))
-        .def(py::init([](OpenVINO::Version version, const DeviceInfo& deviceInfo, bool usb2Mode){
-            // Non blocking constructor
-            py::gil_scoped_release release;
-            return std::make_unique<DeviceBase>(version, deviceInfo, usb2Mode);
-        }), py::arg("version"), py::arg("devInfo"), py::arg("usb2Mode") = false, DOC(dai, DeviceBase, DeviceBase, 15))
-        .def(py::init([](OpenVINO::Version version, const DeviceInfo& deviceInfo, std::string pathToCmd){
-            // Non blocking constructor
-            py::gil_scoped_release release;
-            return std::make_unique<DeviceBase>(version, deviceInfo, pathToCmd);
-        }), py::arg("version"), py::arg("devInfo"), py::arg("pathToCmd"), DOC(dai, DeviceBase, DeviceBase, 16))
-
-=======
->>>>>>> 57b0e5bf
         .def("isPipelineRunning", [](DeviceBase& d) { py::gil_scoped_release release; return d.isPipelineRunning(); }, DOC(dai, DeviceBase, isPipelineRunning))
         .def("startPipeline", [](DeviceBase& d){
             // Issue an deprecation warning
@@ -322,50 +276,6 @@
     bindConstructors<Device>(device);
     // Bind the rest
     device
-<<<<<<< HEAD
-        .def(py::init([](const Pipeline& pipeline){ return deviceConstructorHelper<Device>(pipeline); }), py::arg("pipeline"), DOC(dai, Device, Device))
-        .def(py::init([](const Pipeline& pipeline, bool usb2Mode){
-            // Blocking constructor
-            return deviceConstructorHelper<Device>(pipeline, std::string(""), usb2Mode);
-        }), py::arg("pipeline"), py::arg("usb2Mode"), DOC(dai, Device, Device, 2))
-        .def(py::init([](const Pipeline& pipeline, const std::string& pathToCmd){
-            // Blocking constructor
-            return deviceConstructorHelper<Device>(pipeline, pathToCmd);
-        }), py::arg("pipeline"), py::arg("pathToCmd"), DOC(dai, Device, Device, 3))
-        .def(py::init([](const Pipeline& pipeline, const DeviceInfo& deviceInfo, bool usb2Mode){
-            // Non blocking constructor
-            py::gil_scoped_release release;
-            return std::make_unique<Device>(pipeline, deviceInfo, usb2Mode);
-        }), py::arg("pipeline"), py::arg("devInfo"), py::arg("usb2Mode") = false, DOC(dai, Device, Device, 6))
-        .def(py::init([](const Pipeline& pipeline, const DeviceInfo& deviceInfo, std::string pathToCmd){
-            // Non blocking constructor
-            py::gil_scoped_release release;
-            return std::make_unique<Device>(pipeline, deviceInfo, pathToCmd);
-        }), py::arg("pipeline"), py::arg("devInfo"), py::arg("pathToCmd"), DOC(dai, Device, Device, 7))
-
-        // Device constructor - OpenVINO version
-        .def(py::init([](OpenVINO::Version version){ return deviceConstructorHelper<Device>(version); }), py::arg("version") = Pipeline::DEFAULT_OPENVINO_VERSION, DOC(dai, DeviceBase, DeviceBase, 10))
-        .def(py::init([](OpenVINO::Version version, bool usb2Mode){
-            // Blocking constructor
-            return deviceConstructorHelper<Device>(version, std::string(""), usb2Mode);
-        }), py::arg("version"), py::arg("usb2Mode"), DOC(dai, DeviceBase, DeviceBase, 11))
-        .def(py::init([](OpenVINO::Version version, const std::string& pathToCmd){
-            // Blocking constructor
-            return deviceConstructorHelper<Device>(version, pathToCmd);
-        }), py::arg("version"), py::arg("pathToCmd"), DOC(dai, DeviceBase, DeviceBase, 12))
-        .def(py::init([](OpenVINO::Version version, const DeviceInfo& deviceInfo, bool usb2Mode){
-            // Non blocking constructor
-            py::gil_scoped_release release;
-            return std::make_unique<Device>(version, deviceInfo, usb2Mode);
-        }), py::arg("version"), py::arg("devInfo"), py::arg("usb2Mode") = false, DOC(dai, DeviceBase, DeviceBase, 15))
-        .def(py::init([](OpenVINO::Version version, const DeviceInfo& deviceInfo, std::string pathToCmd){
-            // Non blocking constructor
-            py::gil_scoped_release release;
-            return std::make_unique<Device>(version, deviceInfo, pathToCmd);
-        }), py::arg("version"), py::arg("devInfo"), py::arg("pathToCmd"), DOC(dai, DeviceBase, DeviceBase, 16))
-
-=======
->>>>>>> 57b0e5bf
         .def("getOutputQueue", static_cast<std::shared_ptr<DataOutputQueue>(Device::*)(const std::string&)>(&Device::getOutputQueue), py::arg("name"), DOC(dai, Device, getOutputQueue))
         .def("getOutputQueue", static_cast<std::shared_ptr<DataOutputQueue>(Device::*)(const std::string&, unsigned int, bool)>(&Device::getOutputQueue), py::arg("name"), py::arg("maxSize"), py::arg("blocking") = true, DOC(dai, Device, getOutputQueue, 2))
         .def("getOutputQueueNames", &Device::getOutputQueueNames, DOC(dai, Device, getOutputQueueNames))
