#!/usr/bin/env python3

"""
Use 'T' to trigger autofocus, 'IOKL,.'
for manual exposure/focus:
  Control:      key[dec/inc]  min..max
  exposure time:     I   O      1..33000 [us]
  sensitivity iso:   K   L    100..1600
  focus:             ,   .      0..255 [far..near]
To go back to auto controls:
  'E' - autoexposure
  'F' - autofocus (continuous)

Other controls:
'1' - AWB lock (true / false)
'2' - AE lock (true / false)
'3' - Select control: AWB mode
'4' - Select control: AE compensation
'5' - Select control: anti-banding/flicker mode
'6' - Select control: effect mode
'7' - Select control: brightness
'8' - Select control: contrast
'9' - Select control: saturation
'0' - Select control: sharpness
'[' - Select control: luma denoise
']' - Select control: chroma denoise
'a' 'd' - Increase/decrease dot projector intensity
'w' 's' - Increase/decrease flood LED intensity

For the 'Select control: ...' options, use these keys to modify the value:
  '-' or '_' to decrease
  '+' or '=' to increase

'/' to toggle printing camera settings: exposure, ISO, lens position, color temperature
"""

import os
#os.environ["DEPTHAI_LEVEL"] = "debug"

import cv2
import numpy as np
import argparse
import collections
import time
from itertools import cycle
from pathlib import Path
import sys
import signal


def socket_type_pair(arg):
    socket, type = arg.split(',')
<<<<<<< HEAD
    if not (socket in ['rgb', 'left', 'right', 'camd', 'came', 'camf']):  raise ValueError("")
    if not (type in ['m', 'mono', 'c', 'color']): raise ValueError("")
=======
    if not (socket in ['rgb', 'left', 'right', 'cama', 'camb', 'camc', 'camd']):
        raise ValueError("")
    if not (type in ['m', 'mono', 'c', 'color', 't', 'tof']):
        raise ValueError("")
>>>>>>> 097e9a33
    is_color = True if type in ['c', 'color'] else False
    is_tof = True if type in ['t', 'tof'] else False
    return [socket, is_color, is_tof]


parser = argparse.ArgumentParser()
parser.add_argument('-cams', '--cameras', type=socket_type_pair, nargs='+',
                    default=[['rgb', True, False], ['left', False, False],
                             ['right', False, False], ['camd', True, False]],
                    help="Which camera sockets to enable, and type: c[olor] / m[ono] / t[of]. "
                    "E.g: -cams rgb,m right,c . Default: rgb,c left,m right,m camd,c")
parser.add_argument('-mres', '--mono-resolution', type=int, default=800, choices={480, 400, 720, 800},
                    help="Select mono camera resolution (height). Default: %(default)s")
<<<<<<< HEAD
parser.add_argument('-cres', '--color-resolution', default='1080', choices={'720', '800', '1080', '1200', '1500', '1520', '1560', '4000', '4k', '5mp', '12mp', '48mp'},
=======
parser.add_argument('-cres', '--color-resolution', default='1080', choices={'720', '800', '1080', '1200', '4k', '5mp', '12mp', '13mp', '48mp'},
>>>>>>> 097e9a33
                    help="Select color camera resolution / height. Default: %(default)s")
parser.add_argument('-rot', '--rotate', const='all', choices={'all', 'rgb', 'mono'}, nargs="?",
                    help="Which cameras to rotate 180 degrees. All if not filtered")
parser.add_argument('-fps', '--fps', type=float, default=30,
                    help="FPS to set for all cameras")
parser.add_argument('-isp3afps', '--isp3afps', type=int, default=0,
                    help="3A FPS to set for all cameras")
parser.add_argument('-ds', '--isp-downscale', default=1, type=int,
                    help="Downscale the ISP output by this factor")
parser.add_argument('-rs', '--resizable-windows', action='store_true',
                    help="Make OpenCV windows resizable. Note: may introduce some artifacts")
<<<<<<< HEAD
parser.add_argument('-raw', '--enable-raw', default=False, action="store_true",
                    help='Enable the RAW camera streams')
=======
parser.add_argument('-tun', '--camera-tuning', type=Path,
                    help="Path to custom camera tuning database")
parser.add_argument('-raw', '--enable-raw', default=False, action="store_true",
                    help='Enable the RAW camera streams')
parser.add_argument('-tofraw', '--tof-raw', action='store_true',
                    help="Show just ToF raw output instead of post-processed depth")
parser.add_argument('-tofamp', '--tof-amplitude', action='store_true',
                    help="Show also ToF amplitude output alongside depth")
parser.add_argument('-tofcm', '--tof-cm', action='store_true',
                    help="Show ToF depth output in centimeters, capped to 255")
parser.add_argument('-rgbprev', '--rgb-preview', action='store_true',
                    help="Show RGB `preview` stream instead of full size `isp`")

parser.add_argument('-d', '--device', default="", type=str,
                    help="Optional MX ID of the device to connect to.")

parser.add_argument('-ctimeout', '--connection-timeout', default=30000,
                    help="Connection timeout in ms. Default: %(default)s (sets DEPTHAI_CONNECTION_TIMEOUT environment variable)")

parser.add_argument('-btimeout', '--boot-timeout', default=30000,
                    help="Boot timeout in ms. Default: %(default)s (sets DEPTHAI_BOOT_TIMEOUT environment variable)")

>>>>>>> 097e9a33
args = parser.parse_args()

# Set timeouts before importing depthai
os.environ["DEPTHAI_CONNECTION_TIMEOUT"] = str(args.connection_timeout)
os.environ["DEPTHAI_BOOT_TIMEOUT"] = str(args.boot_timeout)
import depthai as dai

if len(sys.argv) == 1:
    import cam_test_gui
    cam_test_gui.main()

cam_list = []
cam_type_color = {}
cam_type_tof = {}
print("Enabled cameras:")
for socket, is_color, is_tof in args.cameras:
    cam_list.append(socket)
    cam_type_color[socket] = is_color
    cam_type_tof[socket] = is_tof
    print(socket.rjust(7), ':', 'tof' if is_tof else 'color' if is_color else 'mono')

print("DepthAI version:", dai.__version__)
print("DepthAI path:", dai.__file__)

cam_socket_opts = {
    'rgb'  : dai.CameraBoardSocket.CAM_A,
    'left' : dai.CameraBoardSocket.CAM_B,
    'right': dai.CameraBoardSocket.CAM_C,
    'cama' : dai.CameraBoardSocket.CAM_A,
    'camb' : dai.CameraBoardSocket.CAM_B,
    'camc' : dai.CameraBoardSocket.CAM_C,
    'camd' : dai.CameraBoardSocket.CAM_D,
    'came' : dai.CameraBoardSocket.CAM_E,
    'camf' : dai.CameraBoardSocket.CAM_F,
}

<<<<<<< HEAD
cam_socket_to_name = {
    'RGB'  : 'rgb',
    'LEFT' : 'left',
    'RIGHT': 'right',
    'CAM_D': 'camd',
    'CAM_E': 'came',
    'CAM_F': 'camf',
}

=======
>>>>>>> 097e9a33
rotate = {
    'rgb': args.rotate in ['all', 'rgb'],
    'left': args.rotate in ['all', 'mono'],
    'right': args.rotate in ['all', 'mono'],
<<<<<<< HEAD
    'camd' : args.rotate in ['all', 'rgb'],
    'came' : args.rotate in ['all', 'rgb'],
    'camf' : args.rotate in ['all', 'rgb'],
=======
    'cama': args.rotate in ['all', 'rgb'],
    'camb': args.rotate in ['all', 'mono'],
    'camc': args.rotate in ['all', 'mono'],
    'camd': args.rotate in ['all', 'rgb'],
>>>>>>> 097e9a33
}

mono_res_opts = {
    400: dai.MonoCameraProperties.SensorResolution.THE_400_P,
    480: dai.MonoCameraProperties.SensorResolution.THE_480_P,
    720: dai.MonoCameraProperties.SensorResolution.THE_720_P,
    800: dai.MonoCameraProperties.SensorResolution.THE_800_P,
    1200: dai.MonoCameraProperties.SensorResolution.THE_1200_P,
}

color_res_opts = {
    '720':  dai.ColorCameraProperties.SensorResolution.THE_720_P,
    '800':  dai.ColorCameraProperties.SensorResolution.THE_800_P,
    '1080': dai.ColorCameraProperties.SensorResolution.THE_1080_P,
    '1200': dai.ColorCameraProperties.SensorResolution.THE_1200_P,
    '1500': dai.ColorCameraProperties.SensorResolution.THE_2000X1500,
    '1520': dai.ColorCameraProperties.SensorResolution.THE_2028X1520,
    '1560': dai.ColorCameraProperties.SensorResolution.THE_2104X1560,
    '4000': dai.ColorCameraProperties.SensorResolution.THE_4000X3000,
    '4k':   dai.ColorCameraProperties.SensorResolution.THE_4_K,
    '5mp': dai.ColorCameraProperties.SensorResolution.THE_5_MP,
    '12mp': dai.ColorCameraProperties.SensorResolution.THE_12_MP,
    '13mp': dai.ColorCameraProperties.SensorResolution.THE_13_MP,
    '48mp': dai.ColorCameraProperties.SensorResolution.THE_48_MP,
}

def clamp(num, v0, v1):
    return max(v0, min(num, v1))

# Calculates FPS over a moving window, configurable
class FPS:
    def __init__(self, window_size=30):
        self.dq = collections.deque(maxlen=window_size)
        self.fps = 0

    def update(self, timestamp=None):
        if timestamp == None:
            timestamp = time.monotonic()
        count = len(self.dq)
        if count > 0:
            self.fps = count / (timestamp - self.dq[0])
        self.dq.append(timestamp)

    def get(self):
        return self.fps

# Start defining a pipeline
pipeline = dai.Pipeline()
# Uncomment to get better throughput
# pipeline.setXLinkChunkSize(0)

control = pipeline.createXLinkIn()
control.setStreamName('control')

xinTofConfig = pipeline.createXLinkIn()
xinTofConfig.setStreamName('tofConfig')

cam = {}
tof = {}
xout = {}
xout_raw = {}
<<<<<<< HEAD
streams = []
=======
xout_tof_amp = {}
streams = []
tofConfig = {}
>>>>>>> 097e9a33
for c in cam_list:
    tofEnableRaw = False
    xout[c] = pipeline.createXLinkOut()
    xout[c].setStreamName(c)
    streams.append(c)
<<<<<<< HEAD
    if cam_type_color[c]:
=======
    if cam_type_tof[c]:
        cam[c] = pipeline.create(dai.node.ColorCamera)  # .Camera
        if args.tof_raw:
            tofEnableRaw = True
        else:
            tof[c] = pipeline.create(dai.node.ToF)
            cam[c].raw.link(tof[c].input)
            tof[c].depth.link(xout[c].input)
            xinTofConfig.out.link(tof[c].inputConfig)
            tofConfig = tof[c].initialConfig.get()
            tofConfig.depthParams.freqModUsed = dai.RawToFConfig.DepthParams.TypeFMod.MIN
            tofConfig.depthParams.avgPhaseShuffle = False
            tofConfig.depthParams.minimumAmplitude = 3.0
            tof[c].initialConfig.set(tofConfig)
            if args.tof_amplitude:
                amp_name = 'tof_amplitude_' + c
                xout_tof_amp[c] = pipeline.create(dai.node.XLinkOut)
                xout_tof_amp[c].setStreamName(amp_name)
                streams.append(amp_name)
                tof[c].amplitude.link(xout_tof_amp[c].input)
    elif cam_type_color[c]:
>>>>>>> 097e9a33
        cam[c] = pipeline.createColorCamera()
        cam[c].setResolution(color_res_opts[args.color_resolution])
        cam[c].setIspScale(1, args.isp_downscale)
        # cam[c].initialControl.setManualFocus(85) # TODO
        if args.rgb_preview:
            cam[c].preview.link(xout[c].input)
        else:
            cam[c].isp.link(xout[c].input)
    else:
        cam[c] = pipeline.createMonoCamera()
        cam[c].setResolution(mono_res_opts[args.mono_resolution])
        cam[c].out.link(xout[c].input)
    cam[c].setBoardSocket(cam_socket_opts[c])
    # Num frames to capture on trigger, with first to be discarded (due to degraded quality)
    # cam[c].initialControl.setExternalTrigger(2, 1)
    # cam[c].initialControl.setStrobeExternal(48, 1)
    # cam[c].initialControl.setFrameSyncMode(dai.CameraControl.FrameSyncMode.INPUT)

    # cam[c].initialControl.setManualExposure(15000, 400) # exposure [us], iso
    # When set, takes effect after the first 2 frames
<<<<<<< HEAD
    #cam[c].initialControl.setManualWhiteBalance(4000)  # light temperature in K, 1000..12000
    # cam[c].initialControl.setMisc("stride-align", 1)
    # cam[c].initialControl.setMisc("scanline-align", 1)
=======
    # cam[c].initialControl.setManualWhiteBalance(4000)  # light temperature in K, 1000..12000
>>>>>>> 097e9a33
    control.out.link(cam[c].inputControl)
    if rotate[c]:
        cam[c].setImageOrientation(dai.CameraImageOrientation.ROTATE_180_DEG)
    cam[c].setFps(args.fps)
<<<<<<< HEAD
    if args.enable_raw:
        raw_name = 'raw_' + c
        xout_raw[c] = pipeline.create(dai.node.XLinkOut)
        xout_raw[c].setStreamName(raw_name)
        if args.enable_raw:
            streams.append(raw_name)
        cam[c].raw.link(xout_raw[c].input)
=======
    if args.isp3afps:
        cam[c].setIsp3aFps(args.isp3afps)

    if args.enable_raw or tofEnableRaw:
        raw_name = 'raw_' + c
        xout_raw[c] = pipeline.create(dai.node.XLinkOut)
        xout_raw[c].setStreamName(raw_name)
        streams.append(raw_name)
        cam[c].raw.link(xout_raw[c].input)
        cam[c].setRawOutputPacked(False)

if args.camera_tuning:
    pipeline.setCameraTuningBlobPath(str(args.camera_tuning))

def exit_cleanly(signum, frame):
    print("Exiting cleanly")
    cv2.destroyAllWindows()
    sys.exit(0)

signal.signal(signal.SIGINT, exit_cleanly)
>>>>>>> 097e9a33


# Pipeline is defined, now we can connect to the device
<<<<<<< HEAD
with dai.Device() as device:
    #print('Connected cameras:', [c.name for c in device.getConnectedCameras()])
    print('Connected cameras:', device.getConnectedCameraFeatures())
=======
device = dai.Device.getDeviceByMxId(args.device)
dai_device_args = [pipeline]
if device[0]:
    dai_device_args.append(device[1])
with dai.Device(*dai_device_args) as device:
    # print('Connected cameras:', [c.name for c in device.getConnectedCameras()])
    print('Connected cameras:')
>>>>>>> 097e9a33
    cam_name = {}
    for p in device.getConnectedCameraFeatures():
        print(
            f' -socket {p.socket.name:6}: {p.sensorName:6} {p.width:4} x {p.height:4} focus:', end='')
        print('auto ' if p.hasAutofocus else 'fixed', '- ', end='')
        print(*[type.name for type in p.supportedTypes])
<<<<<<< HEAD
        socket_name = cam_socket_to_name[p.socket.name]
        cam_name[socket_name] = p.sensorName
        if args.enable_raw:
            cam_name['raw_'+socket_name] = p.sensorName
=======
        cam_name[p.socket.name] = p.sensorName
        if args.enable_raw:
            cam_name['raw_'+p.socket.name] = p.sensorName
        if args.tof_amplitude:
            cam_name['tof_amplitude_'+p.socket.name] = p.sensorName
>>>>>>> 097e9a33

    print('USB speed:', device.getUsbSpeed().name)

    print('IR drivers:', device.getIrDrivers())

    device.startPipeline(pipeline)

    q = {}
    fps_host = {}  # FPS computed based on the time we receive frames in app
    fps_capt = {}  # FPS computed based on capture timestamps from device
    for c in streams:
        q[c] = device.getOutputQueue(name=c, maxSize=4, blocking=False)
        # The OpenCV window resize may produce some artifacts
        if args.resizable_windows:
            cv2.namedWindow(c, cv2.WINDOW_NORMAL)
            cv2.resizeWindow(c, (640, 480))
        fps_host[c] = FPS()
        fps_capt[c] = FPS()

    controlQueue = device.getInputQueue('control')
    tofCfgQueue = device.getInputQueue('tofConfig')

    # Manual exposure/focus set step
    EXP_STEP = 500  # us
    ISO_STEP = 50
    LENS_STEP = 3
    DOT_STEP = 100
    FLOOD_STEP = 100
    DOT_MAX = 1200
    FLOOD_MAX = 1500

    # Defaults and limits for manual focus/exposure controls
    lensPos = 150
    lensMin = 0
    lensMax = 255

    expTime = 20000
    expMin = 1
    expMax = 33000

    sensIso = 800
    sensMin = 100
    sensMax = 1600

    dotIntensity = 0
    floodIntensity = 0

    awb_mode = cycle([item for name, item in vars(
        dai.CameraControl.AutoWhiteBalanceMode).items() if name.isupper()])
    anti_banding_mode = cycle([item for name, item in vars(
        dai.CameraControl.AntiBandingMode).items() if name.isupper()])
    effect_mode = cycle([item for name, item in vars(
        dai.CameraControl.EffectMode).items() if name.isupper()])

    ae_comp = 0
    ae_lock = False
    awb_lock = False
    saturation = 0
    contrast = 0
    brightness = 0
    sharpness = 0
    luma_denoise = 0
    chroma_denoise = 0
    control = 'none'
    show = False

    jet_custom = cv2.applyColorMap(np.arange(256, dtype=np.uint8), cv2.COLORMAP_JET)
    jet_custom[0] = [0, 0, 0]

    print("Cam:", *['     ' + c.ljust(8)
          for c in cam_list], "[host | capture timestamp]")

    capture_list = []
    while True:
        for c in streams:
<<<<<<< HEAD
            pkt = q[c].tryGet()
=======
            try:
                pkt = q[c].tryGet()
            except Exception as e:
                print(e)
                exit_cleanly(0, 0)
>>>>>>> 097e9a33
            if pkt is not None:
                fps_host[c].update()
                fps_capt[c].update(pkt.getTimestamp().total_seconds())
                width, height = pkt.getWidth(), pkt.getHeight()
<<<<<<< HEAD
                capture = c in capture_list
                if capture:
                    capture_file_info = ('capture_' + c + '_' + cam_name[c]
=======
                frame = pkt.getCvFrame()
                cam_skt = c.split('_')[-1]
                if cam_type_tof[cam_skt] and not (c.startswith('raw_') or c.startswith('tof_amplitude_')):
                    if args.tof_cm:
                        # pixels represent `cm`, capped to 255. Value can be checked hovering the mouse
                        frame = (frame // 10).clip(0, 255).astype(np.uint8)
                    else:
                        frame = (frame.view(np.int16).astype(float))
                        frame = cv2.normalize(frame, frame, alpha=255, beta=0, norm_type=cv2.NORM_MINMAX, dtype=cv2.CV_8U)
                        frame = cv2.applyColorMap(frame, jet_custom)
                if show:
                    txt = f"[{c:5}, {pkt.getSequenceNum():4}] "
                    txt += f"Exp: {pkt.getExposureTime().total_seconds()*1000:6.3f} ms, "
                    txt += f"ISO: {pkt.getSensitivity():4}, "
                    txt += f"Lens pos: {pkt.getLensPosition():3}, "
                    txt += f"Color temp: {pkt.getColorTemperature()} K"
                    print(txt)
                capture = c in capture_list
                if capture:
                    capture_file_info = ('capture_' + c + '_' + cam_name[cam_socket_opts[cam_skt].name]
>>>>>>> 097e9a33
                         + '_' + str(width) + 'x' + str(height)
                         + '_exp_' + str(int(pkt.getExposureTime().total_seconds()*1e6))
                         + '_iso_' + str(pkt.getSensitivity())
                         + '_lens_' + str(pkt.getLensPosition())
                         + '_' + capture_time
                         + '_' + str(pkt.getSequenceNum())
                        )
                    capture_list.remove(c)
                    print()
<<<<<<< HEAD
                if c.startswith('raw_'):
                    # Resize is done to skip the +50 black lines we get with RVC3.
                    # TODO: handle RAW10/RAW12 to work with getFrame/getCvFrame
                    payload = pkt.getData().view(np.uint16).copy()
                    payload.resize(height, width)
                    if capture:
                        # TODO based on getType
                        filename = capture_file_info + '_10bit.bw'
                        print('Saving:', filename)
                        payload.tofile(filename)
                    # Full range for display, use bits [15:6] of the 16-bit pixels
                    frame = payload * (1 << 6)
                    # Debayer color for preview/png
                    if cam_type_color[c.split('_')[-1]]:
=======
                if c.startswith('raw_') or c.startswith('tof_amplitude_'):
                    if capture:
                        filename = capture_file_info + '_10bit.bw'
                        print('Saving:', filename)
                        frame.tofile(filename)
                    # Full range for display, use bits [15:6] of the 16-bit pixels
                    type = pkt.getType()
                    multiplier = 1
                    if type == dai.ImgFrame.Type.RAW10: multiplier = (1 << (16-10))
                    if type == dai.ImgFrame.Type.RAW12: multiplier = (1 << (16-4))
                    frame = frame * multiplier
                    # Debayer as color for preview/png
                    if cam_type_color[cam_skt]:
>>>>>>> 097e9a33
                        # See this for the ordering, at the end of page:
                        # https://docs.opencv.org/4.5.1/de/d25/imgproc_color_conversions.html
                        # TODO add bayer order to ImgFrame getType()
                        frame = cv2.cvtColor(frame, cv2.COLOR_BayerGB2BGR)
<<<<<<< HEAD
                    #frame = np.ascontiguousarray(bgr)  # just in case
                else:
                    if capture and args.enable_raw:
                        payload = pkt.getData()
                        filename = capture_file_info + '_NV12.yuv'
                        print('Saving:', filename)
                        payload.tofile(filename)
                    frame = pkt.getCvFrame()
=======
                else:
                    # Save YUV too, but only when RAW is also enabled (for tuning purposes)
                    if capture and args.enable_raw:
                        payload = pkt.getData()
                        filename = capture_file_info + '_P420.yuv'
                        print('Saving:', filename)
                        payload.tofile(filename)
>>>>>>> 097e9a33
                if capture:
                    filename = capture_file_info + '.png'
                    print('Saving:', filename)
                    cv2.imwrite(filename, frame)
                cv2.imshow(c, frame)
        print("\rFPS:",
              *["{:6.2f}|{:6.2f}".format(fps_host[c].get(), fps_capt[c].get()) for c in cam_list],
              end=' ', flush=True)
<<<<<<< HEAD
=======
        if show: print()
>>>>>>> 097e9a33

        key = cv2.waitKey(1)
        if key == ord('q'):
            break
        elif key == ord('/'):
            show = not show
            # Print empty string as FPS status new-line separator
            print("" if show else "Printing camera settings: OFF")
        elif key == ord('c'):
            capture_list = streams.copy()
            capture_time = time.strftime('%Y%m%d_%H%M%S')
<<<<<<< HEAD
        elif key == ord('x'):
            ctrl = dai.CameraControl()
            stopped = not stopped
            print("Streaming", "stop" if stopped else "start")
            if stopped:
                ctrl.setStopStreaming()
            else:
                ctrl.setStartStreaming()
            controlQueue.send(ctrl)
=======
        elif key == ord('g') and tof:
            f_mod = dai.RawToFConfig.DepthParams.TypeFMod.MAX if tofConfig.depthParams.freqModUsed  == dai.RawToFConfig.DepthParams.TypeFMod.MIN else dai.RawToFConfig.DepthParams.TypeFMod.MIN
            print("ToF toggling f_mod value to:", f_mod)
            tofConfig.depthParams.freqModUsed = f_mod
            tofCfgQueue.send(tofConfig)
        elif key == ord('h') and tof:
            tofConfig.depthParams.avgPhaseShuffle = not tofConfig.depthParams.avgPhaseShuffle
            print("ToF toggling avgPhaseShuffle value to:", tofConfig.depthParams.avgPhaseShuffle)
            tofCfgQueue.send(tofConfig)
>>>>>>> 097e9a33
        elif key == ord('t'):
            print("Autofocus trigger (and disable continuous)")
            ctrl = dai.CameraControl()
            ctrl.setAutoFocusMode(dai.CameraControl.AutoFocusMode.AUTO)
            ctrl.setAutoFocusTrigger()
            controlQueue.send(ctrl)
        elif key == ord('f'):
            print("Autofocus enable, continuous")
            ctrl = dai.CameraControl()
            ctrl.setAutoFocusMode(
                dai.CameraControl.AutoFocusMode.CONTINUOUS_VIDEO)
            controlQueue.send(ctrl)
        elif key == ord('e'):
            print("Autoexposure enable")
            ctrl = dai.CameraControl()
            ctrl.setAutoExposureEnable()
            controlQueue.send(ctrl)
        elif key in [ord(','), ord('.')]:
            if key == ord(','):
                lensPos -= LENS_STEP
            if key == ord('.'):
                lensPos += LENS_STEP
            lensPos = clamp(lensPos, lensMin, lensMax)
            print("Setting manual focus, lens position: ", lensPos)
            ctrl = dai.CameraControl()
            ctrl.setManualFocus(lensPos)
            controlQueue.send(ctrl)
        elif key in [ord('i'), ord('o'), ord('k'), ord('l')]:
            if key == ord('i'):
                expTime -= EXP_STEP
            if key == ord('o'):
                expTime += EXP_STEP
            if key == ord('k'):
                sensIso -= ISO_STEP
            if key == ord('l'):
                sensIso += ISO_STEP
            expTime = clamp(expTime, expMin, expMax)
            sensIso = clamp(sensIso, sensMin, sensMax)
            print("Setting manual exposure, time: ", expTime, "iso: ", sensIso)
            ctrl = dai.CameraControl()
            ctrl.setManualExposure(expTime, sensIso)
            controlQueue.send(ctrl)
        elif key == ord('1'):
            awb_lock = not awb_lock
            print("Auto white balance lock:", awb_lock)
            ctrl = dai.CameraControl()
            ctrl.setAutoWhiteBalanceLock(awb_lock)
            controlQueue.send(ctrl)
        elif key == ord('2'):
            ae_lock = not ae_lock
            print("Auto exposure lock:", ae_lock)
            ctrl = dai.CameraControl()
            ctrl.setAutoExposureLock(ae_lock)
            controlQueue.send(ctrl)
        elif key == ord('a'):
            dotIntensity = dotIntensity - DOT_STEP
            if dotIntensity < 0:
                dotIntensity = 0
            device.setIrLaserDotProjectorBrightness(dotIntensity)
        elif key == ord('d'):
            dotIntensity = dotIntensity + DOT_STEP
            if dotIntensity > DOT_MAX:
                dotIntensity = DOT_MAX
            device.setIrLaserDotProjectorBrightness(dotIntensity)
        elif key == ord('w'):
            floodIntensity = floodIntensity + FLOOD_STEP
            if floodIntensity > FLOOD_MAX:
                floodIntensity = FLOOD_MAX
            device.setIrFloodLightBrightness(floodIntensity)
        elif key == ord('s'):
            floodIntensity = floodIntensity - FLOOD_STEP
            if floodIntensity < 0:
                floodIntensity = 0
            device.setIrFloodLightBrightness(floodIntensity)
        elif key >= 0 and chr(key) in '34567890[]p':
            if key == ord('3'):
                control = 'awb_mode'
            elif key == ord('4'):
                control = 'ae_comp'
            elif key == ord('5'):
                control = 'anti_banding_mode'
            elif key == ord('6'):
                control = 'effect_mode'
            elif key == ord('7'):
                control = 'brightness'
            elif key == ord('8'):
                control = 'contrast'
            elif key == ord('9'):
                control = 'saturation'
            elif key == ord('0'):
                control = 'sharpness'
            elif key == ord('['):
                control = 'luma_denoise'
            elif key == ord(']'):
                control = 'chroma_denoise'
            elif key == ord('p'):
                control = 'tof_amplitude_min'
            print("Selected control:", control)
        elif key in [ord('-'), ord('_'), ord('+'), ord('=')]:
            change = 0
            if key in [ord('-'), ord('_')]:
                change = -1
            if key in [ord('+'), ord('=')]:
                change = 1
            ctrl = dai.CameraControl()
            if control == 'none':
                print("Please select a control first using keys 3..9 0 [ ]")
            elif control == 'ae_comp':
                ae_comp = clamp(ae_comp + change, -9, 9)
                print("Auto exposure compensation:", ae_comp)
                ctrl.setAutoExposureCompensation(ae_comp)
            elif control == 'anti_banding_mode':
                abm = next(anti_banding_mode)
                print("Anti-banding mode:", abm)
                ctrl.setAntiBandingMode(abm)
            elif control == 'awb_mode':
                awb = next(awb_mode)
                print("Auto white balance mode:", awb)
                ctrl.setAutoWhiteBalanceMode(awb)
            elif control == 'effect_mode':
                eff = next(effect_mode)
                print("Effect mode:", eff)
                ctrl.setEffectMode(eff)
            elif control == 'brightness':
                brightness = clamp(brightness + change, -10, 10)
                print("Brightness:", brightness)
                ctrl.setBrightness(brightness)
            elif control == 'contrast':
                contrast = clamp(contrast + change, -10, 10)
                print("Contrast:", contrast)
                ctrl.setContrast(contrast)
            elif control == 'saturation':
                saturation = clamp(saturation + change, -10, 10)
                print("Saturation:", saturation)
                ctrl.setSaturation(saturation)
            elif control == 'sharpness':
                sharpness = clamp(sharpness + change, 0, 4)
                print("Sharpness:", sharpness)
                ctrl.setSharpness(sharpness)
            elif control == 'luma_denoise':
                luma_denoise = clamp(luma_denoise + change, 0, 4)
                print("Luma denoise:", luma_denoise)
                ctrl.setLumaDenoise(luma_denoise)
            elif control == 'chroma_denoise':
                chroma_denoise = clamp(chroma_denoise + change, 0, 4)
                print("Chroma denoise:", chroma_denoise)
                ctrl.setChromaDenoise(chroma_denoise)
            elif control == 'tof_amplitude_min' and tof:
                amp_min = clamp(tofConfig.depthParams.minimumAmplitude + change, 0, 50)
                print("Setting min amplitude(confidence) to:", amp_min)
                tofConfig.depthParams.minimumAmplitude = amp_min
                tofCfgQueue.send(tofConfig)
            controlQueue.send(ctrl)<|MERGE_RESOLUTION|>--- conflicted
+++ resolved
@@ -50,15 +50,8 @@
 
 def socket_type_pair(arg):
     socket, type = arg.split(',')
-<<<<<<< HEAD
     if not (socket in ['rgb', 'left', 'right', 'camd', 'came', 'camf']):  raise ValueError("")
     if not (type in ['m', 'mono', 'c', 'color']): raise ValueError("")
-=======
-    if not (socket in ['rgb', 'left', 'right', 'cama', 'camb', 'camc', 'camd']):
-        raise ValueError("")
-    if not (type in ['m', 'mono', 'c', 'color', 't', 'tof']):
-        raise ValueError("")
->>>>>>> 097e9a33
     is_color = True if type in ['c', 'color'] else False
     is_tof = True if type in ['t', 'tof'] else False
     return [socket, is_color, is_tof]
@@ -72,11 +65,7 @@
                     "E.g: -cams rgb,m right,c . Default: rgb,c left,m right,m camd,c")
 parser.add_argument('-mres', '--mono-resolution', type=int, default=800, choices={480, 400, 720, 800},
                     help="Select mono camera resolution (height). Default: %(default)s")
-<<<<<<< HEAD
 parser.add_argument('-cres', '--color-resolution', default='1080', choices={'720', '800', '1080', '1200', '1500', '1520', '1560', '4000', '4k', '5mp', '12mp', '48mp'},
-=======
-parser.add_argument('-cres', '--color-resolution', default='1080', choices={'720', '800', '1080', '1200', '4k', '5mp', '12mp', '13mp', '48mp'},
->>>>>>> 097e9a33
                     help="Select color camera resolution / height. Default: %(default)s")
 parser.add_argument('-rot', '--rotate', const='all', choices={'all', 'rgb', 'mono'}, nargs="?",
                     help="Which cameras to rotate 180 degrees. All if not filtered")
@@ -88,33 +77,8 @@
                     help="Downscale the ISP output by this factor")
 parser.add_argument('-rs', '--resizable-windows', action='store_true',
                     help="Make OpenCV windows resizable. Note: may introduce some artifacts")
-<<<<<<< HEAD
 parser.add_argument('-raw', '--enable-raw', default=False, action="store_true",
                     help='Enable the RAW camera streams')
-=======
-parser.add_argument('-tun', '--camera-tuning', type=Path,
-                    help="Path to custom camera tuning database")
-parser.add_argument('-raw', '--enable-raw', default=False, action="store_true",
-                    help='Enable the RAW camera streams')
-parser.add_argument('-tofraw', '--tof-raw', action='store_true',
-                    help="Show just ToF raw output instead of post-processed depth")
-parser.add_argument('-tofamp', '--tof-amplitude', action='store_true',
-                    help="Show also ToF amplitude output alongside depth")
-parser.add_argument('-tofcm', '--tof-cm', action='store_true',
-                    help="Show ToF depth output in centimeters, capped to 255")
-parser.add_argument('-rgbprev', '--rgb-preview', action='store_true',
-                    help="Show RGB `preview` stream instead of full size `isp`")
-
-parser.add_argument('-d', '--device', default="", type=str,
-                    help="Optional MX ID of the device to connect to.")
-
-parser.add_argument('-ctimeout', '--connection-timeout', default=30000,
-                    help="Connection timeout in ms. Default: %(default)s (sets DEPTHAI_CONNECTION_TIMEOUT environment variable)")
-
-parser.add_argument('-btimeout', '--boot-timeout', default=30000,
-                    help="Boot timeout in ms. Default: %(default)s (sets DEPTHAI_BOOT_TIMEOUT environment variable)")
-
->>>>>>> 097e9a33
 args = parser.parse_args()
 
 # Set timeouts before importing depthai
@@ -151,7 +115,6 @@
     'camf' : dai.CameraBoardSocket.CAM_F,
 }
 
-<<<<<<< HEAD
 cam_socket_to_name = {
     'RGB'  : 'rgb',
     'LEFT' : 'left',
@@ -161,22 +124,13 @@
     'CAM_F': 'camf',
 }
 
-=======
->>>>>>> 097e9a33
 rotate = {
     'rgb': args.rotate in ['all', 'rgb'],
     'left': args.rotate in ['all', 'mono'],
     'right': args.rotate in ['all', 'mono'],
-<<<<<<< HEAD
     'camd' : args.rotate in ['all', 'rgb'],
     'came' : args.rotate in ['all', 'rgb'],
     'camf' : args.rotate in ['all', 'rgb'],
-=======
-    'cama': args.rotate in ['all', 'rgb'],
-    'camb': args.rotate in ['all', 'mono'],
-    'camc': args.rotate in ['all', 'mono'],
-    'camd': args.rotate in ['all', 'rgb'],
->>>>>>> 097e9a33
 }
 
 mono_res_opts = {
@@ -238,43 +192,13 @@
 tof = {}
 xout = {}
 xout_raw = {}
-<<<<<<< HEAD
 streams = []
-=======
-xout_tof_amp = {}
-streams = []
-tofConfig = {}
->>>>>>> 097e9a33
 for c in cam_list:
     tofEnableRaw = False
     xout[c] = pipeline.createXLinkOut()
     xout[c].setStreamName(c)
     streams.append(c)
-<<<<<<< HEAD
     if cam_type_color[c]:
-=======
-    if cam_type_tof[c]:
-        cam[c] = pipeline.create(dai.node.ColorCamera)  # .Camera
-        if args.tof_raw:
-            tofEnableRaw = True
-        else:
-            tof[c] = pipeline.create(dai.node.ToF)
-            cam[c].raw.link(tof[c].input)
-            tof[c].depth.link(xout[c].input)
-            xinTofConfig.out.link(tof[c].inputConfig)
-            tofConfig = tof[c].initialConfig.get()
-            tofConfig.depthParams.freqModUsed = dai.RawToFConfig.DepthParams.TypeFMod.MIN
-            tofConfig.depthParams.avgPhaseShuffle = False
-            tofConfig.depthParams.minimumAmplitude = 3.0
-            tof[c].initialConfig.set(tofConfig)
-            if args.tof_amplitude:
-                amp_name = 'tof_amplitude_' + c
-                xout_tof_amp[c] = pipeline.create(dai.node.XLinkOut)
-                xout_tof_amp[c].setStreamName(amp_name)
-                streams.append(amp_name)
-                tof[c].amplitude.link(xout_tof_amp[c].input)
-    elif cam_type_color[c]:
->>>>>>> 097e9a33
         cam[c] = pipeline.createColorCamera()
         cam[c].setResolution(color_res_opts[args.color_resolution])
         cam[c].setIspScale(1, args.isp_downscale)
@@ -295,18 +219,13 @@
 
     # cam[c].initialControl.setManualExposure(15000, 400) # exposure [us], iso
     # When set, takes effect after the first 2 frames
-<<<<<<< HEAD
     #cam[c].initialControl.setManualWhiteBalance(4000)  # light temperature in K, 1000..12000
     # cam[c].initialControl.setMisc("stride-align", 1)
     # cam[c].initialControl.setMisc("scanline-align", 1)
-=======
-    # cam[c].initialControl.setManualWhiteBalance(4000)  # light temperature in K, 1000..12000
->>>>>>> 097e9a33
     control.out.link(cam[c].inputControl)
     if rotate[c]:
         cam[c].setImageOrientation(dai.CameraImageOrientation.ROTATE_180_DEG)
     cam[c].setFps(args.fps)
-<<<<<<< HEAD
     if args.enable_raw:
         raw_name = 'raw_' + c
         xout_raw[c] = pipeline.create(dai.node.XLinkOut)
@@ -314,62 +233,22 @@
         if args.enable_raw:
             streams.append(raw_name)
         cam[c].raw.link(xout_raw[c].input)
-=======
-    if args.isp3afps:
-        cam[c].setIsp3aFps(args.isp3afps)
-
-    if args.enable_raw or tofEnableRaw:
-        raw_name = 'raw_' + c
-        xout_raw[c] = pipeline.create(dai.node.XLinkOut)
-        xout_raw[c].setStreamName(raw_name)
-        streams.append(raw_name)
-        cam[c].raw.link(xout_raw[c].input)
-        cam[c].setRawOutputPacked(False)
-
-if args.camera_tuning:
-    pipeline.setCameraTuningBlobPath(str(args.camera_tuning))
-
-def exit_cleanly(signum, frame):
-    print("Exiting cleanly")
-    cv2.destroyAllWindows()
-    sys.exit(0)
-
-signal.signal(signal.SIGINT, exit_cleanly)
->>>>>>> 097e9a33
 
 
 # Pipeline is defined, now we can connect to the device
-<<<<<<< HEAD
 with dai.Device() as device:
     #print('Connected cameras:', [c.name for c in device.getConnectedCameras()])
     print('Connected cameras:', device.getConnectedCameraFeatures())
-=======
-device = dai.Device.getDeviceByMxId(args.device)
-dai_device_args = [pipeline]
-if device[0]:
-    dai_device_args.append(device[1])
-with dai.Device(*dai_device_args) as device:
-    # print('Connected cameras:', [c.name for c in device.getConnectedCameras()])
-    print('Connected cameras:')
->>>>>>> 097e9a33
     cam_name = {}
     for p in device.getConnectedCameraFeatures():
         print(
             f' -socket {p.socket.name:6}: {p.sensorName:6} {p.width:4} x {p.height:4} focus:', end='')
         print('auto ' if p.hasAutofocus else 'fixed', '- ', end='')
         print(*[type.name for type in p.supportedTypes])
-<<<<<<< HEAD
         socket_name = cam_socket_to_name[p.socket.name]
         cam_name[socket_name] = p.sensorName
         if args.enable_raw:
             cam_name['raw_'+socket_name] = p.sensorName
-=======
-        cam_name[p.socket.name] = p.sensorName
-        if args.enable_raw:
-            cam_name['raw_'+p.socket.name] = p.sensorName
-        if args.tof_amplitude:
-            cam_name['tof_amplitude_'+p.socket.name] = p.sensorName
->>>>>>> 097e9a33
 
     print('USB speed:', device.getUsbSpeed().name)
 
@@ -445,45 +324,14 @@
     capture_list = []
     while True:
         for c in streams:
-<<<<<<< HEAD
             pkt = q[c].tryGet()
-=======
-            try:
-                pkt = q[c].tryGet()
-            except Exception as e:
-                print(e)
-                exit_cleanly(0, 0)
->>>>>>> 097e9a33
             if pkt is not None:
                 fps_host[c].update()
                 fps_capt[c].update(pkt.getTimestamp().total_seconds())
                 width, height = pkt.getWidth(), pkt.getHeight()
-<<<<<<< HEAD
                 capture = c in capture_list
                 if capture:
                     capture_file_info = ('capture_' + c + '_' + cam_name[c]
-=======
-                frame = pkt.getCvFrame()
-                cam_skt = c.split('_')[-1]
-                if cam_type_tof[cam_skt] and not (c.startswith('raw_') or c.startswith('tof_amplitude_')):
-                    if args.tof_cm:
-                        # pixels represent `cm`, capped to 255. Value can be checked hovering the mouse
-                        frame = (frame // 10).clip(0, 255).astype(np.uint8)
-                    else:
-                        frame = (frame.view(np.int16).astype(float))
-                        frame = cv2.normalize(frame, frame, alpha=255, beta=0, norm_type=cv2.NORM_MINMAX, dtype=cv2.CV_8U)
-                        frame = cv2.applyColorMap(frame, jet_custom)
-                if show:
-                    txt = f"[{c:5}, {pkt.getSequenceNum():4}] "
-                    txt += f"Exp: {pkt.getExposureTime().total_seconds()*1000:6.3f} ms, "
-                    txt += f"ISO: {pkt.getSensitivity():4}, "
-                    txt += f"Lens pos: {pkt.getLensPosition():3}, "
-                    txt += f"Color temp: {pkt.getColorTemperature()} K"
-                    print(txt)
-                capture = c in capture_list
-                if capture:
-                    capture_file_info = ('capture_' + c + '_' + cam_name[cam_socket_opts[cam_skt].name]
->>>>>>> 097e9a33
                          + '_' + str(width) + 'x' + str(height)
                          + '_exp_' + str(int(pkt.getExposureTime().total_seconds()*1e6))
                          + '_iso_' + str(pkt.getSensitivity())
@@ -493,7 +341,6 @@
                         )
                     capture_list.remove(c)
                     print()
-<<<<<<< HEAD
                 if c.startswith('raw_'):
                     # Resize is done to skip the +50 black lines we get with RVC3.
                     # TODO: handle RAW10/RAW12 to work with getFrame/getCvFrame
@@ -508,26 +355,10 @@
                     frame = payload * (1 << 6)
                     # Debayer color for preview/png
                     if cam_type_color[c.split('_')[-1]]:
-=======
-                if c.startswith('raw_') or c.startswith('tof_amplitude_'):
-                    if capture:
-                        filename = capture_file_info + '_10bit.bw'
-                        print('Saving:', filename)
-                        frame.tofile(filename)
-                    # Full range for display, use bits [15:6] of the 16-bit pixels
-                    type = pkt.getType()
-                    multiplier = 1
-                    if type == dai.ImgFrame.Type.RAW10: multiplier = (1 << (16-10))
-                    if type == dai.ImgFrame.Type.RAW12: multiplier = (1 << (16-4))
-                    frame = frame * multiplier
-                    # Debayer as color for preview/png
-                    if cam_type_color[cam_skt]:
->>>>>>> 097e9a33
                         # See this for the ordering, at the end of page:
                         # https://docs.opencv.org/4.5.1/de/d25/imgproc_color_conversions.html
                         # TODO add bayer order to ImgFrame getType()
                         frame = cv2.cvtColor(frame, cv2.COLOR_BayerGB2BGR)
-<<<<<<< HEAD
                     #frame = np.ascontiguousarray(bgr)  # just in case
                 else:
                     if capture and args.enable_raw:
@@ -536,15 +367,6 @@
                         print('Saving:', filename)
                         payload.tofile(filename)
                     frame = pkt.getCvFrame()
-=======
-                else:
-                    # Save YUV too, but only when RAW is also enabled (for tuning purposes)
-                    if capture and args.enable_raw:
-                        payload = pkt.getData()
-                        filename = capture_file_info + '_P420.yuv'
-                        print('Saving:', filename)
-                        payload.tofile(filename)
->>>>>>> 097e9a33
                 if capture:
                     filename = capture_file_info + '.png'
                     print('Saving:', filename)
@@ -553,10 +375,6 @@
         print("\rFPS:",
               *["{:6.2f}|{:6.2f}".format(fps_host[c].get(), fps_capt[c].get()) for c in cam_list],
               end=' ', flush=True)
-<<<<<<< HEAD
-=======
-        if show: print()
->>>>>>> 097e9a33
 
         key = cv2.waitKey(1)
         if key == ord('q'):
@@ -568,7 +386,6 @@
         elif key == ord('c'):
             capture_list = streams.copy()
             capture_time = time.strftime('%Y%m%d_%H%M%S')
-<<<<<<< HEAD
         elif key == ord('x'):
             ctrl = dai.CameraControl()
             stopped = not stopped
@@ -578,17 +395,6 @@
             else:
                 ctrl.setStartStreaming()
             controlQueue.send(ctrl)
-=======
-        elif key == ord('g') and tof:
-            f_mod = dai.RawToFConfig.DepthParams.TypeFMod.MAX if tofConfig.depthParams.freqModUsed  == dai.RawToFConfig.DepthParams.TypeFMod.MIN else dai.RawToFConfig.DepthParams.TypeFMod.MIN
-            print("ToF toggling f_mod value to:", f_mod)
-            tofConfig.depthParams.freqModUsed = f_mod
-            tofCfgQueue.send(tofConfig)
-        elif key == ord('h') and tof:
-            tofConfig.depthParams.avgPhaseShuffle = not tofConfig.depthParams.avgPhaseShuffle
-            print("ToF toggling avgPhaseShuffle value to:", tofConfig.depthParams.avgPhaseShuffle)
-            tofCfgQueue.send(tofConfig)
->>>>>>> 097e9a33
         elif key == ord('t'):
             print("Autofocus trigger (and disable continuous)")
             ctrl = dai.CameraControl()
