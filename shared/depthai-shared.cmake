set(DEPTHAI_SHARED_FOLDER ${CMAKE_CURRENT_LIST_DIR}/depthai-shared)

<<<<<<< HEAD
set(DEPTHAI_SHARED_SOURCES 
    ${DEPTHAI_SHARED_FOLDER}/src/general/data_writer.cpp
    ${DEPTHAI_SHARED_FOLDER}/src/logger/logs_writer.cpp
    ${DEPTHAI_SHARED_FOLDER}/src/stream/stream_info.cpp
    ${DEPTHAI_SHARED_FOLDER}/src/xlink/xlink_wrapper.cpp
    ${DEPTHAI_SHARED_FOLDER}/src/json_helper.cpp
    ${DEPTHAI_SHARED_FOLDER}/src/disparity_luts.cpp
    ${DEPTHAI_SHARED_FOLDER}/src/tensor_info.cpp
=======
set(DEPTHAI_SHARED_3RDPARTY_HEADERS_PATH "depthai-shared/3rdparty")

set(DEPTHAI_SHARED_SOURCES
    ${DEPTHAI_SHARED_FOLDER}/src/datatype/DatatypeEnum.cpp
>>>>>>> 376d965d
)

set(DEPTHAI_SHARED_PUBLIC_INCLUDE
    ${DEPTHAI_SHARED_FOLDER}/include
)

<<<<<<< HEAD
# Try retriving depthai-shared commit hash
find_package(Git)
if(GIT_FOUND)
    execute_process(
        COMMAND ${GIT_EXECUTABLE} rev-parse HEAD
        WORKING_DIRECTORY "${DEPTHAI_SHARED_FOLDER}"
=======
set(DEPTHAI_SHARED_3RDPARTY_INCLUDE
    ${DEPTHAI_SHARED_FOLDER}/3rdparty
)

set(DEPTHAI_SHARED_INCLUDE
    ${DEPTHAI_SHARED_FOLDER}/src
)

# Try retriving depthai-shared commit hash (if cloned and not sources only)
find_package(Git)
if(GIT_FOUND AND NOT DEPTHAI_DOWNLOADED_SOURCES)
    
    # Check that submodule is initialized and updated
    execute_process(
        COMMAND ${GIT_EXECUTABLE} submodule status ${DEPTHAI_SHARED_FOLDER}
        WORKING_DIRECTORY ${CMAKE_CURRENT_LIST_DIR}
        OUTPUT_VARIABLE statusCommit
        ERROR_QUIET OUTPUT_STRIP_TRAILING_WHITESPACE
    )
    string(SUBSTRING ${statusCommit} 0 1 status)
    if(${status} STREQUAL "-")
        message(FATAL_ERROR "Submodule 'depthai-shared' not initialized/updated. Run 'git submodule update --init --recursive' first")
    endif()   

    # Get depthai-shared current commit
    execute_process(
        COMMAND ${GIT_EXECUTABLE} rev-parse HEAD
        WORKING_DIRECTORY ${DEPTHAI_SHARED_FOLDER}
>>>>>>> 376d965d
        RESULT_VARIABLE DEPTHAI_SHARED_COMMIT_RESULT
        OUTPUT_VARIABLE DEPTHAI_SHARED_COMMIT_HASH
        ERROR_QUIET
        OUTPUT_STRIP_TRAILING_WHITESPACE
    )
    if(${DEPTHAI_SHARED_COMMIT_RESULT} EQUAL 0)
        set(DEPTHAI_SHARED_COMMIT_FOUND TRUE)
    else()
        set(DEPTHAI_SHARED_COMMIT_FOUND FALSE)
    endif()
endif()<|MERGE_RESOLUTION|>--- conflicted
+++ resolved
@@ -1,34 +1,15 @@
 set(DEPTHAI_SHARED_FOLDER ${CMAKE_CURRENT_LIST_DIR}/depthai-shared)
 
-<<<<<<< HEAD
-set(DEPTHAI_SHARED_SOURCES 
-    ${DEPTHAI_SHARED_FOLDER}/src/general/data_writer.cpp
-    ${DEPTHAI_SHARED_FOLDER}/src/logger/logs_writer.cpp
-    ${DEPTHAI_SHARED_FOLDER}/src/stream/stream_info.cpp
-    ${DEPTHAI_SHARED_FOLDER}/src/xlink/xlink_wrapper.cpp
-    ${DEPTHAI_SHARED_FOLDER}/src/json_helper.cpp
-    ${DEPTHAI_SHARED_FOLDER}/src/disparity_luts.cpp
-    ${DEPTHAI_SHARED_FOLDER}/src/tensor_info.cpp
-=======
 set(DEPTHAI_SHARED_3RDPARTY_HEADERS_PATH "depthai-shared/3rdparty")
 
 set(DEPTHAI_SHARED_SOURCES
     ${DEPTHAI_SHARED_FOLDER}/src/datatype/DatatypeEnum.cpp
->>>>>>> 376d965d
 )
 
 set(DEPTHAI_SHARED_PUBLIC_INCLUDE
     ${DEPTHAI_SHARED_FOLDER}/include
 )
 
-<<<<<<< HEAD
-# Try retriving depthai-shared commit hash
-find_package(Git)
-if(GIT_FOUND)
-    execute_process(
-        COMMAND ${GIT_EXECUTABLE} rev-parse HEAD
-        WORKING_DIRECTORY "${DEPTHAI_SHARED_FOLDER}"
-=======
 set(DEPTHAI_SHARED_3RDPARTY_INCLUDE
     ${DEPTHAI_SHARED_FOLDER}/3rdparty
 )
@@ -57,7 +38,6 @@
     execute_process(
         COMMAND ${GIT_EXECUTABLE} rev-parse HEAD
         WORKING_DIRECTORY ${DEPTHAI_SHARED_FOLDER}
->>>>>>> 376d965d
         RESULT_VARIABLE DEPTHAI_SHARED_COMMIT_RESULT
         OUTPUT_VARIABLE DEPTHAI_SHARED_COMMIT_HASH
         ERROR_QUIET
