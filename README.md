--- conflicted
+++ resolved
@@ -168,24 +168,16 @@
 
 | Environment variable  | Description   |
 |--------------|-----------|
-<<<<<<< HEAD
-| DEPTHAI_LEVEL | Sets logging verbosity, `trace`, `debug`, `warn`, `error` and `off` |
-=======
 | DEPTHAI_LEVEL | Sets logging verbosity, 'trace', 'debug', 'warn', 'error' and 'off' |
 | XLINK_LEVEL | Sets logging verbosity of XLink library, 'debug'. 'info', 'warn', 'error', 'fatal' and 'off' |
->>>>>>> 82ab07d0
 | DEPTHAI_INSTALL_SIGNAL_HANDLER | Set to 0 to disable installing Backward signal handler for stack trace printing |
 | DEPTHAI_WATCHDOG | Sets device watchdog timeout. Useful for debugging (`DEPTHAI_WATCHDOG=0`), to prevent device reset while the process is paused. |
 | DEPTHAI_WATCHDOG_INITIAL_DELAY | Specifies delay after which the device watchdog starts. |
 | DEPTHAI_SEARCH_TIMEOUT | Specifies timeout in milliseconds for device searching in blocking functions. |
 | DEPTHAI_CONNECT_TIMEOUT | Specifies timeout in milliseconds for establishing a connection to a given device. |
 | DEPTHAI_BOOTUP_TIMEOUT | Specifies timeout in milliseconds for waiting the device to boot after sending the binary. |
-<<<<<<< HEAD
 | DEPTHAI_PROTOCOL | Restricts default search to the specified protocol. Options: `any`, `usb`, `tcpip`. |
 | DEPTHAI_PLATFORM | Restricts default search to the specified platform. Options: `any`, `rvc2`, `rvc3`. |
-=======
-| DEPTHAI_PROTOCOL | Restricts default search to the specified protocol. Options: any, usb, tcpip. |
->>>>>>> 82ab07d0
 | DEPTHAI_DEVICE_MXID_LIST | Restricts default search to the specified MXIDs. Accepts comma separated list of MXIDs. Lists filter results in an "AND" manner and not "OR" |
 | DEPTHAI_DEVICE_ID_LIST | Alias to MXID list. Lists filter results in an "AND" manner and not "OR" |
 | DEPTHAI_DEVICE_NAME_LIST | Restricts default search to the specified NAMEs. Accepts comma separated list of NAMEs. Lists filter results in an "AND" manner and not "OR" |
