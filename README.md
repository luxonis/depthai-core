# DepthAI Python Library

[![License: MIT](https://img.shields.io/badge/License-MIT-green.svg)](https://opensource.org/licenses/MIT)
[![](https://img.shields.io/pypi/v/depthai.svg)](https://pypi.org/project/depthai/)
[![Python Wheel CI](https://github.com/luxonis/depthai-python/actions/workflows/main.yml/badge.svg?branch=gen2_develop)](https://github.com/luxonis/depthai-python/actions/workflows/main.yml)

Python bindings for C++ depthai-core library

## Documentation

Documentation is available over at [Luxonis DepthAI API](https://docs.luxonis.com/projects/api/en/latest/)

<<<<<<< HEAD
=======
### Building documentation

- **Using [Docker](https://docs.docker.com/) (with [Docker Compose](https://docs.docker.com/compose/install/))**

     ```
     cd docs
     docker-compose build
     docker-compose up
     ```
  
     Then open [http://localhost:8000](http://localhost:8000).
     
     This docker container will watch changes in the `docs/source` directory and rebuild the docs automatically

- **Linux**
     
     First, please install the required [dependencies](#Dependencies)
  
     Then run the following commands to build the docs website
  
     ```
     python3 -m pip install -U pip
     python3 -m pip install -r docs/requirements.txt
     cmake -S . -B build -D DEPTHAI_BUILD_DOCS=ON -D DEPTHAI_PYTHON_BUILD_DOCS=ON
     cmake --build build --target sphinx --parallel
     python3 -m http.server --bind 0.0.0.0 8000 --directory build/docs/sphinx
     ```
  
     Then open [http://localhost:8000](http://localhost:8000).

     This will build documentation based on current sources, so if some new changes will be made, run this command
     in a new terminal window to update the website source
  
     ```
     cmake --build build --target sphinx --parallel
     ```
  
     Then refresh your page - it should load the updated website that was just built
  

>>>>>>> bacba3d6
## Installation

Prebuilt wheels are available in [Luxonis repository](https://artifacts.luxonis.com/artifactory/luxonis-python-snapshot-local/)
Make sure pip is upgraded
```
python3 -m pip install -U pip
python3 -m pip install --extra-index-url https://artifacts.luxonis.com/artifactory/luxonis-python-snapshot-local/ depthai
```
## Building from source

### Dependencies
 - cmake >= 3.4
 - C++14 compiler (clang, gcc, msvc, ...)
 - Python

Along these, dependencies of depthai-core are also required
See: [depthai-core dependencies](https://github.com/luxonis/depthai-core#dependencies)


### Building

To build a shared library from source perform the following:
```
mkdir build && cd build
cmake .. [-D PYTHON_EXECUTABLE=/full/path/to/python]
cmake --build . --parallel
```

Where `-D PYTHON_EXECUTABLE` option can optionally specify an exact Python executable to use for building.

To build a wheel, execute the following
```
python3 -m pip wheel . -w wheelhouse
```

To build and install using pip:
```
python3 -m pip install .
```

## Running tests

To run the tests build the library with the following options
```
mkdir build_tests && cd build_tests
cmake .. -D DEPTHAI_PYTHON_ENABLE_TESTS=ON -D DEPTHAI_PYTHON_ENABLE_EXAMPLES=ON -D DEPTHAI_PYTHON_TEST_EXAMPLES=ON
cmake --build . --parallel
ctest
```


## Tested platforms

- Windows 10
- Ubuntu 16.04, 18.04;
- Raspbian 10;
- macOS 10.14.6, 10.15.4;


### Building documentation

- **Using [Docker](https://docs.docker.com/) (with [Docker Compose](https://docs.docker.com/compose/install/))**

     ```
     cd docs
     sudo docker-compose build
     sudo docker-compose up
     ```
     
     > ℹ️ You can leave out the `sudo` if you have added your user to the `docker` group (or are using rootless docker).

     Then open [http://localhost:8000](http://localhost:8000).
     
     This docker container will watch changes in the `docs/source` directory and rebuild the docs automatically

- **Linux**
     
     First, please install the required [dependencies](#Dependencies)
  
     Then run the following commands to build the docs website
  
     ```
     python3 -m pip install -U pip
     python3 -m pip install -r docs/requirements.txt
     cmake -S . -B build -D DEPTHAI_BUILD_DOCS=ON -D DEPTHAI_PYTHON_BUILD_DOCS=ON
     cmake --build build --parallel --target sphinx
     python3 -m http.server --bind 0.0.0.0 8000 --directory build/docs/sphinx
     ```
  
     Then open [http://localhost:8000](http://localhost:8000).

     This will build documentation based on current sources, so if some new changes will be made, run this command
     in a new terminal window to update the website source
  
     ```
     cmake --build build --parallel --target sphinx
     ```
  
     Then refresh your page - it should load the updated website that was just built

## Troubleshooting

### Relocation link error

Build failure on Ubuntu 18.04 ("relocation ..." link error) with gcc 7.4.0 (default) - [**issue #3**](https://github.com/luxonis/depthai-api/issues/3)
   - the solution was to upgrade gcc to version 8:

         sudo apt install g++-8
         sudo update-alternatives --install /usr/bin/gcc gcc /usr/bin/gcc-8 70
         sudo update-alternatives --install /usr/bin/g++ g++ /usr/bin/g++-8 70
### Hunter
Hunter is a CMake-only dependency manager for C/C++ projects. 

If you are stuck with error message which mentions external libraries (subdirectory of `.hunter`) like the following:
```
/usr/bin/ld: /home/[user]/.hunter/_Base/062a19a/ccfed35/a84a713/Install/lib/liblzma.a(stream_flags_decoder.c.o): warning: relocation against `lzma_footer_magic' in read-only section `.text'
```

Try erasing the **Hunter** **cache** folder.

Linux/MacOS:
```
rm -r ~/.hunter
```
Windows:
```
del C:/.hunter
```
or
```
del C:/[user]/.hunter
```

### LTO - link time optimization

If following message appears: 
```
lto1: internal compiler error: in add_symbol_to_partition_1, at lto/lto-partition.c:152
Please submit a full bug report,
with preprocessed source if appropriate.
See <file:///usr/share/doc/gcc-10/README.Bugs> for instructions.
lto-wrapper: fatal error: /usr/bin/c++ returned 1 exit status
compilation terminated.
/usr/bin/ld: error: lto-wrapper failed
collect2: error: ld returned 1 exit status
make[2]: *** [CMakeFiles/depthai.dir/build.make:227: depthai.cpython-38-x86_64-linux-gnu.so] Error 1
make[1]: *** [CMakeFiles/Makefile2:98: CMakeFiles/depthai.dir/all] Error 2
make: *** [Makefile:130: all] Error 2
```

One fix is to update linker: (In case you are on Ubuntu 20.04: `/usr/bin/ld --version`: 2.30)
```
# Add to the end of /etc/apt/sources.list:

echo "deb http://ro.archive.ubuntu.com/ubuntu groovy main" >> /etc/apt/sources.list

# Replace ro with your countries local cache server (check the content of the file to find out which is)
# Not mandatory, but faster

sudo apt update
sudo apt install binutils

# Should upgrade to 2.35.1
# Check version:
/usr/bin/ld --version
# Output should be: GNU ld (GNU Binutils for Ubuntu) 2.35.1
# Revert /etc/apt/sources.list to previous state (comment out line) to prevent updating other packages.
sudo apt update
```

Another option is to use **clang** compiler:
```
sudo apt install clang-10
mkdir build && cd build
CC=clang-10 CXX=clang++-10 cmake ..
cmake --build . --parallel
```<|MERGE_RESOLUTION|>--- conflicted
+++ resolved
@@ -10,49 +10,6 @@
 
 Documentation is available over at [Luxonis DepthAI API](https://docs.luxonis.com/projects/api/en/latest/)
 
-<<<<<<< HEAD
-=======
-### Building documentation
-
-- **Using [Docker](https://docs.docker.com/) (with [Docker Compose](https://docs.docker.com/compose/install/))**
-
-     ```
-     cd docs
-     docker-compose build
-     docker-compose up
-     ```
-  
-     Then open [http://localhost:8000](http://localhost:8000).
-     
-     This docker container will watch changes in the `docs/source` directory and rebuild the docs automatically
-
-- **Linux**
-     
-     First, please install the required [dependencies](#Dependencies)
-  
-     Then run the following commands to build the docs website
-  
-     ```
-     python3 -m pip install -U pip
-     python3 -m pip install -r docs/requirements.txt
-     cmake -S . -B build -D DEPTHAI_BUILD_DOCS=ON -D DEPTHAI_PYTHON_BUILD_DOCS=ON
-     cmake --build build --target sphinx --parallel
-     python3 -m http.server --bind 0.0.0.0 8000 --directory build/docs/sphinx
-     ```
-  
-     Then open [http://localhost:8000](http://localhost:8000).
-
-     This will build documentation based on current sources, so if some new changes will be made, run this command
-     in a new terminal window to update the website source
-  
-     ```
-     cmake --build build --target sphinx --parallel
-     ```
-  
-     Then refresh your page - it should load the updated website that was just built
-  
-
->>>>>>> bacba3d6
 ## Installation
 
 Prebuilt wheels are available in [Luxonis repository](https://artifacts.luxonis.com/artifactory/luxonis-python-snapshot-local/)
