--- conflicted
+++ resolved
@@ -12,13 +12,8 @@
 DepthAI library doesn't yet provide API stability guarantees. While we take care to properly deprecate old functions, some changes might still be breaking. We expect to provide API stability from version 3.0.0 onwards.
 
 ## Dependencies
-<<<<<<< HEAD
-- cmake >= 3.2
+- cmake >= 3.4
 - libusb1 development package (MacOS & Linux only)
-=======
-- cmake >= 3.4
-- libusb1 development package
->>>>>>> ca8adfe9
 - C/C++11 compiler
 - [optional] OpenCV 
 
