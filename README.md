# DepthAI C++ Library

[![License: MIT](https://img.shields.io/badge/License-MIT-green.svg)](https://opensource.org/licenses/MIT)

Core C++ library

## Documentation

Documentation is available over at [Luxonis DepthAI API](https://docs.luxonis.com/projects/api/en/latest/)

## Disclaimer
DepthAI library doesn't yet provide API stability guarantees. While we take care to properly deprecate old functions, some changes might still be breaking. We expect to provide API stability from version 3.0.0 onwards.

## Dependencies
- cmake >= 3.4
- libusb1 development package (MacOS & Linux only)
- C/C++11 compiler
- [optional] OpenCV 4

MacOS: `brew install libusb`

Linux: `sudo apt install libusb-1.0-0-dev`

## Integration

### CMake

Targets available to link to are:
 - depthai::core - Core library, without using opencv internally
 - depthai::opencv - Core + support for opencv related helper functions (requires OpenCV4)

#### Using find_package

Build static or dynamic version of library and install (See: [Building](##building) and [Installing](##installing))

Add `find_package` and `target_link_libraries` to your project
```
find_package(depthai CONFIG REQUIRED)
...
target_link_libraries([my-app] PRIVATE depthai::opencv)
```

And point CMake to either build directory or install directory:
```
-D depthai_DIR=depthai-core/build
```
or
```
-D depthai_DIR=depthai-core/build/install/lib/cmake/depthai
```

If library was installed to default search path like `/usr/local` on Linux, specifying `depthai_DIR` isn't necessary as CMake will find it automatically.

#### Using add_subdirectory

This method is more intrusive but simpler as it doesn't require building the library separately.

Add `add_subdirectory` which points to `depthai-core` folder **before** project command. Then link to any required targets.
```
add_subdirectory(${CMAKE_CURRENT_LIST_DIR}/depthai-core EXCLUDE_FROM_ALL)
...
project(my-app)
...
target_link_libraries([my-app] PRIVATE depthai::opencv)
```

### Non-CMake integration (Visual Studio, Xcode, CodeBlocks, ...)

To integrate into a different build system than CMake, prefered way is compiling as dynamic library and pointing to correct include directories.
1. First build as dynamic library: [Building Dynamic library](###dynamic-library)
2. Then install: [Installing](##installing)
3. Set needed library directories:
    - `build/install/lib` (for linking to either depthai-core or depthai-opencv)
    - `build/install/bin` (for .dll's)
4. And include directories
    - `build/install/include` (library headers)
    - `build/install/include/depthai-shared/3rdparty` (shared 3rdparty headers)
    - `build/install/lib/cmake/depthai/dependencies/include` (dependencies headers)

> ℹ️ Threading library might need to be linked to explicitly.

## Building

Make sure submodules are updated
```
git submodule update --init --recursive
```

> ℹ️ To speed up build times, use `cmake --build build --parallel [num CPU cores]` (CMake >= 3.12).
For older versions use: Linux/macOS: `cmake --build build -- -j[num CPU cores]`, MSVC: `cmake --build build -- /MP[num CPU cores]`

### Static library
```
<<<<<<< HEAD
mkdir build && cd build
cmake ..
cmake --build . --parallel 8
=======
cmake -H. -Bbuild
cmake --build build
>>>>>>> 530d6ab6
```

### Dynamic library
```
<<<<<<< HEAD
mkdir build && cd build
cmake .. -D BUILD_SHARED_LIBS=ON
cmake --build . --parallel 8
=======
cmake -H. -Bbuild -D BUILD_SHARED_LIBS=ON
cmake --build build
>>>>>>> 530d6ab6
```
## Installing

To install specify optional prefix and build target install
```
<<<<<<< HEAD
cmake .. -D CMAKE_INSTALL_PREFIX=[path/to/install/dir]
cmake --build . --parallel 8
cmake --build . --target install --parallel 8
=======
cmake -H. -Bbuild -D CMAKE_INSTALL_PREFIX=[path/to/install/dir]
cmake --build build
cmake --build build --target install
>>>>>>> 530d6ab6
```

If `CMAKE_INSTALL_PREFIX` isn't specified, the library is installed under build folder `install`.

## Running tests

To run the tests build the library with the following options
```
<<<<<<< HEAD
mkdir build_tests && cd build_tests
cmake .. -D DEPTHAI_TEST_EXAMPLES=ON -D DEPTHAI_BUILD_TESTS=ON -D DEPTHAI_BUILD_EXAMPLES=ON
cmake --build . --parallel 8
=======
cmake -H. -Bbuild -D DEPTHAI_TEST_EXAMPLES=ON -D DEPTHAI_BUILD_TESTS=ON -D DEPTHAI_BUILD_EXAMPLES=ON
cmake --build build
```

Then navigate to `build` folder and run `ctest`
```
cd build
>>>>>>> 530d6ab6
ctest
```

## Style check

The library uses clang format to enforce a certain coding style.
If a style check is failing, run the `clangformat` target, check the output and push changes.

To use this target clang format must be installed, preferably clang-format-10
```
sudo apt install clang-format-10
```

And to apply formatting
```
cmake --build build --target clangformat
```

## Documentation generation

Doxygen is used to generate documentation. Follow [doxygen download](https://www.doxygen.nl/download.html#srcbin) and install the required binaries for your platform.

After that specify CMake define `-D DEPTHAI_BUILD_DOCS=ON` and build the target `doxygen`

## Debugging tips

Debugging can be done using **Visual Studio Code** and either **GDB** or **LLDB** (extension 'CodeLLDB').
LLDB in some cases was much faster to step with and resolved more `incomplete_type` variables than GDB. Your mileage may vary though.


If there is a need to step into **Hunter** libraries, that can be achieved by removing previous built artifacts
```
rm -r ~/.hunter
```

And configuring the project with the following CMake option set to `ON`
```
cmake . -D HUNTER_KEEP_PACKAGE_SOURCES=ON
```

This retains the libraries source code, so that debugger can step through it (the paths are already set up correctly)


## Troubleshooting

### Hunter
Hunter is a CMake-only dependency manager for C/C++ projects.

If you are stuck with error message which mentions external libraries (subdirectory of `.hunter`) like the following:
```
/usr/bin/ld: /home/[user]/.hunter/_Base/062a19a/ccfed35/a84a713/Install/lib/liblzma.a(stream_flags_decoder.c.o): warning: relocation against `lzma_footer_magic' in read-only section `.text'
```

Try erasing the **Hunter** cache folder.

Linux/MacOS:
```
rm -r ~/.hunter
```
Windows:
```
del C:/.hunter
```
or
```
del C:/[user]/.hunter
```<|MERGE_RESOLUTION|>--- conflicted
+++ resolved
@@ -91,40 +91,22 @@
 
 ### Static library
 ```
-<<<<<<< HEAD
-mkdir build && cd build
-cmake ..
-cmake --build . --parallel 8
-=======
 cmake -H. -Bbuild
 cmake --build build
->>>>>>> 530d6ab6
 ```
 
 ### Dynamic library
 ```
-<<<<<<< HEAD
-mkdir build && cd build
-cmake .. -D BUILD_SHARED_LIBS=ON
-cmake --build . --parallel 8
-=======
 cmake -H. -Bbuild -D BUILD_SHARED_LIBS=ON
 cmake --build build
->>>>>>> 530d6ab6
 ```
 ## Installing
 
 To install specify optional prefix and build target install
 ```
-<<<<<<< HEAD
-cmake .. -D CMAKE_INSTALL_PREFIX=[path/to/install/dir]
-cmake --build . --parallel 8
-cmake --build . --target install --parallel 8
-=======
 cmake -H. -Bbuild -D CMAKE_INSTALL_PREFIX=[path/to/install/dir]
 cmake --build build
 cmake --build build --target install
->>>>>>> 530d6ab6
 ```
 
 If `CMAKE_INSTALL_PREFIX` isn't specified, the library is installed under build folder `install`.
@@ -133,11 +115,6 @@
 
 To run the tests build the library with the following options
 ```
-<<<<<<< HEAD
-mkdir build_tests && cd build_tests
-cmake .. -D DEPTHAI_TEST_EXAMPLES=ON -D DEPTHAI_BUILD_TESTS=ON -D DEPTHAI_BUILD_EXAMPLES=ON
-cmake --build . --parallel 8
-=======
 cmake -H. -Bbuild -D DEPTHAI_TEST_EXAMPLES=ON -D DEPTHAI_BUILD_TESTS=ON -D DEPTHAI_BUILD_EXAMPLES=ON
 cmake --build build
 ```
@@ -145,7 +122,6 @@
 Then navigate to `build` folder and run `ctest`
 ```
 cd build
->>>>>>> 530d6ab6
 ctest
 ```
 
