# DepthAI C++ Library

[![Forum](https://img.shields.io/badge/Forum-discuss-orange)](https://discuss.luxonis.com/)
[![Docs](https://img.shields.io/badge/Docs-DepthAI_API-yellow)](https://docs.luxonis.com/projects/api)
[![License: MIT](https://img.shields.io/badge/License-MIT-green.svg)](https://opensource.org/licenses/MIT)

Core C++ library

## Documentation

Documentation is available over at [Luxonis DepthAI API](https://docs.luxonis.com/projects/api/en/latest/)

## Disclaimer
DepthAI library doesn't yet provide API stability guarantees. While we take care to properly deprecate old functions, some changes might still be breaking. We expect to provide API stability from version 3.0.0 onwards.

## Dependencies
- CMake >= 3.14
- C/C++14 compiler
- [optional] OpenCV 4 (required if building examples)

MacOS: Optional `brew install opencv`

Linux: Optional `sudo apt install libopencv-dev`

## Building

Make sure submodules are updated
```
git submodule update --init --recursive
```

Then configure and build

```
cmake -S. -Bbuild
cmake --build build
```

> ℹ️ To speed up build times, use `cmake --build build --parallel [num CPU cores]` (CMake >= 3.12).
For older versions use: Linux/macOS: `cmake --build build -- -j[num CPU cores]`, MSVC: `cmake --build build -- /MP[num CPU cores]`

> ⚠️ If any CMake commands error with `CMake Error: The source directory "" does not exist.` replace argument `-S` with `-H`

### Dynamic library

To build dynamic version of library configure with following option added
```
cmake -S. -Bbuild -D'BUILD_SHARED_LIBS=ON'
cmake --build build
```


### Android

Android is supported to some extent but not actively pursued nor tested. PRs with any improvements are welcome.

Steps:

 - Install Android NDK (for example via Android Studio).
 - Set the NDK path:
```
export ANDROID_HOME=$HOME/.local/lib/Android
export PATH=$PATH:$ANDROID_HOME/emulator:$ANDROID_HOME/platform-tools
export NDK=$ANDROID_HOME/ndk/23.1.7779620/ # Check version
```
 - Ensure a recent version of cmake (apt version is outdated, install snap install cmake --classic)
 - Run cmake, set your ABI and Platform as needed:

```
cmake -S. -Bbuild -DCMAKE_TOOLCHAIN_FILE=$NDK/build/cmake/android.toolchain.cmake -DANDROID_ABI=armeabi-v7a -DANDROID_PLATFORM=android-25
cmake --build build
```


## Running examples

To build the examples configure with following option added
```
cmake -S. -Bbuild -D'DEPTHAI_BUILD_EXAMPLES=ON'
cmake --build build
```

Then navigate to `build/examples` folder and run a preferred example
```
cd build/examples
./MobileNet/rgb_mobilenet
```

> ℹ️ Multi-Config generators (like Visual Studio on Windows) will have the examples built in `build/examples/MobileNet/[Debug/Release/...]/rgb_mobilenet`

## Integration

Under releases you may find prebuilt library for Windows, for use in either integration method. See [Releases](https://github.com/luxonis/depthai-core/releases)

### CMake

Targets available to link to are:
 - depthai::core - Core library, without using opencv internally
 - depthai::opencv - Core + support for opencv related helper functions (requires OpenCV4)

#### Using find_package

Build static or dynamic version of library (See: [Building](#building) and optionally [Installing](#installing))

Add `find_package` and `target_link_libraries` to your project
```
find_package(depthai CONFIG REQUIRED)
...
target_link_libraries([my-app] PRIVATE depthai::opencv)
```

And point CMake to either build directory or install directory:
```
-D'depthai_DIR=depthai-core/build'
```
or
```
-D'depthai_DIR=depthai-core/build/install/lib/cmake/depthai'
```

If library was installed to default search path like `/usr/local` on Linux, specifying `depthai_DIR` isn't necessary as CMake will find it automatically.

#### Using add_subdirectory

This method is more intrusive but simpler as it doesn't require building the library separately.

Add `add_subdirectory` which points to `depthai-core` folder **before** project command. Then link to any required targets.
```
add_subdirectory(${CMAKE_CURRENT_LIST_DIR}/depthai-core EXCLUDE_FROM_ALL)
...
project(my-app)
...
target_link_libraries([my-app] PRIVATE depthai::opencv)
```

### Non-CMake integration (Visual Studio, Xcode, CodeBlocks, ...)

To integrate into a different build system than CMake, prefered way is compiling as dynamic library and setting correct build options.
1. First build as dynamic library: [Building Dynamic library](#dynamic-library)
2. Then install: [Installing](#installing)

In your non-CMake project (new Visual Studio project, ...)
1. Set needed library directories:
    - `build/install/lib` (for linking to either depthai-core or depthai-opencv)
    - `build/install/bin` (for .dll's)
2. And include directories
    - `build/install/include` (library headers)
    - `build/install/include/depthai-shared/3rdparty` (shared 3rdparty headers)
    - `build/install/lib/cmake/depthai/dependencies/include` (dependency headers)

> ℹ️ Threading library might need to be linked to explicitly.

> ℹ️ Check `build/depthai-core-integration.txt` or `build/depthai-opencv-integration.txt` for up to date define options.
The generated integration file also specifies include paths without requiring installation.

## Installing

To install specify optional prefix and build target install
```
cmake -S. -Bbuild -D'CMAKE_INSTALL_PREFIX=[path/to/install/dir]'
cmake --build build --target install
```

If `CMAKE_INSTALL_PREFIX` isn't specified, the library is installed under build folder `install`.


## Environment variables

The following environment variables can be set to alter default behavior of the library without having to recompile

| Environment variable  | Description   |
|--------------|-----------|
| DEPTHAI_LEVEL | Sets logging verbosity, 'trace', 'debug', 'warn', 'error' and 'off' |
| XLINK_LEVEL | Sets logging verbosity of XLink library, 'debug'. 'info', 'warn', 'error', 'fatal' and 'off' |
| DEPTHAI_INSTALL_SIGNAL_HANDLER | Set to 0 to disable installing Backward signal handler for stack trace printing |
| DEPTHAI_WATCHDOG | Sets device watchdog timeout. Useful for debugging (`DEPTHAI_WATCHDOG=0`), to prevent device reset while the process is paused. |
| DEPTHAI_WATCHDOG_INITIAL_DELAY | Specifies delay after which the device watchdog starts. |
| DEPTHAI_SEARCH_TIMEOUT | Specifies timeout in milliseconds for device searching in blocking functions. |
| DEPTHAI_CONNECT_TIMEOUT | Specifies timeout in milliseconds for establishing a connection to a given device. |
| DEPTHAI_BOOTUP_TIMEOUT | Specifies timeout in milliseconds for waiting the device to boot after sending the binary. |
| DEPTHAI_PROTOCOL | Restricts default search to the specified protocol. Options: `any`, `usb`, `tcpip`. |
| DEPTHAI_PLATFORM | Restricts default search to the specified platform. Options: `any`, `rvc2`, `rvc3`. |
| DEPTHAI_DEVICE_MXID_LIST | Restricts default search to the specified MXIDs. Accepts comma separated list of MXIDs. Lists filter results in an "AND" manner and not "OR" |
| DEPTHAI_DEVICE_ID_LIST | Alias to MXID list. Lists filter results in an "AND" manner and not "OR" |
| DEPTHAI_DEVICE_NAME_LIST | Restricts default search to the specified NAMEs. Accepts comma separated list of NAMEs. Lists filter results in an "AND" manner and not "OR" |
| DEPTHAI_DEVICE_BINARY | Overrides device Firmware binary. Mostly for internal debugging purposes. |
| DEPTHAI_BOOTLOADER_BINARY_USB | Overrides device USB Bootloader binary. Mostly for internal debugging purposes. |
| DEPTHAI_BOOTLOADER_BINARY_ETH | Overrides device Network Bootloader binary. Mostly for internal debugging purposes. |
| DEPTHAI_ALLOW_FACTORY_FLASHING | Internal use only |
<<<<<<< HEAD
| DEPTHAI_CRASHDUMP | Path to where the crashdump is saved in case the FW crashes. If not specified, crash dump is not enabled. |
=======
| DEPTHAI_LIBUSB_ANDROID_JAVAVM | JavaVM pointer that is passed to libusb for rootless Android interaction with devices. Interpreted as decimal value of uintptr_t |
| DEPTHAI_CRASHDUMP | Directory in which to save the crash dump. |
| DEPTHAI_CRASHDUMP_TIMEOUT | Specifies the duration in seconds to wait for device reboot when obtaining a crash dump. Crash dump retrieval disabled if 0. |
>>>>>>> 6628488e

## Running tests

To run the tests build the library with the following options
```
cmake -S. -Bbuild -D'DEPTHAI_TEST_EXAMPLES=ON' -D'DEPTHAI_BUILD_TESTS=ON' -D'DEPTHAI_BUILD_EXAMPLES=ON'
cmake --build build
```

Then navigate to `build` folder and run `ctest` with specified labels that denote device type to test on.
Currently available labels:
 - usb
 - poe

```
cd build
# Run tests on USB devices
ctest -L usb
# Run tests on PoE devices
ctest -L poe
```

## Style check

The library uses clang format to enforce a certain coding style.
If a style check is failing, run the `clangformat` target, check the output and push changes.

To use this target clang format must be installed, preferably clang-format-10
```
sudo apt install clang-format-10
```

And to apply formatting
```
cmake --build build --target clangformat
```

## Documentation generation

Doxygen is used to generate documentation. Follow [doxygen download](https://www.doxygen.nl/download.html#srcbin) and install the required binaries for your platform.

After that specify CMake define `-D'DEPTHAI_BUILD_DOCS=ON`' and build the target `doxygen`

## Debugging tips

Debugging can be done using **Visual Studio Code** and either **GDB** or **LLDB** (extension 'CodeLLDB').
LLDB in some cases was much faster to step with and resolved more `incomplete_type` variables than GDB. Your mileage may vary though.


If there is a need to step into **Hunter** libraries, that can be achieved by removing previous built artifacts
```
rm -r ~/.hunter
```

And configuring the project with the following CMake option set to `ON`
```
cmake . -D'HUNTER_KEEP_PACKAGE_SOURCES=ON'
```

This retains the libraries source code, so that debugger can step through it (the paths are already set up correctly)


## Troubleshooting

### Build fails with missing OpenCV dependency

If your build process happen to fail due to OpenCV library not being found, but you have the OpenCV installed, please
run build with additional `-D'OpenCV_DIR=...`' flag (replacing default Ubuntu path `/usr/lib/x86_64-linux-gnu/cmake/opencv4` with yours)

```
cmake -S. -Bbuild -D'OpenCV_DIR=/usr/lib/x86_64-linux-gnu/cmake/opencv4'
```

Now the build process should correctly discover your OpenCV installation

### Hunter
Hunter is a CMake-only dependency manager for C/C++ projects.

If you are stuck with error message which mentions external libraries (subdirectory of `.hunter`) like the following:
```
/usr/bin/ld: /home/[user]/.hunter/_Base/062a19a/ccfed35/a84a713/Install/lib/liblzma.a(stream_flags_decoder.c.o): warning: relocation against `lzma_footer_magic' in read-only section `.text'
```

Try erasing the **Hunter** cache folder.

Linux/MacOS:
```
rm -r ~/.hunter
```
Windows:
```
del C:/.hunter
```
or
```
del C:/[user]/.hunter
```<|MERGE_RESOLUTION|>--- conflicted
+++ resolved
@@ -187,13 +187,9 @@
 | DEPTHAI_BOOTLOADER_BINARY_USB | Overrides device USB Bootloader binary. Mostly for internal debugging purposes. |
 | DEPTHAI_BOOTLOADER_BINARY_ETH | Overrides device Network Bootloader binary. Mostly for internal debugging purposes. |
 | DEPTHAI_ALLOW_FACTORY_FLASHING | Internal use only |
-<<<<<<< HEAD
-| DEPTHAI_CRASHDUMP | Path to where the crashdump is saved in case the FW crashes. If not specified, crash dump is not enabled. |
-=======
 | DEPTHAI_LIBUSB_ANDROID_JAVAVM | JavaVM pointer that is passed to libusb for rootless Android interaction with devices. Interpreted as decimal value of uintptr_t |
 | DEPTHAI_CRASHDUMP | Directory in which to save the crash dump. |
 | DEPTHAI_CRASHDUMP_TIMEOUT | Specifies the duration in seconds to wait for device reboot when obtaining a crash dump. Crash dump retrieval disabled if 0. |
->>>>>>> 6628488e
 
 ## Running tests
 
