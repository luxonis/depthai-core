<<<<<<< HEAD
tree 56ca0e9d033bb7d05ba92057b52d0003f9863200
parent cec13514423956b8035d4f0f08fae4664ab7515b
author asahtik <asahtik@gmail.com> 1706771968 +0100
committer asahtik <asahtik@gmail.com> 1706771968 +0100

Remove deprecated methods, change toPclData to getPclData
=======
tree 608158a044251397f16e9f0702a476d17773adc0
parent eb51d419f0616c90b17e2a13c09ee7f59764f8ea
author Filip Jeretina <59307111+zrezke@users.noreply.github.com> 1708436727 +0100
committer GitHub <noreply@github.com> 1708436727 +0100
gpgsig -----BEGIN PGP SIGNATURE-----
 
 wsFcBAABCAAQBQJl1Kz3CRC1aQ7uu5UhlAAAPCsQAChRem9ytQsJ8fobpdes7LoK
 KcPvFYTUJpWsuAhyUKpZgwJvoPxJBOCZtdTKUt/SAuhgjVUPeA3AORFYzHZgtGst
 5XRqvr/Tgo1IBAVPAxUTOmXplDCl0jmfw9xBNni519JKunOxU4EX79RVoAzVve/h
 4mjcKP3STPgok9uMKeUdd9Uz1bUxpwpM//6rEAJSeaVqYQD7NEdPLOEUu3xWgBJn
 L6OfSlI4XmO/wyT6Zz8VuYQyJauMp6aFt9SjOLCjdpoKGRk24Nttsc4NB7AgmKkE
 T7XzCbf3wNnS6jYE95XOpiI9yO0qNwGW0CRzqZnF6qbBNzMmpZlxDHyJJ1QzJ6G8
 Mss+AYHjQoeTzIwWVXEzQ+4MId7aOirvDU9vgs8SmMjbLD7pVscBt4RYaVhL1lSu
 zxyvBRcZBjZHBfNHwRtbVe/zxr54Kk7RXso/rN1KWzNcRfdT9E+Nsi4Dc+gVDtd3
 qHfyyVWDRUUw/G+2d0tcuyhAvCqLTB5uk5v2gjnDhF3BT0xOOK2aDmnqHcvTptXu
 FmsCpMblSbbrb14fgJkx48PVzDXPnEuENTOQPl2MW8m4njenPw8XttcZVzbSf8BU
 bN5wr+AAAwDpdDTzK9wQyRB2/5WBWViy15s2SRiPKQcZSFM6iYSB2E73T6p1CiJs
 6ZZZPTXH7s7eZ7Rb5Xt3
 =n3Ao
 -----END PGP SIGNATURE-----
 

Support for OAK-T (#950)

* thermal node for testing

* Host thermal, for testing

* added nnet experiment, non working... thermal2 experimenting

* Cleanup Thermal node remains, clean up the example.

* [FW] Add support for thermal.

* Sync shared with device side, remove thermal nnet example for now, will add later when it works. Update device side commit.

* Fix  fw build.

* Update examples/Camera/thermal_cam.cpp

Co-authored-by: TheMarpe <martin@luxonis.com>

* [FW] detect oak-ts with the new board name

* shared

* [FW] Drive IR leds in torch mode on oak_t. To get max brightness out of the leds both need to be enabled, using: setIrLaserDotProjector... setIrFloodLight... apis

* Fix signal integrity issues at high ambient temperatures.

* Bump shared

* Added some comments to thermal_cam example.

* Merged device side.

* Remove thermal_cam example from tests

---------

Co-authored-by: TheMarpe <martin@luxonis.com>
>>>>>>> c014e27e
<|MERGE_RESOLUTION|>--- conflicted
+++ resolved
@@ -1,70 +1,7 @@
-<<<<<<< HEAD
-tree 56ca0e9d033bb7d05ba92057b52d0003f9863200
-parent cec13514423956b8035d4f0f08fae4664ab7515b
-author asahtik <asahtik@gmail.com> 1706771968 +0100
-committer asahtik <asahtik@gmail.com> 1706771968 +0100
+tree 5dbf098e66f52138621e0fc00012840775ac4c23
+parent 48b22c1a44e64baf9f63d98fc6c33899804a3ae8
+parent bd8011f9e90f776652bcee6713d8d79693fd1fc8
+author asahtik <asahtik@gmail.com> 1708529555 +0100
+committer asahtik <asahtik@gmail.com> 1708529555 +0100
 
-Remove deprecated methods, change toPclData to getPclData
-=======
-tree 608158a044251397f16e9f0702a476d17773adc0
-parent eb51d419f0616c90b17e2a13c09ee7f59764f8ea
-author Filip Jeretina <59307111+zrezke@users.noreply.github.com> 1708436727 +0100
-committer GitHub <noreply@github.com> 1708436727 +0100
-gpgsig -----BEGIN PGP SIGNATURE-----
- 
- wsFcBAABCAAQBQJl1Kz3CRC1aQ7uu5UhlAAAPCsQAChRem9ytQsJ8fobpdes7LoK
- KcPvFYTUJpWsuAhyUKpZgwJvoPxJBOCZtdTKUt/SAuhgjVUPeA3AORFYzHZgtGst
- 5XRqvr/Tgo1IBAVPAxUTOmXplDCl0jmfw9xBNni519JKunOxU4EX79RVoAzVve/h
- 4mjcKP3STPgok9uMKeUdd9Uz1bUxpwpM//6rEAJSeaVqYQD7NEdPLOEUu3xWgBJn
- L6OfSlI4XmO/wyT6Zz8VuYQyJauMp6aFt9SjOLCjdpoKGRk24Nttsc4NB7AgmKkE
- T7XzCbf3wNnS6jYE95XOpiI9yO0qNwGW0CRzqZnF6qbBNzMmpZlxDHyJJ1QzJ6G8
- Mss+AYHjQoeTzIwWVXEzQ+4MId7aOirvDU9vgs8SmMjbLD7pVscBt4RYaVhL1lSu
- zxyvBRcZBjZHBfNHwRtbVe/zxr54Kk7RXso/rN1KWzNcRfdT9E+Nsi4Dc+gVDtd3
- qHfyyVWDRUUw/G+2d0tcuyhAvCqLTB5uk5v2gjnDhF3BT0xOOK2aDmnqHcvTptXu
- FmsCpMblSbbrb14fgJkx48PVzDXPnEuENTOQPl2MW8m4njenPw8XttcZVzbSf8BU
- bN5wr+AAAwDpdDTzK9wQyRB2/5WBWViy15s2SRiPKQcZSFM6iYSB2E73T6p1CiJs
- 6ZZZPTXH7s7eZ7Rb5Xt3
- =n3Ao
- -----END PGP SIGNATURE-----
- 
-
-Support for OAK-T (#950)
-
-* thermal node for testing
-
-* Host thermal, for testing
-
-* added nnet experiment, non working... thermal2 experimenting
-
-* Cleanup Thermal node remains, clean up the example.
-
-* [FW] Add support for thermal.
-
-* Sync shared with device side, remove thermal nnet example for now, will add later when it works. Update device side commit.
-
-* Fix  fw build.
-
-* Update examples/Camera/thermal_cam.cpp
-
-Co-authored-by: TheMarpe <martin@luxonis.com>
-
-* [FW] detect oak-ts with the new board name
-
-* shared
-
-* [FW] Drive IR leds in torch mode on oak_t. To get max brightness out of the leds both need to be enabled, using: setIrLaserDotProjector... setIrFloodLight... apis
-
-* Fix signal integrity issues at high ambient temperatures.
-
-* Bump shared
-
-* Added some comments to thermal_cam example.
-
-* Merged device side.
-
-* Remove thermal_cam example from tests
-
----------
-
-Co-authored-by: TheMarpe <martin@luxonis.com>
->>>>>>> c014e27e
+Merge branch 'develop' of github.com:luxonis/depthai-core into pointcloud