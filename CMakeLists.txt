--- conflicted
+++ resolved
@@ -6,13 +6,10 @@
     set(HUNTER_CONFIGURATION_TYPES "Release" CACHE STRING "Hunter dependencies list of build configurations")
 endif()
 
-<<<<<<< HEAD
 set(HUNTER_SKIP_PACKAGE_nlohmann_json OFF)
 set(BUILD_SHARED_LIBS ON)
 set(CMAKE_POSITION_INDEPENDENT_CODE ON)
 
-=======
->>>>>>> e0f6b52d
 # Early options
 option(DEPTHAI_ENABLE_LIBUSB "Enable usage of libusb and interaction with USB devices" ON)
 
@@ -62,11 +59,7 @@
 endif()
 
 # Create depthai project
-<<<<<<< HEAD
-project(depthai VERSION "2.29.0" LANGUAGES CXX C)
-=======
 project(depthai VERSION "2.30.0" LANGUAGES CXX C)
->>>>>>> e0f6b52d
 get_directory_property(has_parent PARENT_DIRECTORY)
 if(has_parent)
     set(DEPTHAI_VERSION ${PROJECT_VERSION} PARENT_SCOPE)
