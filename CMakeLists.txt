cmake_minimum_required(VERSION 3.4) # For Hunter

# MSVC variable isn't available before 'project' call
# Generalize to Win32 platform for now
if(NOT WIN32)
    set(HUNTER_CONFIGURATION_TYPES "Release" CACHE STRING "Hunter dependencies list of build configurations")
endif()

# Create a custom toolchain to pass certain options to dependencies
set(gen_toolchain "${CMAKE_CURRENT_BINARY_DIR}/generated/toolchain.cmake")

if(EXISTS "${gen_toolchain}" AND ("${_INTERNAL_DEPTHAI_ORIGINAL_CMAKE_TOOLCHAIN_FILE}" STREQUAL "${CMAKE_TOOLCHAIN_FILE}" OR NOT "${CMAKE_TOOLCHAIN_FILE}" STREQUAL ""))
    message(STATUS "Using existing generated toolchain")
else()
    message(STATUS "Generating new toolchain...")
    configure_file(
        "${CMAKE_CURRENT_LIST_DIR}/cmake/toolchain/custom.cmake.in"
        "${gen_toolchain}"
        @ONLY
    )
endif()

set(CMAKE_TOOLCHAIN_FILE "${gen_toolchain}" CACHE STRING "" FORCE)
if(DEFINED _INTERNAL_DEPTHAI_ORIGINAL_CMAKE_TOOLCHAIN_FILE)
    message(STATUS "Using specified toolchain file: ${_INTERNAL_DEPTHAI_ORIGINAL_CMAKE_TOOLCHAIN_FILE} combined into: ${CMAKE_TOOLCHAIN_FILE}")
else()
    message(STATUS "Using toolchain file: ${CMAKE_TOOLCHAIN_FILE}")
endif()

include("cmake/HunterGate.cmake")
HunterGate(
    URL "https://github.com/cpp-pm/hunter/archive/v0.23.322.tar.gz"
    SHA1 "cb0ea1f74f4a2c49a807de34885743495fccccbe"
    LOCAL # Local config for dependencies
)

# Move binary dir if windows, to shorten the path
if(WIN32)
    set(HUNTER_BINARY_DIR "${HUNTER_GATE_ROOT}/_bin" CACHE STRING "Hunter binary directory")
endif()

# Create depthai project
project(depthai VERSION "2.17.0" LANGUAGES CXX C)
get_directory_property(has_parent PARENT_DIRECTORY)
if(has_parent)
    set(DEPTHAI_VERSION ${PROJECT_VERSION} PARENT_SCOPE)
endif()

# Set default build type depending on context
set(default_build_type "Release")
if(EXISTS "${CMAKE_SOURCE_DIR}/.git" AND NOT DEFINED ENV{CI})
    set(default_build_type "Debug")
endif()
if(NOT CMAKE_BUILD_TYPE AND NOT CMAKE_CONFIGURATION_TYPES)
    message(STATUS "Setting build type to '${default_build_type}' as none was specified.")
    set(CMAKE_BUILD_TYPE "${default_build_type}" CACHE STRING "Choose the type of build." FORCE)
    # Set the possible values of build type for cmake-gui
    set_property(CACHE CMAKE_BUILD_TYPE PROPERTY STRINGS "Debug" "Release" "MinSizeRel" "RelWithDebInfo")
endif()

# Set default installation directory
if(CMAKE_INSTALL_PREFIX_INITIALIZED_TO_DEFAULT)
    set(CMAKE_INSTALL_PREFIX "${CMAKE_BINARY_DIR}/install" CACHE PATH "Installation Directory" FORCE)
endif()

# Set policies
# CMP0074 dictates that find_package searches environment variable "[packageName]_ROOT" along with regular variable [packageName]_ROOT
if(POLICY CMP0074)
  cmake_policy(SET CMP0074 NEW) # Only introduced in 3.12
endif()

if(POLICY CMP0028)
  cmake_policy(SET CMP0028 NEW)
endif()

# Set to export compile commands for tools like clang-tidy and format
set(CMAKE_EXPORT_COMPILE_COMMANDS ON)

# Add module path
list(APPEND CMAKE_MODULE_PATH "${CMAKE_CURRENT_LIST_DIR}/cmake/")
list(APPEND CMAKE_MODULE_PATH "${CMAKE_CURRENT_LIST_DIR}/cmake/sanitizers")

# Additional options
option(DEPTHAI_CLANG_FORMAT "Enable clang-format target"                  ON)
option(DEPTHAI_CLANG_TIDY "Enable clang-tidy checks during compilation" OFF)
option(DEPTHAI_SANITIZE "Enable Address and Undefined sanitizers for library, examples and tests" OFF)

# Should install depthai core libraries
option(DEPTHAI_INSTALL   "Enable install target for depthai-core targets" ON)

# Debug option
set(DEPTHAI_XLINK_LOCAL "" CACHE STRING "Path to local XLink source to use instead of Hunter")
set(DEPTHAI_SHARED_LOCAL "" CACHE STRING "Path to local depthai-shared source to use instead of submodule")
set(DEPTHAI_BOOTLOADER_SHARED_LOCAL "" CACHE STRING "Path to local depthai-bootloader-shared source to use instead of submodule")

# Enable backward stack printing on crash
if(ANDROID)
    # Backward not supported currently on Android
    set(DEPTHAI_ENABLE_BACKWARD OFF CACHE BOOL "" FORCE)
else()
    option(DEPTHAI_ENABLE_BACKWARD "Enable stacktrace printing on crash using Backward" ON)
    # Additional function information for 'backward' stacktrace
    if(DEPTHAI_ENABLE_BACKWARD)
        set(CMAKE_ENABLE_EXPORTS ON)
    endif()
endif()

# Force Colored output when using Ninja
# Global option - affects all targets
option(FORCE_COLORED_OUTPUT "Always produce ANSI-colored output (GNU/Clang only)" OFF)
if(FORCE_COLORED_OUTPUT)
    if("${CMAKE_CXX_COMPILER_ID}" STREQUAL "GNU")
       add_compile_options(-fdiagnostics-color=always)
    elseif("${CMAKE_CXX_COMPILER_ID}" STREQUAL "Clang")
       add_compile_options(-fcolor-diagnostics)
    endif()
endif()

# Specify exporting all symbols on Windows
if(WIN32 AND BUILD_SHARED_LIBS)
    set(CMAKE_WINDOWS_EXPORT_ALL_SYMBOLS ON CACHE BOOL "")
endif()

### Constants
set(PROJECT_EXPORT_GROUP "${PROJECT_NAME}Targets")

## Check if cloned or sources
find_package(Git)
if(GIT_FOUND)
    execute_process(
        COMMAND ${GIT_EXECUTABLE} rev-parse --show-toplevel
        WORKING_DIRECTORY ${CMAKE_CURRENT_LIST_DIR}
        RESULT_VARIABLE _git_root_dir_error
        OUTPUT_VARIABLE _git_root_dir
        ERROR_QUIET
        OUTPUT_STRIP_TRAILING_WHITESPACE
    )
    set(DEPTHAI_DOWNLOADED_SOURCES ON)
    if(_git_root_dir_error EQUAL 0 AND "${_git_root_dir}" STREQUAL "${CMAKE_CURRENT_LIST_DIR}")
        set(DEPTHAI_DOWNLOADED_SOURCES OFF)
    endif()
    message(DEBUG "Git root dir (${_git_root_dir_error}): ${_git_root_dir}")
    message(DEBUG "DepthAI as downloaded sources: ${DEPTHAI_DOWNLOADED_SOURCES}")
    execute_process(
        COMMAND ${GIT_EXECUTABLE} rev-parse HEAD
        WORKING_DIRECTORY ${CMAKE_CURRENT_LIST_DIR}
        OUTPUT_VARIABLE BUILD_COMMIT
        ERROR_QUIET
        OUTPUT_STRIP_TRAILING_WHITESPACE
    )
    execute_process(
        COMMAND ${GIT_EXECUTABLE} show -s --format=%ci ${BUILD_COMMIT}
        WORKING_DIRECTORY ${CMAKE_CURRENT_LIST_DIR}
        OUTPUT_VARIABLE BUILD_COMMIT_DATETIME
        ERROR_QUIET
        OUTPUT_STRIP_TRAILING_WHITESPACE
    )
endif()

### Get and find dependencies

# Include project dependencies
set(DEPTHAI_DEPENDENCY_INCLUDE "" CACHE FILEPATH "Optional cmake file to append to dependency processing, e.g. additional find_package()")
include(depthaiDependencies)

# Add threads preference
set(THREADS_PREFER_PTHREAD_FLAG ON)

# Add depthai-shared, and definitions that it is PC side
include(${CMAKE_CURRENT_LIST_DIR}/shared/depthai-shared.cmake)

# Add depthai-bootloader-shared
include(${CMAKE_CURRENT_LIST_DIR}/shared/depthai-bootloader-shared.cmake)

# Add flags helpers
include(Flags)

### End of dependencies

set(TARGET_CORE_NAME ${PROJECT_NAME}-core)
set(TARGET_CORE_ALIAS core)

# Create core library
add_library(${TARGET_CORE_NAME}
    # depthai-shared sources
    "${DEPTHAI_SHARED_SOURCES}"
    # depthai-bootloader-shared sources
    "${DEPTHAI_BOOTLOADER_SHARED_SOURCES}"
    # sources
    src/device/Device.cpp
    src/device/DeviceBase.cpp
    src/device/DeviceBootloader.cpp
    src/device/DataQueue.cpp
    src/device/CallbackHandler.cpp
    src/device/CalibrationHandler.cpp
    src/pipeline/Pipeline.cpp
    src/pipeline/AssetManager.cpp
    src/pipeline/Node.cpp
    src/pipeline/node/XLinkIn.cpp
    src/pipeline/node/XLinkOut.cpp
    src/pipeline/node/ColorCamera.cpp
    src/pipeline/node/MonoCamera.cpp
    src/pipeline/node/StereoDepth.cpp
    src/pipeline/node/NeuralNetwork.cpp
    src/pipeline/node/ImageManip.cpp
    src/pipeline/node/VideoEncoder.cpp
    src/pipeline/node/DetectionNetwork.cpp
    src/pipeline/node/Script.cpp
    src/pipeline/node/SpatialDetectionNetwork.cpp
    src/pipeline/node/SystemLogger.cpp
    src/pipeline/node/SpatialLocationCalculator.cpp
    src/pipeline/node/AprilTag.cpp
    src/pipeline/node/ObjectTracker.cpp
    src/pipeline/node/IMU.cpp
    src/pipeline/node/EdgeDetector.cpp
    src/pipeline/node/SPIIn.cpp
    src/pipeline/node/FeatureTracker.cpp
<<<<<<< HEAD
    src/pipeline/node/UVC.cpp
=======
    src/pipeline/node/DetectionParser.cpp
>>>>>>> 56283366
    src/pipeline/datatype/Buffer.cpp
    src/pipeline/datatype/ImgFrame.cpp
    src/pipeline/datatype/ImageManipConfig.cpp
    src/pipeline/datatype/CameraControl.cpp
    src/pipeline/datatype/NNData.cpp
    src/pipeline/datatype/ImgDetections.cpp
    src/pipeline/datatype/SpatialImgDetections.cpp
    src/pipeline/datatype/SystemInformation.cpp
    src/pipeline/datatype/StreamMessageParser.cpp
    src/pipeline/datatype/SpatialLocationCalculatorData.cpp
    src/pipeline/datatype/SpatialLocationCalculatorConfig.cpp
    src/pipeline/datatype/AprilTags.cpp
    src/pipeline/datatype/AprilTagConfig.cpp
    src/pipeline/datatype/Tracklets.cpp
    src/pipeline/datatype/IMUData.cpp
    src/pipeline/datatype/StereoDepthConfig.cpp
    src/pipeline/datatype/EdgeDetectorConfig.cpp
    src/pipeline/datatype/TrackedFeatures.cpp
    src/pipeline/datatype/FeatureTrackerConfig.cpp
    src/utility/Initialization.cpp
    src/utility/Resources.cpp
    src/utility/Path.cpp
    src/utility/Platform.cpp
    src/utility/Environment.cpp
    src/xlink/XLinkConnection.cpp
    src/xlink/XLinkStream.cpp
    src/openvino/OpenVINO.cpp
    src/openvino/BlobReader.cpp
    src/bspatch/bspatch.c
)
add_library("${PROJECT_NAME}::${TARGET_CORE_ALIAS}" ALIAS ${TARGET_CORE_NAME})
# Specify that we are building core
target_compile_definitions(${TARGET_CORE_NAME} PUBLIC DEPTHAI_TARGET_CORE)
# Specifies name of generated IMPORTED target (set to alias)
set_target_properties(${TARGET_CORE_NAME} PROPERTIES EXPORT_NAME ${TARGET_CORE_ALIAS})
# Add to list of targets to export and install
list(APPEND targets_to_export ${TARGET_CORE_NAME})

# Add default flags to core
add_default_flags(${TARGET_CORE_NAME})

# And clang-tidy and format
if(DEPTHAI_CLANG_TIDY)
    include(ClangTidy)
    target_clangtidy_setup(${TARGET_CORE_NAME})
endif()

# Set compiler features (c++14), and disables extensions (g++14)
set_property(TARGET ${TARGET_CORE_NAME} PROPERTY CXX_STANDARD 14)
set_property(TARGET ${TARGET_CORE_NAME} PROPERTY CXX_STANDARD_REQUIRED ON)
set_property(TARGET ${TARGET_CORE_NAME} PROPERTY CXX_EXTENSIONS OFF)
# Add interface transitive property (C++14)
if(${CMAKE_VERSION} VERSION_LESS "3.8.0")
    target_compile_features(${TARGET_CORE_NAME} INTERFACE cxx_generic_lambdas)
else()
    target_compile_features(${TARGET_CORE_NAME} INTERFACE cxx_std_14)
endif()

# First specify options
option(DEPTHAI_BUILD_TESTS "Build tests" OFF)
option(DEPTHAI_BUILD_EXAMPLES "Build examples - Requires OpenCV library to be installed" OFF)
option(DEPTHAI_BUILD_DOCS "Build documentation - requires doxygen to be installed" OFF)
option(DEPTHAI_OPENCV_SUPPORT "Enable optional OpenCV support" ON)


option(DEPTHAI_BINARIES_RESOURCE_COMPILE "Compile Depthai device side binaries into library" ON)
option(DEPTHAI_USB2_PATCH_ONLY_MODE "Use patch file and full depthai.cmd binary for usb2 mode" ON)
option(DEPTHAI_CMD_PATH "Use local path for depthai.cmd instead of downloading" OFF)
if(DEPTHAI_USB2_PATCH_ONLY_MODE)
    option(DEPTHAI_USB2_PATCH_PATH "Use local path for depthai-usb2-patch.patch instead of downloading" OFF)
else()
    option(DEPTHAI_USB2_CMD_PATH "Use local path for depthai-usb2.cmd instead of downloading" OFF)
endif()

if(DEPTHAI_USB2_PATCH_ONLY_MODE)
    message(STATUS "Compiling ${TARGET_CORE_NAME} resources in PATCH_ONLY mode")
else()
    message(STATUS "Compiling ${TARGET_CORE_NAME} depthai and depthai-usb2 resources")
endif()

# Set constant
set(DEPTHAI_RESOURCES_OUTPUT_DIR "${CMAKE_CURRENT_BINARY_DIR}/resources")

# Include configuration
include(Depthai/DepthaiDeviceSideConfig)    # Depthai device binary commit/version configuration
include(Depthai/DepthaiBootloaderConfig)    # Depthai bootloader binary commit/version configuration

# Include downloaders
include(DepthaiDownloader)                  # Depthai device binary downloader
include(DepthaiBootloaderDownloader)        # Depthai bootloader binary downloader


# depthai-shared enforce commit hash match if CI
if($ENV{CI})
    set(DEPTHAI_SHARED_COMMIT_HASH_ENFORCE ON)
    set(DEPTHAI_BOOTLOADER_SHARED_COMMIT_HASH_ENFORCE ON)
endif()


# Then get the Depthai device side binaries (local or download)
if(DEPTHAI_CMD_PATH OR DEPTHAI_USB2_CMD_PATH OR DEPTHAI_USB2_PATCH_PATH)
    # Atleast one of the paths is set. include binaries locally
    message(STATUS "Using local Depthai device side binaries...")

    DepthaiLocal(
        PATCH_ONLY ${DEPTHAI_USB2_PATCH_ONLY_MODE}
        "${DEPTHAI_RESOURCES_OUTPUT_DIR}"            # Output folder
        DEPTHAI_RESOURCE_LIST                       # List of output resources
        "${DEPTHAI_CMD_PATH}"                       # depthai.cmd
        "${DEPTHAI_USB2_CMD_PATH}"                  # depthai-usb2.cmd
        "${DEPTHAI_USB2_PATCH_PATH}"                # depthai-usb2-patch.patch
    )

else()
    # No user specified paths, download from server
    message(STATUS "Downloading Depthai device side binaries from server...")

    DepthaiDownload(
        "${DEPTHAI_SHARED_COMMIT_HASH}" "${DEPTHAI_SHARED_COMMIT_HASH_ENFORCE}"
        PATCH_ONLY ${DEPTHAI_USB2_PATCH_ONLY_MODE}
        "${DEPTHAI_RESOURCES_OUTPUT_DIR}"            # Output folder
        DEPTHAI_RESOURCE_LIST                       # List of output resources
        "${DEPTHAI_DEVICE_SIDE_MATURITY}"           # Maturity
        "${DEPTHAI_DEVICE_SIDE_COMMIT}"             # commit hash
        "${DEPTHAI_DEVICE_SIDE_VERSION}"            # Optional version
    )
endif()
list(APPEND RESOURCE_COMPILED_FILES ${DEPTHAI_RESOURCE_LIST})

# Add bootloader
DepthaiBootloaderDownload(
    "${DEPTHAI_BOOTLOADER_SHARED_COMMIT_HASH}" "${DEPTHAI_BOOTLOADER_SHARED_COMMIT_HASH_ENFORCE}"
    "${DEPTHAI_RESOURCES_OUTPUT_DIR}"                # Output folder
    DEPTHAI_BOOTLOADER_RESOURCE_LIST                # List of output resources
    "${DEPTHAI_BOOTLOADER_MATURITY}"                # Maturity
    "${DEPTHAI_BOOTLOADER_VERSION}"                 # if maturity == snapshot -> hash else version
)
list(APPEND RESOURCE_COMPILED_FILES ${DEPTHAI_BOOTLOADER_RESOURCE_LIST})

message(STATUS "LIST OF RESOURCE COMPILED FILES: ${RESOURCE_COMPILED_FILES}")

if(DEPTHAI_BINARIES_RESOURCE_COMPILE)
    # Add RC and resource compile the binares
    include(CMakeRC)

    set(DEPTHAI_RESOURCE_LIBRARY_NAME "depthai-resources")

    # Add resource library
    cmrc_add_resource_library("${DEPTHAI_RESOURCE_LIBRARY_NAME}" NAMESPACE depthai
        WHENCE "${DEPTHAI_RESOURCES_OUTPUT_DIR}"
        "${RESOURCE_COMPILED_FILES}"
    )

    # Link to resource library
    target_link_libraries(${TARGET_CORE_NAME} PRIVATE "${DEPTHAI_RESOURCE_LIBRARY_NAME}")

    # Set define that binaries are resource compiled
    target_compile_definitions(${TARGET_CORE_NAME} PRIVATE DEPTHAI_RESOURCE_COMPILED_BINARIES)

else()
    # TODO
    # Don't add RC and don't resource compile the binaries

endif()

# Add include directories
target_include_directories(${TARGET_CORE_NAME}
    PUBLIC
        # Relative path to include directories after installed
        "$<INSTALL_INTERFACE:include>"
        "$<INSTALL_INTERFACE:include/${DEPTHAI_SHARED_3RDPARTY_HEADERS_PATH}>"

        # Build time path to include directories
        "$<BUILD_INTERFACE:${CMAKE_CURRENT_LIST_DIR}/include>"
        "$<BUILD_INTERFACE:${DEPTHAI_SHARED_PUBLIC_INCLUDE}>"
        "$<BUILD_INTERFACE:${DEPTHAI_BOOTLOADER_SHARED_PUBLIC_INCLUDE}>"
    #INTERFACE
    #    # ...
    PRIVATE
        "$<BUILD_INTERFACE:${CMAKE_CURRENT_LIST_DIR}/include/depthai>"
        "$<BUILD_INTERFACE:${CMAKE_CURRENT_LIST_DIR}/src>"
        "$<BUILD_INTERFACE:${DEPTHAI_SHARED_INCLUDE}>"
        "$<BUILD_INTERFACE:${DEPTHAI_BOOTLOADER_SHARED_INCLUDE}>"
)

target_include_directories(${TARGET_CORE_NAME} SYSTEM
    PUBLIC
        "$<BUILD_INTERFACE:${DEPTHAI_SHARED_3RDPARTY_INCLUDE}>"
)

# Add clang format after specifying include directories
if(DEPTHAI_CLANG_FORMAT)
    # HEADER DIRECTORIES
    set(header_dirs "${CMAKE_CURRENT_LIST_DIR}/include" "${DEPTHAI_SHARED_PUBLIC_INCLUDE}" "${DEPTHAI_SHARED_INCLUDE}")
    include(ClangFormat)
    target_clangformat_setup(${TARGET_CORE_NAME} "${header_dirs}")
endif()

# link libraries
target_link_libraries(${TARGET_CORE_NAME}
    PUBLIC
        nlohmann_json::nlohmann_json
        libnop
    INTERFACE
        XLinkPublic
    PRIVATE
        XLink
        Threads::Threads
        BZip2::bz2
        FP16::fp16
        archive_static
        spdlog::spdlog
        ZLIB::zlib
)

# Add compile definitions
target_compile_definitions(${TARGET_CORE_NAME}
    PRIVATE
        # XLink required define
        __PC__
        # Add depthai-device version
        DEPTHAI_DEVICE_VERSION="${DEPTHAI_DEVICE_SIDE_COMMIT}"
        # Add depthai-bootloader version
        DEPTHAI_BOOTLOADER_VERSION="${DEPTHAI_BOOTLOADER_VERSION}"
)

# Add Backward dependency if enabled (On by default)
if(DEPTHAI_ENABLE_BACKWARD)
    target_compile_definitions(${TARGET_CORE_NAME} PRIVATE DEPTHAI_ENABLE_BACKWARD)
    target_link_libraries(${TARGET_CORE_NAME} PRIVATE Backward::Backward)
endif()

# Add patch only mode definition
if(DEPTHAI_USB2_PATCH_ONLY_MODE)
    target_compile_definitions(${TARGET_CORE_NAME} PRIVATE DEPTHAI_PATCH_ONLY_MODE)
endif()

########################
# OpenCV Support
########################
set(THIRDPARTY_OPENCV_LIBRARIES "" CACHE STRING "Optional libraries to link OpenCV support, e.g. TBB::tbb")
set(TARGET_OPENCV_NAME ${PROJECT_NAME}-opencv)
set(TARGET_OPENCV_ALIAS opencv)
if(DEPTHAI_OPENCV_SUPPORT)
    # Check if required libraries are available
    set(REQUIRED_OPENCV_LIBRARIES "opencv_core" "opencv_imgproc")
    set(OPENCV_SUPPORT_AVAILABLE ${OpenCV_FOUND})
    foreach(lib ${REQUIRED_OPENCV_LIBRARIES})
        if(NOT (lib IN_LIST OpenCV_LIBS))
            set(OPENCV_SUPPORT_AVAILABLE FALSE)
        endif()
    endforeach()

    if(OPENCV_SUPPORT_AVAILABLE)

        # Add depthai-core-opencv library and depthai::core::opencv alias
        add_library(${TARGET_OPENCV_NAME} src/opencv/ImgFrame.cpp)
        add_library("${PROJECT_NAME}::${TARGET_OPENCV_ALIAS}" ALIAS ${TARGET_OPENCV_NAME})
        # Specifies name of generated IMPORTED target (set to alias)
        set_target_properties(${TARGET_OPENCV_NAME} PROPERTIES EXPORT_NAME ${TARGET_OPENCV_ALIAS})

        # Add default flags
        add_default_flags(${TARGET_OPENCV_NAME})
        add_flag(${TARGET_OPENCV_NAME} -Wno-switch-enum)

        # Link to OpenCV (publically)
        target_link_libraries(${TARGET_OPENCV_NAME} PUBLIC ${REQUIRED_OPENCV_LIBRARIES} ${THIRDPARTY_OPENCV_LIBRARIES})

        # Add public compile definition indicating that OpenCV support is available
        set(DEPTHAI_HAVE_OPENCV_SUPPORT ON)

        # Specify that we are building target opencv
        target_compile_definitions(${TARGET_OPENCV_NAME} PUBLIC DEPTHAI_TARGET_OPENCV)

        # Add public dependency to depthai::core library
        target_link_libraries(${TARGET_OPENCV_NAME} PUBLIC ${TARGET_CORE_NAME})

        # Add to clangformat target
        if(COMMAND target_clangformat_setup)
            target_clangformat_setup(${TARGET_OPENCV_NAME} "")
        endif()

        # Add to list of targets to export and install
        list(APPEND targets_to_export ${TARGET_OPENCV_NAME})

        message(STATUS "OpenCV and required libraries (${REQUIRED_OPENCV_LIBRARIES}) found. OpenCV Support enabled")

    else()
        message(STATUS "OpenCV or required libraries (${REQUIRED_OPENCV_LIBRARIES}) not found. OpenCV Support disabled")
    endif()
endif()

########################
# Sanitizers
########################
if(DEPTHAI_SANITIZE)
    set(SANITIZE_ADDRESS ON CACHE BOOL "Enable AddressSanitizer for sanitized targets." FORCE)
    set(SANITIZE_UNDEFINED ON CACHE BOOL "Enable UndefinedBehaviorSanitizer for sanitized targets." FORCE)
    find_package(Sanitizers)
    add_sanitizers(${TARGET_CORE_NAME})
    if(DEPTHAI_HAVE_OPENCV_SUPPORT)
        add_sanitizers(${TARGET_OPENCV_NAME})
    endif()
    if(DEPTHAI_XLINK_LOCAL)
        add_sanitizers(XLink)
        if(XLINK_LIBUSB_LOCAL)
            add_sanitizers(usb-1.0)
        endif()
    endif()
endif()

########################
# Testing infrastructure
########################
include(CTest)
enable_testing()

########################
# Tests
########################
if (DEPTHAI_BUILD_TESTS)
    add_subdirectory(tests)
endif()

########################
# Examples (can also act as tests)
########################
if (DEPTHAI_BUILD_EXAMPLES)
    add_subdirectory(examples)
endif()

########################
# Documentation
########################
if (DEPTHAI_BUILD_DOCS)
    add_subdirectory(docs)
endif()

########################
# Build configuration
########################
# Add year information
string(TIMESTAMP BUILD_DATETIME "%Y-%m-%d %H:%M:%S +0000" UTC)
message(STATUS "BUILD_DATETIME: ${BUILD_DATETIME}, BUILD_COMMIT: ${BUILD_COMMIT}, BUILD_COMMIT_DATETIME: ${BUILD_COMMIT_DATETIME}")

# Configure build information (version, opencv support)
configure_file("${CMAKE_CURRENT_LIST_DIR}/cmake/version.hpp.in" "${CMAKE_CURRENT_LIST_DIR}/include/depthai/build/version.hpp")
configure_file("${CMAKE_CURRENT_LIST_DIR}/cmake/config.hpp.in" "${CMAKE_CURRENT_LIST_DIR}/include/depthai/build/config.hpp")

########################
# Export and install
########################
include(GNUInstallDirs)
include(CMakePackageConfigHelpers)

# Add additional targets to export group
if(NOT BUILD_SHARED_LIBS)
    list(APPEND targets_to_export ${DEPTHAI_RESOURCE_LIBRARY_NAME} cmrc-base)
endif()

# Export targets (capability to import current build directory)
export(TARGETS ${targets_to_export} NAMESPACE ${PROJECT_NAME}:: FILE "${PROJECT_NAME}Targets.cmake")

# Dependencies file
configure_file("cmake/${PROJECT_NAME}Dependencies.cmake" ${PROJECT_NAME}Dependencies.cmake COPYONLY)

# Write project version
write_basic_package_version_file(${PROJECT_NAME}ConfigVersion.cmake VERSION ${PROJECT_VERSION} COMPATIBILITY AnyNewerVersion)

# Configure config file (one for exporting build directory, one for installation)
file(RELATIVE_PATH DEPTHAI_DEPENDENCIES_INSTALLATION_PATH_REL "${CMAKE_CURRENT_BINARY_DIR}" "${HUNTER_INSTALL_PREFIX}")
configure_file(cmake/${PROJECT_NAME}Config.cmake.in ${PROJECT_NAME}Config.cmake @ONLY)

# Config for installation
set(DEPTHAI_DEPENDENCIES_INSTALLATION_PATH_REL "./dependencies")
configure_file(cmake/${PROJECT_NAME}Config.cmake.in _install/${PROJECT_NAME}Config.cmake @ONLY)

# Modify RPath to point to the cmake/depthai/dependencies/lib
# note: macOS is APPLE and also UNIX!
if(APPLE)
  set_target_properties(${TARGET_CORE_NAME} PROPERTIES INSTALL_RPATH "@loader_path;@loader_path/cmake/${PROJECT_NAME}/dependencies/lib")
elseif(UNIX)
  set_target_properties(${TARGET_CORE_NAME} PROPERTIES INSTALL_RPATH "$ORIGIN:$ORIGIN/cmake/${PROJECT_NAME}/dependencies/lib")
endif()

# Export to CMake registry if specified
if(CMAKE_EXPORT_PACKAGE_REGISTRY)
    export(PACKAGE depthai)
endif()

if(DEPTHAI_INSTALL)

    # Install targets
    install(
        TARGETS ${targets_to_export}
        EXPORT ${PROJECT_EXPORT_GROUP}
        RUNTIME DESTINATION "${CMAKE_INSTALL_BINDIR}"
        LIBRARY DESTINATION "${CMAKE_INSTALL_LIBDIR}"
        ARCHIVE DESTINATION "${CMAKE_INSTALL_LIBDIR}"
    )

    # Install depthai public headers
    install(DIRECTORY include/ DESTINATION "${CMAKE_INSTALL_INCLUDEDIR}")
    # Install depthai-shared public headers
    install(DIRECTORY "${DEPTHAI_SHARED_PUBLIC_INCLUDE}/" DESTINATION "${CMAKE_INSTALL_INCLUDEDIR}")
    # Install depthai-shared 3rdparty headers
    install(DIRECTORY "${DEPTHAI_SHARED_3RDPARTY_INCLUDE}/" DESTINATION "${CMAKE_INSTALL_INCLUDEDIR}/${DEPTHAI_SHARED_3RDPARTY_HEADERS_PATH}")
    # Install depthai-bootloader-shared public headers
    install(DIRECTORY "${DEPTHAI_BOOTLOADER_SHARED_PUBLIC_INCLUDE}/" DESTINATION "${CMAKE_INSTALL_INCLUDEDIR}")
    # Install Hunter dependencies
    install(DIRECTORY "${HUNTER_INSTALL_PREFIX}/" DESTINATION "${CMAKE_INSTALL_LIBDIR}/cmake/${PROJECT_NAME}/dependencies")
    # Install resources if not RC'd
    if(NOT DEPTHAI_BINARIES_RESOURCE_COMPILE)
        install(DIRECTORY "${DEPTHAI_RESOURCES_OUTPUT_DIR}/" DESTINATION "${CMAKE_INSTALL_DATAROOTDIR}/${PROJECT_NAME}")
    endif()

    # Install export group (information about targets)
    install(EXPORT ${PROJECT_EXPORT_GROUP}
        NAMESPACE ${PROJECT_NAME}::
        DESTINATION "${CMAKE_INSTALL_LIBDIR}/cmake/${PROJECT_NAME}"
    )

    # Install CMake specific files
    install(FILES
        "${CMAKE_CURRENT_BINARY_DIR}/_install/${PROJECT_NAME}Config.cmake"
        "${CMAKE_CURRENT_BINARY_DIR}/${PROJECT_NAME}ConfigVersion.cmake"
        "${CMAKE_CURRENT_BINARY_DIR}/${PROJECT_NAME}Dependencies.cmake"
        DESTINATION "${CMAKE_INSTALL_LIBDIR}/cmake/${PROJECT_NAME}"
    )

endif()

##############################
# Integration settings export
##############################
set(tmp_definitions "$<TARGET_PROPERTY:${TARGET_CORE_NAME},INTERFACE_COMPILE_DEFINITIONS>")
set(tmp_includes "$<TARGET_PROPERTY:${TARGET_CORE_NAME},INTERFACE_INCLUDE_DIRECTORIES>")
file(GENERATE OUTPUT "${CMAKE_CURRENT_BINARY_DIR}/depthai-core-integration.txt" CONTENT
    "$<$<BOOL:${tmp_definitions}>:\n-D\'$<JOIN:${tmp_definitions},\'\n-D\'>\'>\n
    $<$<BOOL:${tmp_includes}>:\n-I\'$<JOIN:${tmp_includes},\'\n-I\'>\'>\n"
)

if(DEPTHAI_HAVE_OPENCV_SUPPORT)
    set(tmp_definitions "$<TARGET_PROPERTY:${TARGET_OPENCV_NAME},INTERFACE_COMPILE_DEFINITIONS>")
    set(tmp_includes "$<TARGET_PROPERTY:${TARGET_OPENCV_NAME},INTERFACE_INCLUDE_DIRECTORIES>")
    file(GENERATE OUTPUT "${CMAKE_CURRENT_BINARY_DIR}/depthai-opencv-integration.txt" CONTENT
        "$<$<BOOL:${tmp_definitions}>:\n-D\'$<JOIN:${tmp_definitions},\'\n-D\'>\'>\n
        $<$<BOOL:${tmp_includes}>:\n-I\'$<JOIN:${tmp_includes},\'\n-I\'>\'>\n"
    )
endif()<|MERGE_RESOLUTION|>--- conflicted
+++ resolved
@@ -215,11 +215,8 @@
     src/pipeline/node/EdgeDetector.cpp
     src/pipeline/node/SPIIn.cpp
     src/pipeline/node/FeatureTracker.cpp
-<<<<<<< HEAD
+    src/pipeline/node/DetectionParser.cpp
     src/pipeline/node/UVC.cpp
-=======
-    src/pipeline/node/DetectionParser.cpp
->>>>>>> 56283366
     src/pipeline/datatype/Buffer.cpp
     src/pipeline/datatype/ImgFrame.cpp
     src/pipeline/datatype/ImageManipConfig.cpp
