--- conflicted
+++ resolved
@@ -485,7 +485,6 @@
         # Add depthai-device-kb version
         DEPTHAI_DEVICE_RVC3_VERSION="${DEPTHAI_DEVICE_RVC3_VERSION}"
 )
-<<<<<<< HEAD
 # Specify available FW
 if(DEPTHAI_ENABLE_DEVICE_FW)
     target_compile_definitions(${TARGET_CORE_NAME} PRIVATE DEPTHAI_ENABLE_DEVICE_FW)
@@ -495,12 +494,11 @@
 endif()
 if(DEPTHAI_ENABLE_DEVICE_RVC3_FW)
     target_compile_definitions(${TARGET_CORE_NAME} PRIVATE DEPTHAI_ENABLE_DEVICE_RVC3_FW)
-=======
+endif()
 # Add compile flag if libusb is available
 if(DEPTHAI_ENABLE_LIBUSB)
     target_compile_definitions(${TARGET_CORE_NAME} PRIVATE DEPTHAI_ENABLE_LIBUSB)
     set(DEPTHAI_HAVE_LIBUSB_SUPPORT ON)
->>>>>>> bcd7a0e2
 endif()
 
 # Add Backward dependency if enabled (On by default)
