--- conflicted
+++ resolved
@@ -14,14 +14,11 @@
     @ONLY
 )
 set(CMAKE_TOOLCHAIN_FILE "${gen_toolchain}" CACHE STRING "" FORCE)
-<<<<<<< HEAD
-=======
 if(DEFINED _INTERNAL_DEPTHAI_ORIGINAL_CMAKE_TOOLCHAIN_FILE)
     message(STATUS "Using specified toolchain file: ${_INTERNAL_DEPTHAI_ORIGINAL_CMAKE_TOOLCHAIN_FILE} combined into: ${CMAKE_TOOLCHAIN_FILE}")
 else()
     message(STATUS "Using toolchain file: ${CMAKE_TOOLCHAIN_FILE}")
 endif()
->>>>>>> 2d50983c
 
 include("cmake/HunterGate.cmake")
 HunterGate(
@@ -510,12 +507,9 @@
     endif()
     if(DEPTHAI_XLINK_LOCAL)
         add_sanitizers(XLink)
-<<<<<<< HEAD
         if(XLINK_LIBUSB_LOCAL)
             add_sanitizers(usb-1.0)
         endif()
-=======
->>>>>>> 2d50983c
     endif()
 endif()
 
