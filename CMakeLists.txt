--- conflicted
+++ resolved
@@ -896,42 +896,13 @@
     target_compile_definitions(${TARGET_CORE_NAME} PRIVATE DEPTHAI_PATCH_ONLY_MODE)
 endif()
 
-<<<<<<< HEAD
 # Include depthaiHelpers.cmake
 include(${CMAKE_CURRENT_LIST_DIR}/cmake/depthaiHelpers.cmake)
 
-=======
 if(DEPTHAI_INTERNAL_DEVICE_BUILD_RVC4)
     target_compile_definitions(${TARGET_CORE_NAME} PRIVATE DEPTHAI_INTERNAL_DEVICE_BUILD_RVC4)
 endif()
 
-# Helper function
-macro(add_runtime_dependencies depending_target dependency)
-    if(TARGET ${dependency})
-        get_property(imported_configs TARGET ${dependency} PROPERTY IMPORTED_CONFIGURATIONS)
-        set(dlls "")
-        message(STATUS "Adding runtime dependencies for ${depending_target} on ${dependency}. Imported configurations: ${imported_configs}")
-        foreach(cfg ${imported_configs})
-            message(STATUS "Adding runtime dependencies for ${depending_target} on ${dependency} (${cfg})")
-            get_property(dll TARGET ${dependency} PROPERTY IMPORTED_LOCATION_${cfg})
-            message(STATUS "Retrieved dll for ${cfg}: '${dll}'")
-            list(APPEND dlls $<$<CONFIG:${cfg}>:${dll}>)
-        endforeach()
-        message(STATUS "Required dlls for ${depending_target} on ${dependency} are: ${dlls}")
-    endif()
-    # Create a list of required dll files
-    set(required_dll_files ${dlls})
-    # Copy the required dlls
-    if(WIN32)
-        add_custom_command(TARGET ${depending_target} POST_BUILD COMMAND
-            "$<$<BOOL:${required_dll_files}>:${CMAKE_COMMAND};-E;copy_if_different;${required_dll_files};$<TARGET_FILE_DIR:${depending_target}>>"
-            COMMAND_EXPAND_LISTS
-            VERBATIM
-        )
-        message(STATUS "Required dlls for core are: ${required_dll_files}")
-    endif()
-endmacro()
->>>>>>> e6e516d0
 # Add libusb dll in build time
 add_runtime_dependencies(${TARGET_CORE_NAME} usb-1.0)
 # Add dynamic calibration dll in build time
