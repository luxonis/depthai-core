--- conflicted
+++ resolved
@@ -360,12 +360,9 @@
     src/pipeline/datatype/MessageGroup.cpp
     src/pipeline/datatype/ThermalConfig.cpp
     src/pipeline/datatype/TransformData.cpp
-<<<<<<< HEAD
     src/pipeline/datatype/MapData.cpp
-=======
     src/properties/Properties.cpp
     src/capabilities/Capabilities.cpp
->>>>>>> bdaab4a3
     src/utility/H26xParsers.cpp
     src/utility/ImageManipImpl.cpp
     src/utility/ObjectTrackerImpl.cpp
