--- conflicted
+++ resolved
@@ -251,12 +251,9 @@
     src/pipeline/datatype/TrackedFeatures.cpp
     src/pipeline/datatype/FeatureTrackerConfig.cpp
     src/pipeline/datatype/ToFConfig.cpp
-<<<<<<< HEAD
     src/pipeline/datatype/PointCloudConfig.cpp
-=======
     src/pipeline/datatype/MessageGroup.cpp
     src/utility/H26xParsers.cpp
->>>>>>> 6e6a094b
     src/utility/Initialization.cpp
     src/utility/Resources.cpp
     src/utility/Path.cpp
