cmake_minimum_required(VERSION 3.4) # For Hunter

# MSVC variable isn't available before 'project' call
# Generalize to Win32 platform for now
if(NOT WIN32)
    set(HUNTER_CONFIGURATION_TYPES "Release" CACHE STRING "Hunter dependencies list of build configurations")
endif()

# Read the BUILD_SHARED_LIBS option and select PIC toolchain
if(BUILD_SHARED_LIBS)
    set(CMAKE_TOOLCHAIN_FILE "${CMAKE_CURRENT_LIST_DIR}/cmake/toolchain/pic.cmake" CACHE STRING "")
    # Specify exporting all symbols on Windows
    set(CMAKE_WINDOWS_EXPORT_ALL_SYMBOLS ON CACHE BOOL "")
endif()

include("cmake/HunterGate.cmake")
HunterGate(
    URL "https://github.com/cpp-pm/hunter/archive/v0.23.258.tar.gz"
    SHA1 "062a19ab13ce8dffa9a882b6ce3e43bdabdf75d3"
    LOCAL # Local config for dependencies
)

# Move binary dir if windows, to shorten the path
if(WIN32)
    set(HUNTER_BINARY_DIR "${HUNTER_GATE_ROOT}/_bin" CACHE STRING "Hunter binary directory")
endif()

# Create depthai project
project(depthai VERSION "2.8.0" LANGUAGES CXX C)
get_directory_property(has_parent PARENT_DIRECTORY)
if(has_parent)
    set(DEPTHAI_VERSION ${PROJECT_VERSION} PARENT_SCOPE)
endif()

# Set default build type depending on context
set(default_build_type "Release")
if(EXISTS "${CMAKE_SOURCE_DIR}/.git" AND NOT DEFINED ENV{CI})
    set(default_build_type "Debug")
endif()
if(NOT CMAKE_BUILD_TYPE AND NOT CMAKE_CONFIGURATION_TYPES)
    message(STATUS "Setting build type to '${default_build_type}' as none was specified.")
    set(CMAKE_BUILD_TYPE "${default_build_type}" CACHE STRING "Choose the type of build." FORCE)
    # Set the possible values of build type for cmake-gui
    set_property(CACHE CMAKE_BUILD_TYPE PROPERTY STRINGS "Debug" "Release" "MinSizeRel" "RelWithDebInfo")
endif()

# Set default installation directory
if(CMAKE_INSTALL_PREFIX_INITIALIZED_TO_DEFAULT)
    set(CMAKE_INSTALL_PREFIX "${CMAKE_BINARY_DIR}/install" CACHE PATH "Installation Directory" FORCE)
endif()

# Set policies
# CMP0074 dictates that find_package searches environment variable "[packageName]_ROOT" along with regular variable [packageName]_ROOT
if(POLICY CMP0074)
  cmake_policy(SET CMP0074 NEW) # Only introduced in 3.12
endif()

if(POLICY CMP0028)
  cmake_policy(SET CMP0028 NEW)
endif()

# Set to export compile commands for tools like clang-tidy and format
set(CMAKE_EXPORT_COMPILE_COMMANDS ON)

# Add module path
list(APPEND CMAKE_MODULE_PATH "${CMAKE_CURRENT_LIST_DIR}/cmake/")
list(APPEND CMAKE_MODULE_PATH "${CMAKE_CURRENT_LIST_DIR}/cmake/sanitizers")

# Additional options
option(DEPTHAI_CLANG_FORMAT "Enable clang-format target"                  ON )
option(DEPTHAI_CLANG_TIDY "Enable clang-tidy checks during compilation" OFF)
option(DEPTHAI_SANITIZE "Enable Address and Undefined sanitizers for library, examples and tests" OFF)

# Should install depthai core libraries
option(DEPTHAI_INSTALL   "Enable install target for depthai-core targets" ON)

# Debug option
set(DEPTHAI_XLINK_LOCAL "" CACHE STRING "Path to local XLink source to use instead of Hunter")

### Constants
set(PROJECT_EXPORT_GROUP "${PROJECT_NAME}Targets")

## Check if cloned or sources
find_package(Git)
if(GIT_FOUND)
    execute_process(
        COMMAND ${GIT_EXECUTABLE} rev-parse --is-inside-work-tree
        WORKING_DIRECTORY ${CMAKE_CURRENT_LIST_DIR}
        RESULT_VARIABLE DEPTHAI_DOWNLOADED_SOURCES
        OUTPUT_QUIET ERROR_QUIET
    )
    execute_process(
        COMMAND ${GIT_EXECUTABLE} rev-parse HEAD
        WORKING_DIRECTORY ${CMAKE_CURRENT_LIST_DIR}
        OUTPUT_VARIABLE BUILD_COMMIT
        ERROR_QUIET
        OUTPUT_STRIP_TRAILING_WHITESPACE
    )
    execute_process(
        COMMAND ${GIT_EXECUTABLE} show -s --format=%ci ${BUILD_COMMIT}
        WORKING_DIRECTORY ${CMAKE_CURRENT_LIST_DIR}
        OUTPUT_VARIABLE BUILD_COMMIT_DATETIME
        ERROR_QUIET
        OUTPUT_STRIP_TRAILING_WHITESPACE
    )
endif()

### Get and find dependencies

# Include project dependencies
include(depthaiDependencies)

# Add threads preference
set(THREADS_PREFER_PTHREAD_FLAG ON)

# Add depthai-shared, and definitions that it is PC side
include(${CMAKE_CURRENT_LIST_DIR}/shared/depthai-shared.cmake)

# Add depthai-bootloader-shared
include(${CMAKE_CURRENT_LIST_DIR}/shared/depthai-bootloader-shared.cmake)

# Add flags helpers
include(Flags)

### End of dependencies

set(TARGET_CORE_NAME ${PROJECT_NAME}-core)
set(TARGET_CORE_ALIAS core)

# Create core library
add_library(${TARGET_CORE_NAME}
    # depthai-shared sources
    "${DEPTHAI_SHARED_SOURCES}"
    # depthai-bootloader-shared sources
    "${DEPTHAI_BOOTLOADER_SHARED_SOURCES}"
    # sources
    src/device/Device.cpp
    src/device/DeviceBootloader.cpp
    src/device/DataQueue.cpp
    src/device/CallbackHandler.cpp
    src/device/CalibrationHandler.cpp
    src/pipeline/Pipeline.cpp
    src/pipeline/AssetManager.cpp
    src/pipeline/Node.cpp
    src/pipeline/node/XLinkIn.cpp
    src/pipeline/node/XLinkOut.cpp
    src/pipeline/node/ColorCamera.cpp
    src/pipeline/node/MonoCamera.cpp
    src/pipeline/node/StereoDepth.cpp
    src/pipeline/node/NeuralNetwork.cpp
    src/pipeline/node/ImageManip.cpp
    src/pipeline/node/MyProducer.cpp
    src/pipeline/node/VideoEncoder.cpp
    src/pipeline/node/DetectionNetwork.cpp
    src/pipeline/node/Script.cpp
    src/pipeline/node/SpatialDetectionNetwork.cpp
    src/pipeline/node/SystemLogger.cpp
    src/pipeline/node/SpatialLocationCalculator.cpp
    src/pipeline/node/ObjectTracker.cpp
    src/pipeline/node/IMU.cpp
    src/pipeline/node/EdgeDetector.cpp
<<<<<<< HEAD
    src/pipeline/node/FeatureTracker.cpp
=======
    src/pipeline/node/SPIIn.cpp
>>>>>>> 3df1e131
    src/pipeline/datatype/Buffer.cpp
    src/pipeline/datatype/ImgFrame.cpp
    src/pipeline/datatype/ImageManipConfig.cpp
    src/pipeline/datatype/CameraControl.cpp
    src/pipeline/datatype/NNData.cpp
    src/pipeline/datatype/ImgDetections.cpp
    src/pipeline/datatype/SpatialImgDetections.cpp
    src/pipeline/datatype/SystemInformation.cpp
    src/pipeline/datatype/StreamPacketParser.cpp
    src/pipeline/datatype/SpatialLocationCalculatorData.cpp
    src/pipeline/datatype/SpatialLocationCalculatorConfig.cpp
    src/pipeline/datatype/Tracklets.cpp
    src/pipeline/datatype/IMUData.cpp
    src/pipeline/datatype/StereoDepthConfig.cpp
    src/pipeline/datatype/EdgeDetectorConfig.cpp
    src/pipeline/datatype/FeatureTrackerData.cpp
    src/pipeline/datatype/FeatureTrackerConfig.cpp
    src/utility/Initialization.cpp
    src/utility/Resources.cpp
    src/xlink/XLinkConnection.cpp
    src/xlink/XLinkStream.cpp
    src/openvino/OpenVINO.cpp
    src/openvino/BlobReader.cpp
    src/bspatch/bspatch.c
)
add_library("${PROJECT_NAME}::${TARGET_CORE_ALIAS}" ALIAS ${TARGET_CORE_NAME})
# Specify that we are building core
target_compile_definitions(${TARGET_CORE_NAME} PUBLIC DEPTHAI_TARGET_CORE)
# Specifies name of generated IMPORTED target (set to alias)
set_target_properties(${TARGET_CORE_NAME} PROPERTIES EXPORT_NAME ${TARGET_CORE_ALIAS})
# Add to list of targets to export and install
list(APPEND targets_to_export ${TARGET_CORE_NAME})

# Add default flags to core
add_default_flags(${TARGET_CORE_NAME})

# And clang-tidy and format
if(DEPTHAI_CLANG_TIDY)
    include(ClangTidy)
    target_clangtidy_setup(${TARGET_CORE_NAME})
endif()

# Set compiler features (c++14), and disables extensions (g++14)
set_property(TARGET ${TARGET_CORE_NAME} PROPERTY CXX_STANDARD 14)
set_property(TARGET ${TARGET_CORE_NAME} PROPERTY CXX_STANDARD_REQUIRED ON)
set_property(TARGET ${TARGET_CORE_NAME} PROPERTY CXX_EXTENSIONS OFF)
# Add interface transitive property (C++14)
if(${CMAKE_VERSION} VERSION_LESS "3.8.0")
    target_compile_features(${TARGET_CORE_NAME} INTERFACE cxx_generic_lambdas)
else()
    target_compile_features(${TARGET_CORE_NAME} INTERFACE cxx_std_14)
endif()

# First specify options
option(DEPTHAI_BUILD_TESTS "Build tests" OFF)
option(DEPTHAI_BUILD_EXAMPLES "Build examples - Requires OpenCV library to be installed" OFF)
option(DEPTHAI_BUILD_DOCS "Build documentation - requires doxygen to be installed" OFF)
option(DEPTHAI_OPENCV_SUPPORT "Enable optional OpenCV support" ON)


option(DEPTHAI_BINARIES_RESOURCE_COMPILE "Compile Depthai device side binaries into library" ON)
option(DEPTHAI_USB2_PATCH_ONLY_MODE "Use patch file and full depthai.cmd binary for usb2 mode" ON)
option(DEPTHAI_CMD_PATH "Use local path for depthai.cmd instead of downloading" OFF)
if(DEPTHAI_USB2_PATCH_ONLY_MODE)
    option(DEPTHAI_USB2_PATCH_PATH "Use local path for depthai-usb2-patch.patch instead of downloading" OFF)
else()
    option(DEPTHAI_USB2_CMD_PATH "Use local path for depthai-usb2.cmd instead of downloading" OFF)
endif()

if(DEPTHAI_USB2_PATCH_ONLY_MODE)
    message(STATUS "Compiling ${TARGET_CORE_NAME} resources in PATCH_ONLY mode")
else()
    message(STATUS "Compiling ${TARGET_CORE_NAME} depthai and depthai-usb2 resources")
endif()

# Set constant
set(DEPTHAI_RESOURCES_OUTPUT_DIR "${CMAKE_CURRENT_BINARY_DIR}/resources")

# Include configuration
include(Depthai/DepthaiDeviceSideConfig)    # Depthai device binary commit/version configuration
include(Depthai/DepthaiBootloaderConfig)    # Depthai bootloader binary commit/version configuration

# Include downloaders
include(DepthaiDownloader)                  # Depthai device binary downloader
include(DepthaiBootloaderDownloader)        # Depthai bootloader binary downloader


# depthai-shared enforce commit hash match if CI
if($ENV{CI})
    set(DEPTHAI_SHARED_COMMIT_HASH_ENFORCE ON)
    set(DEPTHAI_BOOTLOADER_SHARED_COMMIT_HASH_ENFORCE ON)
endif()


# Then get the Depthai device side binaries (local or download)
if(DEPTHAI_CMD_PATH OR DEPTHAI_USB2_CMD_PATH OR DEPTHAI_USB2_PATCH_PATH)
    # Atleast one of the paths is set. include binaries locally
    message(STATUS "Using local Depthai device side binaries...")

    DepthaiLocal(
        PATCH_ONLY ${DEPTHAI_USB2_PATCH_ONLY_MODE}
        "${DEPTHAI_RESOURCES_OUTPUT_DIR}"            # Output folder
        DEPTHAI_RESOURCE_LIST                       # List of output resources
        "${DEPTHAI_CMD_PATH}"                       # depthai.cmd
        "${DEPTHAI_USB2_CMD_PATH}"                  # depthai-usb2.cmd
        "${DEPTHAI_USB2_PATCH_PATH}"                # depthai-usb2-patch.patch
    )

else()
    # No user specified paths, download from server
    message(STATUS "Downloading Depthai device side binaries from server...")

    DepthaiDownload(
        "${DEPTHAI_SHARED_COMMIT_HASH}" "${DEPTHAI_SHARED_COMMIT_HASH_ENFORCE}"
        PATCH_ONLY ${DEPTHAI_USB2_PATCH_ONLY_MODE}
        "${DEPTHAI_RESOURCES_OUTPUT_DIR}"            # Output folder
        DEPTHAI_RESOURCE_LIST                       # List of output resources
        "${DEPTHAI_DEVICE_SIDE_MATURITY}"           # Maturity
        "${DEPTHAI_DEVICE_SIDE_COMMIT}"             # commit hash
        "${DEPTHAI_DEVICE_SIDE_VERSION}"            # Optional version
    )
endif()
list(APPEND RESOURCE_COMPILED_FILES ${DEPTHAI_RESOURCE_LIST})

# Add bootloader
DepthaiBootloaderDownload(
    "${DEPTHAI_BOOTLOADER_SHARED_COMMIT_HASH}" "${DEPTHAI_BOOTLOADER_SHARED_COMMIT_HASH_ENFORCE}"
    "${DEPTHAI_RESOURCES_OUTPUT_DIR}"                # Output folder
    DEPTHAI_BOOTLOADER_RESOURCE_LIST                # List of output resources
    "${DEPTHAI_BOOTLOADER_MATURITY}"                # Maturity
    "${DEPTHAI_BOOTLOADER_VERSION}"                 # if maturity == snapshot -> hash else version
)
list(APPEND RESOURCE_COMPILED_FILES ${DEPTHAI_BOOTLOADER_RESOURCE_LIST})

message(STATUS "LIST OF RESOURCE COMPILED FILES: ${RESOURCE_COMPILED_FILES}")

if(DEPTHAI_BINARIES_RESOURCE_COMPILE)
    # Add RC and resource compile the binares
    include(CMakeRC)

    set(DEPTHAI_RESOURCE_LIBRARY_NAME "depthai-resources")

    # Add resource library
    cmrc_add_resource_library("${DEPTHAI_RESOURCE_LIBRARY_NAME}" NAMESPACE depthai
        WHENCE "${DEPTHAI_RESOURCES_OUTPUT_DIR}"
        "${RESOURCE_COMPILED_FILES}"
    )

    # Link to resource library
    target_link_libraries(${TARGET_CORE_NAME} PRIVATE "${DEPTHAI_RESOURCE_LIBRARY_NAME}")

    # Set define that binaries are resource compiled
    target_compile_definitions(${TARGET_CORE_NAME} PRIVATE DEPTHAI_RESOURCE_COMPILED_BINARIES)

else()
    # TODO
    # Don't add RC and don't resource compile the binaries

endif()

# Add include directories
target_include_directories(${TARGET_CORE_NAME}
    PUBLIC
        # Relative path to include directories after installed
        "$<INSTALL_INTERFACE:include>"
        "$<INSTALL_INTERFACE:include/${DEPTHAI_SHARED_3RDPARTY_HEADERS_PATH}>"

        # Build time path to include directories
        "$<BUILD_INTERFACE:${CMAKE_CURRENT_LIST_DIR}/include>"
        "$<BUILD_INTERFACE:${DEPTHAI_SHARED_PUBLIC_INCLUDE}>"
        "$<BUILD_INTERFACE:${DEPTHAI_BOOTLOADER_SHARED_PUBLIC_INCLUDE}>"
    #INTERFACE
    #    # ...
    PRIVATE
        "$<BUILD_INTERFACE:${CMAKE_CURRENT_LIST_DIR}/include/depthai>"
        "$<BUILD_INTERFACE:${CMAKE_CURRENT_LIST_DIR}/src>"
        "$<BUILD_INTERFACE:${DEPTHAI_SHARED_INCLUDE}>"
        "$<BUILD_INTERFACE:${DEPTHAI_BOOTLOADER_SHARED_INCLUDE}>"
)

target_include_directories(${TARGET_CORE_NAME} SYSTEM
    PUBLIC
        "$<BUILD_INTERFACE:${DEPTHAI_SHARED_3RDPARTY_INCLUDE}>"
)

# Add clang format after specifying include directories
if(DEPTHAI_CLANG_FORMAT)
    # HEADER DIRECTORIES
    set(header_dirs "${CMAKE_CURRENT_LIST_DIR}/include" "${DEPTHAI_SHARED_PUBLIC_INCLUDE}" "${DEPTHAI_SHARED_INCLUDE}")
    include(ClangFormat)
    target_clangformat_setup(${TARGET_CORE_NAME} "${header_dirs}")
endif()

# link libraries
target_link_libraries(${TARGET_CORE_NAME}
    PUBLIC
        nlohmann_json::nlohmann_json
        XLink
    PRIVATE
        Threads::Threads
        BZip2::bz2
        FP16::fp16
        archive_static
        spdlog::spdlog
)

# Add compile definitions
target_compile_definitions(${TARGET_CORE_NAME}
    PRIVATE
        # XLink required define
        __PC__
        # Add depthai-device version
        DEPTHAI_DEVICE_VERSION="${DEPTHAI_DEVICE_SIDE_COMMIT}"
        # Add depthai-bootloader version
        DEPTHAI_BOOTLOADER_VERSION="${DEPTHAI_BOOTLOADER_VERSION}"
)

# Add patch only mode definition
if(DEPTHAI_USB2_PATCH_ONLY_MODE)
    target_compile_definitions(${TARGET_CORE_NAME} PRIVATE DEPTHAI_PATCH_ONLY_MODE)
endif()

########################
# OpenCV Support
########################
set(TARGET_OPENCV_NAME ${PROJECT_NAME}-opencv)
set(TARGET_OPENCV_ALIAS opencv)
if(DEPTHAI_OPENCV_SUPPORT)
    # Check if required libraries are available
    set(REQUIRED_OPENCV_LIBRARIES "opencv_core" "opencv_imgproc")
    set(OPENCV_SUPPORT_AVAILABLE ${OpenCV_FOUND})
    foreach(lib ${REQUIRED_OPENCV_LIBRARIES})
        if(NOT (lib IN_LIST OpenCV_LIBS))
            set(OPENCV_SUPPORT_AVAILABLE FALSE)
        endif()
    endforeach()

    if(OPENCV_SUPPORT_AVAILABLE)

        # Add depthai-core-opencv library and depthai::core::opencv alias
        add_library(${TARGET_OPENCV_NAME} src/opencv/ImgFrame.cpp)
        add_library("${PROJECT_NAME}::${TARGET_OPENCV_ALIAS}" ALIAS ${TARGET_OPENCV_NAME})
        # Specifies name of generated IMPORTED target (set to alias)
        set_target_properties(${TARGET_OPENCV_NAME} PROPERTIES EXPORT_NAME ${TARGET_OPENCV_ALIAS})

        # Add default flags
        add_default_flags(${TARGET_OPENCV_NAME})
        add_flag(${TARGET_OPENCV_NAME} -Wno-switch-enum)

        # Link to OpenCV (publically)
        target_link_libraries(${TARGET_OPENCV_NAME} PUBLIC ${REQUIRED_OPENCV_LIBRARIES})

        # Add public compile definition indicating that OpenCV support is available
        set(DEPTHAI_HAVE_OPENCV_SUPPORT ON)

        # Specify that we are building target opencv
        target_compile_definitions(${TARGET_OPENCV_NAME} PUBLIC DEPTHAI_TARGET_OPENCV)

        # Add public dependency to depthai::core library
        target_link_libraries(${TARGET_OPENCV_NAME} PUBLIC ${TARGET_CORE_NAME})

        # Add to clangformat target
        target_clangformat_setup(${TARGET_OPENCV_NAME} "")

        # Add to list of targets to export and install
        list(APPEND targets_to_export ${TARGET_OPENCV_NAME})

        message(STATUS "OpenCV and required libraries (${REQUIRED_OPENCV_LIBRARIES}) found. OpenCV Support enabled")

    else()
        message(STATUS "OpenCV or required libraries (${REQUIRED_OPENCV_LIBRARIES}) not found. OpenCV Support disabled")
    endif()
endif()

########################
# Sanitizers
########################
if(DEPTHAI_SANITIZE)
    set(SANITIZE_ADDRESS ON CACHE BOOL "Enable AddressSanitizer for sanitized targets." FORCE)
    set(SANITIZE_UNDEFINED ON CACHE BOOL "Enable UndefinedBehaviorSanitizer for sanitized targets." FORCE)
endif()
find_package(Sanitizers)
add_sanitizers(${TARGET_CORE_NAME} ${TARGET_OPENCV_NAME})

########################
# Testing infrastructure
########################
include(CTest)
enable_testing()

########################
# Tests
########################
if (DEPTHAI_BUILD_TESTS)
    add_subdirectory(tests)
endif()

########################
# Examples (can also act as tests)
########################
if (DEPTHAI_BUILD_EXAMPLES)
    add_subdirectory(examples)
endif()

########################
# Documentation
########################
if (DEPTHAI_BUILD_DOCS)
    add_subdirectory(docs)
endif()

########################
# Build configuration
########################
# Add year information
string(TIMESTAMP BUILD_DATETIME "%Y-%m-%d %H:%M:%S +0000" UTC)
message(STATUS "BUILD_DATETIME: ${BUILD_DATETIME}, BUILD_COMMIT: ${BUILD_COMMIT}, BUILD_COMMIT_DATETIME: ${BUILD_COMMIT_DATETIME}")

# Configure build information (version, opencv support)
configure_file("${CMAKE_CURRENT_LIST_DIR}/cmake/version.hpp.in" "${CMAKE_CURRENT_LIST_DIR}/include/depthai/build/version.hpp")
configure_file("${CMAKE_CURRENT_LIST_DIR}/cmake/config.hpp.in" "${CMAKE_CURRENT_LIST_DIR}/include/depthai/build/config.hpp")

########################
# Export and install
########################
include(GNUInstallDirs)
include(CMakePackageConfigHelpers)

# Add additional targets to export group
if(NOT BUILD_SHARED_LIBS)
    list(APPEND targets_to_export ${DEPTHAI_RESOURCE_LIBRARY_NAME} cmrc-base)
endif()

# Export targets (capability to import current build directory)
export(TARGETS ${targets_to_export} NAMESPACE ${PROJECT_NAME}:: FILE "${PROJECT_NAME}Targets.cmake")

# Dependencies file
configure_file("cmake/${PROJECT_NAME}Dependencies.cmake" ${PROJECT_NAME}Dependencies.cmake COPYONLY)

# Write project version
write_basic_package_version_file(${PROJECT_NAME}ConfigVersion.cmake VERSION ${PROJECT_VERSION} COMPATIBILITY AnyNewerVersion)

# Configure config file (one for exporting build directory, one for installation)
file(RELATIVE_PATH DEPTHAI_DEPENDENCIES_INSTALLATION_PATH_REL "${CMAKE_CURRENT_BINARY_DIR}" "${HUNTER_INSTALL_PREFIX}")
configure_file(cmake/${PROJECT_NAME}Config.cmake.in ${PROJECT_NAME}Config.cmake @ONLY)

# Config for installation
set(DEPTHAI_DEPENDENCIES_INSTALLATION_PATH_REL "./dependencies")
configure_file(cmake/${PROJECT_NAME}Config.cmake.in _install/${PROJECT_NAME}Config.cmake @ONLY)

# Export to CMake registry if specified
if(CMAKE_EXPORT_PACKAGE_REGISTRY)
    export(PACKAGE depthai)
endif()

if(DEPTHAI_INSTALL)

    # Install targets
    install(
        TARGETS ${targets_to_export}
        EXPORT ${PROJECT_EXPORT_GROUP}
        RUNTIME DESTINATION "${CMAKE_INSTALL_BINDIR}"
        LIBRARY DESTINATION "${CMAKE_INSTALL_LIBDIR}"
        ARCHIVE DESTINATION "${CMAKE_INSTALL_LIBDIR}"
    )

    # Install depthai public headers
    install(DIRECTORY include/ DESTINATION "${CMAKE_INSTALL_INCLUDEDIR}")
    # Install depthai-shared public headers
    install(DIRECTORY "${DEPTHAI_SHARED_PUBLIC_INCLUDE}/" DESTINATION "${CMAKE_INSTALL_INCLUDEDIR}")
    # Install depthai-shared 3rdparty headers
    install(DIRECTORY "${DEPTHAI_SHARED_3RDPARTY_INCLUDE}/" DESTINATION "${CMAKE_INSTALL_INCLUDEDIR}/${DEPTHAI_SHARED_3RDPARTY_HEADERS_PATH}")
    # Install depthai-bootloader-shared public headers
    install(DIRECTORY "${DEPTHAI_BOOTLOADER_SHARED_PUBLIC_INCLUDE}/" DESTINATION "${CMAKE_INSTALL_INCLUDEDIR}")
    # Install Hunter dependencies
    install(DIRECTORY "${HUNTER_INSTALL_PREFIX}/" DESTINATION "${CMAKE_INSTALL_LIBDIR}/cmake/${PROJECT_NAME}/dependencies")
    # Install resources if not RC'd
    if(NOT DEPTHAI_BINARIES_RESOURCE_COMPILE)
        install(DIRECTORY "${DEPTHAI_RESOURCES_OUTPUT_DIR}/" DESTINATION "${CMAKE_INSTALL_DATAROOTDIR}/${PROJECT_NAME}")
    endif()

    # Install export group (information about targets)
    install(EXPORT ${PROJECT_EXPORT_GROUP}
        NAMESPACE ${PROJECT_NAME}::
        DESTINATION "${CMAKE_INSTALL_LIBDIR}/cmake/${PROJECT_NAME}"
    )

    # Install CMake specific files
    install(FILES
        "${CMAKE_CURRENT_BINARY_DIR}/_install/${PROJECT_NAME}Config.cmake"
        "${CMAKE_CURRENT_BINARY_DIR}/${PROJECT_NAME}ConfigVersion.cmake"
        "${CMAKE_CURRENT_BINARY_DIR}/${PROJECT_NAME}Dependencies.cmake"
        DESTINATION "${CMAKE_INSTALL_LIBDIR}/cmake/${PROJECT_NAME}"
    )

endif()

##############################
# Integration settings export
##############################
set(tmp_definitions "$<TARGET_PROPERTY:${TARGET_CORE_NAME},INTERFACE_COMPILE_DEFINITIONS>")
set(tmp_includes "$<TARGET_PROPERTY:${TARGET_CORE_NAME},INTERFACE_INCLUDE_DIRECTORIES>")
file(GENERATE OUTPUT "${CMAKE_CURRENT_BINARY_DIR}/depthai-core-integration.txt" CONTENT
    "$<$<BOOL:${tmp_definitions}>:\n-D\'$<JOIN:${tmp_definitions},\'\n-D\'>\'>\n
    $<$<BOOL:${tmp_includes}>:\n-I\'$<JOIN:${tmp_includes},\'\n-I\'>\'>\n"
)

if(DEPTHAI_HAVE_OPENCV_SUPPORT)
    set(tmp_definitions "$<TARGET_PROPERTY:${TARGET_OPENCV_NAME},INTERFACE_COMPILE_DEFINITIONS>")
    set(tmp_includes "$<TARGET_PROPERTY:${TARGET_OPENCV_NAME},INTERFACE_INCLUDE_DIRECTORIES>")
    file(GENERATE OUTPUT "${CMAKE_CURRENT_BINARY_DIR}/depthai-opencv-integration.txt" CONTENT
        "$<$<BOOL:${tmp_definitions}>:\n-D\'$<JOIN:${tmp_definitions},\'\n-D\'>\'>\n
        $<$<BOOL:${tmp_includes}>:\n-I\'$<JOIN:${tmp_includes},\'\n-I\'>\'>\n"
    )
endif()<|MERGE_RESOLUTION|>--- conflicted
+++ resolved
@@ -159,11 +159,8 @@
     src/pipeline/node/ObjectTracker.cpp
     src/pipeline/node/IMU.cpp
     src/pipeline/node/EdgeDetector.cpp
-<<<<<<< HEAD
+    src/pipeline/node/SPIIn.cpp
     src/pipeline/node/FeatureTracker.cpp
-=======
-    src/pipeline/node/SPIIn.cpp
->>>>>>> 3df1e131
     src/pipeline/datatype/Buffer.cpp
     src/pipeline/datatype/ImgFrame.cpp
     src/pipeline/datatype/ImageManipConfig.cpp
