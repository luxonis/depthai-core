--- conflicted
+++ resolved
@@ -70,13 +70,8 @@
 
 
 # Create depthai project
-<<<<<<< HEAD
-project(depthai VERSION "3.1.0" LANGUAGES CXX C)
-set(DEPTHAI_PRE_RELEASE_TYPE "") # Valid options are "alpha", "beta", "rc", ""
-=======
 project(depthai VERSION "3.2.0" LANGUAGES CXX C)
 set(DEPTHAI_PRE_RELEASE_TYPE "rc") # Valid options are "alpha", "beta", "rc", ""
->>>>>>> af99bfe7
 set(DEPTHAI_PRE_RELEASE_VERSION "0") # Valid options are "0", "1", "2", ...
 
 # Set DEPTHAI_VERSION universally, not conditionally
