cmake_minimum_required(VERSION 3.4) # For Hunter

<<<<<<< HEAD
# Build AprilTag node code (note, that even if set to OFF, an AprilTagNode can be used with setRunOnHost(false))
option(DEPTHAI_ENABLE_APRIL_TAG "Enable AprilTag node" ON)
set(DEPTHAI_HAS_APRIL_TAG ${DEPTHAI_ENABLE_APRIL_TAG})
if(WIN32)
    message(STATUS "AprilTag node is not supported on Windows")
    set(DEPTHAI_HAS_APRIL_TAG OFF)
endif()
if(DEPTHAI_HAS_APRIL_TAG)
list(APPEND VCPKG_MANIFEST_FEATURES "apriltag")
endif()
option(DEPTHAI_RTABMAP_SUPPORT "Enable optional RTABMap support" OFF)
if(DEPTHAI_RTABMAP_SUPPORT)
list(APPEND VCPKG_MANIFEST_FEATURES "rtabmap")
endif()
option(DEPTHAI_BASALT_SUPPORT "Enable optional Basalt support" OFF)
if(DEPTHAI_BASALT_SUPPORT)
list(APPEND VCPKG_MANIFEST_FEATURES "basalt")
endif()
# Enable backward stack printing on crash
if(ANDROID OR EMSCRIPTEN)
    # Backward not supported currently on Android
    set(DEPTHAI_ENABLE_BACKWARD OFF CACHE BOOL "" FORCE)
else()
    option(DEPTHAI_ENABLE_BACKWARD "Enable stacktrace printing on crash using Backward" ON)
    # Additional function information for 'backward' stacktrace
    if(DEPTHAI_ENABLE_BACKWARD)
        set(CMAKE_ENABLE_EXPORTS ON)
        list(APPEND VCPKG_MANIFEST_FEATURES "backward")
    endif()
endif()


# Check if on 32 bit linux - default without CURL support
if(CMAKE_SIZEOF_VOID_P EQUAL 4 AND UNIX)
    set(DEPTHAI_DEFAULT_CURL_SUPPORT OFF)
else()
    set(DEPTHAI_DEFAULT_CURL_SUPPORT ON)
endif()

option(DEPTHAI_ENABLE_CURL "Enable CURL support" ${DEPTHAI_DEFAULT_CURL_SUPPORT})
if(DEPTHAI_ENABLE_CURL)
	list(APPEND VCPKG_MANIFEST_FEATURES "curl")
endif()
# Early options
option(DEPTHAI_ENABLE_LIBUSB "Enable usage of libusb and interaction with USB devices" ON)
if(DEPTHAI_ENABLE_LIBUSB)
	list(APPEND VCPKG_MANIFEST_FEATURES "xlink-usb")
else()
	list(APPEND VCPKG_MANIFEST_FEATURES "xlink")
endif()
include(cmake/vcpkg.cmake)
=======
# CMP0074 dictates that find_package searches environment variable "[packageName]_ROOT" along with regular variable [packageName]_ROOT
if(POLICY CMP0074)
  cmake_policy(SET CMP0074 NEW) # Only introduced in 3.12
endif()

if(POLICY CMP0028)
  cmake_policy(SET CMP0028 NEW)
endif()

option(DEPTHAI_BOOTSTRAP_VCPKG "Automatically bootstrap VCPKG" ON)
if(DEPTHAI_BOOTSTRAP_VCPKG)
    message(STATUS "Including vcpkg.cmake")
    include(cmake/vcpkg.cmake)
else()
    message(STATUS "DEPTHAI_BOOTSTRAP_VCPKG is OFF")
endif()
>>>>>>> 6878bbbd

# MSVC variable isn't available before 'project' call
# Generalize to Win32 platform for now
if(NOT WIN32)
    set(HUNTER_CONFIGURATION_TYPES "Release" CACHE STRING "Hunter dependencies list of build configurations")
endif()


# Set to use native tls for windows before including Hunter (used for Curl)
if(WIN32)
    set(DEPTHAI_CURL_USE_SCHANNEL ON)
    set(DEPTHAI_CURL_USE_OPENSSL OFF)
    add_compile_definitions(NOMINMAX)
else()
    set(DEPTHAI_CURL_USE_SCHANNEL OFF)
    set(DEPTHAI_CURL_USE_OPENSSL ON)
endif()

# Check if on 32 bit linux - default without CURL support
if(CMAKE_SIZEOF_VOID_P EQUAL 4 AND UNIX)
    set(DEPTHAI_DEFAULT_CURL_SUPPORT OFF)
else()
    set(DEPTHAI_DEFAULT_CURL_SUPPORT ON)
endif()

option(DEPTHAI_ENABLE_CURL "Enable CURL support" ${DEPTHAI_DEFAULT_CURL_SUPPORT})

if(DEPTHAI_ENABLE_CURL)
    list(APPEND VCPKG_MANIFEST_FEATURES "curl-support")
endif()


option(DEPTHAI_ENABLE_PROTOBUF "Enable Protobuf support" ON)
if(DEPTHAI_ENABLE_PROTOBUF)
    list(APPEND VCPKG_MANIFEST_FEATURES "protobuf-support")
endif()

if(DEPTHAI_ENABLE_PROTOBUF)
    option(DEPTHAI_ENABLE_REMOTE_CONNECTION "Enable Remote Connection support" ON)
else()
    option(DEPTHAI_ENABLE_REMOTE_CONNECTION "Enable Remote Connection support" OFF)
    message(STATUS "Remote Connection support disabled because Protobuf support is disabled.")
endif()

if(DEPTHAI_ENABLE_REMOTE_CONNECTION)
    list(APPEND VCPKG_MANIFEST_FEATURES "remote-connection-support")
endif()

# Set type to canonicalize relative paths for user-provided toolchain
set(CMAKE_TOOLCHAIN_FILE "" CACHE FILEPATH "CMake toolchain path")

# Create a custom toolchain to pass certain options to dependencies
set(gen_toolchain "${CMAKE_CURRENT_BINARY_DIR}/generated/toolchain.cmake")

if(EXISTS "${gen_toolchain}" AND ("${_INTERNAL_DEPTHAI_ORIGINAL_CMAKE_TOOLCHAIN_FILE}" STREQUAL "${CMAKE_TOOLCHAIN_FILE}" OR NOT "${CMAKE_TOOLCHAIN_FILE}" STREQUAL ""))
    message(STATUS "Using existing generated toolchain")
else()
    message(STATUS "Generating new toolchain...")
    configure_file(
        "${CMAKE_CURRENT_LIST_DIR}/cmake/toolchain/custom.cmake.in"
        "${gen_toolchain}"
        @ONLY
    )
endif()

set(CMAKE_TOOLCHAIN_FILE "${gen_toolchain}" CACHE STRING "" FORCE)
if(DEFINED _INTERNAL_DEPTHAI_ORIGINAL_CMAKE_TOOLCHAIN_FILE)
    message(STATUS "Using specified toolchain file: ${_INTERNAL_DEPTHAI_ORIGINAL_CMAKE_TOOLCHAIN_FILE} combined into: ${CMAKE_TOOLCHAIN_FILE}")
else()
    message(STATUS "Using toolchain file: ${CMAKE_TOOLCHAIN_FILE}")
endif()



# Move binary dir if windows, to shorten the path
if(WIN32)
    set(HUNTER_BINARY_DIR "${HUNTER_GATE_ROOT}/_bin" CACHE STRING "Hunter binary directory")
endif()

# Create depthai project
project(depthai VERSION "3.0.0" LANGUAGES CXX C)
set(DEPTHAI_PRE_RELEASE_TYPE "alpha") # Valid options are "alpha", "beta", "rc", ""
set(DEPTHAI_PRE_RELEASE_VERSION "6")

# Set DEPTHAI_VERSION universally, not conditionally
set(DEPTHAI_VERSION ${PROJECT_VERSION}-${DEPTHAI_PRE_RELEASE_TYPE}.${DEPTHAI_PRE_RELEASE_VERSION})

get_directory_property(has_parent PARENT_DIRECTORY)
if(has_parent)
    set(DEPTHAI_VERSION ${DEPTHAI_VERSION} PARENT_SCOPE)  # Set in parent scope if there's a parent
endif()

# Set default build type depending on context
set(default_build_type "Release")
if(EXISTS "${CMAKE_SOURCE_DIR}/.git" AND NOT DEFINED ENV{CI})
    set(default_build_type "Debug")
endif()
if(NOT CMAKE_BUILD_TYPE AND NOT CMAKE_CONFIGURATION_TYPES)
    message(STATUS "Setting build type to '${default_build_type}' as none was specified.")
    set(CMAKE_BUILD_TYPE "${default_build_type}" CACHE STRING "Choose the type of build." FORCE)
    # Set the possible values of build type for cmake-gui
    set_property(CACHE CMAKE_BUILD_TYPE PROPERTY STRINGS "Debug" "Release" "MinSizeRel" "RelWithDebInfo")
endif()

# Set default installation directory
if(CMAKE_INSTALL_PREFIX_INITIALIZED_TO_DEFAULT)
    set(CMAKE_INSTALL_PREFIX "${CMAKE_BINARY_DIR}/install" CACHE PATH "Installation Directory" FORCE)
endif()


# Set to export compile commands for tools like clang-tidy and format
set(CMAKE_EXPORT_COMPILE_COMMANDS ON)

# Add module path
list(APPEND CMAKE_MODULE_PATH "${CMAKE_CURRENT_LIST_DIR}/cmake/")
list(APPEND CMAKE_MODULE_PATH "${CMAKE_CURRENT_LIST_DIR}/cmake/sanitizers")

# Additional options
option(DEPTHAI_CLANG_FORMAT "Enable clang-format target"                  ON)
option(DEPTHAI_CLANG_TIDY "Enable clang-tidy checks during compilation" OFF)
option(DEPTHAI_SANITIZE "Enable Address and Undefined sanitizers for library, examples and tests" OFF)

# Should install depthai core libraries
option(DEPTHAI_INSTALL   "Enable install target for depthai-core targets" ON)

# Debug option
set(DEPTHAI_XLINK_LOCAL "" CACHE STRING "Path to local XLink source to use instead of Hunter")
set(DEPTHAI_BOOTLOADER_SHARED_LOCAL "" CACHE STRING "Path to local depthai-bootloader-shared source to use instead of submodule")

<<<<<<< HEAD
=======
# Enable backward stack printing on crash
if(ANDROID OR EMSCRIPTEN)
    # Backward not supported currently on Android
    set(DEPTHAI_ENABLE_BACKWARD OFF CACHE BOOL "" FORCE)
else()
    option(DEPTHAI_ENABLE_BACKWARD "Enable stacktrace printing on crash using Backward" ON)
    # Additional function information for 'backward' stacktrace
    if(DEPTHAI_ENABLE_BACKWARD)
        set(CMAKE_ENABLE_EXPORTS ON)
    endif()
endif()
>>>>>>> 6878bbbd


# Force Colored output when using Ninja
# Global option - affects all targets
option(FORCE_COLORED_OUTPUT "Always produce ANSI-colored output (GNU/Clang only)" OFF)
if(FORCE_COLORED_OUTPUT)
    if("${CMAKE_CXX_COMPILER_ID}" STREQUAL "GNU")
       add_compile_options(-fdiagnostics-color=always)
    elseif("${CMAKE_CXX_COMPILER_ID}" STREQUAL "Clang")
       add_compile_options(-fcolor-diagnostics)
    endif()
endif()

# Specify exporting all symbols on Windows
if(WIN32 AND BUILD_SHARED_LIBS)
    set(CMAKE_WINDOWS_EXPORT_ALL_SYMBOLS ON CACHE BOOL "")
endif()

### Constants
set(PROJECT_EXPORT_GROUP "${PROJECT_NAME}Targets")

## Check if cloned or sources
find_package(Git)
if(GIT_FOUND)
    execute_process(
        COMMAND ${GIT_EXECUTABLE} rev-parse --show-toplevel
        WORKING_DIRECTORY ${CMAKE_CURRENT_LIST_DIR}
        RESULT_VARIABLE _git_root_dir_error
        OUTPUT_VARIABLE _git_root_dir
        ERROR_QUIET
        OUTPUT_STRIP_TRAILING_WHITESPACE
    )
    set(DEPTHAI_DOWNLOADED_SOURCES ON)
    if(_git_root_dir_error EQUAL 0 AND "${_git_root_dir}" STREQUAL "${CMAKE_CURRENT_LIST_DIR}")
        set(DEPTHAI_DOWNLOADED_SOURCES OFF)
    endif()
    message(DEBUG "Git root dir (${_git_root_dir_error}): ${_git_root_dir}")
    message(DEBUG "DepthAI as downloaded sources: ${DEPTHAI_DOWNLOADED_SOURCES}")
    execute_process(
        COMMAND ${GIT_EXECUTABLE} rev-parse HEAD
        WORKING_DIRECTORY ${CMAKE_CURRENT_LIST_DIR}
        OUTPUT_VARIABLE BUILD_COMMIT
        ERROR_QUIET
        OUTPUT_STRIP_TRAILING_WHITESPACE
    )
    execute_process(
        COMMAND ${GIT_EXECUTABLE} show -s --format=%ci ${BUILD_COMMIT}
        WORKING_DIRECTORY ${CMAKE_CURRENT_LIST_DIR}
        OUTPUT_VARIABLE BUILD_COMMIT_DATETIME
        ERROR_QUIET
        OUTPUT_STRIP_TRAILING_WHITESPACE
    )
endif()

### Get and find dependencies

# Specify optional dependencies
option(DEPTHAI_XTENSOR_SUPPORT "Enable optional xtensor support" ON)
option(DEPTHAI_OPENCV_SUPPORT "Enable optional OpenCV support" ON)
option(DEPTHAI_PCL_SUPPORT "Enable optional PCL support" OFF)

option(DEPTHAI_MERGED_TARGET "Enable merged target build" ON)

# Include project dependencies
set(DEPTHAI_DEPENDENCY_INCLUDE "" CACHE FILEPATH "Optional cmake file to append to dependency processing, e.g. additional find_package()")
include(depthaiDependencies)

# Add threads preference
set(THREADS_PREFER_PTHREAD_FLAG ON)

# TODO Remove shared naming
set(DEPTHAI_SHARED_3RDPARTY_INCLUDE
    ${CMAKE_CURRENT_LIST_DIR}/include/3rdparty/
)
# Add depthai-bootloader-shared
include(${CMAKE_CURRENT_LIST_DIR}/shared/depthai-bootloader-shared.cmake)

# Add flags helpers
include(Flags)

### End of dependencies

set(TARGET_CORE_NAME ${PROJECT_NAME}-core)
set(TARGET_CORE_ALIAS core)

########################
# OpenCV Support 1
########################
set(THIRDPARTY_OPENCV_LIBRARIES "" CACHE STRING "Optional libraries to link OpenCV support, e.g. TBB::tbb")
set(TARGET_OPENCV_NAME ${PROJECT_NAME}-opencv)
set(TARGET_OPENCV_ALIAS opencv)
if(DEPTHAI_OPENCV_SUPPORT)
    # Check if required libraries are available
    set(REQUIRED_OPENCV_LIBRARIES "opencv_core" "opencv_imgproc" "opencv_videoio")
    set(OPENCV_SUPPORT_AVAILABLE ${OpenCV_FOUND})
    foreach(lib ${REQUIRED_OPENCV_LIBRARIES})
        if(NOT (lib IN_LIST OpenCV_LIBS))
            set(OPENCV_SUPPORT_AVAILABLE FALSE)
        endif()
    endforeach()

    if(OPENCV_SUPPORT_AVAILABLE)
        # Add public compile definition indicating that OpenCV support is available
        set(DEPTHAI_HAVE_OPENCV_SUPPORT ON)

        message(STATUS "OpenCV and required libraries (${REQUIRED_OPENCV_LIBRARIES}) found. OpenCV Support enabled")
    else()
        message(STATUS "OpenCV or required libraries (${REQUIRED_OPENCV_LIBRARIES}) not found. OpenCV Support disabled")
    endif()
endif()

########################
# PCL Support 1
########################
set(TARGET_PCL_NAME ${PROJECT_NAME}-pcl)
set(TARGET_PCL_ALIAS pcl)
if(DEPTHAI_PCL_SUPPORT)
    if(PCL_FOUND)
        # Add public compile definition indicating that PCL support is available
        set(DEPTHAI_HAVE_PCL_SUPPORT ON)

        message(STATUS "PCL found. PCL Support enabled")
    else()
        message(STATUS "PCL not found. PCL Support disabled")
    endif()
endif()

# Create core library
set(TARGET_CORE_SOURCES
    # depthai-bootloader-shared sources
    "${DEPTHAI_BOOTLOADER_SHARED_SOURCES}"
    # sources
    src/common/ModelType.cpp
    src/device/Device.cpp
    src/device/DeviceBase.cpp
    src/device/DeviceBootloader.cpp
    # src/device/CallbackHandler.cpp
    src/device/CalibrationHandler.cpp
    src/device/Version.cpp
    src/pipeline/Pipeline.cpp
    src/pipeline/AssetManager.cpp
    src/pipeline/MessageQueue.cpp
    src/pipeline/Node.cpp
    src/pipeline/InputQueue.cpp
    src/pipeline/ThreadedNode.cpp
    src/pipeline/DeviceNode.cpp
    src/pipeline/node/XLinkIn.cpp
    src/pipeline/node/XLinkOut.cpp
    src/pipeline/node/ColorCamera.cpp
    src/pipeline/node/Camera.cpp
    src/pipeline/node/Thermal.cpp
    src/pipeline/node/ToF.cpp
    src/pipeline/node/MessageDemux.cpp
    src/pipeline/node/MonoCamera.cpp
    src/pipeline/node/StereoDepth.cpp
    src/pipeline/node/Sync.cpp
    src/pipeline/node/NeuralNetwork.cpp
    src/pipeline/node/ImageManip.cpp
    src/pipeline/node/ImageManipV2.cpp
    src/pipeline/node/Warp.cpp
    src/pipeline/node/VideoEncoder.cpp
    src/pipeline/node/DetectionNetwork.cpp
    src/pipeline/node/Script.cpp
    src/pipeline/node/Pool.cpp
    src/pipeline/node/Benchmark.cpp
    src/pipeline/node/SpatialDetectionNetwork.cpp
    src/pipeline/node/SystemLogger.cpp
    src/pipeline/node/SpatialLocationCalculator.cpp
    src/pipeline/node/AprilTag.cpp
    src/pipeline/node/ObjectTracker.cpp
    src/pipeline/node/IMU.cpp
    src/pipeline/node/EdgeDetector.cpp
    src/pipeline/node/SPIIn.cpp
    src/pipeline/node/FeatureTracker.cpp
    src/pipeline/node/ImageAlign.cpp
    src/pipeline/node/ToF.cpp
    src/pipeline/node/DetectionParser.cpp
    src/pipeline/node/test/MyProducer.cpp
    src/pipeline/node/test/MyConsumer.cpp
    src/pipeline/node/UVC.cpp
    src/pipeline/node/host/XLinkInHost.cpp
    src/pipeline/node/host/XLinkOutHost.cpp
    src/pipeline/node/host/HostNode.cpp
    src/pipeline/datatype/DatatypeEnum.cpp
    src/pipeline/node/PointCloud.cpp
    src/pipeline/datatype/Buffer.cpp
    src/pipeline/datatype/ImgFrame.cpp
    src/pipeline/datatype/ImgTransformations.cpp
    src/pipeline/datatype/EncodedFrame.cpp
    src/pipeline/datatype/ImgAnnotations.cpp
    src/pipeline/datatype/ImageManipConfig.cpp
    src/pipeline/datatype/ImageManipConfigV2.cpp
    src/pipeline/datatype/CameraControl.cpp
    src/pipeline/datatype/NNData.cpp
    src/pipeline/datatype/ImgDetections.cpp
    src/pipeline/datatype/SpatialImgDetections.cpp
    src/pipeline/datatype/SystemInformation.cpp
    src/pipeline/datatype/SystemInformationS3.cpp
    src/pipeline/datatype/StreamMessageParser.cpp
    src/pipeline/datatype/SpatialLocationCalculatorData.cpp
    src/pipeline/datatype/SpatialLocationCalculatorConfig.cpp
    src/pipeline/datatype/AprilTags.cpp
    src/pipeline/datatype/AprilTagConfig.cpp
    src/pipeline/datatype/Tracklets.cpp
    src/pipeline/datatype/IMUData.cpp
    src/pipeline/datatype/StereoDepthConfig.cpp
    src/pipeline/datatype/EdgeDetectorConfig.cpp
    src/pipeline/datatype/TrackedFeatures.cpp
    src/pipeline/datatype/FeatureTrackerConfig.cpp
    src/pipeline/datatype/ToFConfig.cpp
    src/pipeline/datatype/BenchmarkReport.cpp
    src/pipeline/datatype/PointCloudConfig.cpp
    src/pipeline/datatype/PointCloudData.cpp
    src/pipeline/datatype/MessageGroup.cpp
    src/pipeline/datatype/TransformData.cpp
    src/utility/H26xParsers.cpp
    src/utility/ImageManipV2Impl.cpp
    src/utility/Initialization.cpp
    src/utility/Resources.cpp
    src/utility/Path.cpp
    src/utility/Platform.cpp
    src/utility/RecordReplay.cpp
    src/utility/McapImpl.cpp
    src/utility/Environment.cpp
    src/utility/Compression.cpp
    src/utility/XLinkGlobalProfilingLogger.cpp
    src/utility/Logging.cpp
    src/utility/Checksum.cpp
    src/utility/matrixOps.cpp
    src/utility/EepromDataParser.cpp
    src/utility/LogCollection.cpp
    src/utility/MemoryWrappers.cpp
    src/utility/Serialization.cpp
    src/xlink/XLinkConnection.cpp
    src/xlink/XLinkStream.cpp
    src/openvino/OpenVINO.cpp
    src/openvino/BlobReader.cpp
    src/bspatch/bspatch.c
    src/device/DeviceGate.cpp
    src/utility/ArchiveUtil.cpp
    src/nn_archive/NNArchive.cpp
    src/nn_archive/NNArchiveVersionedConfig.cpp
    src/modelzoo/NNModelDescription.cpp
    src/modelzoo/Zoo.cpp
)

if(DEPTHAI_ENABLE_REMOTE_CONNECTION)
    list(APPEND TARGET_CORE_SOURCES
        src/remote_connection/RemoteConnection.cpp
        src/remote_connection/RemoteConnectionImpl.cpp
    )
endif()

if(DEPTHAI_ENABLE_PROTOBUF)
    list(APPEND TARGET_CORE_SOURCES
        src/utility/ProtoSerialize.cpp
    )
endif()

set(TARGET_OPENCV_SOURCES
    src/opencv/ImgFrame.cpp
    src/pipeline/node/host/Display.cpp
    src/pipeline/node/host/HostCamera.cpp
    src/pipeline/node/host/Record.cpp
    src/pipeline/node/host/Replay.cpp
    src/opencv/RecordReplay.cpp
    src/opencv/HolisticRecordReplay.cpp
)

set(TARGET_PCL_SOURCES src/pcl/PointCloudData.cpp)

if(DEPTHAI_HAVE_OPENCV_SUPPORT AND DEPTHAI_MERGED_TARGET)
    list(APPEND TARGET_CORE_SOURCES
        ${TARGET_OPENCV_SOURCES}
    )
endif()
if(DEPTHAI_HAVE_PCL_SUPPORT AND DEPTHAI_MERGED_TARGET)
    list(APPEND TARGET_CORE_SOURCES
        ${TARGET_PCL_SOURCES}
    )
endif()

add_library(${TARGET_CORE_NAME} ${TARGET_CORE_SOURCES})
add_library("${PROJECT_NAME}::${TARGET_CORE_ALIAS}" ALIAS ${TARGET_CORE_NAME})
# Specify that we are building core
target_compile_definitions(${TARGET_CORE_NAME} PUBLIC DEPTHAI_TARGET_CORE)
# Specifies name of generated IMPORTED target (set to alias)
set_target_properties(${TARGET_CORE_NAME} PROPERTIES EXPORT_NAME ${TARGET_CORE_ALIAS})
# Add to list of targets to export and install
list(APPEND targets_to_export ${TARGET_CORE_NAME})

# Add model_zoo helper binary
add_executable(zoo_helper src/modelzoo/zoo_helper.cpp)
target_compile_definitions(zoo_helper PRIVATE DEPTHAI_TARGET_CORE)
target_link_libraries(zoo_helper PRIVATE ${TARGET_CORE_NAME})
list(APPEND targets_to_export zoo_helper)

# Add default flags to core
add_default_flags(${TARGET_CORE_NAME})

# And clang-tidy and format
if(DEPTHAI_CLANG_TIDY)
    include(ClangTidy)
    target_clangtidy_setup(${TARGET_CORE_NAME})
endif()

# Set compiler features (c++17), and disables extensions (g++17)
set_property(TARGET ${TARGET_CORE_NAME} PROPERTY CXX_STANDARD 17)
set_property(TARGET ${TARGET_CORE_NAME} PROPERTY CXX_STANDARD_REQUIRED ON)
set_property(TARGET ${TARGET_CORE_NAME} PROPERTY CXX_EXTENSIONS OFF)
# Add interface transitive property (C++17)
if(${CMAKE_VERSION} VERSION_LESS "3.8.0")
    target_compile_features(${TARGET_CORE_NAME} INTERFACE cxx_generic_lambdas)
else()
    target_compile_features(${TARGET_CORE_NAME} INTERFACE cxx_std_17)
endif()
# Minimal supported macOS SDK version for C++17 support with std::filesystem
set(CMAKE_OSX_DEPLOYMENT_TARGET 10.15)

# Link merged target libraries and add compile definitions
if(DEPTHAI_HAVE_OPENCV_SUPPORT AND DEPTHAI_MERGED_TARGET)
    # Link to OpenCV (publically)
    target_link_libraries(${TARGET_CORE_NAME} PUBLIC ${REQUIRED_OPENCV_LIBRARIES} ${THIRDPARTY_OPENCV_LIBRARIES})

    # Specify that we are building target opencv
    target_compile_definitions(${TARGET_CORE_NAME} PUBLIC DEPTHAI_TARGET_OPENCV)
    target_compile_definitions(${TARGET_CORE_NAME} PUBLIC DEPTHAI_HAVE_OPENCV_SUPPORT)

endif()
if(DEPTHAI_HAVE_PCL_SUPPORT AND DEPTHAI_MERGED_TARGET)
    # Link to PCL (publically)
    target_link_libraries(${TARGET_CORE_NAME} PUBLIC ${PCL_LIBRARIES})

    # Specify that we are building target pcl
    target_compile_definitions(${TARGET_CORE_NAME} PUBLIC DEPTHAI_TARGET_PCL)
    target_compile_definitions(${TARGET_CORE_NAME} PUBLIC DEPTHAI_HAVE_PCL_SUPPORT)
    target_link_directories(${TARGET_CORE_NAME} PUBLIC 
		$<BUILD_INTERFACE:${PCL_LIBRARY_DIRS}>
		$<INSTALL_INTERFACE:include>
	)
    target_compile_definitions(${TARGET_CORE_NAME} PUBLIC ${PCL_DEFINITIONS})
endif()
if(DEPTHAI_MERGED_TARGET)
    target_compile_definitions(${TARGET_CORE_NAME} PUBLIC DEPTHAI_MERGED_TARGET)
endif()

# First specify options
option(DEPTHAI_BUILD_TESTS "Build tests" OFF)
option(DEPTHAI_BUILD_EXAMPLES "Build examples - Requires OpenCV library to be installed" OFF)
option(DEPTHAI_BUILD_PYTHON "Build python bindings" OFF)
option(DEPTHAI_BUILD_DOCS "Build documentation - requires doxygen to be installed" OFF)

# Specify support for FW
option(DEPTHAI_ENABLE_DEVICE_FW "Enable MyriadX Device FW" ON)
option(DEPTHAI_ENABLE_DEVICE_BOOTLOADER_FW "Enable MyriadX Device Bootloader FW" ON)
option(DEPTHAI_ENABLE_DEVICE_RVC3_FW "Enable RVC3 Device FW" ON)
option(DEPTHAI_ENABLE_DEVICE_RVC4_FW "Enable RVC4 Device FW" ON)

if(DEPTHAI_ENABLE_REMOTE_CONNECTION)
    option(DEPTHAI_EMBED_FRONTEND "Embed frontend resources into library" ON)
else()
    option(DEPTHAI_EMBED_FRONTEND "Embed frontend resources into library" OFF)
endif()

option(DEPTHAI_BINARIES_RESOURCE_COMPILE "Compile Depthai device side binaries into library" ON)

# Set constant
set(DEPTHAI_RESOURCES_OUTPUT_DIR "${CMAKE_CURRENT_BINARY_DIR}/resources")

# Include configuration
include(Depthai/DepthaiDeviceSideConfig)    # Depthai device binary commit/version configuration
include(Depthai/DepthaiBootloaderConfig)    # Depthai bootloader binary commit/version configuration
include(Depthai/DepthaiDeviceKbConfig)    # depthai-device-kb fwp commit/version configuration
include(Depthai/DepthaiDeviceRVC4Config)    # depthai-device-rvc4 fwp commit/version configuration
include(Depthai/DepthaiVisualizerConfig)    # depthai-visualizer commit/version configuration

# Include downloaders
include(DepthaiDownloader)                  # Depthai device binary downloader
include(DepthaiBootloaderDownloader)        # Depthai bootloader binary downloader
include(DepthaiDeviceKbDownloader)          # depthai-device-kb fwp downloader
include(DepthaiVisualizerDownloader)        # depthai-visualizer downloader

# depthai-shared enforce commit hash match if CI
if($ENV{CI})
    # TODO(themarpe) - Disable before final merge
    # set(DEPTHAI_SHARED_COMMIT_HASH_ENFORCE ON)
    set(DEPTHAI_SHARED_COMMIT_HASH_ENFORCE OFF)
    set(DEPTHAI_BOOTLOADER_SHARED_COMMIT_HASH_ENFORCE ON)
endif()

# No user specified paths, download from server
message(STATUS "Downloading Depthai device side binaries from server...")

# Then get the Depthai device side binaries (local or download)
if(DEPTHAI_CMD_PATH OR DEPTHAI_USB2_CMD_PATH OR DEPTHAI_USB2_PATCH_PATH)
    # At least one of the paths is set. include binaries locally
    message(STATUS "Using local Depthai device side binaries...")

    DepthaiLocal(
        PATCH_ONLY ${DEPTHAI_USB2_PATCH_ONLY_MODE}
        "${DEPTHAI_RESOURCES_OUTPUT_DIR}"            # Output folder
        DEPTHAI_RESOURCE_LIST                       # List of output resources
        "${DEPTHAI_CMD_PATH}"                       # depthai.cmd
        "${DEPTHAI_USB2_CMD_PATH}"                  # depthai-usb2.cmd
        "${DEPTHAI_USB2_PATCH_PATH}"                # depthai-usb2-patch.patch
    )

else()
    # No user specified paths, download from server
    message(STATUS "Downloading Depthai device side binaries from server...")
endif()

if(DEPTHAI_ENABLE_DEVICE_FW)
    # Add device FW

    DepthaiDownload(
        "${DEPTHAI_SHARED_COMMIT_HASH}" "${DEPTHAI_SHARED_COMMIT_HASH_ENFORCE}"
        PATCH_ONLY ON
        "${DEPTHAI_RESOURCES_OUTPUT_DIR}"            # Output folder
        DEPTHAI_RESOURCE_LIST                       # List of output resources
        "${DEPTHAI_DEVICE_SIDE_MATURITY}"           # Maturity
        "${DEPTHAI_DEVICE_SIDE_COMMIT}"             # commit hash
        "${DEPTHAI_DEVICE_SIDE_VERSION}"            # Optional version
    )
    list(APPEND RESOURCE_COMPILED_FILES ${DEPTHAI_RESOURCE_LIST})
endif()

if(DEPTHAI_ENABLE_DEVICE_BOOTLOADER_FW)
    # Add bootloader FW
    DepthaiBootloaderDownload(
        "${DEPTHAI_BOOTLOADER_SHARED_COMMIT_HASH}" "${DEPTHAI_BOOTLOADER_SHARED_COMMIT_HASH_ENFORCE}"
        "${DEPTHAI_RESOURCES_OUTPUT_DIR}"                # Output folder
        DEPTHAI_BOOTLOADER_RESOURCE_LIST                # List of output resources
        "${DEPTHAI_BOOTLOADER_MATURITY}"                # Maturity
        "${DEPTHAI_BOOTLOADER_VERSION}"                 # if maturity == snapshot -> hash else version
    )
    list(APPEND RESOURCE_COMPILED_FILES ${DEPTHAI_BOOTLOADER_RESOURCE_LIST})
endif()

if(DEPTHAI_ENABLE_DEVICE_RVC3_FW)
    # Add device-kb FW
    DepthaiDeviceDownloader(
        "depthai-device-kb"
        "luxonis-keembay-snapshot-local"
        "luxonis-keembay-release-local"
        "${DEPTHAI_SHARED_COMMIT_HASH}" "${DEPTHAI_SHARED_COMMIT_HASH_ENFORCE}"
        "${DEPTHAI_RESOURCES_OUTPUT_DIR}"                # Output folder
        DEPTHAI_DEVICE_KB_RESOURCE_LIST                 # List of output resources
        "${DEPTHAI_DEVICE_KB_MATURITY}"                # Maturity
        "${DEPTHAI_DEVICE_RVC3_VERSION}"
    )
    list(APPEND RESOURCE_COMPILED_FILES ${DEPTHAI_DEVICE_KB_RESOURCE_LIST})
endif()

if(DEPTHAI_ENABLE_DEVICE_RVC4_FW)
    # Add device-RVC4 FW
    DepthaiDeviceDownloader(
        "depthai-device-rvc4"
        "luxonis-rvc4-snapshot-local"
        "luxonis-rvc4-release-local"
        "${DEPTHAI_SHARED_COMMIT_HASH}" "${DEPTHAI_SHARED_COMMIT_HASH_ENFORCE}"
        "${DEPTHAI_RESOURCES_OUTPUT_DIR}"                # Output folder
        DEPTHAI_DEVICE_RVC4_RESOURCE_LIST                 # List of output resources
        "${DEPTHAI_DEVICE_RVC4_MATURITY}"                # Maturity
        "${DEPTHAI_DEVICE_RVC4_VERSION}"
    )
    list(APPEND RESOURCE_COMPILED_FILES ${DEPTHAI_DEVICE_RVC4_RESOURCE_LIST})
endif()


if(DEPTHAI_EMBED_FRONTEND)
    DepthaiVisualizerDownloader(
        "${DEPTHAI_VISUALIZER_COMMIT}"                # Visualizer hash
        "${DEPTHAI_RESOURCES_OUTPUT_DIR}"
        DEPTHAI_VISUALIZER_RESOURCE_LIST                 # List of output resources
    )
    list(APPEND RESOURCE_COMPILED_FILES ${DEPTHAI_VISUALIZER_RESOURCE_LIST}) # TODO - Handle the case non debug case
    target_compile_definitions(${TARGET_CORE_NAME} PRIVATE DEPTHAI_VISUALIZER_VERSION="${DEPTHAI_VISUALIZER_COMMIT}")
endif()

message(STATUS "LIST OF RESOURCE COMPILED FILES: ${RESOURCE_COMPILED_FILES}")
if(DEPTHAI_BINARIES_RESOURCE_COMPILE)
    # Add RC and resource compile the binares
    include(CMakeRC)

    set(DEPTHAI_RESOURCE_LIBRARY_NAME "depthai-resources")

    # Add resource library
    cmrc_add_resource_library("${DEPTHAI_RESOURCE_LIBRARY_NAME}" NAMESPACE depthai
        WHENCE "${DEPTHAI_RESOURCES_OUTPUT_DIR}"
        "${RESOURCE_COMPILED_FILES}"
    )

    # Link to resource library
    target_link_libraries(${TARGET_CORE_NAME} PRIVATE "${DEPTHAI_RESOURCE_LIBRARY_NAME}")

    # Set define that binaries are resource compiled
    target_compile_definitions(${TARGET_CORE_NAME} PRIVATE DEPTHAI_RESOURCE_COMPILED_BINARIES)

else()
    # TODO
    # Don't add RC and don't resource compile the binaries
    # Install to share/ instead for instance
endif()

# Add include directories
target_include_directories(${TARGET_CORE_NAME}
    PUBLIC
        # Relative path to include directories after installed
        "$<INSTALL_INTERFACE:include>"
        "$<INSTALL_INTERFACE:include/${DEPTHAI_SHARED_3RDPARTY_HEADERS_PATH}>"

        # Build time path to include directories
        "$<BUILD_INTERFACE:${CMAKE_CURRENT_LIST_DIR}/include>"
        "$<BUILD_INTERFACE:${DEPTHAI_SHARED_PUBLIC_INCLUDE}>"
        "$<BUILD_INTERFACE:${DEPTHAI_BOOTLOADER_SHARED_PUBLIC_INCLUDE}>"
    #INTERFACE
    #    # ...
    PRIVATE
        "$<BUILD_INTERFACE:${CMAKE_CURRENT_LIST_DIR}/include/depthai>"
        "$<BUILD_INTERFACE:${CMAKE_CURRENT_LIST_DIR}/src>"
        "$<BUILD_INTERFACE:${DEPTHAI_SHARED_INCLUDE}>"
        "$<BUILD_INTERFACE:${DEPTHAI_BOOTLOADER_SHARED_INCLUDE}>"
)

target_include_directories(${TARGET_CORE_NAME} SYSTEM
    PUBLIC
        "$<BUILD_INTERFACE:${DEPTHAI_SHARED_3RDPARTY_INCLUDE}>"
)

# Add clang format after specifying include directories
if(DEPTHAI_CLANG_FORMAT)
    # HEADER DIRECTORIES
    set(header_dirs "${CMAKE_CURRENT_LIST_DIR}/include" "${DEPTHAI_SHARED_PUBLIC_INCLUDE}" "${DEPTHAI_SHARED_INCLUDE}")
    include(ClangFormat)
    target_clangformat_setup(${TARGET_CORE_NAME} "${header_dirs}")
endif()

# link libraries
target_link_libraries(${TARGET_CORE_NAME}
    PUBLIC
        nlohmann_json::nlohmann_json
        libnop
        spdlog::spdlog
<<<<<<< HEAD
        yaml-cpp::yaml-cpp
        # TODO(Morato) - potentiially move this to private
        foxglove-websocket::foxglove-websocket
        protobuf::libprotobuf
        messages
=======
        yaml-cpp
>>>>>>> 6878bbbd
    INTERFACE
        XLinkPublic
    PRIVATE
        XLink
        Threads::Threads
        BZip2::BZip2
        FP16::fp16
        archive_static
		ZLIB::ZLIB
        LZ4::lz4
        httplib::httplib
        mp4v2::mp4v2
        semver::semver
)

if(DEPTHAI_ENABLE_PROTOBUF)
    # Load protobuf support into library messages_proto
    message(STATUS "Protobuf support enabled")
    add_subdirectory(protos)
    list(APPEND targets_to_export messages)
    target_link_libraries(${TARGET_CORE_NAME} PRIVATE protobuf::libprotobuf messages)
    target_compile_definitions(${TARGET_CORE_NAME} PUBLIC DEPTHAI_ENABLE_PROTOBUF)
endif()

if(DEPTHAI_ENABLE_REMOTE_CONNECTION)
    target_link_libraries(${TARGET_CORE_NAME} PRIVATE
        foxglove-websocket::foxglove-websocket
    )
    target_compile_definitions(${TARGET_CORE_NAME} PRIVATE DEPTHAI_ENABLE_REMOTE_CONNECTION)
endif()

if(DEPTHAI_HAS_APRIL_TAG)
    target_link_libraries(${TARGET_CORE_NAME} PRIVATE
        apriltag::apriltag
    )
endif()

if(DEPTHAI_ENABLE_CURL)
    target_link_libraries(${TARGET_CORE_NAME} PRIVATE
        CURL::libcurl
        cpr::cpr
    )
    target_compile_definitions(${TARGET_CORE_NAME} PRIVATE DEPTHAI_ENABLE_CURL)
endif()

# Add compile & CMake definitions
set(DEPTHAI_DEVICE_VERSION "${DEPTHAI_DEVICE_SIDE_COMMIT}")
target_compile_definitions(${TARGET_CORE_NAME}
    PRIVATE
        # Add depthai-device version
        DEPTHAI_DEVICE_VERSION="${DEPTHAI_DEVICE_VERSION}"
        # Add depthai-bootloader version
        DEPTHAI_BOOTLOADER_VERSION="${DEPTHAI_BOOTLOADER_VERSION}"
        # Add depthai-device-kb version
        DEPTHAI_DEVICE_RVC3_VERSION="${DEPTHAI_DEVICE_RVC3_VERSION}"
        # Add depthai-device-rvc4 version
        DEPTHAI_DEVICE_RVC4_VERSION="${DEPTHAI_DEVICE_RVC4_VERSION}"
)
# Add compile flag if libusb is available
if(DEPTHAI_ENABLE_LIBUSB)
    target_compile_definitions(${TARGET_CORE_NAME} PRIVATE DEPTHAI_ENABLE_LIBUSB)
    target_compile_definitions(${TARGET_CORE_NAME} PRIVATE DEPTHAI_HAVE_LIBUSB_SUPPORT)
    set(DEPTHAI_HAVE_LIBUSB_SUPPORT ON)
endif()

if(DEPTHAI_XTENSOR_SUPPORT)
    target_compile_definitions(${TARGET_CORE_NAME} PUBLIC DEPTHAI_XTENSOR_SUPPORT)
    target_link_libraries(${TARGET_CORE_NAME} PUBLIC xtensor)
endif()

# Specify available FW
if(DEPTHAI_ENABLE_DEVICE_FW)
    target_compile_definitions(${TARGET_CORE_NAME} PRIVATE DEPTHAI_ENABLE_DEVICE_FW)
endif()
if(DEPTHAI_ENABLE_DEVICE_BOOTLOADER_FW)
    target_compile_definitions(${TARGET_CORE_NAME} PRIVATE DEPTHAI_ENABLE_DEVICE_BOOTLOADER_FW)
endif()
if(DEPTHAI_ENABLE_DEVICE_RVC3_FW)
    target_compile_definitions(${TARGET_CORE_NAME} PRIVATE DEPTHAI_ENABLE_DEVICE_RVC3_FW)
endif()
if(DEPTHAI_ENABLE_DEVICE_RVC4_FW)
    target_compile_definitions(${TARGET_CORE_NAME} PRIVATE DEPTHAI_ENABLE_DEVICE_RVC4_FW)
endif()
if(DEPTHAI_EMBED_FRONTEND)
    target_compile_definitions(${TARGET_CORE_NAME} PRIVATE DEPTHAI_EMBED_FRONTEND)
endif()
if(DEPTHAI_HAS_APRIL_TAG)
    target_compile_definitions(${TARGET_CORE_NAME} PRIVATE DEPTHAI_HAS_APRIL_TAG)
endif()

# Add Backward dependency if enabled (On by default)
if(DEPTHAI_ENABLE_BACKWARD)
    target_compile_definitions(${TARGET_CORE_NAME} PRIVATE DEPTHAI_ENABLE_BACKWARD)
    target_link_libraries(${TARGET_CORE_NAME} PRIVATE Backward::Backward)
endif()

# Add patch only mode definition
if(DEPTHAI_USB2_PATCH_ONLY_MODE)
    target_compile_definitions(${TARGET_CORE_NAME} PRIVATE DEPTHAI_PATCH_ONLY_MODE)
endif()

# Helper function
macro(add_runtime_dependencies depending_target dependency)
    if(WIN32)
        if(TARGET ${dependency})
            get_property(imported_configs TARGET ${dependency} PROPERTY IMPORTED_CONFIGURATIONS)
            set(dlls "")
            foreach(cfg ${imported_configs})
                get_property(dll TARGET ${dependency} PROPERTY IMPORTED_LOCATION_${cfg})
                set(dlls ${depthai_dll_libraries} $<$<CONFIG:${cfg}>:${dll}>)
            endforeach()
        endif()
        file(GLOB depthai_dll_libraries "${HUNTER_INSTALL_PREFIX}/bin/*.dll")
        # Create a list of required dll files
        set(required_dll_files ${dlls} ${depthai_dll_libraries})
        # Copy the required dlls
        add_custom_command(TARGET ${depending_target} POST_BUILD COMMAND
            "$<$<BOOL:${required_dll_files}>:${CMAKE_COMMAND};-E;copy_if_different;${required_dll_files};$<TARGET_FILE_DIR:${depending_target}>>"
            COMMAND_EXPAND_LISTS
            VERBATIM
        )
        message(STATUS "Required dlls for core are: ${required_dll_files}")
    endif()
endmacro()
# Add libusb dll in build time
add_runtime_dependencies(${TARGET_CORE_NAME} usb-1.0)

########################
# OpenCV Support 2
########################
if(DEPTHAI_HAVE_OPENCV_SUPPORT AND NOT DEPTHAI_MERGED_TARGET)
    # Add depthai-core-opencv library and depthai::core::opencv alias
    add_library(${TARGET_OPENCV_NAME}
        ${TARGET_OPENCV_SOURCES}
    )
    add_library("${PROJECT_NAME}::${TARGET_OPENCV_ALIAS}" ALIAS ${TARGET_OPENCV_NAME})
    # Specifies name of generated IMPORTED target (set to alias)
    set_target_properties(${TARGET_OPENCV_NAME} PROPERTIES EXPORT_NAME ${TARGET_OPENCV_ALIAS})

    # Add default flags
    add_default_flags(${TARGET_OPENCV_NAME})

    # Link to OpenCV (publically)
    target_link_libraries(${TARGET_OPENCV_NAME} PUBLIC ${REQUIRED_OPENCV_LIBRARIES} ${THIRDPARTY_OPENCV_LIBRARIES})

    # Specify that we are building target opencv
    target_compile_definitions(${TARGET_OPENCV_NAME} PUBLIC DEPTHAI_TARGET_OPENCV)
    target_compile_definitions(${TARGET_OPENCV_NAME} PUBLIC DEPTHAI_HAVE_OPENCV_SUPPORT)
    # Add public dependency to depthai::core library
    target_link_libraries(${TARGET_OPENCV_NAME} PUBLIC ${TARGET_CORE_NAME})

    # Add to clangformat target
    if(COMMAND target_clangformat_setup)
        target_clangformat_setup(${TARGET_OPENCV_NAME} "")
    endif()

    # Add to list of targets to export and install
    list(APPEND targets_to_export ${TARGET_OPENCV_NAME})
endif()


########################
# PCL Support 2
########################
if(DEPTHAI_HAVE_PCL_SUPPORT AND NOT DEPTHAI_MERGED_TARGET)
        # Add depthai-core-pcl library and depthai::core::pcl alias
        add_library(${TARGET_PCL_NAME} ${TARGET_PCL_SOURCES})
        add_library("${PROJECT_NAME}::${TARGET_PCL_ALIAS}" ALIAS ${TARGET_PCL_NAME})
        # Specifies name of generated IMPORTED target (set to alias)
        set_target_properties(${TARGET_PCL_NAME} PROPERTIES EXPORT_NAME ${TARGET_PCL_ALIAS})

        # Add default flags
        add_default_flags(${TARGET_PCL_NAME})

        # Link to PCL (publically)
        target_link_libraries(${TARGET_PCL_NAME} PUBLIC ${PCL_LIBRARIES})
        target_link_libraries(${TARGET_PCL_NAME} PUBLIC pcl_io_ply)

        # Specify that we are building target pcl
        target_compile_definitions(${TARGET_PCL_NAME} PUBLIC DEPTHAI_TARGET_PCL)
        target_compile_definitions(${TARGET_PCL_NAME} PUBLIC DEPTHAI_HAVE_PCL_SUPPORT)

        target_include_directories(${TARGET_PCL_NAME} PUBLIC ${PCL_INCLUDE_DIRS})
        target_link_directories(${TARGET_PCL_NAME} PUBLIC ${PCL_LIBRARY_DIRS})
        target_compile_definitions(${TARGET_PCL_NAME} PUBLIC ${PCL_DEFINITIONS})

        # Add public dependency to depthai::core library
        target_include_directories(${TARGET_CORE_NAME} PUBLIC $<TARGET_PROPERTY:${TARGET_PCL_NAME},INTERFACE_INCLUDE_DIRECTORIES>)
        target_link_libraries(${TARGET_PCL_NAME} PUBLIC ${TARGET_CORE_NAME})

        # Add to clangformat target
        if(COMMAND target_clangformat_setup)
            target_clangformat_setup(${TARGET_PCL_NAME} "")
        endif()

        # Add to list of targets to export and install
        list(APPEND targets_to_export ${TARGET_PCL_NAME})
endif()

########################
# RTABMap Support
########################
set(THIRDPARTY_RTABMAP_LIBRARIES "rtabmap::utilite" CACHE STRING "Optional libraries to link RTABMap support, e.g. TBB::tbb")
set(TARGET_RTABMAP_NAME ${PROJECT_NAME}-rtabmap)
set(TARGET_RTABMAP_ALIAS rtabmap)
if(DEPTHAI_RTABMAP_SUPPORT)
    # Check if required libraries are available
    set(RTABMAP_SUPPORT_AVAILABLE ${RTABMap_FOUND})

    if(RTABMAP_SUPPORT_AVAILABLE)

        if(NOT APPLE)
            SET(CMAKE_INSTALL_RPATH "${CMAKE_INSTALL_PREFIX}/lib")
        endif()
        # Add depthai-rtabmap library and depthai::rtabmap alias
        add_library(${TARGET_RTABMAP_NAME}
        src/rtabmap/CalibrationHandler.cpp
        src/rtabmap/TransformData.cpp
        src/rtabmap/RTABMapVIO.cpp src/rtabmap/RTABMapSLAM.cpp
        )
        add_library("${PROJECT_NAME}::${TARGET_RTABMAP_ALIAS}" ALIAS ${TARGET_RTABMAP_NAME})
        # Specifies name of generated IMPORTED target (set to alias)
        set_target_properties(${TARGET_RTABMAP_NAME} PROPERTIES EXPORT_NAME ${TARGET_RTABMAP_ALIAS})

        # Add default flags
        add_default_flags(${TARGET_RTABMAP_NAME})
        add_flag(${TARGET_RTABMAP_NAME} -Wno-switch-enum)
        # Link to RTABMap (publically)
        if(DEPTHAI_MERGED_TARGET)
            target_link_libraries(${TARGET_RTABMAP_NAME} PUBLIC rtabmap::core ${THIRDPARTY_RTABMAP_LIBRARIES})
        else()
            target_link_libraries(${TARGET_RTABMAP_NAME} PUBLIC rtabmap::core ${TARGET_OPENCV_NAME} ${TARGET_PCL_NAME} ${THIRDPARTY_RTABMAP_LIBRARIES})
        endif()
        # Add public compile definition indicating that RTABMap support is available
        set(DEPTHAI_HAVE_RTABMAP_SUPPORT ON)

        # Specify that we are building target rtabmap
        target_compile_definitions(${TARGET_RTABMAP_NAME} PUBLIC DEPTHAI_TARGET_RTABMAP)
        target_compile_definitions(${TARGET_RTABMAP_NAME} PUBLIC DEPTHAI_HAVE_RTABMAP_SUPPORT)
        # Add public dependency to depthai::core library
        target_link_libraries(${TARGET_RTABMAP_NAME} PUBLIC ${TARGET_CORE_NAME})

        # Add to clangformat target
        if(COMMAND target_clangformat_setup)
            target_clangformat_setup(${TARGET_RTABMAP_NAME} "")
        endif()

        # Add to list of targets to export and install
        list(APPEND targets_to_export ${TARGET_RTABMAP_NAME})

        message(STATUS "RTABMap and required libraries (${REQUIRED_RTABMAP_LIBRARIES}) found. RTABMap Support enabled")

    else()
        message(STATUS "RTABMap or required libraries (${REQUIRED_RTABMAP_LIBRARIES}) not found. RTABMap Support disabled")
    endif()
endif()


########################
# Basalt Support
########################

set(THIRDPARTY_BASALT_LIBRARIES "basalt_sdk::basalt_sdk" CACHE STRING "Optional libraries to link Basalt support, e.g. TBB::tbb")
set(TARGET_BASALT_NAME ${PROJECT_NAME}-basalt)
set(TARGET_BASALT_ALIAS basalt)

if(DEPTHAI_BASALT_SUPPORT)
    # Check if required libraries are available
    find_package(basalt_sdk CONFIG REQUIRED)
    set(BASALT_SUPPORT_AVAILABLE ${basalt_sdk_FOUND})

    if(BASALT_SUPPORT_AVAILABLE)

        # Add depthai-basalt library and depthai::basalt alias
        add_library(${TARGET_BASALT_NAME} src/basalt/BasaltVIO.cpp )
        add_library("${PROJECT_NAME}::${TARGET_BASALT_ALIAS}" ALIAS ${TARGET_BASALT_NAME})

        # Specifies name of generated IMPORTED target (set to alias)
        set_target_properties(${TARGET_BASALT_NAME} PROPERTIES EXPORT_NAME ${TARGET_BASALT_ALIAS})

        # Add default flags
        add_default_flags(${TARGET_BASALT_NAME})
        add_flag(${TARGET_BASALT_NAME} -Wno-switch-enum)

        # Link to Basalt (publically)
        if(DEPTHAI_MERGED_TARGET)
            target_link_libraries(${TARGET_BASALT_NAME} PUBLIC ${THIRDPARTY_BASALT_LIBRARIES})
        else()
            target_link_libraries(${TARGET_BASALT_NAME} PUBLIC ${THIRDPARTY_BASALT_LIBRARIES} ${TARGET_OPENCV_NAME})
        endif()
        # Add public compile definition indicating that Basalt support is available
        set(DEPTHAI_HAVE_BASALT_SUPPORT ON)

        # Specify that we are building target basalt
        target_compile_definitions(${TARGET_BASALT_NAME} PUBLIC DEPTHAI_TARGET_BASALT)
        target_compile_definitions(${TARGET_BASALT_NAME} PUBLIC DEPTHAI_HAVE_BASALT_SUPPORT)

        # Add public dependency to depthai::core library
        target_link_libraries(${TARGET_BASALT_NAME} PUBLIC ${TARGET_CORE_NAME})

        # Add to clangformat target
        if(COMMAND target_clangformat_setup)
            target_clangformat_setup(${TARGET_BASALT_NAME} "")
        endif()

        # Add to list of targets to export and install
        list(APPEND targets_to_export ${TARGET_BASALT_NAME})

        message(STATUS "Basalt and required libraries (${REQUIRED_BASALT_LIBRARIES}) found. Basalt Support enabled")

    else()
        message(STATUS "Basalt or required libraries (${REQUIRED_BASALT_LIBRARIES}) not found. Basalt Support disabled")
    endif()
endif()

########################
# Combined target
########################
set(TARGET_ALL_ALIAS all)
set(TARGET_ALL_NAME ${PROJECT_NAME}-all)
if(DEPTHAI_HAVE_OPENCV_SUPPORT AND DEPTHAI_HAVE_PCL_SUPPORT AND DEPTHAI_HAVE_BASALT_SUPPORT AND DEPTHAI_HAVE_RTABMAP_SUPPORT)
    add_library(${TARGET_ALL_NAME} INTERFACE)
    add_library("${PROJECT_NAME}::${TARGET_ALL_ALIAS}" ALIAS ${TARGET_ALL_NAME})
    # Specifies name of generated IMPORTED target (set to alias)
    set_target_properties(${TARGET_ALL_NAME} PROPERTIES EXPORT_NAME ${TARGET_ALL_ALIAS})
    target_link_libraries(${TARGET_ALL_NAME} INTERFACE ${TARGET_CORE_NAME} ${TARGET_OPENCV_NAME} ${TARGET_PCL_NAME} ${TARGET_BASALT_NAME} ${TARGET_RTABMAP_NAME})

    # Add to list of targets to export and install
    list(APPEND targets_to_export ${TARGET_ALL_NAME})

    message(STATUS "OpenCV, PCL, Basalt and RTABMap found. Combined target enabled")
endif()



########################
# Sanitizers
########################
if(DEPTHAI_SANITIZE)
    set(SANITIZE_ADDRESS ON CACHE BOOL "Enable AddressSanitizer for sanitized targets." FORCE)
    set(SANITIZE_UNDEFINED ON CACHE BOOL "Enable UndefinedBehaviorSanitizer for sanitized targets." FORCE)
    find_package(Sanitizers)
    add_sanitizers(${TARGET_CORE_NAME})
    if(DEPTHAI_HAVE_OPENCV_SUPPORT AND NOT DEPTHAI_MERGED_TARGET)
        add_sanitizers(${TARGET_OPENCV_NAME})
    endif()
    if(DEPTHAI_HAVE_RTABMAP_SUPPORT)
        add_sanitizers(${TARGET_RTABMAP_NAME})
    endif()
    if(DEPTHAI_HAVE_BASALT_SUPPORT)
        add_sanitizers(${TARGET_BASALT_NAME})
    endif()
    if(DEPTHAI_HAVE_PCL_SUPPORT AND NOT DEPTHAI_MERGED_TARGET)
        add_sanitizers(${TARGET_PCL_NAME})
    endif()
    if(DEPTHAI_XLINK_LOCAL)
        add_sanitizers(XLink)
        if(XLINK_LIBUSB_LOCAL)
            add_sanitizers(usb-1.0)
        endif()
    endif()
endif()
function(hunter_private_data)    
            set(one URL SHA1 CREDENTIALS LOCATION FILE)
            set(multiple HTTPHEADER)

            cmake_parse_arguments(x "" "${one}" "${multiple}" "${ARGN}")

            if(x_HTTPHEADER)
                message(FATAL_ERROR "HTTPHEADER argument of hunter_private_data not supported if HUNTER_ENABLED is OFF")
            endif()
            if(x_CREDENTIALS)
                message(FATAL_ERROR "CREDENTIALS argument of hunter_private_data not supported if HUNTER_ENABLED is OFF")
            endif()

            if(NOT x_URL)
                message(FATAL_ERROR "URL not provided to hunter_private_data")
            endif()
            if(NOT x_SHA1)
                message(FATAL_ERROR "SHA1 not provided to hunter_private_data")
            endif()
            if(NOT x_FILE)
                message(FATAL_ERROR "FILE not provided to hunter_private_data")
            endif()
            if(NOT x_LOCATION)
                message(FATAL_ERROR "LOCATION not provided to hunter_private_data")
            endif()

            set(x_DOWNLOAD_LOCATION "${CMAKE_CURRENT_BINARY_DIR}/_hunter_private_data/${x_FILE}")

            file(DOWNLOAD
                ${x_URL}
                ${x_DOWNLOAD_LOCATION}
                EXPECTED_HASH SHA1=${x_SHA1}
                TLS_VERIFY ON
            )

            # Set the output variable
            set(${x_LOCATION} "${x_DOWNLOAD_LOCATION}" PARENT_SCOPE)
endfunction()

########################
# Testing infrastructure
########################
include(CTest)
enable_testing()

########################
# Tests
########################
if (DEPTHAI_BUILD_TESTS)
    add_subdirectory(tests)
endif()

########################
# Examples (can also act as tests)
########################
if (DEPTHAI_BUILD_EXAMPLES)
    add_subdirectory(examples)
endif()

if (EMSCRIPTEN)
    add_subdirectory(bindings/js)
endif()

if (DEPTHAI_BUILD_PYTHON)
  add_subdirectory(bindings/python)
endif()

########################
# Documentation
########################
if (DEPTHAI_BUILD_DOCS)
    add_subdirectory(docs)
endif()

########################
# Build configuration
########################
# Add year information
string(TIMESTAMP BUILD_DATETIME "%Y-%m-%d %H:%M:%S +0000" UTC)
message(STATUS "BUILD_DATETIME: ${BUILD_DATETIME}, BUILD_COMMIT: ${BUILD_COMMIT}, BUILD_COMMIT_DATETIME: ${BUILD_COMMIT_DATETIME}")

# Configure build information (version, opencv, pcl support)
configure_file("${CMAKE_CURRENT_LIST_DIR}/cmake/version.hpp.in" "${CMAKE_CURRENT_LIST_DIR}/include/depthai/build/version.hpp")

########################
# Export and install
########################
include(GNUInstallDirs)
include(CMakePackageConfigHelpers)

# Add additional targets to export group
if(NOT BUILD_SHARED_LIBS)
    list(APPEND targets_to_export ${DEPTHAI_RESOURCE_LIBRARY_NAME} cmrc-base)
endif()

# Export targets (capability to import current build directory)
export(TARGETS ${targets_to_export} NAMESPACE ${PROJECT_NAME}:: FILE "${PROJECT_NAME}Targets.cmake")

# Dependencies file
configure_file("cmake/${PROJECT_NAME}Dependencies.cmake" ${PROJECT_NAME}Dependencies.cmake COPYONLY)

# Write project version
write_basic_package_version_file(${PROJECT_NAME}ConfigVersion.cmake VERSION ${PROJECT_VERSION} COMPATIBILITY AnyNewerVersion)

# Configure config file (one for exporting build directory, one for installation)
# file(RELATIVE_PATH DEPTHAI_DEPENDENCIES_INSTALLATION_PATH_REL "${CMAKE_CURRENT_BINARY_DIR}" "${HUNTER_INSTALL_PREFIX}")
configure_file(cmake/${PROJECT_NAME}Config.cmake.in ${PROJECT_NAME}Config.cmake @ONLY)

# Config for installation
set(DEPTHAI_DEPENDENCIES_INSTALLATION_PATH_REL "./dependencies")
configure_file(cmake/${PROJECT_NAME}Config.cmake.in _install/${PROJECT_NAME}Config.cmake @ONLY)

# Modify RPath to point to the cmake/depthai/dependencies/lib
# note: macOS is APPLE and also UNIX!
if(APPLE)
  set_target_properties(${TARGET_CORE_NAME} PROPERTIES INSTALL_RPATH "@loader_path;@loader_path/cmake/${PROJECT_NAME}/dependencies/lib")
elseif(UNIX)
  set_target_properties(${TARGET_CORE_NAME} PROPERTIES INSTALL_RPATH "$ORIGIN:$ORIGIN/cmake/${PROJECT_NAME}/dependencies/lib")
endif()

# Export to CMake registry if specified
if(CMAKE_EXPORT_PACKAGE_REGISTRY)
    export(PACKAGE depthai)
endif()

if(DEPTHAI_INSTALL)

    # Install targets
    install(
        TARGETS ${targets_to_export}
        EXPORT ${PROJECT_EXPORT_GROUP}
        RUNTIME DESTINATION "${CMAKE_INSTALL_BINDIR}"
        LIBRARY DESTINATION "${CMAKE_INSTALL_LIBDIR}"
        ARCHIVE DESTINATION "${CMAKE_INSTALL_LIBDIR}"
    )

    # Install depthai public headers
    install(DIRECTORY include/ DESTINATION "${CMAKE_INSTALL_INCLUDEDIR}")
    # Install depthai-bootloader-shared public headers
    install(DIRECTORY "${DEPTHAI_BOOTLOADER_SHARED_PUBLIC_INCLUDE}/" DESTINATION "${CMAKE_INSTALL_INCLUDEDIR}")
    # Install Hunter dependencies
    # install(DIRECTORY "${HUNTER_INSTALL_PREFIX}/" DESTINATION "${CMAKE_INSTALL_LIBDIR}/cmake/${PROJECT_NAME}/dependencies")
    # Install depthai-core dependencies
    install(DIRECTORY "${CMAKE_CURRENT_LIST_DIR}/3rdparty" DESTINATION "${CMAKE_INSTALL_LIBDIR}/cmake")
    # Install resources if not RC'd
    if(NOT DEPTHAI_BINARIES_RESOURCE_COMPILE)
        install(DIRECTORY "${DEPTHAI_RESOURCES_OUTPUT_DIR}/" DESTINATION "${CMAKE_INSTALL_DATAROOTDIR}/${PROJECT_NAME}")
    endif()
    # Install any required dll files
    if(DEFINED required_dll_files)
        install(FILES ${required_dll_files} DESTINATION "${CMAKE_INSTALL_BINDIR}")
    endif()

    # Install export group (information about targets)
    install(EXPORT ${PROJECT_EXPORT_GROUP}
        NAMESPACE ${PROJECT_NAME}::
        DESTINATION "${CMAKE_INSTALL_LIBDIR}/cmake/${PROJECT_NAME}"
    )

    # Install CMake specific files
    install(FILES
        "${CMAKE_CURRENT_BINARY_DIR}/_install/${PROJECT_NAME}Config.cmake"
        "${CMAKE_CURRENT_BINARY_DIR}/${PROJECT_NAME}ConfigVersion.cmake"
        "${CMAKE_CURRENT_BINARY_DIR}/${PROJECT_NAME}Dependencies.cmake"
        DESTINATION "${CMAKE_INSTALL_LIBDIR}/cmake/${PROJECT_NAME}"
    )

endif()<|MERGE_RESOLUTION|>--- conflicted
+++ resolved
@@ -1,6 +1,5 @@
 cmake_minimum_required(VERSION 3.4) # For Hunter
 
-<<<<<<< HEAD
 # Build AprilTag node code (note, that even if set to OFF, an AprilTagNode can be used with setRunOnHost(false))
 option(DEPTHAI_ENABLE_APRIL_TAG "Enable AprilTag node" ON)
 set(DEPTHAI_HAS_APRIL_TAG ${DEPTHAI_ENABLE_APRIL_TAG})
@@ -52,7 +51,7 @@
 	list(APPEND VCPKG_MANIFEST_FEATURES "xlink")
 endif()
 include(cmake/vcpkg.cmake)
-=======
+
 # CMP0074 dictates that find_package searches environment variable "[packageName]_ROOT" along with regular variable [packageName]_ROOT
 if(POLICY CMP0074)
   cmake_policy(SET CMP0074 NEW) # Only introduced in 3.12
@@ -69,7 +68,6 @@
 else()
     message(STATUS "DEPTHAI_BOOTSTRAP_VCPKG is OFF")
 endif()
->>>>>>> 6878bbbd
 
 # MSVC variable isn't available before 'project' call
 # Generalize to Win32 platform for now
@@ -199,20 +197,6 @@
 set(DEPTHAI_XLINK_LOCAL "" CACHE STRING "Path to local XLink source to use instead of Hunter")
 set(DEPTHAI_BOOTLOADER_SHARED_LOCAL "" CACHE STRING "Path to local depthai-bootloader-shared source to use instead of submodule")
 
-<<<<<<< HEAD
-=======
-# Enable backward stack printing on crash
-if(ANDROID OR EMSCRIPTEN)
-    # Backward not supported currently on Android
-    set(DEPTHAI_ENABLE_BACKWARD OFF CACHE BOOL "" FORCE)
-else()
-    option(DEPTHAI_ENABLE_BACKWARD "Enable stacktrace printing on crash using Backward" ON)
-    # Additional function information for 'backward' stacktrace
-    if(DEPTHAI_ENABLE_BACKWARD)
-        set(CMAKE_ENABLE_EXPORTS ON)
-    endif()
-endif()
->>>>>>> 6878bbbd
 
 
 # Force Colored output when using Ninja
@@ -757,15 +741,7 @@
         nlohmann_json::nlohmann_json
         libnop
         spdlog::spdlog
-<<<<<<< HEAD
-        yaml-cpp::yaml-cpp
-        # TODO(Morato) - potentiially move this to private
-        foxglove-websocket::foxglove-websocket
-        protobuf::libprotobuf
-        messages
-=======
         yaml-cpp
->>>>>>> 6878bbbd
     INTERFACE
         XLinkPublic
     PRIVATE
