cmake_minimum_required(VERSION 3.4) # For Hunter

# MSVC variable isn't available before 'project' call
# Generalize to Win32 platform for now
if(NOT WIN32)
    set(HUNTER_CONFIGURATION_TYPES "Release" CACHE STRING "Hunter dependencies list of build configurations")
endif()

# Read the BUILD_SHARED_LIBS option and select PIC toolchain
if(BUILD_SHARED_LIBS)
    set(CMAKE_TOOLCHAIN_FILE "${CMAKE_CURRENT_LIST_DIR}/cmake/toolchain/pic.cmake" CACHE STRING "")
    # Specify exporting all symbols on Windows
    set(CMAKE_WINDOWS_EXPORT_ALL_SYMBOLS ON CACHE BOOL "")
endif()

include("cmake/HunterGate.cmake")
HunterGate(
    URL "https://github.com/cpp-pm/hunter/archive/v0.23.258.tar.gz"
    SHA1 "062a19ab13ce8dffa9a882b6ce3e43bdabdf75d3"
    LOCAL # Local config for dependencies
)

# Move binary dir if windows, to shorten the path
if(WIN32)
    set(HUNTER_BINARY_DIR "${HUNTER_GATE_ROOT}/_bin" CACHE STRING "Hunter binary directory")
endif()

# Create depthai project
project(depthai VERSION "2.2.1" LANGUAGES CXX C)
get_directory_property(has_parent PARENT_DIRECTORY)
if(has_parent)
    set(DEPTHAI_VERSION ${PROJECT_VERSION} PARENT_SCOPE)
endif()

# Set default build type depending on context
set(default_build_type "Release")
if(EXISTS "${CMAKE_SOURCE_DIR}/.git" AND NOT DEFINED ENV{CI})
    set(default_build_type "Debug")
endif()
if(NOT CMAKE_BUILD_TYPE AND NOT CMAKE_CONFIGURATION_TYPES)
    message(STATUS "Setting build type to '${default_build_type}' as none was specified.")
    set(CMAKE_BUILD_TYPE "${default_build_type}" CACHE STRING "Choose the type of build." FORCE)
    # Set the possible values of build type for cmake-gui
    set_property(CACHE CMAKE_BUILD_TYPE PROPERTY STRINGS "Debug" "Release" "MinSizeRel" "RelWithDebInfo")
endif()

# Set default installation directory
if(CMAKE_INSTALL_PREFIX_INITIALIZED_TO_DEFAULT)
    set(CMAKE_INSTALL_PREFIX "${CMAKE_BINARY_DIR}/install" CACHE PATH "Installation Directory" FORCE)
endif()

# Set policies
# CMP0074 dictates that find_package searches environment variable "[packageName]_ROOT" along with regular variable [packageName]_ROOT
if(POLICY CMP0074)
  cmake_policy(SET CMP0074 NEW) # Only introduced in 3.12
endif()

if(POLICY CMP0028)
  cmake_policy(SET CMP0028 NEW)
endif()

# Set to export compile commands for tools like clang-tidy and format
set(CMAKE_EXPORT_COMPILE_COMMANDS ON)

# Add module path
list(APPEND CMAKE_MODULE_PATH "${CMAKE_CURRENT_LIST_DIR}/cmake/")
list(APPEND CMAKE_MODULE_PATH "${CMAKE_CURRENT_LIST_DIR}/cmake/sanitizers")

# Additional options
option(DEPTHAI_CLANG_FORMAT "Enable clang-format target"                  ON )
option(DEPTHAI_CLANG_TIDY "Enable clang-tidy checks during compilation" OFF)
option(DEPTHAI_SANITIZE "Enable Address and Undefined sanitizers for library, examples and tests" OFF)

# Should install depthai core libraries
option(DEPTHAI_INSTALL   "Enable install target for depthai-core targets" ON)

# Debug option
set(DEPTHAI_XLINK_LOCAL "" CACHE STRING "Path to local XLink source to use instead of Hunter")

### Constants
set(PROJECT_EXPORT_GROUP "${PROJECT_NAME}Targets")

## Check if cloned or sources
find_package(Git)
if(GIT_FOUND)
    execute_process(
        COMMAND ${GIT_EXECUTABLE} rev-parse --is-inside-work-tree
        WORKING_DIRECTORY ${CMAKE_CURRENT_LIST_DIR}
        RESULT_VARIABLE DEPTHAI_DOWNLOADED_SOURCES
        OUTPUT_QUIET ERROR_QUIET
    )
endif()

### Get and find dependencies

# Include project dependencies
include(depthaiDependencies)

# Add threads preference
set(THREADS_PREFER_PTHREAD_FLAG ON)

# Add depthai-shared, and definitions that it is PC side
include(${CMAKE_CURRENT_LIST_DIR}/shared/depthai-shared.cmake)

# Add depthai-bootloader-shared
include(${CMAKE_CURRENT_LIST_DIR}/shared/depthai-bootloader-shared.cmake)

# Add flags helpers
include(Flags)

### End of dependencies

set(TARGET_CORE_NAME ${PROJECT_NAME}-core)
set(TARGET_CORE_ALIAS core)

# Create core library
add_library(${TARGET_CORE_NAME}
    # depthai-shared sources
    "${DEPTHAI_SHARED_SOURCES}"
    # depthai-bootloader-shared sources
    "${DEPTHAI_BOOTLOADER_SHARED_SOURCES}"
    # sources
    src/device/Device.cpp
    src/device/DeviceBootloader.cpp
    src/device/DataQueue.cpp
    src/device/CallbackHandler.cpp
    src/pipeline/Pipeline.cpp
    src/pipeline/AssetManager.cpp
    src/pipeline/Node.cpp
    src/pipeline/node/XLinkIn.cpp
    src/pipeline/node/XLinkOut.cpp
    src/pipeline/node/ColorCamera.cpp
    src/pipeline/node/MonoCamera.cpp
    src/pipeline/node/StereoDepth.cpp
    src/pipeline/node/NeuralNetwork.cpp
    src/pipeline/node/ImageManip.cpp
    src/pipeline/node/MyProducer.cpp
    src/pipeline/node/VideoEncoder.cpp
    src/pipeline/node/DetectionNetwork.cpp
    src/pipeline/node/SpatialDetectionNetwork.cpp
    src/pipeline/node/SystemLogger.cpp
<<<<<<< HEAD
    src/pipeline/node/UVC.cpp
=======
    src/pipeline/node/SpatialLocationCalculator.cpp
    src/pipeline/node/ObjectTracker.cpp
>>>>>>> 48c0dacf
    src/pipeline/datatype/Buffer.cpp
    src/pipeline/datatype/ImgFrame.cpp
    src/pipeline/datatype/ImageManipConfig.cpp
    src/pipeline/datatype/CameraControl.cpp
    src/pipeline/datatype/NNData.cpp
    src/pipeline/datatype/ImgDetections.cpp
    src/pipeline/datatype/SpatialImgDetections.cpp
    src/pipeline/datatype/SystemInformation.cpp
    src/pipeline/datatype/StreamPacketParser.cpp
    src/pipeline/datatype/SpatialLocationCalculatorData.cpp
    src/pipeline/datatype/SpatialLocationCalculatorConfig.cpp
    src/pipeline/datatype/Tracklets.cpp
    src/utility/Initialization.cpp
    src/utility/Resources.cpp
    src/xlink/XLinkConnection.cpp
    src/xlink/XLinkStream.cpp
    src/openvino/OpenVINO.cpp
    src/openvino/BlobReader.cpp
    src/bspatch/bspatch.c
)
add_library("${PROJECT_NAME}::${TARGET_CORE_ALIAS}" ALIAS ${TARGET_CORE_NAME})
# Specifies name of generated IMPORTED target (set to alias)
set_target_properties(${TARGET_CORE_NAME} PROPERTIES EXPORT_NAME ${TARGET_CORE_ALIAS})
# Add to list of targets to export and install
list(APPEND targets_to_export ${TARGET_CORE_NAME})

# Add default flags to core
add_default_flags(${TARGET_CORE_NAME})

# And clang-tidy and format
if(DEPTHAI_CLANG_TIDY)
    include(ClangTidy)
    target_clangtidy_setup(${TARGET_CORE_NAME})
endif()

# Set compiler features (c++11), and disables extensions (g++11)
set_property(TARGET ${TARGET_CORE_NAME} PROPERTY CXX_STANDARD 11)
set_property(TARGET ${TARGET_CORE_NAME} PROPERTY CXX_STANDARD_REQUIRED ON)
set_property(TARGET ${TARGET_CORE_NAME} PROPERTY CXX_EXTENSIONS OFF)

# First specify options
option(DEPTHAI_BUILD_TESTS "Build tests" OFF)
option(DEPTHAI_BUILD_EXAMPLES "Build examples - Requires OpenCV library to be installed" OFF)
option(DEPTHAI_BUILD_DOCS "Build documentation - requires doxygen to be installed" OFF)
option(DEPTHAI_OPENCV_SUPPORT "Enable optional OpenCV support" ON)


option(DEPTHAI_BINARIES_RESOURCE_COMPILE "Compile Depthai device side binaries into library" ON)
option(DEPTHAI_USB2_PATCH_ONLY_MODE "Use patch file and full depthai.cmd binary for usb2 mode" ON)
option(DEPTHAI_CMD_PATH "Use local path for depthai.cmd instead of downloading" OFF)
if(DEPTHAI_USB2_PATCH_ONLY_MODE)
    option(DEPTHAI_USB2_PATCH_PATH "Use local path for depthai-usb2-patch.patch instead of downloading" OFF)
else()
    option(DEPTHAI_USB2_CMD_PATH "Use local path for depthai-usb2.cmd instead of downloading" OFF)
endif()

if(DEPTHAI_USB2_PATCH_ONLY_MODE)
    message(STATUS "Compiling ${TARGET_CORE_NAME} resources in PATCH_ONLY mode")
else()
    message(STATUS "Compiling ${TARGET_CORE_NAME} depthai and depthai-usb2 resources")
endif()

# Set constant
set(DEPTHAI_RESOURCES_OUTPUT_DIR "${CMAKE_CURRENT_BINARY_DIR}/resources")

# Include configuration
include(Depthai/DepthaiDeviceSideConfig)    # Depthai device binary commit/version configuration
include(Depthai/DepthaiBootloaderConfig)    # Depthai bootloader binary commit/version configuration

# Include downloaders
include(DepthaiDownloader)                  # Depthai device binary downloader
include(DepthaiBootloaderDownloader)        # Depthai bootloader binary downloader


# depthai-shared enforce commit hash match if CI
if($ENV{CI})
    set(DEPTHAI_SHARED_COMMIT_HASH_ENFORCE ON)
    set(DEPTHAI_BOOTLOADER_SHARED_COMMIT_HASH_ENFORCE ON)
endif()


# Then get the Depthai device side binaries (local or download)
if(DEPTHAI_CMD_PATH OR DEPTHAI_USB2_CMD_PATH OR DEPTHAI_USB2_PATCH_PATH)
    # Atleast one of the paths is set. include binaries locally
    message(STATUS "Using local Depthai device side binaries...")

    DepthaiLocal(
        PATCH_ONLY ${DEPTHAI_USB2_PATCH_ONLY_MODE}
        "${DEPTHAI_RESOURCES_OUTPUT_DIR}"            # Output folder
        DEPTHAI_RESOURCE_LIST                       # List of output resources
        "${DEPTHAI_CMD_PATH}"                       # depthai.cmd
        "${DEPTHAI_USB2_CMD_PATH}"                  # depthai-usb2.cmd
        "${DEPTHAI_USB2_PATCH_PATH}"                # depthai-usb2-patch.patch
    )

else()
    # No user specified paths, download from server
    message(STATUS "Downloading Depthai device side binaries from server...")

    DepthaiDownload(
        "${DEPTHAI_SHARED_COMMIT_HASH}" "${DEPTHAI_SHARED_COMMIT_HASH_ENFORCE}"
        PATCH_ONLY ${DEPTHAI_USB2_PATCH_ONLY_MODE}
        "${DEPTHAI_RESOURCES_OUTPUT_DIR}"            # Output folder
        DEPTHAI_RESOURCE_LIST                       # List of output resources
        "${DEPTHAI_DEVICE_SIDE_MATURITY}"           # Maturity
        "${DEPTHAI_DEVICE_SIDE_COMMIT}"             # commit hash
        "${DEPTHAI_DEVICE_SIDE_VERSION}"            # Optional version
    )
endif()
list(APPEND RESOURCE_COMPILED_FILES ${DEPTHAI_RESOURCE_LIST})

# Add bootloader
DepthaiBootloaderDownload(
    "${DEPTHAI_BOOTLOADER_SHARED_COMMIT_HASH}" "${DEPTHAI_BOOTLOADER_SHARED_COMMIT_HASH_ENFORCE}"
    "${DEPTHAI_RESOURCES_OUTPUT_DIR}"                # Output folder
    DEPTHAI_BOOTLOADER_RESOURCE_LIST                # List of output resources
    "${DEPTHAI_BOOTLOADER_MATURITY}"                # Maturity
    "${DEPTHAI_BOOTLOADER_VERSION}"                 # if maturity == snapshot -> hash else version
)
list(APPEND RESOURCE_COMPILED_FILES ${DEPTHAI_BOOTLOADER_RESOURCE_LIST})

message(STATUS "LIST OF RESOURCE COMPILED FILES: ${RESOURCE_COMPILED_FILES}")

if(DEPTHAI_BINARIES_RESOURCE_COMPILE)
    # Add RC and resource compile the binares
    include(CMakeRC)

    set(DEPTHAI_RESOURCE_LIBRARY_NAME "depthai-resources")

    # Add resource library
    cmrc_add_resource_library("${DEPTHAI_RESOURCE_LIBRARY_NAME}" NAMESPACE depthai
        WHENCE "${DEPTHAI_RESOURCES_OUTPUT_DIR}"
        "${RESOURCE_COMPILED_FILES}"
    )

    # Link to resource library
    target_link_libraries(${TARGET_CORE_NAME} PRIVATE "${DEPTHAI_RESOURCE_LIBRARY_NAME}")

    # Set define that binaries are resource compiled
    target_compile_definitions(${TARGET_CORE_NAME} PRIVATE DEPTHAI_RESOURCE_COMPILED_BINARIES)

else()
    # TODO
    # Don't add RC and don't resource compile the binaries

endif()


# Configure build information (version, ...)
configure_file("${CMAKE_CURRENT_LIST_DIR}/cmake/version.hpp.in" "${CMAKE_CURRENT_LIST_DIR}/include/depthai/build/version.hpp")

# Add include directories
target_include_directories(${TARGET_CORE_NAME}
    PUBLIC
        # Relative path to include directories after installed
        "$<INSTALL_INTERFACE:include>"
        "$<INSTALL_INTERFACE:include/${DEPTHAI_SHARED_3RDPARTY_HEADERS_PATH}>"

        # Build time path to include directories
        "$<BUILD_INTERFACE:${CMAKE_CURRENT_LIST_DIR}/include>"
        "$<BUILD_INTERFACE:${DEPTHAI_SHARED_PUBLIC_INCLUDE}>"
        "$<BUILD_INTERFACE:${DEPTHAI_BOOTLOADER_SHARED_PUBLIC_INCLUDE}>"
    #INTERFACE
    #    # ...
    PRIVATE
        "$<BUILD_INTERFACE:${CMAKE_CURRENT_LIST_DIR}/include/depthai>"
        "$<BUILD_INTERFACE:${CMAKE_CURRENT_LIST_DIR}/src>"
        "$<BUILD_INTERFACE:${DEPTHAI_SHARED_INCLUDE}>"
        "$<BUILD_INTERFACE:${DEPTHAI_BOOTLOADER_SHARED_INCLUDE}>"
)

target_include_directories(${TARGET_CORE_NAME} SYSTEM
    PUBLIC
        "$<BUILD_INTERFACE:${DEPTHAI_SHARED_3RDPARTY_INCLUDE}>"
)

# Add clang format after specifying include directories
if(DEPTHAI_CLANG_FORMAT)
    # HEADER DIRECTORIES
    set(header_dirs "${CMAKE_CURRENT_LIST_DIR}/include" "${DEPTHAI_SHARED_PUBLIC_INCLUDE}" "${DEPTHAI_SHARED_INCLUDE}")
    include(ClangFormat)
    target_clangformat_setup(${TARGET_CORE_NAME} "${header_dirs}")
endif()

# link libraries
target_link_libraries(${TARGET_CORE_NAME}
    PUBLIC
        nlohmann_json::nlohmann_json
        XLink
    PRIVATE
        Threads::Threads
        BZip2::bz2
        FP16::fp16
        archive_static
        spdlog::spdlog
)

# Add compile definitions
target_compile_definitions(${TARGET_CORE_NAME}
    PRIVATE
        # XLink required define
        __PC__
        # Add depthai-device version
        DEPTHAI_DEVICE_VERSION="${DEPTHAI_DEVICE_SIDE_COMMIT}"
        # Add if using depthai device FWP
        DEPTHAI_RESOURCES_TAR_XZ
        # Add depthai-bootloader version
        DEPTHAI_BOOTLOADER_VERSION="${DEPTHAI_BOOTLOADER_VERSION}"
)

# Add patch only mode definition
if(DEPTHAI_USB2_PATCH_ONLY_MODE)
    target_compile_definitions(${TARGET_CORE_NAME} PRIVATE DEPTHAI_PATCH_ONLY_MODE)
endif()

########################
# OpenCV Support
########################
set(TARGET_OPENCV_NAME ${PROJECT_NAME}-opencv)
set(TARGET_OPENCV_ALIAS opencv)
if(DEPTHAI_OPENCV_SUPPORT)
    # Check if required libraries are available
    set(REQUIRED_OPENCV_LIBRARIES "opencv_core" "opencv_imgproc")
    set(OPENCV_SUPPORT_AVAILABLE ${OpenCV_FOUND})
    foreach(lib ${REQUIRED_OPENCV_LIBRARIES})
        if(NOT (lib IN_LIST OpenCV_LIBS))
            set(OPENCV_SUPPORT_AVAILABLE FALSE)
        endif()
    endforeach()

    if(OPENCV_SUPPORT_AVAILABLE)

        # Add depthai-core-opencv library and depthai::core::opencv alias
        add_library(${TARGET_OPENCV_NAME} src/opencv/ImgFrame.cpp)
        add_library("${PROJECT_NAME}::${TARGET_OPENCV_ALIAS}" ALIAS ${TARGET_OPENCV_NAME})
        # Specifies name of generated IMPORTED target (set to alias)
        set_target_properties(${TARGET_OPENCV_NAME} PROPERTIES EXPORT_NAME ${TARGET_OPENCV_ALIAS})

        # Add default flags
        add_default_flags(${TARGET_OPENCV_NAME})
        add_flag(${TARGET_OPENCV_NAME} -Wno-switch-enum)

        # Link to OpenCV (publically)
        target_link_libraries(${TARGET_OPENCV_NAME} PUBLIC ${REQUIRED_OPENCV_LIBRARIES})

        # Add public compile definition indicating that OpenCV support is available
        target_compile_definitions(${TARGET_OPENCV_NAME} PUBLIC DEPTHAI_OPENCV_SUPPORT)

        # Add public dependency to depthai::core library
        target_link_libraries(${TARGET_OPENCV_NAME} PUBLIC ${TARGET_CORE_NAME})

        # Add to clangformat target
        target_clangformat_setup(${TARGET_OPENCV_NAME} "")

        # Add to list of targets to export and install
        list(APPEND targets_to_export ${TARGET_OPENCV_NAME})

        message(STATUS "OpenCV and required libraries (${REQUIRED_OPENCV_LIBRARIES}) found. OpenCV Support enabled")

    else()
        message(STATUS "OpenCV or required libraries (${REQUIRED_OPENCV_LIBRARIES}) not found. OpenCV Support disabled")
    endif()
endif()

########################
# Sanitizers
########################
if(DEPTHAI_SANITIZE)
    set(SANITIZE_ADDRESS ON CACHE BOOL "Enable AddressSanitizer for sanitized targets." FORCE)
    set(SANITIZE_UNDEFINED ON CACHE BOOL "Enable UndefinedBehaviorSanitizer for sanitized targets." FORCE)
endif()
find_package(Sanitizers)
add_sanitizers(${TARGET_CORE_NAME} ${TARGET_OPENCV_NAME})

########################
# Testing infrastructure
########################
include(CTest)
enable_testing()

########################
# Tests
########################
if (DEPTHAI_BUILD_TESTS)
    add_subdirectory(tests)
endif()

########################
# Examples (can also act as tests)
########################
if (DEPTHAI_BUILD_EXAMPLES)
    add_subdirectory(examples)
endif()

########################
# Documentation
########################
if (DEPTHAI_BUILD_DOCS)
    add_subdirectory(docs)
endif()

########################
# Export and install
########################
include(GNUInstallDirs)
include(CMakePackageConfigHelpers)

# Add additional targets to export group
if(NOT BUILD_SHARED_LIBS)
    list(APPEND targets_to_export ${DEPTHAI_RESOURCE_LIBRARY_NAME} cmrc-base)
endif()

# Export targets (capability to import current build directory)
export(TARGETS ${targets_to_export} NAMESPACE ${PROJECT_NAME}:: FILE "${PROJECT_NAME}Targets.cmake")

# Dependencies file
configure_file("cmake/${PROJECT_NAME}Dependencies.cmake" ${PROJECT_NAME}Dependencies.cmake COPYONLY)

# Write project version
write_basic_package_version_file(${PROJECT_NAME}ConfigVersion.cmake VERSION ${PROJECT_VERSION} COMPATIBILITY AnyNewerVersion)

# Configure config file (one for exporting build directory, one for installation)
file(RELATIVE_PATH DEPTHAI_DEPENDENCIES_INSTALLATION_PATH_REL "${CMAKE_CURRENT_BINARY_DIR}" "${HUNTER_INSTALL_PREFIX}")
configure_file(cmake/${PROJECT_NAME}Config.cmake.in ${PROJECT_NAME}Config.cmake @ONLY)

# Config for installation
set(DEPTHAI_DEPENDENCIES_INSTALLATION_PATH_REL "./dependencies")
configure_file(cmake/${PROJECT_NAME}Config.cmake.in _install/${PROJECT_NAME}Config.cmake @ONLY)

# Export to CMake registry if specified
if(CMAKE_EXPORT_PACKAGE_REGISTRY)
    export(PACKAGE depthai)
endif()

if(DEPTHAI_INSTALL)

    # Install targets
    install(
        TARGETS ${targets_to_export}
        EXPORT ${PROJECT_EXPORT_GROUP}
        RUNTIME DESTINATION "${CMAKE_INSTALL_BINDIR}"
        LIBRARY DESTINATION "${CMAKE_INSTALL_LIBDIR}"
        ARCHIVE DESTINATION "${CMAKE_INSTALL_LIBDIR}"
    )

    # Install depthai public headers
    install(DIRECTORY include/ DESTINATION "${CMAKE_INSTALL_INCLUDEDIR}")
    # Install depthai-shared public headers
    install(DIRECTORY "${DEPTHAI_SHARED_PUBLIC_INCLUDE}/" DESTINATION "${CMAKE_INSTALL_INCLUDEDIR}")
    # Install depthai-shared 3rdparty headers
    install(DIRECTORY "${DEPTHAI_SHARED_3RDPARTY_INCLUDE}/" DESTINATION "${CMAKE_INSTALL_INCLUDEDIR}/${DEPTHAI_SHARED_3RDPARTY_HEADERS_PATH}")
    # Install depthai-bootloader-shared public headers
    install(DIRECTORY "${DEPTHAI_BOOTLOADER_SHARED_PUBLIC_INCLUDE}/" DESTINATION "${CMAKE_INSTALL_INCLUDEDIR}")
    # Install Hunter dependencies
    install(DIRECTORY "${HUNTER_INSTALL_PREFIX}/" DESTINATION "${CMAKE_INSTALL_LIBDIR}/cmake/${PROJECT_NAME}/dependencies")
    # Install resources if not RC'd
    if(NOT DEPTHAI_BINARIES_RESOURCE_COMPILE)
        install(DIRECTORY "${DEPTHAI_RESOURCES_OUTPUT_DIR}/" DESTINATION "${CMAKE_INSTALL_DATAROOTDIR}/${PROJECT_NAME}")
    endif()

    # Install export group (information about targets)
    install(EXPORT ${PROJECT_EXPORT_GROUP}
        NAMESPACE ${PROJECT_NAME}::
        DESTINATION "${CMAKE_INSTALL_LIBDIR}/cmake/${PROJECT_NAME}"
    )

    # Install CMake specific files
    install(FILES
        "${CMAKE_CURRENT_BINARY_DIR}/_install/${PROJECT_NAME}Config.cmake"
        "${CMAKE_CURRENT_BINARY_DIR}/${PROJECT_NAME}ConfigVersion.cmake"
        "${CMAKE_CURRENT_BINARY_DIR}/${PROJECT_NAME}Dependencies.cmake"
        DESTINATION "${CMAKE_INSTALL_LIBDIR}/cmake/${PROJECT_NAME}"
    )

endif()<|MERGE_RESOLUTION|>--- conflicted
+++ resolved
@@ -139,12 +139,9 @@
     src/pipeline/node/DetectionNetwork.cpp
     src/pipeline/node/SpatialDetectionNetwork.cpp
     src/pipeline/node/SystemLogger.cpp
-<<<<<<< HEAD
-    src/pipeline/node/UVC.cpp
-=======
     src/pipeline/node/SpatialLocationCalculator.cpp
     src/pipeline/node/ObjectTracker.cpp
->>>>>>> 48c0dacf
+    src/pipeline/node/UVC.cpp
     src/pipeline/datatype/Buffer.cpp
     src/pipeline/datatype/ImgFrame.cpp
     src/pipeline/datatype/ImageManipConfig.cpp
