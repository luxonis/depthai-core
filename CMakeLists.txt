cmake_minimum_required(VERSION 3.16)
# Early options
option(DEPTHAI_ENABLE_LIBUSB "Enable usage of libusb and interaction with USB devices" ON)
# Build AprilTag node code (note, that even if set to OFF, an AprilTagNode can be used with setRunOnHost(false))
option(DEPTHAI_ENABLE_APRIL_TAG "Enable AprilTag node" ON)
option(DEPTHAI_RTABMAP_SUPPORT "Enable optional RTABMap support" OFF)
option(DEPTHAI_BASALT_SUPPORT "Enable optional Basalt support" OFF)
option(DEPTHAI_ENABLE_PROTOBUF "Enable Protobuf support" ON)
option(DEPTHAI_BUILD_PYTHON "Build python bindings" OFF)
option(DEPTHAI_BUILD_TESTS "Build tests" OFF)
option(DEPTHAI_OPENCV_SUPPORT "Enable optional OpenCV support" ON)
option(DEPTHAI_PCL_SUPPORT "Enable optional PCL support" OFF)
option(DEPTHAI_BOOTSTRAP_VCPKG "Automatically bootstrap VCPKG" ON)
<<<<<<< HEAD
option(DEPTHAI_MERGED_TARGET "Enable merged target build" ON)
option(DEPTHAI_NEW_FIND_PYTHON "Use new FindPython module" ON)

if(NOT DEPTHAI_OPENCV_SUPPORT)
    set(DEPTHAI_MERGED_TARGET OFF CACHE BOOL "Enable merged target build" FORCE)
endif()
=======
option(DEPTHAI_ENABLE_EVENTS_MANAGER "Enable Events Manager" ON)
>>>>>>> bd34a230

set(DEPTHAI_HAS_APRIL_TAG ${DEPTHAI_ENABLE_APRIL_TAG})
if(WIN32)
    message(STATUS "AprilTag node is not supported on Windows")
    set(DEPTHAI_HAS_APRIL_TAG OFF)

    # Statically compile vcruntime library
    add_compile_options(/MT)
endif()

find_program(CCACHE_PROGRAM ccache)

if(CCACHE_PROGRAM)
    message(STATUS "Using ccache: ${CCACHE_PROGRAM}")

    set_property(GLOBAL PROPERTY RULE_LAUNCH_COMPILE "${CCACHE_PROGRAM}")
    set_property(GLOBAL PROPERTY RULE_LAUNCH_LINK "${CCACHE_PROGRAM}")
endif()

if(DEPTHAI_HAS_APRIL_TAG)
list(APPEND VCPKG_MANIFEST_FEATURES "apriltag")
endif()
if(DEPTHAI_RTABMAP_SUPPORT)
list(APPEND VCPKG_MANIFEST_FEATURES "rtabmap")
endif()
if(DEPTHAI_BASALT_SUPPORT)
list(APPEND VCPKG_MANIFEST_FEATURES "basalt")
endif()
if(DEPTHAI_OPENCV_SUPPORT)
list(APPEND VCPKG_MANIFEST_FEATURES "opencv-support")
endif()
if(DEPTHAI_PCL_SUPPORT)
list(APPEND VCPKG_MANIFEST_FEATURES "pcl-support")
endif()

# Enable backward stack printing on crash
if(ANDROID OR EMSCRIPTEN)
    # Backward not supported currently on Android
    set(DEPTHAI_ENABLE_BACKWARD OFF CACHE BOOL "" FORCE)
else()
    option(DEPTHAI_ENABLE_BACKWARD "Enable stacktrace printing on crash using Backward" ON)
    # Additional function information for 'backward' stacktrace
    if(DEPTHAI_ENABLE_BACKWARD)
        set(CMAKE_ENABLE_EXPORTS ON)
        list(APPEND VCPKG_MANIFEST_FEATURES "backward")
    endif()
endif()

if(DEPTHAI_ENABLE_PROTOBUF)
    list(APPEND VCPKG_MANIFEST_FEATURES "protobuf-support")
endif()


# Check if on 32 bit linux - default without CURL support
if(CMAKE_SIZEOF_VOID_P EQUAL 4 AND UNIX)
    set(DEPTHAI_DEFAULT_CURL_SUPPORT OFF)
else()
    set(DEPTHAI_DEFAULT_CURL_SUPPORT ON)
endif()

option(DEPTHAI_ENABLE_CURL "Enable CURL support" ${DEPTHAI_DEFAULT_CURL_SUPPORT})
if(DEPTHAI_ENABLE_CURL)
    list(APPEND VCPKG_MANIFEST_FEATURES "curl-support")
endif()

if(DEPTHAI_ENABLE_LIBUSB)
	list(APPEND VCPKG_MANIFEST_FEATURES "xlink-usb")
else()
	list(APPEND VCPKG_MANIFEST_FEATURES "xlink")
endif()

# CMP0074 dictates that find_package searches environment variable "[packageName]_ROOT" along with regular variable [packageName]_ROOT
if(POLICY CMP0074)
  cmake_policy(SET CMP0074 NEW) # Only introduced in 3.12
endif()

if(POLICY CMP0028)
  cmake_policy(SET CMP0028 NEW)
endif()

if(DEPTHAI_BOOTSTRAP_VCPKG)
    message(STATUS "Including vcpkg.cmake")
    include(cmake/vcpkg.cmake)
else()
    message(STATUS "DEPTHAI_BOOTSTRAP_VCPKG is OFF")
endif()


if(DEPTHAI_ENABLE_PROTOBUF)
    option(DEPTHAI_ENABLE_REMOTE_CONNECTION "Enable Remote Connection support" ON)
else()
    option(DEPTHAI_ENABLE_REMOTE_CONNECTION "Enable Remote Connection support" OFF)
    message(STATUS "Remote Connection support disabled because Protobuf support is disabled.")
endif()

if(DEPTHAI_ENABLE_EVENTS_MANAGER)
    if(NOT DEPTHAI_ENABLE_PROTOBUF OR NOT DEPTHAI_CURL_SUPPORT)
        message(STATUS "Events Manager disabled because Protobuf & curl support is disabled.")
        set(DEPTHAI_ENABLE_EVENTS_MANAGER OFF)
    endif()
endif()

if(DEPTHAI_BUILD_PYTHON)
    list(APPEND VCPKG_MANIFEST_FEATURES "python-bindings")
endif()

if(DEPTHAI_BUILD_TESTS)
    list(APPEND VCPKG_MANIFEST_FEATURES "tests")
endif()

if(DEPTHAI_ENABLE_REMOTE_CONNECTION)
    list(APPEND VCPKG_MANIFEST_FEATURES "remote-connection-support")
endif()

# Set type to canonicalize relative paths for user-provided toolchain
set(CMAKE_TOOLCHAIN_FILE "" CACHE FILEPATH "CMake toolchain path")

# Create a custom toolchain to pass certain options to dependencies
set(gen_toolchain "${CMAKE_CURRENT_BINARY_DIR}/generated/toolchain.cmake")

if(EXISTS "${gen_toolchain}" AND ("${_INTERNAL_DEPTHAI_ORIGINAL_CMAKE_TOOLCHAIN_FILE}" STREQUAL "${CMAKE_TOOLCHAIN_FILE}" OR NOT "${CMAKE_TOOLCHAIN_FILE}" STREQUAL ""))
    message(STATUS "Using existing generated toolchain")
else()
    message(STATUS "Generating new toolchain...")
    configure_file(
        "${CMAKE_CURRENT_LIST_DIR}/cmake/toolchain/custom.cmake.in"
        "${gen_toolchain}"
        @ONLY
    )
endif()

set(CMAKE_TOOLCHAIN_FILE "${gen_toolchain}" CACHE STRING "" FORCE)
if(DEFINED _INTERNAL_DEPTHAI_ORIGINAL_CMAKE_TOOLCHAIN_FILE)
    message(STATUS "Using specified toolchain file: ${_INTERNAL_DEPTHAI_ORIGINAL_CMAKE_TOOLCHAIN_FILE} combined into: ${CMAKE_TOOLCHAIN_FILE}")
else()
    message(STATUS "Using toolchain file: ${CMAKE_TOOLCHAIN_FILE}")
endif()

# Move binary dir if windows, to shorten the path
if(WIN32)
    set(HUNTER_BINARY_DIR "${HUNTER_GATE_ROOT}/_bin" CACHE STRING "Hunter binary directory")
endif()

# Create depthai project
project(depthai VERSION "3.0.0" LANGUAGES CXX C)
set(DEPTHAI_PRE_RELEASE_TYPE "alpha") # Valid options are "alpha", "beta", "rc", ""
set(DEPTHAI_PRE_RELEASE_VERSION "8")

# Set DEPTHAI_VERSION universally, not conditionally
set(DEPTHAI_VERSION ${PROJECT_VERSION}-${DEPTHAI_PRE_RELEASE_TYPE}.${DEPTHAI_PRE_RELEASE_VERSION})

get_directory_property(has_parent PARENT_DIRECTORY)
if(has_parent)
    set(DEPTHAI_VERSION ${DEPTHAI_VERSION} PARENT_SCOPE)  # Set in parent scope if there's a parent
endif()

# Set default build type depending on context
set(default_build_type "Release")
if(EXISTS "${CMAKE_SOURCE_DIR}/.git" AND NOT DEFINED ENV{CI})
    set(default_build_type "Debug")
endif()
if(NOT CMAKE_BUILD_TYPE AND NOT CMAKE_CONFIGURATION_TYPES)
    message(STATUS "Setting build type to '${default_build_type}' as none was specified.")
    set(CMAKE_BUILD_TYPE "${default_build_type}" CACHE STRING "Choose the type of build." FORCE)
    # Set the possible values of build type for cmake-gui
    set_property(CACHE CMAKE_BUILD_TYPE PROPERTY STRINGS "Debug" "Release" "MinSizeRel" "RelWithDebInfo")
endif()

# Set default installation directory
if(CMAKE_INSTALL_PREFIX_INITIALIZED_TO_DEFAULT)
    set(CMAKE_INSTALL_PREFIX "${CMAKE_BINARY_DIR}/install" CACHE PATH "Installation Directory" FORCE)
endif()


# Set to export compile commands for tools like clang-tidy and format
set(CMAKE_EXPORT_COMPILE_COMMANDS ON)

# Add module path
list(APPEND CMAKE_MODULE_PATH "${CMAKE_CURRENT_LIST_DIR}/cmake/")
list(APPEND CMAKE_MODULE_PATH "${CMAKE_CURRENT_LIST_DIR}/cmake/sanitizers")

# Additional options
option(DEPTHAI_CLANG_FORMAT "Enable clang-format target"                  ON)
option(DEPTHAI_CLANG_TIDY "Enable clang-tidy checks during compilation" OFF)
option(DEPTHAI_SANITIZE "Enable Address and Undefined sanitizers for library, examples and tests" OFF)

# Should install depthai core libraries
option(DEPTHAI_INSTALL   "Enable install target for depthai-core targets" ON)

# Debug option
set(DEPTHAI_XLINK_LOCAL "" CACHE STRING "Path to local XLink source to use instead of Hunter")
set(DEPTHAI_BOOTLOADER_SHARED_LOCAL "" CACHE STRING "Path to local depthai-bootloader-shared source to use instead of submodule")



# Force Colored output when using Ninja
# Global option - affects all targets
option(FORCE_COLORED_OUTPUT "Always produce ANSI-colored output (GNU/Clang only)" OFF)
if(FORCE_COLORED_OUTPUT)
    if("${CMAKE_CXX_COMPILER_ID}" STREQUAL "GNU")
       add_compile_options(-fdiagnostics-color=always)
    elseif("${CMAKE_CXX_COMPILER_ID}" STREQUAL "Clang")
       add_compile_options(-fcolor-diagnostics)
    endif()
endif()

# Specify exporting all symbols on Windows
if(WIN32 AND BUILD_SHARED_LIBS)
    set(CMAKE_WINDOWS_EXPORT_ALL_SYMBOLS ON CACHE BOOL "")
endif()

### Constants
set(PROJECT_EXPORT_GROUP "${PROJECT_NAME}Targets")

## Check if cloned or sources
find_package(Git)
if(GIT_FOUND)
    execute_process(
        COMMAND ${GIT_EXECUTABLE} rev-parse --show-toplevel
        WORKING_DIRECTORY ${CMAKE_CURRENT_LIST_DIR}
        RESULT_VARIABLE _git_root_dir_error
        OUTPUT_VARIABLE _git_root_dir
        ERROR_QUIET
        OUTPUT_STRIP_TRAILING_WHITESPACE
    )
    set(DEPTHAI_DOWNLOADED_SOURCES ON)
    if(_git_root_dir_error EQUAL 0 AND "${_git_root_dir}" STREQUAL "${CMAKE_CURRENT_LIST_DIR}")
        set(DEPTHAI_DOWNLOADED_SOURCES OFF)
    endif()
    message(DEBUG "Git root dir (${_git_root_dir_error}): ${_git_root_dir}")
    message(DEBUG "DepthAI as downloaded sources: ${DEPTHAI_DOWNLOADED_SOURCES}")
    execute_process(
        COMMAND ${GIT_EXECUTABLE} rev-parse HEAD
        WORKING_DIRECTORY ${CMAKE_CURRENT_LIST_DIR}
        OUTPUT_VARIABLE BUILD_COMMIT
        ERROR_QUIET
        OUTPUT_STRIP_TRAILING_WHITESPACE
    )
    execute_process(
        COMMAND ${GIT_EXECUTABLE} show -s --format=%ci ${BUILD_COMMIT}
        WORKING_DIRECTORY ${CMAKE_CURRENT_LIST_DIR}
        OUTPUT_VARIABLE BUILD_COMMIT_DATETIME
        ERROR_QUIET
        OUTPUT_STRIP_TRAILING_WHITESPACE
    )
endif()

### Get and find dependencies

# Specify optional dependencies
option(DEPTHAI_XTENSOR_SUPPORT "Enable optional xtensor support" ON)

# Include project dependencies
set(DEPTHAI_DEPENDENCY_INCLUDE "" CACHE FILEPATH "Optional cmake file to append to dependency processing, e.g. additional find_package()")
include(depthaiDependencies)

# Add threads preference
set(THREADS_PREFER_PTHREAD_FLAG ON)

# TODO Remove shared naming
set(DEPTHAI_SHARED_3RDPARTY_INCLUDE
    ${CMAKE_CURRENT_LIST_DIR}/include/3rdparty/
)
# Add depthai-bootloader-shared
include(${CMAKE_CURRENT_LIST_DIR}/shared/depthai-bootloader-shared.cmake)

# Add flags helpers
include(Flags)

### End of dependencies

set(TARGET_CORE_NAME ${PROJECT_NAME}-core)
set(TARGET_CORE_ALIAS core)

########################
# OpenCV Support 1
########################
set(THIRDPARTY_OPENCV_LIBRARIES "" CACHE STRING "Optional libraries to link OpenCV support, e.g. TBB::tbb")
set(TARGET_OPENCV_NAME ${PROJECT_NAME}-opencv)
set(TARGET_OPENCV_ALIAS opencv)
if(DEPTHAI_OPENCV_SUPPORT)
<<<<<<< HEAD
=======
    # Check if required libraries are available
>>>>>>> bd34a230
    set(REQUIRED_OPENCV_LIBRARIES "opencv_core" "opencv_imgproc" "opencv_videoio" "opencv_highgui")
    set(OPENCV_SUPPORT_AVAILABLE ${OpenCV_FOUND})
    foreach(lib ${REQUIRED_OPENCV_LIBRARIES})
        if(NOT (lib IN_LIST OpenCV_LIBS))
            set(OPENCV_SUPPORT_AVAILABLE FALSE)
        endif()
    endforeach()

    if(OPENCV_SUPPORT_AVAILABLE)
        # Add public compile definition indicating that OpenCV support is available
        set(DEPTHAI_HAVE_OPENCV_SUPPORT ON)

        message(STATUS "OpenCV and required libraries (${REQUIRED_OPENCV_LIBRARIES}) found. OpenCV Support enabled")
    else()
        message(STATUS "OpenCV or required libraries (${REQUIRED_OPENCV_LIBRARIES}) not found. OpenCV Support disabled")
    endif()
endif()

########################
# PCL Support 1
########################
set(TARGET_PCL_NAME ${PROJECT_NAME}-pcl)
set(TARGET_PCL_ALIAS pcl)
if(DEPTHAI_PCL_SUPPORT)
    if(PCL_FOUND)
        # Add public compile definition indicating that PCL support is available
        set(DEPTHAI_HAVE_PCL_SUPPORT ON)

        message(STATUS "PCL found. PCL Support enabled")
    else()
        message(STATUS "PCL not found. PCL Support disabled")
    endif()
endif()

# Create core library
set(TARGET_CORE_SOURCES
    # depthai-bootloader-shared sources
    "${DEPTHAI_BOOTLOADER_SHARED_SOURCES}"
    # sources
    src/common/ModelType.cpp
    src/device/Device.cpp
    src/device/DeviceBase.cpp
    src/device/DeviceBootloader.cpp
    # src/device/CallbackHandler.cpp
    src/device/CalibrationHandler.cpp
    src/device/Version.cpp
    src/pipeline/Pipeline.cpp
    src/pipeline/AssetManager.cpp
    src/pipeline/MessageQueue.cpp
    src/pipeline/Node.cpp
    src/pipeline/InputQueue.cpp
    src/pipeline/ThreadedNode.cpp
    src/pipeline/DeviceNode.cpp
    src/pipeline/node/XLinkIn.cpp
    src/pipeline/node/XLinkOut.cpp
    src/pipeline/node/ColorCamera.cpp
    src/pipeline/node/Camera.cpp
    src/pipeline/node/Thermal.cpp
    src/pipeline/node/ToF.cpp
    src/pipeline/node/MessageDemux.cpp
    src/pipeline/node/MonoCamera.cpp
    src/pipeline/node/StereoDepth.cpp
    src/pipeline/node/Sync.cpp
    src/pipeline/node/NeuralNetwork.cpp
    src/pipeline/node/ImageManip.cpp
    src/pipeline/node/ImageManipV2.cpp
    src/pipeline/node/Warp.cpp
    src/pipeline/node/VideoEncoder.cpp
    src/pipeline/node/DetectionNetwork.cpp
    src/pipeline/node/Script.cpp
    src/pipeline/node/Pool.cpp
    src/pipeline/node/Benchmark.cpp
    src/pipeline/node/SpatialDetectionNetwork.cpp
    src/pipeline/node/SystemLogger.cpp
    src/pipeline/node/SpatialLocationCalculator.cpp
    src/pipeline/node/AprilTag.cpp
    src/pipeline/node/ObjectTracker.cpp
    src/pipeline/node/IMU.cpp
    src/pipeline/node/EdgeDetector.cpp
    src/pipeline/node/SPIIn.cpp
    src/pipeline/node/FeatureTracker.cpp
    src/pipeline/node/ImageAlign.cpp
    src/pipeline/node/ToF.cpp
    src/pipeline/node/DetectionParser.cpp
    src/pipeline/node/test/MyProducer.cpp
    src/pipeline/node/test/MyConsumer.cpp
    src/pipeline/node/UVC.cpp
    src/pipeline/node/host/XLinkInHost.cpp
    src/pipeline/node/host/XLinkOutHost.cpp
    src/pipeline/node/host/HostNode.cpp
    src/pipeline/datatype/DatatypeEnum.cpp
    src/pipeline/node/PointCloud.cpp
    src/pipeline/datatype/Buffer.cpp
    src/pipeline/datatype/ImgFrame.cpp
    src/pipeline/datatype/ImgTransformations.cpp
    src/pipeline/datatype/EncodedFrame.cpp
    src/pipeline/datatype/ImgAnnotations.cpp
    src/pipeline/datatype/ImageManipConfig.cpp
    src/pipeline/datatype/ImageManipConfigV2.cpp
    src/pipeline/datatype/CameraControl.cpp
    src/pipeline/datatype/NNData.cpp
    src/pipeline/datatype/ImgDetections.cpp
    src/pipeline/datatype/SpatialImgDetections.cpp
    src/pipeline/datatype/SystemInformation.cpp
    src/pipeline/datatype/SystemInformationS3.cpp
    src/pipeline/datatype/StreamMessageParser.cpp
    src/pipeline/datatype/SpatialLocationCalculatorData.cpp
    src/pipeline/datatype/SpatialLocationCalculatorConfig.cpp
    src/pipeline/datatype/AprilTags.cpp
    src/pipeline/datatype/AprilTagConfig.cpp
    src/pipeline/datatype/Tracklets.cpp
    src/pipeline/datatype/IMUData.cpp
    src/pipeline/datatype/StereoDepthConfig.cpp
    src/pipeline/datatype/EdgeDetectorConfig.cpp
    src/pipeline/datatype/TrackedFeatures.cpp
    src/pipeline/datatype/FeatureTrackerConfig.cpp
    src/pipeline/datatype/ToFConfig.cpp
    src/pipeline/datatype/BenchmarkReport.cpp
    src/pipeline/datatype/PointCloudConfig.cpp
    src/pipeline/datatype/PointCloudData.cpp
    src/pipeline/datatype/MessageGroup.cpp
    src/pipeline/datatype/TransformData.cpp
    src/utility/H26xParsers.cpp
    src/utility/ImageManipV2Impl.cpp
    src/utility/Initialization.cpp
    src/utility/Resources.cpp
    src/utility/Path.cpp
    src/utility/Platform.cpp
    src/utility/RecordReplay.cpp
    src/utility/McapImpl.cpp
    src/utility/Environment.cpp
    src/utility/Compression.cpp
    src/utility/XLinkGlobalProfilingLogger.cpp
    src/utility/Logging.cpp
    src/utility/Checksum.cpp
    src/utility/matrixOps.cpp
    src/utility/EepromDataParser.cpp
    src/utility/LogCollection.cpp
    src/utility/MemoryWrappers.cpp
    src/utility/Serialization.cpp
    src/xlink/XLinkConnection.cpp
    src/xlink/XLinkStream.cpp
    src/openvino/OpenVINO.cpp
    src/openvino/BlobReader.cpp
    src/bspatch/bspatch.c
    src/device/DeviceGate.cpp
    src/utility/ArchiveUtil.cpp
    src/nn_archive/NNArchive.cpp
    src/nn_archive/NNArchiveVersionedConfig.cpp
    src/modelzoo/NNModelDescription.cpp
    src/modelzoo/Zoo.cpp
)

if(DEPTHAI_ENABLE_EVENTS_MANAGER)
    list(APPEND TARGET_CORE_SOURCES
        src/utility/EventsManager.cpp
    )
endif()

if(DEPTHAI_ENABLE_REMOTE_CONNECTION)
    list(APPEND TARGET_CORE_SOURCES
        src/remote_connection/RemoteConnection.cpp
        src/remote_connection/RemoteConnectionImpl.cpp
    )
endif()

if(DEPTHAI_ENABLE_PROTOBUF)
    list(APPEND TARGET_CORE_SOURCES
        src/utility/ProtoSerialize.cpp
    )
endif()

set(TARGET_OPENCV_SOURCES
    src/opencv/ImgFrame.cpp
    src/pipeline/node/host/Display.cpp
    src/pipeline/node/host/HostCamera.cpp
    src/pipeline/node/host/Record.cpp
    src/pipeline/node/host/Replay.cpp
    src/opencv/RecordReplay.cpp
    src/opencv/HolisticRecordReplay.cpp
)

set(TARGET_PCL_SOURCES src/pcl/PointCloudData.cpp)

if(DEPTHAI_HAVE_OPENCV_SUPPORT AND DEPTHAI_MERGED_TARGET)
    list(APPEND TARGET_CORE_SOURCES
        ${TARGET_OPENCV_SOURCES}
    )
endif()
if(DEPTHAI_HAVE_PCL_SUPPORT AND DEPTHAI_MERGED_TARGET)
    list(APPEND TARGET_CORE_SOURCES
        ${TARGET_PCL_SOURCES}
    )
endif()

add_library(${TARGET_CORE_NAME} ${TARGET_CORE_SOURCES})
add_library("${PROJECT_NAME}::${TARGET_CORE_ALIAS}" ALIAS ${TARGET_CORE_NAME})
# Specify that we are building core
target_compile_definitions(${TARGET_CORE_NAME} PUBLIC DEPTHAI_TARGET_CORE)
# Specifies name of generated IMPORTED target (set to alias)
set_target_properties(${TARGET_CORE_NAME} PROPERTIES EXPORT_NAME ${TARGET_CORE_ALIAS})
# Add to list of targets to export and install
list(APPEND targets_to_export ${TARGET_CORE_NAME})

# Add model_zoo helper binary
add_executable(zoo_helper src/modelzoo/zoo_helper.cpp)
target_compile_definitions(zoo_helper PRIVATE DEPTHAI_TARGET_CORE)
target_link_libraries(zoo_helper PRIVATE ${TARGET_CORE_NAME})
list(APPEND targets_to_export zoo_helper)

# Add default flags to core
add_default_flags(${TARGET_CORE_NAME})

# And clang-tidy and format
if(DEPTHAI_CLANG_TIDY)
    include(ClangTidy)
    target_clangtidy_setup(${TARGET_CORE_NAME})
endif()

# Set compiler features (c++17), and disables extensions (g++17)
set_property(TARGET ${TARGET_CORE_NAME} PROPERTY CXX_STANDARD 17)
set_property(TARGET ${TARGET_CORE_NAME} PROPERTY CXX_STANDARD_REQUIRED ON)
set_property(TARGET ${TARGET_CORE_NAME} PROPERTY CXX_EXTENSIONS OFF)
# Add interface transitive property (C++17)
if(${CMAKE_VERSION} VERSION_LESS "3.8.0")
    target_compile_features(${TARGET_CORE_NAME} INTERFACE cxx_generic_lambdas)
else()
    target_compile_features(${TARGET_CORE_NAME} INTERFACE cxx_std_17)
endif()
# Minimal supported macOS SDK version for both arm64 and x86_64
set(CMAKE_OSX_DEPLOYMENT_TARGET 11.0)

# Link merged target libraries and add compile definitions
if(DEPTHAI_HAVE_OPENCV_SUPPORT AND DEPTHAI_MERGED_TARGET)
    # Link to OpenCV (publically)
    target_link_libraries(${TARGET_CORE_NAME} PUBLIC ${REQUIRED_OPENCV_LIBRARIES} ${THIRDPARTY_OPENCV_LIBRARIES})

    # Specify that we are building target opencv
    target_compile_definitions(${TARGET_CORE_NAME} PUBLIC DEPTHAI_TARGET_OPENCV)
    target_compile_definitions(${TARGET_CORE_NAME} PUBLIC DEPTHAI_HAVE_OPENCV_SUPPORT)

endif()
if(DEPTHAI_HAVE_PCL_SUPPORT AND DEPTHAI_MERGED_TARGET)
    # Link to PCL (publically)
    target_link_libraries(${TARGET_CORE_NAME} PUBLIC ${PCL_LIBRARIES})

    # Specify that we are building target pcl
    target_compile_definitions(${TARGET_CORE_NAME} PUBLIC DEPTHAI_TARGET_PCL)
    target_compile_definitions(${TARGET_CORE_NAME} PUBLIC DEPTHAI_HAVE_PCL_SUPPORT)
    target_link_directories(${TARGET_CORE_NAME} PUBLIC 
        $<BUILD_INTERFACE:${PCL_LIBRARY_DIRS}>
        $<INSTALL_INTERFACE:include>
    )
    target_compile_definitions(${TARGET_CORE_NAME} PUBLIC ${PCL_DEFINITIONS})
endif()
if(DEPTHAI_MERGED_TARGET)
    target_compile_definitions(${TARGET_CORE_NAME} PUBLIC DEPTHAI_MERGED_TARGET)
endif()

# First specify options
option(DEPTHAI_BUILD_EXAMPLES "Build examples - Requires OpenCV library to be installed" OFF)
option(DEPTHAI_BUILD_DOCS "Build documentation - requires doxygen to be installed" OFF)

# Specify support for FW
option(DEPTHAI_ENABLE_DEVICE_FW "Enable MyriadX Device FW" ON)
option(DEPTHAI_ENABLE_DEVICE_BOOTLOADER_FW "Enable MyriadX Device Bootloader FW" ON)
option(DEPTHAI_ENABLE_DEVICE_RVC3_FW "Enable RVC3 Device FW" ON)
option(DEPTHAI_ENABLE_DEVICE_RVC4_FW "Enable RVC4 Device FW" ON)

if(DEPTHAI_ENABLE_REMOTE_CONNECTION)
    option(DEPTHAI_EMBED_FRONTEND "Embed frontend resources into library" ON)
else()
    option(DEPTHAI_EMBED_FRONTEND "Embed frontend resources into library" OFF)
endif()

option(DEPTHAI_BINARIES_RESOURCE_COMPILE "Compile Depthai device side binaries into library" ON)

# Set constant
set(DEPTHAI_RESOURCES_OUTPUT_DIR "${CMAKE_CURRENT_BINARY_DIR}/resources")

# Include configuration
include(Depthai/DepthaiDeviceSideConfig)    # Depthai device binary commit/version configuration
include(Depthai/DepthaiBootloaderConfig)    # Depthai bootloader binary commit/version configuration
include(Depthai/DepthaiDeviceKbConfig)    # depthai-device-kb fwp commit/version configuration
include(Depthai/DepthaiDeviceRVC4Config)    # depthai-device-rvc4 fwp commit/version configuration
include(Depthai/DepthaiVisualizerConfig)    # depthai-visualizer commit/version configuration

# Include downloaders
include(DepthaiDownloader)                  # Depthai device binary downloader
include(DepthaiBootloaderDownloader)        # Depthai bootloader binary downloader
include(DepthaiDeviceKbDownloader)          # depthai-device-kb fwp downloader
include(DepthaiVisualizerDownloader)        # depthai-visualizer downloader

# depthai-shared enforce commit hash match if CI
if($ENV{CI})
    # TODO(themarpe) - Disable before final merge
    # set(DEPTHAI_SHARED_COMMIT_HASH_ENFORCE ON)
    set(DEPTHAI_SHARED_COMMIT_HASH_ENFORCE OFF)
    set(DEPTHAI_BOOTLOADER_SHARED_COMMIT_HASH_ENFORCE ON)
endif()

# No user specified paths, download from server
message(STATUS "Downloading Depthai device side binaries from server...")

# Then get the Depthai device side binaries (local or download)
if(DEPTHAI_CMD_PATH OR DEPTHAI_USB2_CMD_PATH OR DEPTHAI_USB2_PATCH_PATH)
    # At least one of the paths is set. include binaries locally
    message(STATUS "Using local Depthai device side binaries...")

    DepthaiLocal(
        PATCH_ONLY ${DEPTHAI_USB2_PATCH_ONLY_MODE}
        "${DEPTHAI_RESOURCES_OUTPUT_DIR}"            # Output folder
        DEPTHAI_RESOURCE_LIST                       # List of output resources
        "${DEPTHAI_CMD_PATH}"                       # depthai.cmd
        "${DEPTHAI_USB2_CMD_PATH}"                  # depthai-usb2.cmd
        "${DEPTHAI_USB2_PATCH_PATH}"                # depthai-usb2-patch.patch
    )

else()
    # No user specified paths, download from server
    message(STATUS "Downloading Depthai device side binaries from server...")
endif()

if(DEPTHAI_ENABLE_DEVICE_FW)
    # Add device FW

    DepthaiDownload(
        "${DEPTHAI_SHARED_COMMIT_HASH}" "${DEPTHAI_SHARED_COMMIT_HASH_ENFORCE}"
        PATCH_ONLY ON
        "${DEPTHAI_RESOURCES_OUTPUT_DIR}"            # Output folder
        DEPTHAI_RESOURCE_LIST                       # List of output resources
        "${DEPTHAI_DEVICE_SIDE_MATURITY}"           # Maturity
        "${DEPTHAI_DEVICE_SIDE_COMMIT}"             # commit hash
        "${DEPTHAI_DEVICE_SIDE_VERSION}"            # Optional version
    )
    list(APPEND RESOURCE_COMPILED_FILES ${DEPTHAI_RESOURCE_LIST})
endif()

if(DEPTHAI_ENABLE_DEVICE_BOOTLOADER_FW)
    # Add bootloader FW
    DepthaiBootloaderDownload(
        "${DEPTHAI_BOOTLOADER_SHARED_COMMIT_HASH}" "${DEPTHAI_BOOTLOADER_SHARED_COMMIT_HASH_ENFORCE}"
        "${DEPTHAI_RESOURCES_OUTPUT_DIR}"                # Output folder
        DEPTHAI_BOOTLOADER_RESOURCE_LIST                # List of output resources
        "${DEPTHAI_BOOTLOADER_MATURITY}"                # Maturity
        "${DEPTHAI_BOOTLOADER_VERSION}"                 # if maturity == snapshot -> hash else version
    )
    list(APPEND RESOURCE_COMPILED_FILES ${DEPTHAI_BOOTLOADER_RESOURCE_LIST})
endif()

if(DEPTHAI_ENABLE_DEVICE_RVC3_FW)
    # Add device-kb FW
    DepthaiDeviceDownloader(
        "depthai-device-kb"
        "luxonis-keembay-snapshot-local"
        "luxonis-keembay-release-local"
        "${DEPTHAI_SHARED_COMMIT_HASH}" "${DEPTHAI_SHARED_COMMIT_HASH_ENFORCE}"
        "${DEPTHAI_RESOURCES_OUTPUT_DIR}"                # Output folder
        DEPTHAI_DEVICE_KB_RESOURCE_LIST                 # List of output resources
        "${DEPTHAI_DEVICE_KB_MATURITY}"                # Maturity
        "${DEPTHAI_DEVICE_RVC3_VERSION}"
    )
    list(APPEND RESOURCE_COMPILED_FILES ${DEPTHAI_DEVICE_KB_RESOURCE_LIST})
endif()

if(DEPTHAI_ENABLE_DEVICE_RVC4_FW)
    # Add device-RVC4 FW
    DepthaiDeviceDownloader(
        "depthai-device-rvc4"
        "luxonis-rvc4-snapshot-local"
        "luxonis-rvc4-release-local"
        "${DEPTHAI_SHARED_COMMIT_HASH}" "${DEPTHAI_SHARED_COMMIT_HASH_ENFORCE}"
        "${DEPTHAI_RESOURCES_OUTPUT_DIR}"                # Output folder
        DEPTHAI_DEVICE_RVC4_RESOURCE_LIST                 # List of output resources
        "${DEPTHAI_DEVICE_RVC4_MATURITY}"                # Maturity
        "${DEPTHAI_DEVICE_RVC4_VERSION}"
    )
    list(APPEND RESOURCE_COMPILED_FILES ${DEPTHAI_DEVICE_RVC4_RESOURCE_LIST})
endif()


if(DEPTHAI_EMBED_FRONTEND)
    DepthaiVisualizerDownloader(
        "${DEPTHAI_VISUALIZER_COMMIT}"                # Visualizer hash
        "${DEPTHAI_RESOURCES_OUTPUT_DIR}"
        DEPTHAI_VISUALIZER_RESOURCE_LIST                 # List of output resources
    )
    list(APPEND RESOURCE_COMPILED_FILES ${DEPTHAI_VISUALIZER_RESOURCE_LIST}) # TODO - Handle the case non debug case
    target_compile_definitions(${TARGET_CORE_NAME} PRIVATE DEPTHAI_VISUALIZER_VERSION="${DEPTHAI_VISUALIZER_COMMIT}")
endif()

message(STATUS "LIST OF RESOURCE COMPILED FILES: ${RESOURCE_COMPILED_FILES}")
if(DEPTHAI_BINARIES_RESOURCE_COMPILE)
    # Add RC and resource compile the binares
    include(CMakeRC)

    set(DEPTHAI_RESOURCE_LIBRARY_NAME "depthai-resources")

    # Add resource library
    cmrc_add_resource_library("${DEPTHAI_RESOURCE_LIBRARY_NAME}" NAMESPACE depthai
        WHENCE "${DEPTHAI_RESOURCES_OUTPUT_DIR}"
        "${RESOURCE_COMPILED_FILES}"
    )

    # Link to resource library
    target_link_libraries(${TARGET_CORE_NAME} PRIVATE "${DEPTHAI_RESOURCE_LIBRARY_NAME}")

    # Set define that binaries are resource compiled
    target_compile_definitions(${TARGET_CORE_NAME} PRIVATE DEPTHAI_RESOURCE_COMPILED_BINARIES)

else()
    # TODO
    # Don't add RC and don't resource compile the binaries
    # Install to share/ instead for instance
endif()

# Add include directories
target_include_directories(${TARGET_CORE_NAME}
    PUBLIC
        # Relative path to include directories after installed
        "$<INSTALL_INTERFACE:include>"
        "$<INSTALL_INTERFACE:include/${DEPTHAI_SHARED_3RDPARTY_HEADERS_PATH}>"

        # Build time path to include directories
        "$<BUILD_INTERFACE:${CMAKE_CURRENT_LIST_DIR}/include>"
        "$<BUILD_INTERFACE:${DEPTHAI_SHARED_PUBLIC_INCLUDE}>"
        "$<BUILD_INTERFACE:${DEPTHAI_BOOTLOADER_SHARED_PUBLIC_INCLUDE}>"
    #INTERFACE
    #    # ...
    PRIVATE
        "$<BUILD_INTERFACE:${CMAKE_CURRENT_LIST_DIR}/include/depthai>"
        "$<BUILD_INTERFACE:${CMAKE_CURRENT_LIST_DIR}/src>"
        "$<BUILD_INTERFACE:${DEPTHAI_SHARED_INCLUDE}>"
        "$<BUILD_INTERFACE:${DEPTHAI_BOOTLOADER_SHARED_INCLUDE}>"
        "$<BUILD_INTERFACE:${FP16_INCLUDE_DIRS}>"
)

target_include_directories(${TARGET_CORE_NAME} SYSTEM
    PUBLIC
        "$<BUILD_INTERFACE:${DEPTHAI_SHARED_3RDPARTY_INCLUDE}>"
)

# Add clang format after specifying include directories
if(DEPTHAI_CLANG_FORMAT)
    # HEADER DIRECTORIES
    set(header_dirs "${CMAKE_CURRENT_LIST_DIR}/include" "${DEPTHAI_SHARED_PUBLIC_INCLUDE}" "${DEPTHAI_SHARED_INCLUDE}")
    include(ClangFormat)
    target_clangformat_setup(${TARGET_CORE_NAME} "${header_dirs}")
endif()

# link libraries
target_link_libraries(${TARGET_CORE_NAME}
    PUBLIC
        nlohmann_json::nlohmann_json
        libnop
        spdlog::spdlog
        yaml-cpp::yaml-cpp
    INTERFACE
        XLinkPublic
    PRIVATE
        XLink
        Threads::Threads
        BZip2::BZip2
        LibArchive::LibArchive
        liblzma::liblzma
        ZLIB::ZLIB
        lz4::lz4
        httplib::httplib
        mp4v2::mp4v2
        semver::semver
)

if(DEPTHAI_ENABLE_PROTOBUF)
    # Load protobuf support into library messages_proto
    message(STATUS "Protobuf support enabled")
    add_subdirectory(protos)
    list(APPEND targets_to_export messages)
    target_link_libraries(${TARGET_CORE_NAME} PRIVATE protobuf::libprotobuf messages)
    target_compile_definitions(${TARGET_CORE_NAME} PUBLIC DEPTHAI_ENABLE_PROTOBUF)
endif()

if(DEPTHAI_ENABLE_REMOTE_CONNECTION)
    target_link_libraries(${TARGET_CORE_NAME} PRIVATE
        foxglove-websocket::foxglove-websocket
    )
    target_compile_definitions(${TARGET_CORE_NAME} PRIVATE DEPTHAI_ENABLE_REMOTE_CONNECTION)
endif()

if(DEPTHAI_HAS_APRIL_TAG)
    target_link_libraries(${TARGET_CORE_NAME} PRIVATE
        apriltag::apriltag
    )
endif()

if(DEPTHAI_ENABLE_CURL)
    target_link_libraries(${TARGET_CORE_NAME} PRIVATE
        CURL::libcurl
        cpr::cpr
    )
    target_compile_definitions(${TARGET_CORE_NAME} PRIVATE DEPTHAI_ENABLE_CURL)
endif()

# Add compile & CMake definitions
set(DEPTHAI_DEVICE_VERSION "${DEPTHAI_DEVICE_SIDE_COMMIT}")
target_compile_definitions(${TARGET_CORE_NAME}
    PRIVATE
        # Add depthai-device version
        DEPTHAI_DEVICE_VERSION="${DEPTHAI_DEVICE_VERSION}"
        # Add depthai-bootloader version
        DEPTHAI_BOOTLOADER_VERSION="${DEPTHAI_BOOTLOADER_VERSION}"
        # Add depthai-device-kb version
        DEPTHAI_DEVICE_RVC3_VERSION="${DEPTHAI_DEVICE_RVC3_VERSION}"
        # Add depthai-device-rvc4 version
        DEPTHAI_DEVICE_RVC4_VERSION="${DEPTHAI_DEVICE_RVC4_VERSION}"
)
# Add compile flag if libusb is available
if(DEPTHAI_ENABLE_LIBUSB)
    target_compile_definitions(${TARGET_CORE_NAME} PRIVATE DEPTHAI_ENABLE_LIBUSB)
    target_compile_definitions(${TARGET_CORE_NAME} PRIVATE DEPTHAI_HAVE_LIBUSB_SUPPORT)
    set(DEPTHAI_HAVE_LIBUSB_SUPPORT ON)
endif()

if(DEPTHAI_XTENSOR_SUPPORT)
    target_compile_definitions(${TARGET_CORE_NAME} PUBLIC DEPTHAI_XTENSOR_SUPPORT)
    target_link_libraries(${TARGET_CORE_NAME} PUBLIC xtensor)
endif()

# Specify available FW
if(DEPTHAI_ENABLE_DEVICE_FW)
    target_compile_definitions(${TARGET_CORE_NAME} PRIVATE DEPTHAI_ENABLE_DEVICE_FW)
endif()
if(DEPTHAI_ENABLE_DEVICE_BOOTLOADER_FW)
    target_compile_definitions(${TARGET_CORE_NAME} PRIVATE DEPTHAI_ENABLE_DEVICE_BOOTLOADER_FW)
endif()
if(DEPTHAI_ENABLE_DEVICE_RVC3_FW)
    target_compile_definitions(${TARGET_CORE_NAME} PRIVATE DEPTHAI_ENABLE_DEVICE_RVC3_FW)
endif()
if(DEPTHAI_ENABLE_DEVICE_RVC4_FW)
    target_compile_definitions(${TARGET_CORE_NAME} PRIVATE DEPTHAI_ENABLE_DEVICE_RVC4_FW)
endif()
if(DEPTHAI_EMBED_FRONTEND)
    target_compile_definitions(${TARGET_CORE_NAME} PRIVATE DEPTHAI_EMBED_FRONTEND)
endif()
if(DEPTHAI_HAS_APRIL_TAG)
    target_compile_definitions(${TARGET_CORE_NAME} PRIVATE DEPTHAI_HAS_APRIL_TAG)
endif()

# Add Backward dependency if enabled (On by default)
if(DEPTHAI_ENABLE_BACKWARD)
    target_compile_definitions(${TARGET_CORE_NAME} PRIVATE DEPTHAI_ENABLE_BACKWARD)
    target_link_libraries(${TARGET_CORE_NAME} PRIVATE Backward::Backward)
endif()

# Add patch only mode definition
if(DEPTHAI_USB2_PATCH_ONLY_MODE)
    target_compile_definitions(${TARGET_CORE_NAME} PRIVATE DEPTHAI_PATCH_ONLY_MODE)
endif()

# Helper function
macro(add_runtime_dependencies depending_target dependency)
    if(WIN32)
        if(TARGET ${dependency})
            get_property(imported_configs TARGET ${dependency} PROPERTY IMPORTED_CONFIGURATIONS)
            set(dlls "")
            foreach(cfg ${imported_configs})
                get_property(dll TARGET ${dependency} PROPERTY IMPORTED_LOCATION_${cfg})
                set(dlls ${depthai_dll_libraries} $<$<CONFIG:${cfg}>:${dll}>)
            endforeach()
        endif()
        set(depthai_dll_libraries "")
        # Create a list of required dll files
        set(required_dll_files ${dlls} ${depthai_dll_libraries})
        # Copy the required dlls
        add_custom_command(TARGET ${depending_target} POST_BUILD COMMAND
            "$<$<BOOL:${required_dll_files}>:${CMAKE_COMMAND};-E;copy_if_different;${required_dll_files};$<TARGET_FILE_DIR:${depending_target}>>"
            COMMAND_EXPAND_LISTS
            VERBATIM
        )
        message(STATUS "Required dlls for core are: ${required_dll_files}")
    endif()
endmacro()
# Add libusb dll in build time
add_runtime_dependencies(${TARGET_CORE_NAME} usb-1.0)

########################
# OpenCV Support 2
########################
if(DEPTHAI_HAVE_OPENCV_SUPPORT AND NOT DEPTHAI_MERGED_TARGET)
    # Add depthai-core-opencv library and depthai::core::opencv alias
    add_library(${TARGET_OPENCV_NAME}
        ${TARGET_OPENCV_SOURCES}
    )
    add_library("${PROJECT_NAME}::${TARGET_OPENCV_ALIAS}" ALIAS ${TARGET_OPENCV_NAME})
    # Specifies name of generated IMPORTED target (set to alias)
    set_target_properties(${TARGET_OPENCV_NAME} PROPERTIES EXPORT_NAME ${TARGET_OPENCV_ALIAS})

    # Add default flags
    add_default_flags(${TARGET_OPENCV_NAME})

    # Link to OpenCV (publically)
    target_link_libraries(${TARGET_OPENCV_NAME} PUBLIC ${REQUIRED_OPENCV_LIBRARIES} ${THIRDPARTY_OPENCV_LIBRARIES})

    # Specify that we are building target opencv
    target_compile_definitions(${TARGET_OPENCV_NAME} PUBLIC DEPTHAI_TARGET_OPENCV)
    target_compile_definitions(${TARGET_OPENCV_NAME} PUBLIC DEPTHAI_HAVE_OPENCV_SUPPORT)
    # Add public dependency to depthai::core library
    target_link_libraries(${TARGET_OPENCV_NAME} PUBLIC ${TARGET_CORE_NAME})

    # Add to clangformat target
    if(COMMAND target_clangformat_setup)
        target_clangformat_setup(${TARGET_OPENCV_NAME} "")
    endif()

    # Add to list of targets to export and install
    list(APPEND targets_to_export ${TARGET_OPENCV_NAME})
endif()


########################
# PCL Support 2
########################
if(DEPTHAI_HAVE_PCL_SUPPORT AND NOT DEPTHAI_MERGED_TARGET)
        # Add depthai-core-pcl library and depthai::core::pcl alias
        add_library(${TARGET_PCL_NAME} ${TARGET_PCL_SOURCES})
        add_library("${PROJECT_NAME}::${TARGET_PCL_ALIAS}" ALIAS ${TARGET_PCL_NAME})
        # Specifies name of generated IMPORTED target (set to alias)
        set_target_properties(${TARGET_PCL_NAME} PROPERTIES EXPORT_NAME ${TARGET_PCL_ALIAS})

        # Add default flags
        add_default_flags(${TARGET_PCL_NAME})

        # Link to PCL (publically)
        target_link_libraries(${TARGET_PCL_NAME} PUBLIC ${PCL_LIBRARIES})
        target_link_libraries(${TARGET_PCL_NAME} PUBLIC pcl_io_ply)

        # Specify that we are building target pcl
        target_compile_definitions(${TARGET_PCL_NAME} PUBLIC DEPTHAI_TARGET_PCL)
        target_compile_definitions(${TARGET_PCL_NAME} PUBLIC DEPTHAI_HAVE_PCL_SUPPORT)

        target_include_directories(${TARGET_PCL_NAME} PUBLIC ${PCL_INCLUDE_DIRS})
        target_link_directories(${TARGET_PCL_NAME} PUBLIC ${PCL_LIBRARY_DIRS})
        target_compile_definitions(${TARGET_PCL_NAME} PUBLIC ${PCL_DEFINITIONS})

        # Add public dependency to depthai::core library
        target_include_directories(${TARGET_CORE_NAME} PUBLIC $<TARGET_PROPERTY:${TARGET_PCL_NAME},INTERFACE_INCLUDE_DIRECTORIES>)
        target_link_libraries(${TARGET_PCL_NAME} PUBLIC ${TARGET_CORE_NAME})

        # Add to clangformat target
        if(COMMAND target_clangformat_setup)
            target_clangformat_setup(${TARGET_PCL_NAME} "")
        endif()

        # Add to list of targets to export and install
        list(APPEND targets_to_export ${TARGET_PCL_NAME})
endif()

########################
# RTABMap Support
########################
set(THIRDPARTY_RTABMAP_LIBRARIES "rtabmap::utilite" CACHE STRING "Optional libraries to link RTABMap support, e.g. TBB::tbb")
set(TARGET_RTABMAP_NAME ${PROJECT_NAME}-rtabmap)
set(TARGET_RTABMAP_ALIAS rtabmap)
if(DEPTHAI_RTABMAP_SUPPORT)
    # Check if required libraries are available
    set(RTABMAP_SUPPORT_AVAILABLE ${RTABMap_FOUND})

    if(RTABMAP_SUPPORT_AVAILABLE)

        if(NOT APPLE)
            SET(CMAKE_INSTALL_RPATH "${CMAKE_INSTALL_PREFIX}/lib")
        endif()
        # Add depthai-rtabmap library and depthai::rtabmap alias
        add_library(${TARGET_RTABMAP_NAME}
        src/rtabmap/CalibrationHandler.cpp
        src/rtabmap/TransformData.cpp
        src/rtabmap/RTABMapVIO.cpp src/rtabmap/RTABMapSLAM.cpp
        )
        add_library("${PROJECT_NAME}::${TARGET_RTABMAP_ALIAS}" ALIAS ${TARGET_RTABMAP_NAME})
        # Specifies name of generated IMPORTED target (set to alias)
        set_target_properties(${TARGET_RTABMAP_NAME} PROPERTIES EXPORT_NAME ${TARGET_RTABMAP_ALIAS})

        # Add default flags
        add_default_flags(${TARGET_RTABMAP_NAME})
        add_flag(${TARGET_RTABMAP_NAME} -Wno-switch-enum)
        # Link to RTABMap (publically)
        if(DEPTHAI_MERGED_TARGET)
            target_link_libraries(${TARGET_RTABMAP_NAME} PUBLIC rtabmap::core ${THIRDPARTY_RTABMAP_LIBRARIES})
        else()
            target_link_libraries(${TARGET_RTABMAP_NAME} PUBLIC rtabmap::core ${TARGET_OPENCV_NAME} ${TARGET_PCL_NAME} ${THIRDPARTY_RTABMAP_LIBRARIES})
        endif()
        # Add public compile definition indicating that RTABMap support is available
        set(DEPTHAI_HAVE_RTABMAP_SUPPORT ON)

        # Specify that we are building target rtabmap
        target_compile_definitions(${TARGET_RTABMAP_NAME} PUBLIC DEPTHAI_TARGET_RTABMAP)
        target_compile_definitions(${TARGET_RTABMAP_NAME} PUBLIC DEPTHAI_HAVE_RTABMAP_SUPPORT)
        # Add public dependency to depthai::core library
        target_link_libraries(${TARGET_RTABMAP_NAME} PUBLIC ${TARGET_CORE_NAME})

        # Add to clangformat target
        if(COMMAND target_clangformat_setup)
            target_clangformat_setup(${TARGET_RTABMAP_NAME} "")
        endif()

        # Add to list of targets to export and install
        list(APPEND targets_to_export ${TARGET_RTABMAP_NAME})

        message(STATUS "RTABMap and required libraries (${REQUIRED_RTABMAP_LIBRARIES}) found. RTABMap Support enabled")

    else()
        message(STATUS "RTABMap or required libraries (${REQUIRED_RTABMAP_LIBRARIES}) not found. RTABMap Support disabled")
    endif()
endif()


########################
# Basalt Support
########################

set(THIRDPARTY_BASALT_LIBRARIES "basalt_sdk::basalt_sdk" CACHE STRING "Optional libraries to link Basalt support, e.g. TBB::tbb")
set(TARGET_BASALT_NAME ${PROJECT_NAME}-basalt)
set(TARGET_BASALT_ALIAS basalt)

if(DEPTHAI_BASALT_SUPPORT)
    # Check if required libraries are available
    find_package(basalt_sdk CONFIG REQUIRED)
    set(BASALT_SUPPORT_AVAILABLE ${basalt_sdk_FOUND})

    if(BASALT_SUPPORT_AVAILABLE)

        # Add depthai-basalt library and depthai::basalt alias
        add_library(${TARGET_BASALT_NAME} src/basalt/BasaltVIO.cpp )
        add_library("${PROJECT_NAME}::${TARGET_BASALT_ALIAS}" ALIAS ${TARGET_BASALT_NAME})

        # Specifies name of generated IMPORTED target (set to alias)
        set_target_properties(${TARGET_BASALT_NAME} PROPERTIES EXPORT_NAME ${TARGET_BASALT_ALIAS})

        # Add default flags
        add_default_flags(${TARGET_BASALT_NAME})
        add_flag(${TARGET_BASALT_NAME} -Wno-switch-enum)

        # Link to Basalt (publically)
        if(DEPTHAI_MERGED_TARGET)
            target_link_libraries(${TARGET_BASALT_NAME} PUBLIC ${THIRDPARTY_BASALT_LIBRARIES})
        else()
            target_link_libraries(${TARGET_BASALT_NAME} PUBLIC ${THIRDPARTY_BASALT_LIBRARIES} ${TARGET_OPENCV_NAME})
        endif()
        # Add public compile definition indicating that Basalt support is available
        set(DEPTHAI_HAVE_BASALT_SUPPORT ON)

        # Specify that we are building target basalt
        target_compile_definitions(${TARGET_BASALT_NAME} PUBLIC DEPTHAI_TARGET_BASALT)
        target_compile_definitions(${TARGET_BASALT_NAME} PUBLIC DEPTHAI_HAVE_BASALT_SUPPORT)

        # Add public dependency to depthai::core library
        target_link_libraries(${TARGET_BASALT_NAME} PUBLIC ${TARGET_CORE_NAME})

        # Add to clangformat target
        if(COMMAND target_clangformat_setup)
            target_clangformat_setup(${TARGET_BASALT_NAME} "")
        endif()

        # Add to list of targets to export and install
        list(APPEND targets_to_export ${TARGET_BASALT_NAME})

        message(STATUS "Basalt and required libraries (${REQUIRED_BASALT_LIBRARIES}) found. Basalt Support enabled")

    else()
        message(STATUS "Basalt or required libraries (${REQUIRED_BASALT_LIBRARIES}) not found. Basalt Support disabled")
    endif()
endif()

########################
# Combined target
########################
set(TARGET_ALL_ALIAS all)
set(TARGET_ALL_NAME ${PROJECT_NAME}-all)
if(DEPTHAI_HAVE_OPENCV_SUPPORT AND DEPTHAI_HAVE_PCL_SUPPORT AND DEPTHAI_HAVE_BASALT_SUPPORT AND DEPTHAI_HAVE_RTABMAP_SUPPORT)
    add_library(${TARGET_ALL_NAME} INTERFACE)
    add_library("${PROJECT_NAME}::${TARGET_ALL_ALIAS}" ALIAS ${TARGET_ALL_NAME})
    # Specifies name of generated IMPORTED target (set to alias)
    set_target_properties(${TARGET_ALL_NAME} PROPERTIES EXPORT_NAME ${TARGET_ALL_ALIAS})
    target_link_libraries(${TARGET_ALL_NAME} INTERFACE ${TARGET_CORE_NAME} ${TARGET_OPENCV_NAME} ${TARGET_PCL_NAME} ${TARGET_BASALT_NAME} ${TARGET_RTABMAP_NAME})

    # Add to list of targets to export and install
    list(APPEND targets_to_export ${TARGET_ALL_NAME})

    message(STATUS "OpenCV, PCL, Basalt and RTABMap found. Combined target enabled")
endif()



########################
# Sanitizers
########################
if(DEPTHAI_SANITIZE)
    set(SANITIZE_ADDRESS ON CACHE BOOL "Enable AddressSanitizer for sanitized targets." FORCE)
    set(SANITIZE_UNDEFINED ON CACHE BOOL "Enable UndefinedBehaviorSanitizer for sanitized targets." FORCE)
    find_package(Sanitizers)
    add_sanitizers(${TARGET_CORE_NAME})
    if(DEPTHAI_HAVE_OPENCV_SUPPORT AND NOT DEPTHAI_MERGED_TARGET)
        add_sanitizers(${TARGET_OPENCV_NAME})
    endif()
    if(DEPTHAI_HAVE_RTABMAP_SUPPORT)
        add_sanitizers(${TARGET_RTABMAP_NAME})
    endif()
    if(DEPTHAI_HAVE_BASALT_SUPPORT)
        add_sanitizers(${TARGET_BASALT_NAME})
    endif()
    if(DEPTHAI_HAVE_PCL_SUPPORT AND NOT DEPTHAI_MERGED_TARGET)
        add_sanitizers(${TARGET_PCL_NAME})
    endif()
    if(DEPTHAI_XLINK_LOCAL)
        add_sanitizers(XLink)
        if(XLINK_LIBUSB_LOCAL)
            add_sanitizers(usb-1.0)
        endif()
    endif()
endif()
function(private_data)
            set(one URL SHA1 CREDENTIALS LOCATION FILE)
            set(multiple HTTPHEADER)

            cmake_parse_arguments(x "" "${one}" "${multiple}" "${ARGN}")

            if(x_HTTPHEADER)
                message(FATAL_ERROR "HTTPHEADER argument of private_data not supported if HUNTER_ENABLED is OFF")
            endif()
            if(x_CREDENTIALS)
                message(FATAL_ERROR "CREDENTIALS argument of private_data not supported if HUNTER_ENABLED is OFF")
            endif()

            if(NOT x_URL)
                message(FATAL_ERROR "URL not provided to private_data")
            endif()
            if(NOT x_SHA1)
                message(FATAL_ERROR "SHA1 not provided to private_data")
            endif()
            if(NOT x_FILE)
                message(FATAL_ERROR "FILE not provided to private_data")
            endif()
            if(NOT x_LOCATION)
                message(FATAL_ERROR "LOCATION not provided to private_data")
            endif()

            set(x_DOWNLOAD_LOCATION "${CMAKE_CURRENT_BINARY_DIR}/_private_data/${x_FILE}")

            file(DOWNLOAD
                ${x_URL}
                ${x_DOWNLOAD_LOCATION}
                EXPECTED_HASH SHA1=${x_SHA1}
                TLS_VERIFY ON
            )

            # Set the output variable
            set(${x_LOCATION} "${x_DOWNLOAD_LOCATION}" PARENT_SCOPE)
endfunction()

########################
# Testing infrastructure
########################
include(CTest)
enable_testing()

########################
# Tests
########################
if (DEPTHAI_BUILD_TESTS)
    add_subdirectory(tests)
endif()

########################
# Examples (can also act as tests)
########################
if (DEPTHAI_BUILD_EXAMPLES)
    add_subdirectory(examples)
endif()

if (EMSCRIPTEN)
    add_subdirectory(bindings/js)
endif()

if (DEPTHAI_BUILD_PYTHON)
  add_subdirectory(bindings/python)
endif()

########################
# Documentation
########################
if (DEPTHAI_BUILD_DOCS)
    add_subdirectory(docs)
endif()

########################
# Build configuration
########################
# Add year information
string(TIMESTAMP BUILD_DATETIME "%Y-%m-%d %H:%M:%S +0000" UTC)
message(STATUS "BUILD_DATETIME: ${BUILD_DATETIME}, BUILD_COMMIT: ${BUILD_COMMIT}, BUILD_COMMIT_DATETIME: ${BUILD_COMMIT_DATETIME}")

# Configure build information (version, opencv, pcl support)
configure_file("${CMAKE_CURRENT_LIST_DIR}/cmake/version.hpp.in" "${CMAKE_CURRENT_LIST_DIR}/include/depthai/build/version.hpp")

########################
# Export and install
########################
include(GNUInstallDirs)
include(CMakePackageConfigHelpers)

# Add additional targets to export group
if(NOT BUILD_SHARED_LIBS)
    list(APPEND targets_to_export ${DEPTHAI_RESOURCE_LIBRARY_NAME} cmrc-base)
endif()

# Export targets (capability to import current build directory)
export(TARGETS ${targets_to_export} NAMESPACE ${PROJECT_NAME}:: FILE "${PROJECT_NAME}Targets.cmake")

# Dependencies file
configure_file("cmake/${PROJECT_NAME}Dependencies.cmake" ${PROJECT_NAME}Dependencies.cmake COPYONLY)

# Write project version
write_basic_package_version_file(${PROJECT_NAME}ConfigVersion.cmake VERSION ${PROJECT_VERSION} COMPATIBILITY AnyNewerVersion)

# Configure config file (one for exporting build directory, one for installation)
configure_file(cmake/${PROJECT_NAME}Config.cmake.in ${PROJECT_NAME}Config.cmake @ONLY)

# Config for installation
set(DEPTHAI_DEPENDENCIES_INSTALLATION_PATH_REL "./dependencies")
configure_file(cmake/${PROJECT_NAME}Config.cmake.in _install/${PROJECT_NAME}Config.cmake @ONLY)

# Modify RPath to point to the cmake/depthai/dependencies/lib
# note: macOS is APPLE and also UNIX!
if(APPLE)
  set_target_properties(${TARGET_CORE_NAME} PROPERTIES INSTALL_RPATH "@loader_path;@loader_path/cmake/${PROJECT_NAME}/dependencies/lib")
elseif(UNIX)
  set_target_properties(${TARGET_CORE_NAME} PROPERTIES INSTALL_RPATH "$ORIGIN:$ORIGIN/cmake/${PROJECT_NAME}/dependencies/lib")
endif()

# Export to CMake registry if specified
if(CMAKE_EXPORT_PACKAGE_REGISTRY)
    export(PACKAGE depthai)
endif()

if(DEPTHAI_INSTALL)

    # Install targets
    install(
        TARGETS ${targets_to_export}
        EXPORT ${PROJECT_EXPORT_GROUP}
        RUNTIME DESTINATION "${CMAKE_INSTALL_BINDIR}"
        LIBRARY DESTINATION "${CMAKE_INSTALL_LIBDIR}"
        ARCHIVE DESTINATION "${CMAKE_INSTALL_LIBDIR}"
    )

    # Install depthai public headers
    install(DIRECTORY include/ DESTINATION "${CMAKE_INSTALL_INCLUDEDIR}")
    # Install depthai-bootloader-shared public headers
    install(DIRECTORY "${DEPTHAI_BOOTLOADER_SHARED_PUBLIC_INCLUDE}/" DESTINATION "${CMAKE_INSTALL_INCLUDEDIR}")
    # Install depthai-core dependencies
    install(DIRECTORY "${CMAKE_CURRENT_LIST_DIR}/3rdparty" DESTINATION "${CMAKE_INSTALL_LIBDIR}/cmake")
    # Install resources if not RC'd
    if(NOT DEPTHAI_BINARIES_RESOURCE_COMPILE)
        install(DIRECTORY "${DEPTHAI_RESOURCES_OUTPUT_DIR}/" DESTINATION "${CMAKE_INSTALL_DATAROOTDIR}/${PROJECT_NAME}")
    endif()
    # Install any required dll files
    if(DEFINED required_dll_files)
        install(FILES ${required_dll_files} DESTINATION "${CMAKE_INSTALL_BINDIR}")
    endif()

    # Install export group (information about targets)
    install(EXPORT ${PROJECT_EXPORT_GROUP}
        NAMESPACE ${PROJECT_NAME}::
        DESTINATION "${CMAKE_INSTALL_LIBDIR}/cmake/${PROJECT_NAME}"
    )

    # Install CMake specific files
    install(FILES
        "${CMAKE_CURRENT_BINARY_DIR}/_install/${PROJECT_NAME}Config.cmake"
        "${CMAKE_CURRENT_BINARY_DIR}/${PROJECT_NAME}ConfigVersion.cmake"
        "${CMAKE_CURRENT_BINARY_DIR}/${PROJECT_NAME}Dependencies.cmake"
        DESTINATION "${CMAKE_INSTALL_LIBDIR}/cmake/${PROJECT_NAME}"
    )

endif()<|MERGE_RESOLUTION|>--- conflicted
+++ resolved
@@ -11,16 +11,13 @@
 option(DEPTHAI_OPENCV_SUPPORT "Enable optional OpenCV support" ON)
 option(DEPTHAI_PCL_SUPPORT "Enable optional PCL support" OFF)
 option(DEPTHAI_BOOTSTRAP_VCPKG "Automatically bootstrap VCPKG" ON)
-<<<<<<< HEAD
 option(DEPTHAI_MERGED_TARGET "Enable merged target build" ON)
 option(DEPTHAI_NEW_FIND_PYTHON "Use new FindPython module" ON)
 
 if(NOT DEPTHAI_OPENCV_SUPPORT)
     set(DEPTHAI_MERGED_TARGET OFF CACHE BOOL "Enable merged target build" FORCE)
 endif()
-=======
 option(DEPTHAI_ENABLE_EVENTS_MANAGER "Enable Events Manager" ON)
->>>>>>> bd34a230
 
 set(DEPTHAI_HAS_APRIL_TAG ${DEPTHAI_ENABLE_APRIL_TAG})
 if(WIN32)
@@ -302,10 +299,6 @@
 set(TARGET_OPENCV_NAME ${PROJECT_NAME}-opencv)
 set(TARGET_OPENCV_ALIAS opencv)
 if(DEPTHAI_OPENCV_SUPPORT)
-<<<<<<< HEAD
-=======
-    # Check if required libraries are available
->>>>>>> bd34a230
     set(REQUIRED_OPENCV_LIBRARIES "opencv_core" "opencv_imgproc" "opencv_videoio" "opencv_highgui")
     set(OPENCV_SUPPORT_AVAILABLE ${OpenCV_FOUND})
     foreach(lib ${REQUIRED_OPENCV_LIBRARIES})
