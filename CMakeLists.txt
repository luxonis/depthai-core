cmake_minimum_required(VERSION 3.4) # For Hunter

# MSVC variable isn't available before 'project' call
# Generalize to Win32 platform for now 
if(NOT WIN32)
    set(HUNTER_CONFIGURATION_TYPES "Release" CACHE STRING "Hunter dependencies list of build configurations")
endif()

# Read the BUILD_SHARED_LIBS option and select PIC toolchain
if(BUILD_SHARED_LIBS)
    set(CMAKE_TOOLCHAIN_FILE "${CMAKE_CURRENT_LIST_DIR}/cmake/toolchain/pic.cmake" CACHE STRING "")
    # Specify exporting all symbols on Windows
    set(CMAKE_WINDOWS_EXPORT_ALL_SYMBOLS ON CACHE BOOL "")
endif()

include("cmake/HunterGate.cmake")
HunterGate(
    URL "https://github.com/cpp-pm/hunter/archive/v0.23.258.tar.gz"
    SHA1 "062a19ab13ce8dffa9a882b6ce3e43bdabdf75d3"
    LOCAL # Local config for dependencies
)

# Move binary dir if windows, to shorten the path
if(WIN32)
    set(HUNTER_BINARY_DIR "${HUNTER_GATE_ROOT}/_bin" CACHE STRING "Hunter binary directory")
endif()

set(TARGET_NAME depthai-core)
<<<<<<< HEAD
project(${TARGET_NAME} VERSION "0.0.2" LANGUAGES CXX C)
set(DEPTHAI_VERSION ${PROJECT_VERSION} PARENT_SCOPE)
=======
project(depthai VERSION "0.0.2" LANGUAGES CXX C)
set(TARGET_ALIAS ${PROJECT_NAME}::core)
>>>>>>> 064d8926

# Set policies
# CMP0074 dictates that find_package searches environment variable "[packageName]_ROOT" along with regular variable [packageName]_ROOT
if(POLICY CMP0074)
  cmake_policy(SET CMP0074 NEW) # Only introduced in 3.12
endif()

# Set to export compile commands for tools like clang-tidy and format
set(CMAKE_EXPORT_COMPILE_COMMANDS ON)

# Add module path
list(APPEND CMAKE_MODULE_PATH "${PROJECT_SOURCE_DIR}/cmake/")
list(APPEND CMAKE_MODULE_PATH "${PROJECT_SOURCE_DIR}/cmake/sanitizers")

# Additional options
option(DEPTHAI_CLANG_FORMAT "Enable clang-format target"                  ON )
option(DEPTHAI_CLANG_TIDY "Enable clang-tidy checks during compilation" OFF)
option(DEPTHAI_SANITIZE_TESTS "If tests are enabled, compile them with Address and Undefined sanitizers" ON)

# Debug option
set(DEPTHAI_XLINK_LOCAL "" CACHE STRING "Path to local XLink source to use instead of Hunter")

# Variable to installed 3rdparty headers
set(DEPTHAI_3RDPARTY_HEADERS_PATH "depthai/3rdparty")

# Check if cloned or sources
find_package(Git)
if(GIT_FOUND)
    execute_process(
        COMMAND ${GIT_EXECUTABLE} rev-parse --is-inside-work-tree
        WORKING_DIRECTORY "${DEPTHAI_SHARED_FOLDER}"
        RESULT_VARIABLE DEPTHAI_DOWNLOADED_SOURCES
        OUTPUT_QUIET ERROR_QUIET
    )
endif()

### Get and find dependencies

# Nlohmann JSON
hunter_add_package(nlohmann_json)
find_package(nlohmann_json CONFIG REQUIRED)

# XLink
if(DEPTHAI_XLINK_LOCAL)
    add_subdirectory("${DEPTHAI_XLINK_LOCAL}" ${CMAKE_CURRENT_BINARY_DIR}/XLink EXCLUDE_FROM_ALL)
else()
    hunter_add_package(XLink)
    find_package(XLink CONFIG REQUIRED)
endif()

# BZip2 (for bspatch)
hunter_add_package(BZip2)
find_package(BZip2 CONFIG REQUIRED)

# FP16 for conversions
hunter_add_package(FP16)
find_package(FP16 REQUIRED)

# libarchive for firmware packages
hunter_add_package(libarchive)
find_package(archive_static REQUIRED)
find_package(lzma REQUIRED)

# spdlog for library and device logging
hunter_add_package(spdlog)
find_package(spdlog CONFIG REQUIRED)

# Add depthai-shared, and definitions that it is PC side
include(${CMAKE_CURRENT_LIST_DIR}/shared/depthai-shared.cmake)

# Add depthai-bootloader-shared
include(${CMAKE_CURRENT_LIST_DIR}/shared/depthai-bootloader-shared.cmake)

# Add threads (c++)
set(THREADS_PREFER_PTHREAD_FLAG ON)
find_package(Threads REQUIRED)

### End of dependencies

# Create library
add_library(${TARGET_NAME}
    # depthai-shared sources
    "${DEPTHAI_SHARED_SOURCES}"
    # depthai-bootloader-shared sources
    "${DEPTHAI_BOOTLOADER_SHARED_SOURCES}"
    # sources
    src/device/Device.cpp
    src/device/DeviceBootloader.cpp
    src/device/DataQueue.cpp
    src/device/CallbackHandler.cpp
    src/pipeline/Pipeline.cpp
    src/pipeline/AssetManager.cpp
    src/pipeline/Node.cpp
    src/pipeline/node/XLinkIn.cpp
    src/pipeline/node/XLinkOut.cpp
    src/pipeline/node/ColorCamera.cpp
    src/pipeline/node/MonoCamera.cpp
    src/pipeline/node/StereoDepth.cpp
    src/pipeline/node/NeuralNetwork.cpp
    src/pipeline/node/ImageManip.cpp
    src/pipeline/node/MyProducer.cpp
    src/pipeline/node/VideoEncoder.cpp
    src/pipeline/node/DetectionNetwork.cpp
    src/pipeline/node/SystemLogger.cpp
    src/pipeline/datatype/Buffer.cpp
    src/pipeline/datatype/ImgFrame.cpp
    src/pipeline/datatype/ImageManipConfig.cpp
    src/pipeline/datatype/CameraControl.cpp
    src/pipeline/datatype/NNData.cpp
    src/pipeline/datatype/ImgDetections.cpp
    src/pipeline/datatype/SystemInformation.cpp
    src/pipeline/datatype/StreamPacketParser.cpp
    src/utility/Initialization.cpp
    src/utility/Resources.cpp
    src/xlink/XLinkConnection.cpp
    src/openvino/OpenVINO.cpp
    src/openvino/BlobReader.cpp
    src/bspatch/bspatch.c
)
add_library(${TARGET_ALIAS} ALIAS ${TARGET_NAME})

# Add aditional flags
include(flags)

# And clang-tidy and format
if(DEPTHAI_CLANG_TIDY)
    include(clang-tidy)
endif()

# Set compiler features (c++11), and disables extensions (g++11)
set_property(TARGET ${TARGET_NAME} PROPERTY CXX_STANDARD 11)
set_property(TARGET ${TARGET_NAME} PROPERTY CXX_STANDARD_REQUIRED ON)
set_property(TARGET ${TARGET_NAME} PROPERTY CXX_EXTENSIONS OFF)

# Add cmake folder to modules path
set(CMAKE_MODULE_PATH ${CMAKE_MODULE_PATH} "${CMAKE_CURRENT_LIST_DIR}/cmake")

# First specify options
option(DEPTHAI_BUILD_TESTS "Build tests" OFF)
option(DEPTHAI_BUILD_EXAMPLES "Build examples - Requires OpenCV library to be installed" OFF)
<<<<<<< HEAD
option(DEPTHAI_BUILD_DOCS "Build documentation - requires doxygen to be installed" OFF)
=======
option(DEPTHAI_TEST_EXAMPLES "Test examples - examples will be ran as a part of test suite" OFF)
option(DEPTHAI_OPENCV_SUPPORT "Enable optional OpenCV support" ON)

>>>>>>> 064d8926

option(DEPTHAI_BINARIES_RESOURCE_COMPILE "Compile Depthai device side binaries into library" ON)
option(DEPTHAI_USB2_PATCH_ONLY_MODE "Use patch file and full depthai.cmd binary for usb2 mode" ON)
option(DEPTHAI_CMD_PATH "Use local path for depthai.cmd instead of downloading" OFF)
if(DEPTHAI_USB2_PATCH_ONLY_MODE)
    option(DEPTHAI_USB2_PATCH_PATH "Use local path for depthai-usb2-patch.patch instead of downloading" OFF)
else()
    option(DEPTHAI_USB2_CMD_PATH "Use local path for depthai-usb2.cmd instead of downloading" OFF)
endif()

if(DEPTHAI_USB2_PATCH_ONLY_MODE)
    message(STATUS "Compiling ${TARGET_NAME} resources in PATCH_ONLY mode")
else()
    message(STATUS "Compiling ${TARGET_NAME} depthai and depthai-usb2 resources")
endif()

# Set constant
set(DEPTHAI_RESOURCES_OUTPUT_DIR "${CMAKE_CURRENT_BINARY_DIR}/resources")

# Include configuration
include(Depthai/DepthaiDeviceSideConfig)    # Depthai device binary commit/version configuration    
include(Depthai/DepthaiBootloaderConfig)    # Depthai bootloader binary commit/version configuration

# Include downloaders
include(DepthaiDownloader)                  # Depthai device binary downloader
include(DepthaiBootloaderDownloader)        # Depthai bootloader binary downloader


# depthai-shared enforce commit hash match if CI
if($ENV{CI})
    set(DEPTHAI_SHARED_COMMIT_HASH_ENFORCE ON)
    set(DEPTHAI_BOOTLOADER_SHARED_COMMIT_HASH_ENFORCE ON)
endif()


# Then get the Depthai device side binaries (local or download)
if(DEPTHAI_CMD_PATH OR DEPTHAI_USB2_CMD_PATH OR DEPTHAI_USB2_PATCH_PATH)
    # Atleast one of the paths is set. include binaries locally
    message(STATUS "Using local Depthai device side binaries...")

    DepthaiLocal(
        PATCH_ONLY ${DEPTHAI_USB2_PATCH_ONLY_MODE}
        "${DEPTHAI_RESOURCES_OUTPUT_DIR}"            # Output folder
        DEPTHAI_RESOURCE_LIST                       # List of output resources
        "${DEPTHAI_CMD_PATH}"                       # depthai.cmd
        "${DEPTHAI_USB2_CMD_PATH}"                  # depthai-usb2.cmd
        "${DEPTHAI_USB2_PATCH_PATH}"                # depthai-usb2-patch.patch
    )

else()
    # No user specified paths, download from server
    message(STATUS "Downloading Depthai device side binaries from server...")
    
    DepthaiDownload(
        "${DEPTHAI_SHARED_COMMIT_HASH}" "${DEPTHAI_SHARED_COMMIT_HASH_ENFORCE}"
        PATCH_ONLY ${DEPTHAI_USB2_PATCH_ONLY_MODE}
        "${DEPTHAI_RESOURCES_OUTPUT_DIR}"            # Output folder 
        DEPTHAI_RESOURCE_LIST                       # List of output resources
        "${DEPTHAI_DEVICE_SIDE_MATURITY}"           # Maturity
        "${DEPTHAI_DEVICE_SIDE_COMMIT}"             # commit hash
        "${DEPTHAI_DEVICE_SIDE_VERSION}"            # Optional version
    )
endif()
list(APPEND RESOURCE_COMPILED_FILES ${DEPTHAI_RESOURCE_LIST})

# Add bootloader
DepthaiBootloaderDownload(
    "${DEPTHAI_BOOTLOADER_SHARED_COMMIT_HASH}" "${DEPTHAI_BOOTLOADER_SHARED_COMMIT_HASH_ENFORCE}"
    "${DEPTHAI_RESOURCES_OUTPUT_DIR}"                # Output folder 
    DEPTHAI_BOOTLOADER_RESOURCE_LIST                # List of output resources
    "${DEPTHAI_BOOTLOADER_MATURITY}"                # Maturity
    "${DEPTHAI_BOOTLOADER_VERSION}"                 # if maturity == snapshot -> hash else version                  
)
list(APPEND RESOURCE_COMPILED_FILES ${DEPTHAI_BOOTLOADER_RESOURCE_LIST})

message(STATUS "LIST OF RESOURCE COMPILED FILES: ${RESOURCE_COMPILED_FILES}")

if(DEPTHAI_BINARIES_RESOURCE_COMPILE)
    # Add RC and resource compile the binares
    include(CMakeRC)

    set(DEPTHAI_RESOURCE_LIBRARY_NAME "depthai-resources")

    # Add resource library
    cmrc_add_resource_library("${DEPTHAI_RESOURCE_LIBRARY_NAME}" NAMESPACE depthai
        WHENCE "${DEPTHAI_RESOURCES_OUTPUT_DIR}"
        "${RESOURCE_COMPILED_FILES}"
    )    

    # Link to resource library
    target_link_libraries(${TARGET_NAME} PRIVATE "${DEPTHAI_RESOURCE_LIBRARY_NAME}")

    # Set define that binaries are resource compiled
    target_compile_definitions(${TARGET_NAME} PRIVATE DEPTHAI_RESOURCE_COMPILED_BINARIES)

else()
    # TODO
    # Don't add RC and don't resource compile the binaries

endif()


# Configure build information (version, ...)
configure_file("${CMAKE_CURRENT_LIST_DIR}/cmake/version.hpp.in" "${CMAKE_CURRENT_LIST_DIR}/include/depthai/build/version.hpp")

# Add include directories
target_include_directories(${TARGET_NAME}   
    PUBLIC
        # Relative path to include directories after installed
        "$<INSTALL_INTERFACE:include>"
        "$<INSTALL_INTERFACE:include/${DEPTHAI_3RDPARTY_HEADERS_PATH}>"
        "$<INSTALL_INTERFACE:include/${DEPTHAI_SHARED_3RDPARTY_HEADERS_PATH}>"

        # Build time path to include directories
        "$<BUILD_INTERFACE:${CMAKE_CURRENT_LIST_DIR}/include>"
        "$<BUILD_INTERFACE:${DEPTHAI_SHARED_PUBLIC_INCLUDE}>"
        "$<BUILD_INTERFACE:${DEPTHAI_BOOTLOADER_SHARED_PUBLIC_INCLUDE}>"
    #INTERFACE
    #    # ...
    PRIVATE 
        "$<BUILD_INTERFACE:${CMAKE_CURRENT_LIST_DIR}/include/depthai>"
        "$<BUILD_INTERFACE:${CMAKE_CURRENT_LIST_DIR}/src>"
        "$<BUILD_INTERFACE:${DEPTHAI_SHARED_INCLUDE}>"
        "$<BUILD_INTERFACE:${DEPTHAI_BOOTLOADER_SHARED_INCLUDE}>"
)

target_include_directories(${TARGET_NAME} SYSTEM 
    PUBLIC
        "$<BUILD_INTERFACE:${DEPTHAI_SHARED_3RDPARTY_INCLUDE}>"
        "$<BUILD_INTERFACE:${DEPTHAI_BOOTLOADER_SHARED_3RDPARTY_INCLUDE}>"
)


# Add clang format after specifying include directories
if(DEPTHAI_CLANG_FORMAT)
    # HEADER DIRECTORIES
    set(header_dirs "${CMAKE_CURRENT_LIST_DIR}/include;${DEPTHAI_SHARED_PUBLIC_INCLUDE};${DEPTHAI_SHARED_INCLUDE}")
    include(clang-format)
    target_clangformat_setup(${TARGET_NAME} "${header_dirs}")
endif()

# link libraries
target_link_libraries(${TARGET_NAME}
    PUBLIC
        nlohmann_json::nlohmann_json
        XLink
    PRIVATE
        Threads::Threads
        BZip2::bz2
        FP16::fp16
        archive_static
        spdlog::spdlog
)

# Add compile definitions
target_compile_definitions(${TARGET_NAME} 
    PRIVATE 
        # XLink required define
        __PC__
        # Add depthai-device version
        DEPTHAI_DEVICE_VERSION="${DEPTHAI_DEVICE_SIDE_COMMIT}"
        # Add if using depthai device FWP
        DEPTHAI_RESOURCES_TAR_XZ
        # Add depthai-bootloader version
        DEPTHAI_BOOTLOADER_VERSION="${DEPTHAI_BOOTLOADER_VERSION}"
)

# Add patch only mode definition
if(DEPTHAI_USB2_PATCH_ONLY_MODE)
    target_compile_definitions(${TARGET_NAME} PRIVATE DEPTHAI_PATCH_ONLY_MODE)
endif()

<<<<<<< HEAD
# Add CMake testing infrastructure
include(CTest)
enable_testing()
=======

########################
# OpenCV Support
########################
if(DEPTHAI_OPENCV_SUPPORT)
    find_package(OpenCV)
    if(OpenCV_FOUND AND "opencv_core" IN_LIST OpenCV_LIBS)
        set(TARGET_CORE_OPENCV_NAME ${TARGET_NAME}-opencv)   
        set(TARGET_CORE_OPENCV_ALIAS ${TARGET_ALIAS}::opencv)

        # Add depthai-core-opencv library and depthai::core::opencv alias
        add_library(${TARGET_CORE_OPENCV_NAME} src/opencv/ImgFrame.cpp)
        add_library(${TARGET_CORE_OPENCV_ALIAS} ALIAS ${TARGET_CORE_OPENCV_NAME})
    
        # Link to OpenCV (publically)
        target_link_libraries(${TARGET_CORE_OPENCV_NAME} PUBLIC opencv_core)
    
        # Add public compile definition indicating that OpenCV support is available
        target_compile_definitions(${TARGET_CORE_OPENCV_NAME} PUBLIC DEPTHAI_OPENCV_SUPPORT)

        # Add public dependency to depthai::core library
        target_link_libraries(${TARGET_CORE_OPENCV_NAME} PUBLIC ${TARGET_NAME})

        # Add to clangformat target
        target_clangformat_setup(${TARGET_CORE_OPENCV_NAME} "")

    else()
        message(STATUS "OpenCV and required libraries not found. OpenCV Support disabled")
    endif()
endif()

########################
# Testing
########################
if(DEPTHAI_BUILD_TESTS OR DEPTHAI_TEST_EXAMPLES)
    include(CTest)
    enable_testing()
endif()

>>>>>>> 064d8926

########################
# Tests
########################
if (DEPTHAI_BUILD_TESTS)
    add_subdirectory(tests)
endif()

########################
# Examples (can also act as tests)
########################
if (DEPTHAI_BUILD_EXAMPLES)
    add_subdirectory(examples)
endif()

########################
# Documentation
########################
if (DEPTHAI_BUILD_DOCS)
    add_subdirectory(docs)
endif()


########################
# INSTALL steps
########################
include(GNUInstallDirs)
install(
    TARGETS 
        ${TARGET_NAME} "${DEPTHAI_RESOURCE_LIBRARY_NAME}" cmrc-base
    EXPORT 
        "${TARGET_NAME}Config"
    RUNTIME DESTINATION "${CMAKE_INSTALL_BINDIR}"
    LIBRARY DESTINATION "${CMAKE_INSTALL_LIBDIR}"
    ARCHIVE DESTINATION "${CMAKE_INSTALL_LIBDIR}"
)

# Install depthai public headers
install(DIRECTORY include/ DESTINATION "${CMAKE_INSTALL_INCLUDEDIR}")
# Install depthai-shared public headers
install(DIRECTORY "${DEPTHAI_SHARED_PUBLIC_INCLUDE}/" DESTINATION "${CMAKE_INSTALL_INCLUDEDIR}")
# Install depthai-shared 3rdparty headers
install(DIRECTORY "${DEPTHAI_SHARED_3RDPARTY_INCLUDE}/" DESTINATION "${CMAKE_INSTALL_INCLUDEDIR}/${DEPTHAI_SHARED_3RDPARTY_HEADERS_PATH}")
# Install depthai-bootloader-shared public headers
install(DIRECTORY "${DEPTHAI_BOOTLOADER_SHARED_PUBLIC_INCLUDE}/" DESTINATION "${CMAKE_INSTALL_INCLUDEDIR}")
# Install depthai-bootloader-shared 3rdparty headers (Currently no 3rdparty)
#install(DIRECTORY "${DEPTHAI_BOOTLOADER_SHARED_3RDPARTY_INCLUDE}/" DESTINATION "${CMAKE_INSTALL_INCLUDEDIR}/depthai-bootloader-shared/3rdparty")

# # Install public 3rdparty dependency header (Hunter) to include/${depthai/3rdparty
# XLink
get_target_property(XLINK_INCLUDE_DIRS XLink INTERFACE_INCLUDE_DIRECTORIES)
if(XLINK_INCLUDE_DIRS)
    file(GLOB XLINK_HEADERS ${XLINK_INCLUDE_DIRS}/XLink*.h)
    install(FILES ${XLINK_HEADERS} DESTINATION "${CMAKE_INSTALL_INCLUDEDIR}/${DEPTHAI_3RDPARTY_HEADERS_PATH}")
endif()
# nlohmann json
get_target_property(NLOHMANN_JSON_INCLUDE_DIRS nlohmann_json::nlohmann_json INTERFACE_INCLUDE_DIRECTORIES)
if(NLOHMANN_JSON_INCLUDE_DIRS)
    list(GET NLOHMANN_JSON_INCLUDE_DIRS 0 JSON_DIR)
    install(FILES ${JSON_DIR}/nlohmann/json.hpp DESTINATION "${CMAKE_INSTALL_INCLUDEDIR}/${DEPTHAI_3RDPARTY_HEADERS_PATH}/nlohmann")
endif()

# Add resource installation if not RC'd
if(NOT DEPTHAI_BINARIES_RESOURCE_COMPILE)
    install(DIRECTORY "${DEPTHAI_RESOURCES_OUTPUT_DIR}/" DESTINATION "${CMAKE_INSTALL_DATAROOTDIR}/depthai")
endif()

set(config_install_dir "${CMAKE_INSTALL_LIBDIR}/cmake/${TARGET_NAME}")
export(TARGETS 
    ${TARGET_NAME} ${DEPTHAI_RESOURCE_LIBRARY_NAME} cmrc-base
    NAMESPACE ${PROJECT_NAME}::
    FILE "${config_install_dir}/${TARGET_NAME}Config.cmake"
)
install(EXPORT
    "${TARGET_NAME}Config"
    NAMESPACE ${PROJECT_NAME}::
    DESTINATION "${config_install_dir}"
)<|MERGE_RESOLUTION|>--- conflicted
+++ resolved
@@ -26,13 +26,9 @@
 endif()
 
 set(TARGET_NAME depthai-core)
-<<<<<<< HEAD
-project(${TARGET_NAME} VERSION "0.0.2" LANGUAGES CXX C)
+project(depthai VERSION "0.0.2" LANGUAGES CXX C)
 set(DEPTHAI_VERSION ${PROJECT_VERSION} PARENT_SCOPE)
-=======
-project(depthai VERSION "0.0.2" LANGUAGES CXX C)
 set(TARGET_ALIAS ${PROJECT_NAME}::core)
->>>>>>> 064d8926
 
 # Set policies
 # CMP0074 dictates that find_package searches environment variable "[packageName]_ROOT" along with regular variable [packageName]_ROOT
@@ -173,13 +169,9 @@
 # First specify options
 option(DEPTHAI_BUILD_TESTS "Build tests" OFF)
 option(DEPTHAI_BUILD_EXAMPLES "Build examples - Requires OpenCV library to be installed" OFF)
-<<<<<<< HEAD
 option(DEPTHAI_BUILD_DOCS "Build documentation - requires doxygen to be installed" OFF)
-=======
-option(DEPTHAI_TEST_EXAMPLES "Test examples - examples will be ran as a part of test suite" OFF)
 option(DEPTHAI_OPENCV_SUPPORT "Enable optional OpenCV support" ON)
 
->>>>>>> 064d8926
 
 option(DEPTHAI_BINARIES_RESOURCE_COMPILE "Compile Depthai device side binaries into library" ON)
 option(DEPTHAI_USB2_PATCH_ONLY_MODE "Use patch file and full depthai.cmd binary for usb2 mode" ON)
@@ -352,11 +344,14 @@
     target_compile_definitions(${TARGET_NAME} PRIVATE DEPTHAI_PATCH_ONLY_MODE)
 endif()
 
-<<<<<<< HEAD
+
+########################
+# Testing
+########################
 # Add CMake testing infrastructure
 include(CTest)
 enable_testing()
-=======
+
 
 ########################
 # OpenCV Support
@@ -387,16 +382,6 @@
         message(STATUS "OpenCV and required libraries not found. OpenCV Support disabled")
     endif()
 endif()
-
-########################
-# Testing
-########################
-if(DEPTHAI_BUILD_TESTS OR DEPTHAI_TEST_EXAMPLES)
-    include(CTest)
-    enable_testing()
-endif()
-
->>>>>>> 064d8926
 
 ########################
 # Tests
