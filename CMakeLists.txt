cmake_minimum_required(VERSION 3.4) # For Hunter

# MSVC variable isn't available before 'project' call
# Generalize to Win32 platform for now
if(NOT WIN32)
    set(HUNTER_CONFIGURATION_TYPES "Release" CACHE STRING "Hunter dependencies list of build configurations")
endif()

# Read the BUILD_SHARED_LIBS option and select PIC toolchain
if(BUILD_SHARED_LIBS)
    set(CMAKE_TOOLCHAIN_FILE "${CMAKE_CURRENT_LIST_DIR}/cmake/toolchain/pic.cmake" CACHE STRING "")
    # Specify exporting all symbols on Windows
    set(CMAKE_WINDOWS_EXPORT_ALL_SYMBOLS ON CACHE BOOL "")
endif()

include("cmake/HunterGate.cmake")
HunterGate(
    URL "https://github.com/cpp-pm/hunter/archive/v0.23.258.tar.gz"
    SHA1 "062a19ab13ce8dffa9a882b6ce3e43bdabdf75d3"
    LOCAL # Local config for dependencies
)

# Move binary dir if windows, to shorten the path
if(WIN32)
    set(HUNTER_BINARY_DIR "${HUNTER_GATE_ROOT}/_bin" CACHE STRING "Hunter binary directory")
endif()

# Create depthai project
project(depthai VERSION "2.3.0" LANGUAGES CXX C)
get_directory_property(has_parent PARENT_DIRECTORY)
if(has_parent)
    set(DEPTHAI_VERSION ${PROJECT_VERSION} PARENT_SCOPE)
endif()

# Set default build type depending on context
set(default_build_type "Release")
if(EXISTS "${CMAKE_SOURCE_DIR}/.git" AND NOT DEFINED ENV{CI})
    set(default_build_type "Debug")
endif()
if(NOT CMAKE_BUILD_TYPE AND NOT CMAKE_CONFIGURATION_TYPES)
    message(STATUS "Setting build type to '${default_build_type}' as none was specified.")
    set(CMAKE_BUILD_TYPE "${default_build_type}" CACHE STRING "Choose the type of build." FORCE)
    # Set the possible values of build type for cmake-gui
    set_property(CACHE CMAKE_BUILD_TYPE PROPERTY STRINGS "Debug" "Release" "MinSizeRel" "RelWithDebInfo")
endif()

# Set default installation directory
if(CMAKE_INSTALL_PREFIX_INITIALIZED_TO_DEFAULT)
    set(CMAKE_INSTALL_PREFIX "${CMAKE_BINARY_DIR}/install" CACHE PATH "Installation Directory" FORCE)
endif()

# Set policies
# CMP0074 dictates that find_package searches environment variable "[packageName]_ROOT" along with regular variable [packageName]_ROOT
if(POLICY CMP0074)
  cmake_policy(SET CMP0074 NEW) # Only introduced in 3.12
endif()

if(POLICY CMP0028)
  cmake_policy(SET CMP0028 NEW)
endif()

# Set to export compile commands for tools like clang-tidy and format
set(CMAKE_EXPORT_COMPILE_COMMANDS ON)

# Add module path
list(APPEND CMAKE_MODULE_PATH "${CMAKE_CURRENT_LIST_DIR}/cmake/")
list(APPEND CMAKE_MODULE_PATH "${CMAKE_CURRENT_LIST_DIR}/cmake/sanitizers")

# Additional options
option(DEPTHAI_CLANG_FORMAT "Enable clang-format target"                  ON )
option(DEPTHAI_CLANG_TIDY "Enable clang-tidy checks during compilation" OFF)
option(DEPTHAI_SANITIZE "Enable Address and Undefined sanitizers for library, examples and tests" OFF)

# Should install depthai core libraries
option(DEPTHAI_INSTALL   "Enable install target for depthai-core targets" ON)

# Debug option
set(DEPTHAI_XLINK_LOCAL "" CACHE STRING "Path to local XLink source to use instead of Hunter")

### Constants
set(PROJECT_EXPORT_GROUP "${PROJECT_NAME}Targets")

## Check if cloned or sources
find_package(Git)
if(GIT_FOUND)
    execute_process(
        COMMAND ${GIT_EXECUTABLE} rev-parse --is-inside-work-tree
        WORKING_DIRECTORY ${CMAKE_CURRENT_LIST_DIR}
        RESULT_VARIABLE DEPTHAI_DOWNLOADED_SOURCES
        OUTPUT_QUIET ERROR_QUIET
    )
    execute_process(
        COMMAND ${GIT_EXECUTABLE} rev-parse HEAD
        WORKING_DIRECTORY ${CMAKE_CURRENT_LIST_DIR}
        OUTPUT_VARIABLE BUILD_COMMIT
        ERROR_QUIET
        OUTPUT_STRIP_TRAILING_WHITESPACE
    )
    execute_process(
        COMMAND ${GIT_EXECUTABLE} show -s --format=%ci ${BUILD_COMMIT}
        WORKING_DIRECTORY ${CMAKE_CURRENT_LIST_DIR}
        OUTPUT_VARIABLE BUILD_COMMIT_DATETIME
        ERROR_QUIET
        OUTPUT_STRIP_TRAILING_WHITESPACE
    )
endif()

### Get and find dependencies

# Include project dependencies
include(depthaiDependencies)

# Add threads preference
set(THREADS_PREFER_PTHREAD_FLAG ON)

# Add depthai-shared, and definitions that it is PC side
include(${CMAKE_CURRENT_LIST_DIR}/shared/depthai-shared.cmake)

# Add depthai-bootloader-shared
include(${CMAKE_CURRENT_LIST_DIR}/shared/depthai-bootloader-shared.cmake)

# Add flags helpers
include(Flags)

### End of dependencies

set(TARGET_CORE_NAME ${PROJECT_NAME}-core)
set(TARGET_CORE_ALIAS core)

# Create core library
add_library(${TARGET_CORE_NAME}
    # depthai-shared sources
    "${DEPTHAI_SHARED_SOURCES}"
    # depthai-bootloader-shared sources
    "${DEPTHAI_BOOTLOADER_SHARED_SOURCES}"
    # sources
    src/device/Device.cpp
    src/device/DeviceBootloader.cpp
    src/device/DataQueue.cpp
    src/device/CallbackHandler.cpp
    src/device/CalibrationHandler.cpp
    src/pipeline/Pipeline.cpp
    src/pipeline/AssetManager.cpp
    src/pipeline/Node.cpp
    src/pipeline/node/XLinkIn.cpp
    src/pipeline/node/XLinkOut.cpp
    src/pipeline/node/ColorCamera.cpp
    src/pipeline/node/MonoCamera.cpp
    src/pipeline/node/StereoDepth.cpp
    src/pipeline/node/NeuralNetwork.cpp
    src/pipeline/node/ImageManip.cpp
    src/pipeline/node/MyProducer.cpp
    src/pipeline/node/VideoEncoder.cpp
    src/pipeline/node/DetectionNetwork.cpp
    src/pipeline/node/Script.cpp
    src/pipeline/node/SpatialDetectionNetwork.cpp
    src/pipeline/node/SystemLogger.cpp
    src/pipeline/node/SpatialLocationCalculator.cpp
    src/pipeline/node/ObjectTracker.cpp
    src/pipeline/node/UVC.cpp
<<<<<<< HEAD
    src/pipeline/node/UAC.cpp
=======
>>>>>>> 7cad7387
    src/pipeline/datatype/Buffer.cpp
    src/pipeline/datatype/ImgFrame.cpp
    src/pipeline/datatype/ImageManipConfig.cpp
    src/pipeline/datatype/CameraControl.cpp
    src/pipeline/datatype/NNData.cpp
    src/pipeline/datatype/ImgDetections.cpp
    src/pipeline/datatype/SpatialImgDetections.cpp
    src/pipeline/datatype/SystemInformation.cpp
    src/pipeline/datatype/StreamPacketParser.cpp
    src/pipeline/datatype/SpatialLocationCalculatorData.cpp
    src/pipeline/datatype/SpatialLocationCalculatorConfig.cpp
    src/pipeline/datatype/Tracklets.cpp
    src/utility/Initialization.cpp
    src/utility/Resources.cpp
    src/xlink/XLinkConnection.cpp
    src/xlink/XLinkStream.cpp
    src/openvino/OpenVINO.cpp
    src/openvino/BlobReader.cpp
    src/bspatch/bspatch.c
)
add_library("${PROJECT_NAME}::${TARGET_CORE_ALIAS}" ALIAS ${TARGET_CORE_NAME})
# Specify that we are building core
target_compile_definitions(${TARGET_CORE_NAME} PUBLIC DEPTHAI_TARGET_CORE)
# Specifies name of generated IMPORTED target (set to alias)
set_target_properties(${TARGET_CORE_NAME} PROPERTIES EXPORT_NAME ${TARGET_CORE_ALIAS})
# Add to list of targets to export and install
list(APPEND targets_to_export ${TARGET_CORE_NAME})

# Add default flags to core
add_default_flags(${TARGET_CORE_NAME})

# And clang-tidy and format
if(DEPTHAI_CLANG_TIDY)
    include(ClangTidy)
    target_clangtidy_setup(${TARGET_CORE_NAME})
endif()

# Set compiler features (c++11), and disables extensions (g++11)
set_property(TARGET ${TARGET_CORE_NAME} PROPERTY CXX_STANDARD 11)
set_property(TARGET ${TARGET_CORE_NAME} PROPERTY CXX_STANDARD_REQUIRED ON)
set_property(TARGET ${TARGET_CORE_NAME} PROPERTY CXX_EXTENSIONS OFF)

# First specify options
option(DEPTHAI_BUILD_TESTS "Build tests" OFF)
option(DEPTHAI_BUILD_EXAMPLES "Build examples - Requires OpenCV library to be installed" OFF)
option(DEPTHAI_BUILD_DOCS "Build documentation - requires doxygen to be installed" OFF)
option(DEPTHAI_OPENCV_SUPPORT "Enable optional OpenCV support" ON)


option(DEPTHAI_BINARIES_RESOURCE_COMPILE "Compile Depthai device side binaries into library" ON)
option(DEPTHAI_USB2_PATCH_ONLY_MODE "Use patch file and full depthai.cmd binary for usb2 mode" ON)
option(DEPTHAI_CMD_PATH "Use local path for depthai.cmd instead of downloading" OFF)
if(DEPTHAI_USB2_PATCH_ONLY_MODE)
    option(DEPTHAI_USB2_PATCH_PATH "Use local path for depthai-usb2-patch.patch instead of downloading" OFF)
else()
    option(DEPTHAI_USB2_CMD_PATH "Use local path for depthai-usb2.cmd instead of downloading" OFF)
endif()

if(DEPTHAI_USB2_PATCH_ONLY_MODE)
    message(STATUS "Compiling ${TARGET_CORE_NAME} resources in PATCH_ONLY mode")
else()
    message(STATUS "Compiling ${TARGET_CORE_NAME} depthai and depthai-usb2 resources")
endif()

# Set constant
set(DEPTHAI_RESOURCES_OUTPUT_DIR "${CMAKE_CURRENT_BINARY_DIR}/resources")

# Include configuration
include(Depthai/DepthaiDeviceSideConfig)    # Depthai device binary commit/version configuration
include(Depthai/DepthaiBootloaderConfig)    # Depthai bootloader binary commit/version configuration

# Include downloaders
include(DepthaiDownloader)                  # Depthai device binary downloader
include(DepthaiBootloaderDownloader)        # Depthai bootloader binary downloader


# depthai-shared enforce commit hash match if CI
if($ENV{CI})
    set(DEPTHAI_SHARED_COMMIT_HASH_ENFORCE ON)
    set(DEPTHAI_BOOTLOADER_SHARED_COMMIT_HASH_ENFORCE ON)
endif()


# Then get the Depthai device side binaries (local or download)
if(DEPTHAI_CMD_PATH OR DEPTHAI_USB2_CMD_PATH OR DEPTHAI_USB2_PATCH_PATH)
    # Atleast one of the paths is set. include binaries locally
    message(STATUS "Using local Depthai device side binaries...")

    DepthaiLocal(
        PATCH_ONLY ${DEPTHAI_USB2_PATCH_ONLY_MODE}
        "${DEPTHAI_RESOURCES_OUTPUT_DIR}"            # Output folder
        DEPTHAI_RESOURCE_LIST                       # List of output resources
        "${DEPTHAI_CMD_PATH}"                       # depthai.cmd
        "${DEPTHAI_USB2_CMD_PATH}"                  # depthai-usb2.cmd
        "${DEPTHAI_USB2_PATCH_PATH}"                # depthai-usb2-patch.patch
    )

else()
    # No user specified paths, download from server
    message(STATUS "Downloading Depthai device side binaries from server...")

    DepthaiDownload(
        "${DEPTHAI_SHARED_COMMIT_HASH}" "${DEPTHAI_SHARED_COMMIT_HASH_ENFORCE}"
        PATCH_ONLY ${DEPTHAI_USB2_PATCH_ONLY_MODE}
        "${DEPTHAI_RESOURCES_OUTPUT_DIR}"            # Output folder
        DEPTHAI_RESOURCE_LIST                       # List of output resources
        "${DEPTHAI_DEVICE_SIDE_MATURITY}"           # Maturity
        "${DEPTHAI_DEVICE_SIDE_COMMIT}"             # commit hash
        "${DEPTHAI_DEVICE_SIDE_VERSION}"            # Optional version
    )
endif()
list(APPEND RESOURCE_COMPILED_FILES ${DEPTHAI_RESOURCE_LIST})

# Add bootloader
DepthaiBootloaderDownload(
    "${DEPTHAI_BOOTLOADER_SHARED_COMMIT_HASH}" "${DEPTHAI_BOOTLOADER_SHARED_COMMIT_HASH_ENFORCE}"
    "${DEPTHAI_RESOURCES_OUTPUT_DIR}"                # Output folder
    DEPTHAI_BOOTLOADER_RESOURCE_LIST                # List of output resources
    "${DEPTHAI_BOOTLOADER_MATURITY}"                # Maturity
    "${DEPTHAI_BOOTLOADER_VERSION}"                 # if maturity == snapshot -> hash else version
)
list(APPEND RESOURCE_COMPILED_FILES ${DEPTHAI_BOOTLOADER_RESOURCE_LIST})

message(STATUS "LIST OF RESOURCE COMPILED FILES: ${RESOURCE_COMPILED_FILES}")

if(DEPTHAI_BINARIES_RESOURCE_COMPILE)
    # Add RC and resource compile the binares
    include(CMakeRC)

    set(DEPTHAI_RESOURCE_LIBRARY_NAME "depthai-resources")

    # Add resource library
    cmrc_add_resource_library("${DEPTHAI_RESOURCE_LIBRARY_NAME}" NAMESPACE depthai
        WHENCE "${DEPTHAI_RESOURCES_OUTPUT_DIR}"
        "${RESOURCE_COMPILED_FILES}"
    )

    # Link to resource library
    target_link_libraries(${TARGET_CORE_NAME} PRIVATE "${DEPTHAI_RESOURCE_LIBRARY_NAME}")

    # Set define that binaries are resource compiled
    target_compile_definitions(${TARGET_CORE_NAME} PRIVATE DEPTHAI_RESOURCE_COMPILED_BINARIES)

else()
    # TODO
    # Don't add RC and don't resource compile the binaries

endif()

# Add include directories
target_include_directories(${TARGET_CORE_NAME}
    PUBLIC
        # Relative path to include directories after installed
        "$<INSTALL_INTERFACE:include>"
        "$<INSTALL_INTERFACE:include/${DEPTHAI_SHARED_3RDPARTY_HEADERS_PATH}>"

        # Build time path to include directories
        "$<BUILD_INTERFACE:${CMAKE_CURRENT_LIST_DIR}/include>"
        "$<BUILD_INTERFACE:${DEPTHAI_SHARED_PUBLIC_INCLUDE}>"
        "$<BUILD_INTERFACE:${DEPTHAI_BOOTLOADER_SHARED_PUBLIC_INCLUDE}>"
    #INTERFACE
    #    # ...
    PRIVATE
        "$<BUILD_INTERFACE:${CMAKE_CURRENT_LIST_DIR}/include/depthai>"
        "$<BUILD_INTERFACE:${CMAKE_CURRENT_LIST_DIR}/src>"
        "$<BUILD_INTERFACE:${DEPTHAI_SHARED_INCLUDE}>"
        "$<BUILD_INTERFACE:${DEPTHAI_BOOTLOADER_SHARED_INCLUDE}>"
)

target_include_directories(${TARGET_CORE_NAME} SYSTEM
    PUBLIC
        "$<BUILD_INTERFACE:${DEPTHAI_SHARED_3RDPARTY_INCLUDE}>"
)

# Add clang format after specifying include directories
if(DEPTHAI_CLANG_FORMAT)
    # HEADER DIRECTORIES
    set(header_dirs "${CMAKE_CURRENT_LIST_DIR}/include" "${DEPTHAI_SHARED_PUBLIC_INCLUDE}" "${DEPTHAI_SHARED_INCLUDE}")
    include(ClangFormat)
    target_clangformat_setup(${TARGET_CORE_NAME} "${header_dirs}")
endif()

# link libraries
target_link_libraries(${TARGET_CORE_NAME}
    PUBLIC
        nlohmann_json::nlohmann_json
        XLink
    PRIVATE
        Threads::Threads
        BZip2::bz2
        FP16::fp16
        archive_static
        spdlog::spdlog
)

# Add compile definitions
target_compile_definitions(${TARGET_CORE_NAME}
    PRIVATE
        # XLink required define
        __PC__
        # Add depthai-device version
        DEPTHAI_DEVICE_VERSION="${DEPTHAI_DEVICE_SIDE_COMMIT}"
        # Add if using depthai device FWP
        DEPTHAI_RESOURCES_TAR_XZ
        # Add depthai-bootloader version
        DEPTHAI_BOOTLOADER_VERSION="${DEPTHAI_BOOTLOADER_VERSION}"
)

# Add patch only mode definition
if(DEPTHAI_USB2_PATCH_ONLY_MODE)
    target_compile_definitions(${TARGET_CORE_NAME} PRIVATE DEPTHAI_PATCH_ONLY_MODE)
endif()

########################
# OpenCV Support
########################
set(TARGET_OPENCV_NAME ${PROJECT_NAME}-opencv)
set(TARGET_OPENCV_ALIAS opencv)
if(DEPTHAI_OPENCV_SUPPORT)
    # Check if required libraries are available
    set(REQUIRED_OPENCV_LIBRARIES "opencv_core" "opencv_imgproc")
    set(OPENCV_SUPPORT_AVAILABLE ${OpenCV_FOUND})
    foreach(lib ${REQUIRED_OPENCV_LIBRARIES})
        if(NOT (lib IN_LIST OpenCV_LIBS))
            set(OPENCV_SUPPORT_AVAILABLE FALSE)
        endif()
    endforeach()

    if(OPENCV_SUPPORT_AVAILABLE)

        # Add depthai-core-opencv library and depthai::core::opencv alias
        add_library(${TARGET_OPENCV_NAME} src/opencv/ImgFrame.cpp)
        add_library("${PROJECT_NAME}::${TARGET_OPENCV_ALIAS}" ALIAS ${TARGET_OPENCV_NAME})
        # Specifies name of generated IMPORTED target (set to alias)
        set_target_properties(${TARGET_OPENCV_NAME} PROPERTIES EXPORT_NAME ${TARGET_OPENCV_ALIAS})

        # Add default flags
        add_default_flags(${TARGET_OPENCV_NAME})
        add_flag(${TARGET_OPENCV_NAME} -Wno-switch-enum)

        # Link to OpenCV (publically)
        target_link_libraries(${TARGET_OPENCV_NAME} PUBLIC ${REQUIRED_OPENCV_LIBRARIES})

        # Add public compile definition indicating that OpenCV support is available
        set(DEPTHAI_HAVE_OPENCV_SUPPORT ON)

        # Specify that we are building target opencv
        target_compile_definitions(${TARGET_OPENCV_NAME} PUBLIC DEPTHAI_TARGET_OPENCV)

        # Add public dependency to depthai::core library
        target_link_libraries(${TARGET_OPENCV_NAME} PUBLIC ${TARGET_CORE_NAME})

        # Add to clangformat target
        target_clangformat_setup(${TARGET_OPENCV_NAME} "")

        # Add to list of targets to export and install
        list(APPEND targets_to_export ${TARGET_OPENCV_NAME})

        message(STATUS "OpenCV and required libraries (${REQUIRED_OPENCV_LIBRARIES}) found. OpenCV Support enabled")

    else()
        message(STATUS "OpenCV or required libraries (${REQUIRED_OPENCV_LIBRARIES}) not found. OpenCV Support disabled")
    endif()
endif()

########################
# Sanitizers
########################
if(DEPTHAI_SANITIZE)
    set(SANITIZE_ADDRESS ON CACHE BOOL "Enable AddressSanitizer for sanitized targets." FORCE)
    set(SANITIZE_UNDEFINED ON CACHE BOOL "Enable UndefinedBehaviorSanitizer for sanitized targets." FORCE)
endif()
find_package(Sanitizers)
add_sanitizers(${TARGET_CORE_NAME} ${TARGET_OPENCV_NAME})

########################
# Testing infrastructure
########################
include(CTest)
enable_testing()

########################
# Tests
########################
if (DEPTHAI_BUILD_TESTS)
    add_subdirectory(tests)
endif()

########################
# Examples (can also act as tests)
########################
if (DEPTHAI_BUILD_EXAMPLES)
    add_subdirectory(examples)
endif()

########################
# Documentation
########################
if (DEPTHAI_BUILD_DOCS)
    add_subdirectory(docs)
endif()

########################
# Build configuration
########################
# Add year information
string(TIMESTAMP BUILD_DATETIME "%Y-%m-%d %H:%M:%S +0000" UTC)
message(STATUS "BUILD_DATETIME: ${BUILD_DATETIME}, BUILD_COMMIT: ${BUILD_COMMIT}, BUILD_COMMIT_DATETIME: ${BUILD_COMMIT_DATETIME}")

# Configure build information (version, opencv support)
configure_file("${CMAKE_CURRENT_LIST_DIR}/cmake/version.hpp.in" "${CMAKE_CURRENT_LIST_DIR}/include/depthai/build/version.hpp")
configure_file("${CMAKE_CURRENT_LIST_DIR}/cmake/config.hpp.in" "${CMAKE_CURRENT_LIST_DIR}/include/depthai/build/config.hpp")

########################
# Export and install
########################
include(GNUInstallDirs)
include(CMakePackageConfigHelpers)

# Add additional targets to export group
if(NOT BUILD_SHARED_LIBS)
    list(APPEND targets_to_export ${DEPTHAI_RESOURCE_LIBRARY_NAME} cmrc-base)
endif()

# Export targets (capability to import current build directory)
export(TARGETS ${targets_to_export} NAMESPACE ${PROJECT_NAME}:: FILE "${PROJECT_NAME}Targets.cmake")

# Dependencies file
configure_file("cmake/${PROJECT_NAME}Dependencies.cmake" ${PROJECT_NAME}Dependencies.cmake COPYONLY)

# Write project version
write_basic_package_version_file(${PROJECT_NAME}ConfigVersion.cmake VERSION ${PROJECT_VERSION} COMPATIBILITY AnyNewerVersion)

# Configure config file (one for exporting build directory, one for installation)
file(RELATIVE_PATH DEPTHAI_DEPENDENCIES_INSTALLATION_PATH_REL "${CMAKE_CURRENT_BINARY_DIR}" "${HUNTER_INSTALL_PREFIX}")
configure_file(cmake/${PROJECT_NAME}Config.cmake.in ${PROJECT_NAME}Config.cmake @ONLY)

# Config for installation
set(DEPTHAI_DEPENDENCIES_INSTALLATION_PATH_REL "./dependencies")
configure_file(cmake/${PROJECT_NAME}Config.cmake.in _install/${PROJECT_NAME}Config.cmake @ONLY)

# Export to CMake registry if specified
if(CMAKE_EXPORT_PACKAGE_REGISTRY)
    export(PACKAGE depthai)
endif()

if(DEPTHAI_INSTALL)

    # Install targets
    install(
        TARGETS ${targets_to_export}
        EXPORT ${PROJECT_EXPORT_GROUP}
        RUNTIME DESTINATION "${CMAKE_INSTALL_BINDIR}"
        LIBRARY DESTINATION "${CMAKE_INSTALL_LIBDIR}"
        ARCHIVE DESTINATION "${CMAKE_INSTALL_LIBDIR}"
    )

    # Install depthai public headers
    install(DIRECTORY include/ DESTINATION "${CMAKE_INSTALL_INCLUDEDIR}")
    # Install depthai-shared public headers
    install(DIRECTORY "${DEPTHAI_SHARED_PUBLIC_INCLUDE}/" DESTINATION "${CMAKE_INSTALL_INCLUDEDIR}")
    # Install depthai-shared 3rdparty headers
    install(DIRECTORY "${DEPTHAI_SHARED_3RDPARTY_INCLUDE}/" DESTINATION "${CMAKE_INSTALL_INCLUDEDIR}/${DEPTHAI_SHARED_3RDPARTY_HEADERS_PATH}")
    # Install depthai-bootloader-shared public headers
    install(DIRECTORY "${DEPTHAI_BOOTLOADER_SHARED_PUBLIC_INCLUDE}/" DESTINATION "${CMAKE_INSTALL_INCLUDEDIR}")
    # Install Hunter dependencies
    install(DIRECTORY "${HUNTER_INSTALL_PREFIX}/" DESTINATION "${CMAKE_INSTALL_LIBDIR}/cmake/${PROJECT_NAME}/dependencies")
    # Install resources if not RC'd
    if(NOT DEPTHAI_BINARIES_RESOURCE_COMPILE)
        install(DIRECTORY "${DEPTHAI_RESOURCES_OUTPUT_DIR}/" DESTINATION "${CMAKE_INSTALL_DATAROOTDIR}/${PROJECT_NAME}")
    endif()

    # Install export group (information about targets)
    install(EXPORT ${PROJECT_EXPORT_GROUP}
        NAMESPACE ${PROJECT_NAME}::
        DESTINATION "${CMAKE_INSTALL_LIBDIR}/cmake/${PROJECT_NAME}"
    )

    # Install CMake specific files
    install(FILES
        "${CMAKE_CURRENT_BINARY_DIR}/_install/${PROJECT_NAME}Config.cmake"
        "${CMAKE_CURRENT_BINARY_DIR}/${PROJECT_NAME}ConfigVersion.cmake"
        "${CMAKE_CURRENT_BINARY_DIR}/${PROJECT_NAME}Dependencies.cmake"
        DESTINATION "${CMAKE_INSTALL_LIBDIR}/cmake/${PROJECT_NAME}"
    )

endif()<|MERGE_RESOLUTION|>--- conflicted
+++ resolved
@@ -158,10 +158,7 @@
     src/pipeline/node/SpatialLocationCalculator.cpp
     src/pipeline/node/ObjectTracker.cpp
     src/pipeline/node/UVC.cpp
-<<<<<<< HEAD
     src/pipeline/node/UAC.cpp
-=======
->>>>>>> 7cad7387
     src/pipeline/datatype/Buffer.cpp
     src/pipeline/datatype/ImgFrame.cpp
     src/pipeline/datatype/ImageManipConfig.cpp
