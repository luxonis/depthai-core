cmake_minimum_required(VERSION 3.4) # For Hunter

# MSVC variable isn't available before 'project' call
# Generalize to Win32 platform for now 
if(NOT WIN32)
    set(HUNTER_CONFIGURATION_TYPES "Release" CACHE STRING "Hunter dependencies list of build configurations")
endif()

# Read the BUILD_SHARED_LIBS option and select PIC toolchain
if(BUILD_SHARED_LIBS)
    set(CMAKE_TOOLCHAIN_FILE "${CMAKE_CURRENT_LIST_DIR}/cmake/toolchain/pic.cmake" CACHE STRING "")
    # Specify exporting all symbols on Windows
    set(CMAKE_WINDOWS_EXPORT_ALL_SYMBOLS ON CACHE BOOL "")
endif()

include("cmake/HunterGate.cmake")
HunterGate(
    URL "https://github.com/cpp-pm/hunter/archive/v0.23.258.tar.gz"
    SHA1 "062a19ab13ce8dffa9a882b6ce3e43bdabdf75d3"
    LOCAL # Local config for dependencies
)

# Move binary dir if windows, to shorten the path
if(WIN32)
    set(HUNTER_BINARY_DIR "${HUNTER_GATE_ROOT}/_bin" CACHE STRING "Hunter binary directory")
endif()

# Create depthai project
project(depthai VERSION "0.0.2" LANGUAGES CXX C)
<<<<<<< HEAD
set(DEPTHAI_VERSION ${PROJECT_VERSION} PARENT_SCOPE)
set(TARGET_ALIAS ${PROJECT_NAME}::core)
=======

# Set default installation directory
if(CMAKE_INSTALL_PREFIX_INITIALIZED_TO_DEFAULT)
    set(CMAKE_INSTALL_PREFIX "${CMAKE_BINARY_DIR}/install" CACHE PATH "Installation Directory" FORCE)
endif()
>>>>>>> dca59da5

# Set policies
# CMP0074 dictates that find_package searches environment variable "[packageName]_ROOT" along with regular variable [packageName]_ROOT
if(POLICY CMP0074)
  cmake_policy(SET CMP0074 NEW) # Only introduced in 3.12
endif()

if(POLICY CMP0028)
  cmake_policy(SET CMP0028 NEW)
endif()

# Set to export compile commands for tools like clang-tidy and format
set(CMAKE_EXPORT_COMPILE_COMMANDS ON)

<<<<<<< HEAD
# Add module path
list(APPEND CMAKE_MODULE_PATH "${PROJECT_SOURCE_DIR}/cmake/")
list(APPEND CMAKE_MODULE_PATH "${PROJECT_SOURCE_DIR}/cmake/sanitizers")
=======
# Add cmake folder to modules path
set(CMAKE_MODULE_PATH ${CMAKE_MODULE_PATH} "${CMAKE_CURRENT_LIST_DIR}/cmake")
>>>>>>> dca59da5

# Additional options
option(DEPTHAI_CLANG_FORMAT "Enable clang-format target"                  ON )
option(DEPTHAI_CLANG_TIDY "Enable clang-tidy checks during compilation" OFF)
option(DEPTHAI_SANITIZE_TESTS "If tests are enabled, compile them with Address and Undefined sanitizers" ON)

# Should install depthai core libraries
option(DEPTHAI_INSTALL   "Enable install target for depthai-core targets" ON)

# Debug option
set(DEPTHAI_XLINK_LOCAL "" CACHE STRING "Path to local XLink source to use instead of Hunter")

<<<<<<< HEAD
# Variable to installed 3rdparty headers
set(DEPTHAI_3RDPARTY_HEADERS_PATH "depthai/3rdparty")

# Check if cloned or sources
find_package(Git)
if(GIT_FOUND)
    execute_process(
        COMMAND ${GIT_EXECUTABLE} rev-parse --is-inside-work-tree
        WORKING_DIRECTORY "${DEPTHAI_SHARED_FOLDER}"
        RESULT_VARIABLE DEPTHAI_DOWNLOADED_SOURCES
        OUTPUT_QUIET ERROR_QUIET
    )
endif()

### Get and find dependencies
=======
>>>>>>> dca59da5

### Constants
set(PROJECT_EXPORT_GROUP "${PROJECT_NAME}Targets")

### Get and find dependencies

# Include project dependencies
include(depthaiDependencies)

# Add threads preference
set(THREADS_PREFER_PTHREAD_FLAG ON)

# Add depthai-shared, and definitions that it is PC side
include(${CMAKE_CURRENT_LIST_DIR}/shared/depthai-shared.cmake)

# Add depthai-bootloader-shared
include(${CMAKE_CURRENT_LIST_DIR}/shared/depthai-bootloader-shared.cmake)

# Add flags helpers
include(Flags)

### End of dependencies

set(TARGET_CORE_NAME ${PROJECT_NAME}-core)
set(TARGET_CORE_ALIAS core)

# Create core library
add_library(${TARGET_CORE_NAME}
    # depthai-shared sources
    "${DEPTHAI_SHARED_SOURCES}"
    # depthai-bootloader-shared sources
    "${DEPTHAI_BOOTLOADER_SHARED_SOURCES}"
    # sources
    src/device/Device.cpp
    src/device/DeviceBootloader.cpp
    src/device/DataQueue.cpp
    src/device/CallbackHandler.cpp
    src/pipeline/Pipeline.cpp
    src/pipeline/AssetManager.cpp
    src/pipeline/Node.cpp
    src/pipeline/node/XLinkIn.cpp
    src/pipeline/node/XLinkOut.cpp
    src/pipeline/node/ColorCamera.cpp
    src/pipeline/node/MonoCamera.cpp
    src/pipeline/node/StereoDepth.cpp
    src/pipeline/node/NeuralNetwork.cpp
    src/pipeline/node/ImageManip.cpp
    src/pipeline/node/MyProducer.cpp
    src/pipeline/node/VideoEncoder.cpp
    src/pipeline/node/DetectionNetwork.cpp
    src/pipeline/node/SystemLogger.cpp
    src/pipeline/datatype/Buffer.cpp
    src/pipeline/datatype/ImgFrame.cpp
    src/pipeline/datatype/ImageManipConfig.cpp
    src/pipeline/datatype/CameraControl.cpp
    src/pipeline/datatype/NNData.cpp
    src/pipeline/datatype/ImgDetections.cpp
    src/pipeline/datatype/SystemInformation.cpp
    src/pipeline/datatype/StreamPacketParser.cpp
    src/utility/Initialization.cpp
    src/utility/Resources.cpp
    src/xlink/XLinkConnection.cpp
    src/xlink/XLinkStream.cpp
    src/openvino/OpenVINO.cpp
    src/openvino/BlobReader.cpp
    src/bspatch/bspatch.c
)
add_library("${PROJECT_NAME}::${TARGET_CORE_ALIAS}" ALIAS ${TARGET_CORE_NAME})

<<<<<<< HEAD
# Add aditional flags
include(flags)

# And clang-tidy and format
if(DEPTHAI_CLANG_TIDY)
    include(clang-tidy)
=======
# Add default flags to core
add_default_flags(${TARGET_CORE_NAME})

# And clang-tidy and format
if(DEPTHAI_CLANG_TIDY)
    include(ClangTidy)
>>>>>>> dca59da5
endif()

# Set compiler features (c++11), and disables extensions (g++11)
set_property(TARGET ${TARGET_CORE_NAME} PROPERTY CXX_STANDARD 11)
set_property(TARGET ${TARGET_CORE_NAME} PROPERTY CXX_STANDARD_REQUIRED ON)
set_property(TARGET ${TARGET_CORE_NAME} PROPERTY CXX_EXTENSIONS OFF)

# First specify options
option(DEPTHAI_BUILD_TESTS "Build tests" OFF)
option(DEPTHAI_BUILD_EXAMPLES "Build examples - Requires OpenCV library to be installed" OFF)
option(DEPTHAI_BUILD_DOCS "Build documentation - requires doxygen to be installed" OFF)
option(DEPTHAI_OPENCV_SUPPORT "Enable optional OpenCV support" ON)


option(DEPTHAI_BINARIES_RESOURCE_COMPILE "Compile Depthai device side binaries into library" ON)
option(DEPTHAI_USB2_PATCH_ONLY_MODE "Use patch file and full depthai.cmd binary for usb2 mode" ON)
option(DEPTHAI_CMD_PATH "Use local path for depthai.cmd instead of downloading" OFF)
if(DEPTHAI_USB2_PATCH_ONLY_MODE)
    option(DEPTHAI_USB2_PATCH_PATH "Use local path for depthai-usb2-patch.patch instead of downloading" OFF)
else()
    option(DEPTHAI_USB2_CMD_PATH "Use local path for depthai-usb2.cmd instead of downloading" OFF)
endif()

if(DEPTHAI_USB2_PATCH_ONLY_MODE)
    message(STATUS "Compiling ${TARGET_CORE_NAME} resources in PATCH_ONLY mode")
else()
    message(STATUS "Compiling ${TARGET_CORE_NAME} depthai and depthai-usb2 resources")
endif()

# Set constant
set(DEPTHAI_RESOURCES_OUTPUT_DIR "${CMAKE_CURRENT_BINARY_DIR}/resources")

# Include configuration
include(Depthai/DepthaiDeviceSideConfig)    # Depthai device binary commit/version configuration    
include(Depthai/DepthaiBootloaderConfig)    # Depthai bootloader binary commit/version configuration

# Include downloaders
include(DepthaiDownloader)                  # Depthai device binary downloader
include(DepthaiBootloaderDownloader)        # Depthai bootloader binary downloader


# depthai-shared enforce commit hash match if CI
if($ENV{CI})
    set(DEPTHAI_SHARED_COMMIT_HASH_ENFORCE ON)
    set(DEPTHAI_BOOTLOADER_SHARED_COMMIT_HASH_ENFORCE ON)
endif()


# Then get the Depthai device side binaries (local or download)
if(DEPTHAI_CMD_PATH OR DEPTHAI_USB2_CMD_PATH OR DEPTHAI_USB2_PATCH_PATH)
    # Atleast one of the paths is set. include binaries locally
    message(STATUS "Using local Depthai device side binaries...")

    DepthaiLocal(
        PATCH_ONLY ${DEPTHAI_USB2_PATCH_ONLY_MODE}
        "${DEPTHAI_RESOURCES_OUTPUT_DIR}"            # Output folder
        DEPTHAI_RESOURCE_LIST                       # List of output resources
        "${DEPTHAI_CMD_PATH}"                       # depthai.cmd
        "${DEPTHAI_USB2_CMD_PATH}"                  # depthai-usb2.cmd
        "${DEPTHAI_USB2_PATCH_PATH}"                # depthai-usb2-patch.patch
    )

else()
    # No user specified paths, download from server
    message(STATUS "Downloading Depthai device side binaries from server...")
    
    DepthaiDownload(
        "${DEPTHAI_SHARED_COMMIT_HASH}" "${DEPTHAI_SHARED_COMMIT_HASH_ENFORCE}"
        PATCH_ONLY ${DEPTHAI_USB2_PATCH_ONLY_MODE}
        "${DEPTHAI_RESOURCES_OUTPUT_DIR}"            # Output folder 
        DEPTHAI_RESOURCE_LIST                       # List of output resources
        "${DEPTHAI_DEVICE_SIDE_MATURITY}"           # Maturity
        "${DEPTHAI_DEVICE_SIDE_COMMIT}"             # commit hash
        "${DEPTHAI_DEVICE_SIDE_VERSION}"            # Optional version
    )
endif()
list(APPEND RESOURCE_COMPILED_FILES ${DEPTHAI_RESOURCE_LIST})

# Add bootloader
DepthaiBootloaderDownload(
    "${DEPTHAI_BOOTLOADER_SHARED_COMMIT_HASH}" "${DEPTHAI_BOOTLOADER_SHARED_COMMIT_HASH_ENFORCE}"
    "${DEPTHAI_RESOURCES_OUTPUT_DIR}"                # Output folder 
    DEPTHAI_BOOTLOADER_RESOURCE_LIST                # List of output resources
    "${DEPTHAI_BOOTLOADER_MATURITY}"                # Maturity
    "${DEPTHAI_BOOTLOADER_VERSION}"                 # if maturity == snapshot -> hash else version                  
)
list(APPEND RESOURCE_COMPILED_FILES ${DEPTHAI_BOOTLOADER_RESOURCE_LIST})

message(STATUS "LIST OF RESOURCE COMPILED FILES: ${RESOURCE_COMPILED_FILES}")

if(DEPTHAI_BINARIES_RESOURCE_COMPILE)
    # Add RC and resource compile the binares
    include(CMakeRC)

    set(DEPTHAI_RESOURCE_LIBRARY_NAME "depthai-resources")

    # Add resource library
    cmrc_add_resource_library("${DEPTHAI_RESOURCE_LIBRARY_NAME}" NAMESPACE depthai
        WHENCE "${DEPTHAI_RESOURCES_OUTPUT_DIR}"
        "${RESOURCE_COMPILED_FILES}"
    )    

    # Link to resource library
    target_link_libraries(${TARGET_CORE_NAME} PRIVATE "${DEPTHAI_RESOURCE_LIBRARY_NAME}")

    # Set define that binaries are resource compiled
    target_compile_definitions(${TARGET_CORE_NAME} PRIVATE DEPTHAI_RESOURCE_COMPILED_BINARIES)

else()
    # TODO
    # Don't add RC and don't resource compile the binaries

endif()


# Configure build information (version, ...)
configure_file("${CMAKE_CURRENT_LIST_DIR}/cmake/version.hpp.in" "${CMAKE_CURRENT_LIST_DIR}/include/depthai/build/version.hpp")

# Add include directories
target_include_directories(${TARGET_CORE_NAME}   
    PUBLIC
        # Relative path to include directories after installed
        "$<INSTALL_INTERFACE:include>"
        "$<INSTALL_INTERFACE:include/${DEPTHAI_SHARED_3RDPARTY_HEADERS_PATH}>"

        # Build time path to include directories
        "$<BUILD_INTERFACE:${CMAKE_CURRENT_LIST_DIR}/include>"
        "$<BUILD_INTERFACE:${DEPTHAI_SHARED_PUBLIC_INCLUDE}>"
        "$<BUILD_INTERFACE:${DEPTHAI_BOOTLOADER_SHARED_PUBLIC_INCLUDE}>"
    #INTERFACE
    #    # ...
    PRIVATE 
        "$<BUILD_INTERFACE:${CMAKE_CURRENT_LIST_DIR}/include/depthai>"
        "$<BUILD_INTERFACE:${CMAKE_CURRENT_LIST_DIR}/src>"
        "$<BUILD_INTERFACE:${DEPTHAI_SHARED_INCLUDE}>"
        "$<BUILD_INTERFACE:${DEPTHAI_BOOTLOADER_SHARED_INCLUDE}>"
)

target_include_directories(${TARGET_CORE_NAME} SYSTEM 
    PUBLIC
        "$<BUILD_INTERFACE:${DEPTHAI_SHARED_3RDPARTY_INCLUDE}>"
        "$<BUILD_INTERFACE:${DEPTHAI_BOOTLOADER_SHARED_3RDPARTY_INCLUDE}>"
)


# Add clang format after specifying include directories
if(DEPTHAI_CLANG_FORMAT)
    # HEADER DIRECTORIES
<<<<<<< HEAD
    set(header_dirs "${CMAKE_CURRENT_LIST_DIR}/include;${DEPTHAI_SHARED_PUBLIC_INCLUDE};${DEPTHAI_SHARED_INCLUDE}")
    include(clang-format)
    target_clangformat_setup(${TARGET_NAME} "${header_dirs}")
=======
    set(header_dirs "${CMAKE_CURRENT_LIST_DIR}/include" "${DEPTHAI_SHARED_PUBLIC_INCLUDE}" "${DEPTHAI_SHARED_INCLUDE}")
    include(ClangFormat)
    target_clangformat_setup(${TARGET_CORE_NAME} "${header_dirs}")
>>>>>>> dca59da5
endif()

# link libraries
target_link_libraries(${TARGET_CORE_NAME}
    PUBLIC
        nlohmann_json::nlohmann_json
        XLink
    PRIVATE
        Threads::Threads
        BZip2::bz2
        FP16::fp16
        archive_static
        spdlog::spdlog
)

# Add compile definitions
target_compile_definitions(${TARGET_CORE_NAME} 
    PRIVATE 
        # XLink required define
        __PC__
        # Add depthai-device version
        DEPTHAI_DEVICE_VERSION="${DEPTHAI_DEVICE_SIDE_COMMIT}"
        # Add if using depthai device FWP
        DEPTHAI_RESOURCES_TAR_XZ
        # Add depthai-bootloader version
        DEPTHAI_BOOTLOADER_VERSION="${DEPTHAI_BOOTLOADER_VERSION}"
)

# Add patch only mode definition
if(DEPTHAI_USB2_PATCH_ONLY_MODE)
    target_compile_definitions(${TARGET_CORE_NAME} PRIVATE DEPTHAI_PATCH_ONLY_MODE)
endif()


########################
# Testing
########################
# Add CMake testing infrastructure
include(CTest)
enable_testing()


########################
# OpenCV Support
########################
set(TARGET_OPENCV_NAME ${PROJECT_NAME}-opencv)   
set(TARGET_OPENCV_ALIAS opencv)
if(DEPTHAI_OPENCV_SUPPORT)
    # Check if required libraries are available
    set(REQUIRED_OPENCV_LIBRARIES "opencv_core" "opencv_imgproc")
    set(OPENCV_SUPPORT_AVAILABLE ${OpenCV_FOUND})
    foreach(lib ${REQUIRED_OPENCV_LIBRARIES})
        if(NOT (lib IN_LIST OpenCV_LIBS))
            set(OPENCV_SUPPORT_AVAILABLE FALSE)
        endif()
    endforeach()

    if(OPENCV_SUPPORT_AVAILABLE)

        # Add depthai-core-opencv library and depthai::core::opencv alias
        add_library(${TARGET_OPENCV_NAME} src/opencv/ImgFrame.cpp)
        add_library("${PROJECT_NAME}::${TARGET_OPENCV_ALIAS}" ALIAS ${TARGET_OPENCV_NAME})

        # Add default flags
        add_default_flags(${TARGET_OPENCV_NAME})
        add_flag(${TARGET_OPENCV_NAME} -Wno-switch-enum) 
        
        # Link to OpenCV (publically)
        target_link_libraries(${TARGET_OPENCV_NAME} PUBLIC ${REQUIRED_OPENCV_LIBRARIES})
    
        # Add public compile definition indicating that OpenCV support is available
        target_compile_definitions(${TARGET_OPENCV_NAME} PUBLIC DEPTHAI_OPENCV_SUPPORT)

        # Add public dependency to depthai::core library
        target_link_libraries(${TARGET_OPENCV_NAME} PUBLIC ${TARGET_CORE_NAME})

        # Add to clangformat target
        target_clangformat_setup(${TARGET_OPENCV_NAME} "")

        # Install
        # Export targets to export group
        install(
            TARGETS ${TARGET_OPENCV_NAME} EXPORT ${PROJECT_EXPORT_GROUP}
            RUNTIME LIBRARY ARCHIVE 
        )

    else()
        message(STATUS "OpenCV or required libraries (${REQUIRED_OPENCV_LIBRARIES}) not found. OpenCV Support disabled")
    endif()
endif()

########################
# Tests
########################
if (DEPTHAI_BUILD_TESTS)
    add_subdirectory(tests)
endif()

########################
# Examples (can also act as tests)
########################
if (DEPTHAI_BUILD_EXAMPLES)
    add_subdirectory(examples)
endif()

########################
# Documentation
########################
if (DEPTHAI_BUILD_DOCS)
    add_subdirectory(docs)
endif()


########################
# INSTALL steps
########################
if(DEPTHAI_INSTALL)

    # Export targets to export group
    if(BUILD_SHARED_LIBS)
        set(targets_to_install ${TARGET_CORE_NAME})
    else()
        set(targets_to_install ${TARGET_CORE_NAME} ${DEPTHAI_RESOURCE_LIBRARY_NAME} cmrc-base)
    endif()
    install(
        TARGETS ${targets_to_install}
        EXPORT ${PROJECT_EXPORT_GROUP}
        RUNTIME LIBRARY ARCHIVE
    )

    # Install depthai public headers
    install(DIRECTORY include/ DESTINATION "${CMAKE_INSTALL_INCLUDEDIR}")
    # Install depthai-shared public headers
    install(DIRECTORY "${DEPTHAI_SHARED_PUBLIC_INCLUDE}/" DESTINATION "${CMAKE_INSTALL_INCLUDEDIR}")
    # Install depthai-shared 3rdparty headers
    install(DIRECTORY "${DEPTHAI_SHARED_3RDPARTY_INCLUDE}/" DESTINATION "${CMAKE_INSTALL_INCLUDEDIR}/${DEPTHAI_SHARED_3RDPARTY_HEADERS_PATH}")
    # Install depthai-bootloader-shared public headers
    install(DIRECTORY "${DEPTHAI_BOOTLOADER_SHARED_PUBLIC_INCLUDE}/" DESTINATION "${CMAKE_INSTALL_INCLUDEDIR}")
    # Install depthai-bootloader-shared 3rdparty headers (Currently no 3rdparty)
    #install(DIRECTORY "${DEPTHAI_BOOTLOADER_SHARED_3RDPARTY_INCLUDE}/" DESTINATION "${CMAKE_INSTALL_INCLUDEDIR}/depthai-bootloader-shared/3rdparty")

    # Install Hunter dependencies
    if(BUILD_SHARED_LIBS)
        # Install only PUBLIC dependencies
        install(DIRECTORY "${HUNTER_INSTALL_PREFIX}/include/XLink" DESTINATION include/XLink)
        install(DIRECTORY "${HUNTER_INSTALL_PREFIX}/include/nlohmann" DESTINATION include/nlohmann)
        install(DIRECTORY "${HUNTER_INSTALL_PREFIX}/lib/cmake/XLink" DESTINATION lib/cmake/XLink)
        install(DIRECTORY "${HUNTER_INSTALL_PREFIX}/lib/cmake/nlohmann_json" DESTINATION lib/cmake/nlohmann_json)
    else()
        # Install all dependencies
        install(DIRECTORY "${HUNTER_INSTALL_PREFIX}/" DESTINATION .)
    endif()

    # Add resource installation if not RC'd
    if(NOT DEPTHAI_BINARIES_RESOURCE_COMPILE)
        install(DIRECTORY "${DEPTHAI_RESOURCES_OUTPUT_DIR}/" DESTINATION "${CMAKE_INSTALL_DATAROOTDIR}/depthai")
    endif()

    # Write project version
    include(CMakePackageConfigHelpers)
    write_basic_package_version_file(
        ${PROJECT_NAME}ConfigVersion.cmake
        VERSION ${PROJECT_VERSION}
        COMPATIBILITY AnyNewerVersion
    )

    # Install export group (targets)
    install(EXPORT ${PROJECT_EXPORT_GROUP}
        NAMESPACE ${PROJECT_NAME}::
        DESTINATION "${CMAKE_INSTALL_LIBDIR}/cmake/${PROJECT_NAME}"
    )

    # Dependencies file
    install(FILES 
        "cmake/${PROJECT_NAME}Dependencies.cmake"
        DESTINATION lib/cmake/${PROJECT_NAME}
    )

    # Configure config file
    set(INSTALL_LIB_CMAKE_DIR "lib/cmake/${PROJECT_NAME}")
    file(RELATIVE_PATH RELATIVE_INSTALLTION_PATH "${CMAKE_BINARY_DIR}/${CMAKE_INSTALL_PREFIX}/${INSTALL_LIB_CMAKE_DIR}" "${CMAKE_BINARY_DIR}/${CMAKE_INSTALL_PREFIX}")
    configure_file(cmake/${PROJECT_NAME}Config.cmake.in ${PROJECT_NAME}Config.cmake @ONLY)
    install(FILES 
        "${CMAKE_CURRENT_BINARY_DIR}/${PROJECT_NAME}Config.cmake"
        "${CMAKE_CURRENT_BINARY_DIR}/${PROJECT_NAME}ConfigVersion.cmake"
        DESTINATION ${INSTALL_LIB_CMAKE_DIR}
    )

endif()<|MERGE_RESOLUTION|>--- conflicted
+++ resolved
@@ -27,16 +27,12 @@
 
 # Create depthai project
 project(depthai VERSION "0.0.2" LANGUAGES CXX C)
-<<<<<<< HEAD
 set(DEPTHAI_VERSION ${PROJECT_VERSION} PARENT_SCOPE)
-set(TARGET_ALIAS ${PROJECT_NAME}::core)
-=======
 
 # Set default installation directory
 if(CMAKE_INSTALL_PREFIX_INITIALIZED_TO_DEFAULT)
     set(CMAKE_INSTALL_PREFIX "${CMAKE_BINARY_DIR}/install" CACHE PATH "Installation Directory" FORCE)
 endif()
->>>>>>> dca59da5
 
 # Set policies
 # CMP0074 dictates that find_package searches environment variable "[packageName]_ROOT" along with regular variable [packageName]_ROOT
@@ -51,14 +47,9 @@
 # Set to export compile commands for tools like clang-tidy and format
 set(CMAKE_EXPORT_COMPILE_COMMANDS ON)
 
-<<<<<<< HEAD
 # Add module path
-list(APPEND CMAKE_MODULE_PATH "${PROJECT_SOURCE_DIR}/cmake/")
-list(APPEND CMAKE_MODULE_PATH "${PROJECT_SOURCE_DIR}/cmake/sanitizers")
-=======
-# Add cmake folder to modules path
-set(CMAKE_MODULE_PATH ${CMAKE_MODULE_PATH} "${CMAKE_CURRENT_LIST_DIR}/cmake")
->>>>>>> dca59da5
+list(APPEND CMAKE_MODULE_PATH "${CMAKE_CURRENT_LIST_DIR}/cmake/")
+list(APPEND CMAKE_MODULE_PATH "${CMAKE_CURRENT_LIST_DIR}/cmake/sanitizers")
 
 # Additional options
 option(DEPTHAI_CLANG_FORMAT "Enable clang-format target"                  ON )
@@ -71,11 +62,10 @@
 # Debug option
 set(DEPTHAI_XLINK_LOCAL "" CACHE STRING "Path to local XLink source to use instead of Hunter")
 
-<<<<<<< HEAD
-# Variable to installed 3rdparty headers
-set(DEPTHAI_3RDPARTY_HEADERS_PATH "depthai/3rdparty")
-
-# Check if cloned or sources
+### Constants
+set(PROJECT_EXPORT_GROUP "${PROJECT_NAME}Targets")
+
+## Check if cloned or sources
 find_package(Git)
 if(GIT_FOUND)
     execute_process(
@@ -85,13 +75,6 @@
         OUTPUT_QUIET ERROR_QUIET
     )
 endif()
-
-### Get and find dependencies
-=======
->>>>>>> dca59da5
-
-### Constants
-set(PROJECT_EXPORT_GROUP "${PROJECT_NAME}Targets")
 
 ### Get and find dependencies
 
@@ -158,21 +141,13 @@
 )
 add_library("${PROJECT_NAME}::${TARGET_CORE_ALIAS}" ALIAS ${TARGET_CORE_NAME})
 
-<<<<<<< HEAD
-# Add aditional flags
-include(flags)
-
-# And clang-tidy and format
-if(DEPTHAI_CLANG_TIDY)
-    include(clang-tidy)
-=======
 # Add default flags to core
 add_default_flags(${TARGET_CORE_NAME})
 
 # And clang-tidy and format
 if(DEPTHAI_CLANG_TIDY)
     include(ClangTidy)
->>>>>>> dca59da5
+    target_clangtidy_setup(${TARGET_CORE_NAME})
 endif()
 
 # Set compiler features (c++11), and disables extensions (g++11)
@@ -317,19 +292,12 @@
         "$<BUILD_INTERFACE:${DEPTHAI_BOOTLOADER_SHARED_3RDPARTY_INCLUDE}>"
 )
 
-
 # Add clang format after specifying include directories
 if(DEPTHAI_CLANG_FORMAT)
     # HEADER DIRECTORIES
-<<<<<<< HEAD
-    set(header_dirs "${CMAKE_CURRENT_LIST_DIR}/include;${DEPTHAI_SHARED_PUBLIC_INCLUDE};${DEPTHAI_SHARED_INCLUDE}")
-    include(clang-format)
-    target_clangformat_setup(${TARGET_NAME} "${header_dirs}")
-=======
     set(header_dirs "${CMAKE_CURRENT_LIST_DIR}/include" "${DEPTHAI_SHARED_PUBLIC_INCLUDE}" "${DEPTHAI_SHARED_INCLUDE}")
     include(ClangFormat)
     target_clangformat_setup(${TARGET_CORE_NAME} "${header_dirs}")
->>>>>>> dca59da5
 endif()
 
 # link libraries
