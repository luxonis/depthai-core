<<<<<<< HEAD
cmake_minimum_required(VERSION 3.4) # For Hunter

# MSVC variable isn't available before 'project' call
# Generalize to Win32 platform for now
if(NOT WIN32)
    set(HUNTER_CONFIGURATION_TYPES "Release" CACHE STRING "Hunter dependencies list of build configurations")
endif()

set(BUILD_SHARED_LIBS ON)
set(CMAKE_POSITION_INDEPENDENT_CODE ON)

=======
cmake_minimum_required(VERSION 3.16)
>>>>>>> aebf594d
# Early options
option(DEPTHAI_ENABLE_LIBUSB "Enable usage of libusb and interaction with USB devices" ON)
# Build AprilTag node code (note, that even if set to OFF, an AprilTagNode can be used with setRunOnHost(false))
option(DEPTHAI_ENABLE_APRIL_TAG "Enable AprilTag node" ON)
option(DEPTHAI_RTABMAP_SUPPORT "Enable optional RTABMap support" OFF)
option(DEPTHAI_BASALT_SUPPORT "Enable optional Basalt support" OFF)
option(DEPTHAI_ENABLE_PROTOBUF "Enable Protobuf support" ON)
option(DEPTHAI_BUILD_PYTHON "Build python bindings" OFF)
option(DEPTHAI_BUILD_TESTS "Build tests" OFF)
option(DEPTHAI_BOOTSTRAP_VCPKG "Automatically bootstrap VCPKG" ON)

set(DEPTHAI_HAS_APRIL_TAG ${DEPTHAI_ENABLE_APRIL_TAG})
if(WIN32)
    message(STATUS "AprilTag node is not supported on Windows")
    set(DEPTHAI_HAS_APRIL_TAG OFF)

    # Statically compile vcruntime library
    add_compile_options(/MT)

endif()
if(DEPTHAI_HAS_APRIL_TAG)
list(APPEND VCPKG_MANIFEST_FEATURES "apriltag")
endif()
if(DEPTHAI_RTABMAP_SUPPORT)
list(APPEND VCPKG_MANIFEST_FEATURES "rtabmap")
endif()
if(DEPTHAI_BASALT_SUPPORT)
list(APPEND VCPKG_MANIFEST_FEATURES "basalt")
endif()
# Enable backward stack printing on crash
if(ANDROID OR EMSCRIPTEN)
    # Backward not supported currently on Android
    set(DEPTHAI_ENABLE_BACKWARD OFF CACHE BOOL "" FORCE)
else()
    option(DEPTHAI_ENABLE_BACKWARD "Enable stacktrace printing on crash using Backward" ON)
    # Additional function information for 'backward' stacktrace
    if(DEPTHAI_ENABLE_BACKWARD)
        set(CMAKE_ENABLE_EXPORTS ON)
        list(APPEND VCPKG_MANIFEST_FEATURES "backward")
    endif()
endif()

if(DEPTHAI_ENABLE_PROTOBUF)
    list(APPEND VCPKG_MANIFEST_FEATURES "protobuf-support")
endif()


# Check if on 32 bit linux - default without CURL support
if(CMAKE_SIZEOF_VOID_P EQUAL 4 AND UNIX)
    set(DEPTHAI_DEFAULT_CURL_SUPPORT OFF)
else()
    set(DEPTHAI_DEFAULT_CURL_SUPPORT ON)
endif()

option(DEPTHAI_ENABLE_CURL "Enable CURL support" ${DEPTHAI_DEFAULT_CURL_SUPPORT})
if(DEPTHAI_ENABLE_CURL)
    list(APPEND VCPKG_MANIFEST_FEATURES "curl-support")
endif()

if(DEPTHAI_ENABLE_LIBUSB)
	list(APPEND VCPKG_MANIFEST_FEATURES "xlink-usb")
else()
	list(APPEND VCPKG_MANIFEST_FEATURES "xlink")
endif()

# CMP0074 dictates that find_package searches environment variable "[packageName]_ROOT" along with regular variable [packageName]_ROOT
if(POLICY CMP0074)
  cmake_policy(SET CMP0074 NEW) # Only introduced in 3.12
endif()

if(POLICY CMP0028)
  cmake_policy(SET CMP0028 NEW)
endif()

if(DEPTHAI_BOOTSTRAP_VCPKG)
    message(STATUS "Including vcpkg.cmake")
    include(cmake/vcpkg.cmake)
else()
    message(STATUS "DEPTHAI_BOOTSTRAP_VCPKG is OFF")
endif()


if(DEPTHAI_ENABLE_PROTOBUF)
    option(DEPTHAI_ENABLE_REMOTE_CONNECTION "Enable Remote Connection support" ON)
else()
    option(DEPTHAI_ENABLE_REMOTE_CONNECTION "Enable Remote Connection support" OFF)
    message(STATUS "Remote Connection support disabled because Protobuf support is disabled.")
endif()

if(DEPTHAI_BUILD_PYTHON)
    list(APPEND VCPKG_MANIFEST_FEATURES "python-bindings")
endif()

if(DEPTHAI_BUILD_TESTS)
    list(APPEND VCPKG_MANIFEST_FEATURES "tests")
endif()

if(DEPTHAI_ENABLE_REMOTE_CONNECTION)
    list(APPEND VCPKG_MANIFEST_FEATURES "remote-connection-support")
endif()

# Set type to canonicalize relative paths for user-provided toolchain
set(CMAKE_TOOLCHAIN_FILE "" CACHE FILEPATH "CMake toolchain path")

# Create a custom toolchain to pass certain options to dependencies
set(gen_toolchain "${CMAKE_CURRENT_BINARY_DIR}/generated/toolchain.cmake")

if(EXISTS "${gen_toolchain}" AND ("${_INTERNAL_DEPTHAI_ORIGINAL_CMAKE_TOOLCHAIN_FILE}" STREQUAL "${CMAKE_TOOLCHAIN_FILE}" OR NOT "${CMAKE_TOOLCHAIN_FILE}" STREQUAL ""))
    message(STATUS "Using existing generated toolchain")
else()
    message(STATUS "Generating new toolchain...")
    configure_file(
        "${CMAKE_CURRENT_LIST_DIR}/cmake/toolchain/custom.cmake.in"
        "${gen_toolchain}"
        @ONLY
    )
endif()

set(CMAKE_TOOLCHAIN_FILE "${gen_toolchain}" CACHE STRING "" FORCE)
if(DEFINED _INTERNAL_DEPTHAI_ORIGINAL_CMAKE_TOOLCHAIN_FILE)
    message(STATUS "Using specified toolchain file: ${_INTERNAL_DEPTHAI_ORIGINAL_CMAKE_TOOLCHAIN_FILE} combined into: ${CMAKE_TOOLCHAIN_FILE}")
else()
    message(STATUS "Using toolchain file: ${CMAKE_TOOLCHAIN_FILE}")
endif()

# Move binary dir if windows, to shorten the path
if(WIN32)
    set(HUNTER_BINARY_DIR "${HUNTER_GATE_ROOT}/_bin" CACHE STRING "Hunter binary directory")
endif()

# Create depthai project
project(depthai VERSION "3.0.0" LANGUAGES CXX C)
set(DEPTHAI_PRE_RELEASE_TYPE "alpha") # Valid options are "alpha", "beta", "rc", ""
set(DEPTHAI_PRE_RELEASE_VERSION "8")

# Set DEPTHAI_VERSION universally, not conditionally
set(DEPTHAI_VERSION ${PROJECT_VERSION}-${DEPTHAI_PRE_RELEASE_TYPE}.${DEPTHAI_PRE_RELEASE_VERSION})

get_directory_property(has_parent PARENT_DIRECTORY)
if(has_parent)
    set(DEPTHAI_VERSION ${DEPTHAI_VERSION} PARENT_SCOPE)  # Set in parent scope if there's a parent
endif()

# Set default build type depending on context
set(default_build_type "Release")
if(EXISTS "${CMAKE_SOURCE_DIR}/.git" AND NOT DEFINED ENV{CI})
    set(default_build_type "Debug")
endif()
if(NOT CMAKE_BUILD_TYPE AND NOT CMAKE_CONFIGURATION_TYPES)
    message(STATUS "Setting build type to '${default_build_type}' as none was specified.")
    set(CMAKE_BUILD_TYPE "${default_build_type}" CACHE STRING "Choose the type of build." FORCE)
    # Set the possible values of build type for cmake-gui
    set_property(CACHE CMAKE_BUILD_TYPE PROPERTY STRINGS "Debug" "Release" "MinSizeRel" "RelWithDebInfo")
endif()

# Set default installation directory
if(CMAKE_INSTALL_PREFIX_INITIALIZED_TO_DEFAULT)
    set(CMAKE_INSTALL_PREFIX "${CMAKE_BINARY_DIR}/install" CACHE PATH "Installation Directory" FORCE)
endif()


# Set to export compile commands for tools like clang-tidy and format
set(CMAKE_EXPORT_COMPILE_COMMANDS ON)

# Add module path
list(APPEND CMAKE_MODULE_PATH "${CMAKE_CURRENT_LIST_DIR}/cmake/")
list(APPEND CMAKE_MODULE_PATH "${CMAKE_CURRENT_LIST_DIR}/cmake/sanitizers")

# Additional options
option(DEPTHAI_CLANG_FORMAT "Enable clang-format target"                  ON)
option(DEPTHAI_CLANG_TIDY "Enable clang-tidy checks during compilation" OFF)
option(DEPTHAI_SANITIZE "Enable Address and Undefined sanitizers for library, examples and tests" OFF)

# Should install depthai core libraries
option(DEPTHAI_INSTALL   "Enable install target for depthai-core targets" ON)

# Debug option
set(DEPTHAI_XLINK_LOCAL "" CACHE STRING "Path to local XLink source to use instead of Hunter")
set(DEPTHAI_BOOTLOADER_SHARED_LOCAL "" CACHE STRING "Path to local depthai-bootloader-shared source to use instead of submodule")



# Force Colored output when using Ninja
# Global option - affects all targets
option(FORCE_COLORED_OUTPUT "Always produce ANSI-colored output (GNU/Clang only)" OFF)
if(FORCE_COLORED_OUTPUT)
    if("${CMAKE_CXX_COMPILER_ID}" STREQUAL "GNU")
       add_compile_options(-fdiagnostics-color=always)
    elseif("${CMAKE_CXX_COMPILER_ID}" STREQUAL "Clang")
       add_compile_options(-fcolor-diagnostics)
    endif()
endif()

# Specify exporting all symbols on Windows
if(WIN32 AND BUILD_SHARED_LIBS)
    set(CMAKE_WINDOWS_EXPORT_ALL_SYMBOLS ON CACHE BOOL "")
endif()

### Constants
set(PROJECT_EXPORT_GROUP "${PROJECT_NAME}Targets")

## Check if cloned or sources
find_package(Git)
find_package(ament_cmake QUIET)
if(GIT_FOUND)
    execute_process(
        COMMAND ${GIT_EXECUTABLE} rev-parse --show-toplevel
        WORKING_DIRECTORY ${CMAKE_CURRENT_LIST_DIR}
        RESULT_VARIABLE _git_root_dir_error
        OUTPUT_VARIABLE _git_root_dir
        ERROR_QUIET
        OUTPUT_STRIP_TRAILING_WHITESPACE
    )
    set(DEPTHAI_DOWNLOADED_SOURCES ON)
    if(_git_root_dir_error EQUAL 0 AND "${_git_root_dir}" STREQUAL "${CMAKE_CURRENT_LIST_DIR}")
        set(DEPTHAI_DOWNLOADED_SOURCES OFF)
    endif()
    message(DEBUG "Git root dir (${_git_root_dir_error}): ${_git_root_dir}")
    message(DEBUG "DepthAI as downloaded sources: ${DEPTHAI_DOWNLOADED_SOURCES}")
    execute_process(
        COMMAND ${GIT_EXECUTABLE} rev-parse HEAD
        WORKING_DIRECTORY ${CMAKE_CURRENT_LIST_DIR}
        OUTPUT_VARIABLE BUILD_COMMIT
        ERROR_QUIET
        OUTPUT_STRIP_TRAILING_WHITESPACE
    )
    execute_process(
        COMMAND ${GIT_EXECUTABLE} show -s --format=%ci ${BUILD_COMMIT}
        WORKING_DIRECTORY ${CMAKE_CURRENT_LIST_DIR}
        OUTPUT_VARIABLE BUILD_COMMIT_DATETIME
        ERROR_QUIET
        OUTPUT_STRIP_TRAILING_WHITESPACE
    )
endif()

### Get and find dependencies

# Specify optional dependencies
option(DEPTHAI_XTENSOR_SUPPORT "Enable optional xtensor support" ON)
option(DEPTHAI_OPENCV_SUPPORT "Enable optional OpenCV support" ON)
option(DEPTHAI_PCL_SUPPORT "Enable optional PCL support" OFF)

option(DEPTHAI_MERGED_TARGET "Enable merged target build" ON)

# Include project dependencies
set(DEPTHAI_DEPENDENCY_INCLUDE "" CACHE FILEPATH "Optional cmake file to append to dependency processing, e.g. additional find_package()")
include(depthaiDependencies)

# Add threads preference
set(THREADS_PREFER_PTHREAD_FLAG ON)

# TODO Remove shared naming
set(DEPTHAI_SHARED_3RDPARTY_INCLUDE
    ${CMAKE_CURRENT_LIST_DIR}/include/3rdparty/
)
# Add depthai-bootloader-shared
include(${CMAKE_CURRENT_LIST_DIR}/shared/depthai-bootloader-shared.cmake)

# Add flags helpers
include(Flags)

### End of dependencies

set(TARGET_CORE_NAME ${PROJECT_NAME}-core)
set(TARGET_CORE_ALIAS core)

########################
# OpenCV Support 1
########################
set(THIRDPARTY_OPENCV_LIBRARIES "" CACHE STRING "Optional libraries to link OpenCV support, e.g. TBB::tbb")
set(TARGET_OPENCV_NAME ${PROJECT_NAME}-opencv)
set(TARGET_OPENCV_ALIAS opencv)
if(DEPTHAI_OPENCV_SUPPORT)
    # Check if required libraries are available
    if(UNIX AND NOT APPLE)
        set(CMAKE_SHARED_LINKER_FLAGS "-Wl,-Bsymbolic") # for FFMPEG
    endif()
    set(REQUIRED_OPENCV_LIBRARIES "opencv_core" "opencv_imgproc" "opencv_videoio" "opencv_highgui")
    set(OPENCV_SUPPORT_AVAILABLE ${OpenCV_FOUND})
    foreach(lib ${REQUIRED_OPENCV_LIBRARIES})
        if(NOT (lib IN_LIST OpenCV_LIBS))
            set(OPENCV_SUPPORT_AVAILABLE FALSE)
        endif()
    endforeach()

    if(OPENCV_SUPPORT_AVAILABLE)
        # Add public compile definition indicating that OpenCV support is available
        set(DEPTHAI_HAVE_OPENCV_SUPPORT ON)

        message(STATUS "OpenCV and required libraries (${REQUIRED_OPENCV_LIBRARIES}) found. OpenCV Support enabled")
    else()
        message(STATUS "OpenCV or required libraries (${REQUIRED_OPENCV_LIBRARIES}) not found. OpenCV Support disabled")
    endif()
endif()

########################
# PCL Support 1
########################
set(TARGET_PCL_NAME ${PROJECT_NAME}-pcl)
set(TARGET_PCL_ALIAS pcl)
if(DEPTHAI_PCL_SUPPORT)
    if(PCL_FOUND)
        # Add public compile definition indicating that PCL support is available
        set(DEPTHAI_HAVE_PCL_SUPPORT ON)

        message(STATUS "PCL found. PCL Support enabled")
    else()
        message(STATUS "PCL not found. PCL Support disabled")
    endif()
endif()

# Create core library
set(TARGET_CORE_SOURCES
    # depthai-bootloader-shared sources
    "${DEPTHAI_BOOTLOADER_SHARED_SOURCES}"
    # sources
    src/common/ModelType.cpp
    src/device/Device.cpp
    src/device/DeviceBase.cpp
    src/device/DeviceBootloader.cpp
    # src/device/CallbackHandler.cpp
    src/device/CalibrationHandler.cpp
    src/device/Version.cpp
    src/pipeline/Pipeline.cpp
    src/pipeline/AssetManager.cpp
    src/pipeline/MessageQueue.cpp
    src/pipeline/Node.cpp
    src/pipeline/InputQueue.cpp
    src/pipeline/ThreadedNode.cpp
    src/pipeline/DeviceNode.cpp
    src/pipeline/node/XLinkIn.cpp
    src/pipeline/node/XLinkOut.cpp
    src/pipeline/node/ColorCamera.cpp
    src/pipeline/node/Camera.cpp
    src/pipeline/node/Thermal.cpp
    src/pipeline/node/ToF.cpp
    src/pipeline/node/MessageDemux.cpp
    src/pipeline/node/MonoCamera.cpp
    src/pipeline/node/StereoDepth.cpp
    src/pipeline/node/Sync.cpp
    src/pipeline/node/NeuralNetwork.cpp
    src/pipeline/node/ImageManip.cpp
    src/pipeline/node/ImageManipV2.cpp
    src/pipeline/node/Warp.cpp
    src/pipeline/node/VideoEncoder.cpp
    src/pipeline/node/DetectionNetwork.cpp
    src/pipeline/node/Script.cpp
    src/pipeline/node/Pool.cpp
    src/pipeline/node/Benchmark.cpp
    src/pipeline/node/SpatialDetectionNetwork.cpp
    src/pipeline/node/SystemLogger.cpp
    src/pipeline/node/SpatialLocationCalculator.cpp
    src/pipeline/node/AprilTag.cpp
    src/pipeline/node/ObjectTracker.cpp
    src/pipeline/node/IMU.cpp
    src/pipeline/node/EdgeDetector.cpp
    src/pipeline/node/SPIIn.cpp
    src/pipeline/node/FeatureTracker.cpp
    src/pipeline/node/ImageAlign.cpp
    src/pipeline/node/ToF.cpp
    src/pipeline/node/DetectionParser.cpp
    src/pipeline/node/test/MyProducer.cpp
    src/pipeline/node/test/MyConsumer.cpp
    src/pipeline/node/UVC.cpp
    src/pipeline/node/host/XLinkInHost.cpp
    src/pipeline/node/host/XLinkOutHost.cpp
    src/pipeline/node/host/HostNode.cpp
    src/pipeline/datatype/DatatypeEnum.cpp
    src/pipeline/node/PointCloud.cpp
    src/pipeline/datatype/Buffer.cpp
    src/pipeline/datatype/ImgFrame.cpp
    src/pipeline/datatype/ImgTransformations.cpp
    src/pipeline/datatype/EncodedFrame.cpp
    src/pipeline/datatype/ImgAnnotations.cpp
    src/pipeline/datatype/ImageManipConfig.cpp
    src/pipeline/datatype/ImageManipConfigV2.cpp
    src/pipeline/datatype/CameraControl.cpp
    src/pipeline/datatype/NNData.cpp
    src/pipeline/datatype/ImgDetections.cpp
    src/pipeline/datatype/SpatialImgDetections.cpp
    src/pipeline/datatype/SystemInformation.cpp
    src/pipeline/datatype/SystemInformationS3.cpp
    src/pipeline/datatype/StreamMessageParser.cpp
    src/pipeline/datatype/SpatialLocationCalculatorData.cpp
    src/pipeline/datatype/SpatialLocationCalculatorConfig.cpp
    src/pipeline/datatype/AprilTags.cpp
    src/pipeline/datatype/AprilTagConfig.cpp
    src/pipeline/datatype/Tracklets.cpp
    src/pipeline/datatype/IMUData.cpp
    src/pipeline/datatype/StereoDepthConfig.cpp
    src/pipeline/datatype/EdgeDetectorConfig.cpp
    src/pipeline/datatype/TrackedFeatures.cpp
    src/pipeline/datatype/FeatureTrackerConfig.cpp
    src/pipeline/datatype/ToFConfig.cpp
    src/pipeline/datatype/BenchmarkReport.cpp
    src/pipeline/datatype/PointCloudConfig.cpp
    src/pipeline/datatype/PointCloudData.cpp
    src/pipeline/datatype/MessageGroup.cpp
    src/pipeline/datatype/TransformData.cpp
    src/utility/H26xParsers.cpp
    src/utility/ImageManipV2Impl.cpp
    src/utility/Initialization.cpp
    src/utility/Resources.cpp
    src/utility/Path.cpp
    src/utility/Platform.cpp
    src/utility/RecordReplay.cpp
    src/utility/McapImpl.cpp
    src/utility/Environment.cpp
    src/utility/Compression.cpp
    src/utility/XLinkGlobalProfilingLogger.cpp
    src/utility/Logging.cpp
    src/utility/Checksum.cpp
    src/utility/matrixOps.cpp
    src/utility/EepromDataParser.cpp
    src/utility/LogCollection.cpp
    src/utility/MemoryWrappers.cpp
    src/utility/Serialization.cpp
    src/xlink/XLinkConnection.cpp
    src/xlink/XLinkStream.cpp
    src/openvino/OpenVINO.cpp
    src/openvino/BlobReader.cpp
    src/bspatch/bspatch.c
    src/device/DeviceGate.cpp
    src/utility/ArchiveUtil.cpp
    src/nn_archive/NNArchive.cpp
    src/nn_archive/NNArchiveVersionedConfig.cpp
    src/modelzoo/NNModelDescription.cpp
    src/modelzoo/Zoo.cpp
)

if(DEPTHAI_ENABLE_REMOTE_CONNECTION)
    list(APPEND TARGET_CORE_SOURCES
        src/remote_connection/RemoteConnection.cpp
        src/remote_connection/RemoteConnectionImpl.cpp
    )
endif()

if(DEPTHAI_ENABLE_PROTOBUF)
    list(APPEND TARGET_CORE_SOURCES
        src/utility/ProtoSerialize.cpp
    )
endif()

set(TARGET_OPENCV_SOURCES
    src/opencv/ImgFrame.cpp
    src/pipeline/node/host/Display.cpp
    src/pipeline/node/host/HostCamera.cpp
    src/pipeline/node/host/Record.cpp
    src/pipeline/node/host/Replay.cpp
    src/opencv/RecordReplay.cpp
    src/opencv/HolisticRecordReplay.cpp
)

set(TARGET_PCL_SOURCES src/pcl/PointCloudData.cpp)

if(DEPTHAI_HAVE_OPENCV_SUPPORT AND DEPTHAI_MERGED_TARGET)
    list(APPEND TARGET_CORE_SOURCES
        ${TARGET_OPENCV_SOURCES}
    )
endif()
if(DEPTHAI_HAVE_PCL_SUPPORT AND DEPTHAI_MERGED_TARGET)
    list(APPEND TARGET_CORE_SOURCES
        ${TARGET_PCL_SOURCES}
    )
endif()

add_library(${TARGET_CORE_NAME} ${TARGET_CORE_SOURCES})
add_library("${PROJECT_NAME}::${TARGET_CORE_ALIAS}" ALIAS ${TARGET_CORE_NAME})
# Specify that we are building core
target_compile_definitions(${TARGET_CORE_NAME} PUBLIC DEPTHAI_TARGET_CORE)
# Specifies name of generated IMPORTED target (set to alias)
set_target_properties(${TARGET_CORE_NAME} PROPERTIES EXPORT_NAME ${TARGET_CORE_ALIAS})
# Add to list of targets to export and install
list(APPEND targets_to_export ${TARGET_CORE_NAME})

# Add model_zoo helper binary
add_executable(zoo_helper src/modelzoo/zoo_helper.cpp)
target_compile_definitions(zoo_helper PRIVATE DEPTHAI_TARGET_CORE)
target_link_libraries(zoo_helper PRIVATE ${TARGET_CORE_NAME} ${OpenCV_LIBS})
list(APPEND targets_to_export zoo_helper)

# Add default flags to core
add_default_flags(${TARGET_CORE_NAME})

# And clang-tidy and format
if(DEPTHAI_CLANG_TIDY)
    include(ClangTidy)
    target_clangtidy_setup(${TARGET_CORE_NAME})
endif()

# Set compiler features (c++17), and disables extensions (g++17)
set_property(TARGET ${TARGET_CORE_NAME} PROPERTY CXX_STANDARD 17)
set_property(TARGET ${TARGET_CORE_NAME} PROPERTY CXX_STANDARD_REQUIRED ON)
set_property(TARGET ${TARGET_CORE_NAME} PROPERTY CXX_EXTENSIONS OFF)
# Add interface transitive property (C++17)
if(${CMAKE_VERSION} VERSION_LESS "3.8.0")
    target_compile_features(${TARGET_CORE_NAME} INTERFACE cxx_generic_lambdas)
else()
    target_compile_features(${TARGET_CORE_NAME} INTERFACE cxx_std_17)
endif()
# Minimal supported macOS SDK version for C++17 support with std::filesystem
set(CMAKE_OSX_DEPLOYMENT_TARGET 10.15)

# Link merged target libraries and add compile definitions
if(DEPTHAI_HAVE_OPENCV_SUPPORT AND DEPTHAI_MERGED_TARGET)
    # Link to OpenCV (publically)
    target_link_libraries(${TARGET_CORE_NAME} PUBLIC ${REQUIRED_OPENCV_LIBRARIES} ${THIRDPARTY_OPENCV_LIBRARIES})

    # Specify that we are building target opencv
    target_compile_definitions(${TARGET_CORE_NAME} PUBLIC DEPTHAI_TARGET_OPENCV)
    target_compile_definitions(${TARGET_CORE_NAME} PUBLIC DEPTHAI_HAVE_OPENCV_SUPPORT)

endif()
if(DEPTHAI_HAVE_PCL_SUPPORT AND DEPTHAI_MERGED_TARGET)
    # Link to PCL (publically)
    target_link_libraries(${TARGET_CORE_NAME} PUBLIC ${PCL_LIBRARIES})

    # Specify that we are building target pcl
    target_compile_definitions(${TARGET_CORE_NAME} PUBLIC DEPTHAI_TARGET_PCL)
    target_compile_definitions(${TARGET_CORE_NAME} PUBLIC DEPTHAI_HAVE_PCL_SUPPORT)
    target_link_directories(${TARGET_CORE_NAME} PUBLIC 
        $<BUILD_INTERFACE:${PCL_LIBRARY_DIRS}>
        $<INSTALL_INTERFACE:include>
    )
    target_compile_definitions(${TARGET_CORE_NAME} PUBLIC ${PCL_DEFINITIONS})
endif()
if(DEPTHAI_MERGED_TARGET)
    target_compile_definitions(${TARGET_CORE_NAME} PUBLIC DEPTHAI_MERGED_TARGET)
endif()

# First specify options
option(DEPTHAI_BUILD_EXAMPLES "Build examples - Requires OpenCV library to be installed" OFF)
option(DEPTHAI_BUILD_DOCS "Build documentation - requires doxygen to be installed" OFF)

# Specify support for FW
option(DEPTHAI_ENABLE_DEVICE_FW "Enable MyriadX Device FW" ON)
option(DEPTHAI_ENABLE_DEVICE_BOOTLOADER_FW "Enable MyriadX Device Bootloader FW" ON)
option(DEPTHAI_ENABLE_DEVICE_RVC3_FW "Enable RVC3 Device FW" ON)
option(DEPTHAI_ENABLE_DEVICE_RVC4_FW "Enable RVC4 Device FW" ON)

if(DEPTHAI_ENABLE_REMOTE_CONNECTION)
    option(DEPTHAI_EMBED_FRONTEND "Embed frontend resources into library" ON)
else()
    option(DEPTHAI_EMBED_FRONTEND "Embed frontend resources into library" OFF)
endif()

option(DEPTHAI_BINARIES_RESOURCE_COMPILE "Compile Depthai device side binaries into library" ON)

# Set constant
set(DEPTHAI_RESOURCES_OUTPUT_DIR "${CMAKE_CURRENT_BINARY_DIR}/resources")

# Include configuration
include(Depthai/DepthaiDeviceSideConfig)    # Depthai device binary commit/version configuration
include(Depthai/DepthaiBootloaderConfig)    # Depthai bootloader binary commit/version configuration
include(Depthai/DepthaiDeviceKbConfig)    # depthai-device-kb fwp commit/version configuration
include(Depthai/DepthaiDeviceRVC4Config)    # depthai-device-rvc4 fwp commit/version configuration
include(Depthai/DepthaiVisualizerConfig)    # depthai-visualizer commit/version configuration

# Include downloaders
include(DepthaiDownloader)                  # Depthai device binary downloader
include(DepthaiBootloaderDownloader)        # Depthai bootloader binary downloader
include(DepthaiDeviceKbDownloader)          # depthai-device-kb fwp downloader
include(DepthaiVisualizerDownloader)        # depthai-visualizer downloader

# depthai-shared enforce commit hash match if CI
if($ENV{CI})
    # TODO(themarpe) - Disable before final merge
    # set(DEPTHAI_SHARED_COMMIT_HASH_ENFORCE ON)
    set(DEPTHAI_SHARED_COMMIT_HASH_ENFORCE OFF)
    set(DEPTHAI_BOOTLOADER_SHARED_COMMIT_HASH_ENFORCE ON)
endif()

# No user specified paths, download from server
message(STATUS "Downloading Depthai device side binaries from server...")

# Then get the Depthai device side binaries (local or download)
if(DEPTHAI_CMD_PATH OR DEPTHAI_USB2_CMD_PATH OR DEPTHAI_USB2_PATCH_PATH)
    # At least one of the paths is set. include binaries locally
    message(STATUS "Using local Depthai device side binaries...")

    DepthaiLocal(
        PATCH_ONLY ${DEPTHAI_USB2_PATCH_ONLY_MODE}
        "${DEPTHAI_RESOURCES_OUTPUT_DIR}"            # Output folder
        DEPTHAI_RESOURCE_LIST                       # List of output resources
        "${DEPTHAI_CMD_PATH}"                       # depthai.cmd
        "${DEPTHAI_USB2_CMD_PATH}"                  # depthai-usb2.cmd
        "${DEPTHAI_USB2_PATCH_PATH}"                # depthai-usb2-patch.patch
    )

else()
    # No user specified paths, download from server
    message(STATUS "Downloading Depthai device side binaries from server...")
endif()

if(DEPTHAI_ENABLE_DEVICE_FW)
    # Add device FW

    DepthaiDownload(
        "${DEPTHAI_SHARED_COMMIT_HASH}" "${DEPTHAI_SHARED_COMMIT_HASH_ENFORCE}"
        PATCH_ONLY ON
        "${DEPTHAI_RESOURCES_OUTPUT_DIR}"            # Output folder
        DEPTHAI_RESOURCE_LIST                       # List of output resources
        "${DEPTHAI_DEVICE_SIDE_MATURITY}"           # Maturity
        "${DEPTHAI_DEVICE_SIDE_COMMIT}"             # commit hash
        "${DEPTHAI_DEVICE_SIDE_VERSION}"            # Optional version
    )
    list(APPEND RESOURCE_COMPILED_FILES ${DEPTHAI_RESOURCE_LIST})
endif()

if(DEPTHAI_ENABLE_DEVICE_BOOTLOADER_FW)
    # Add bootloader FW
    DepthaiBootloaderDownload(
        "${DEPTHAI_BOOTLOADER_SHARED_COMMIT_HASH}" "${DEPTHAI_BOOTLOADER_SHARED_COMMIT_HASH_ENFORCE}"
        "${DEPTHAI_RESOURCES_OUTPUT_DIR}"                # Output folder
        DEPTHAI_BOOTLOADER_RESOURCE_LIST                # List of output resources
        "${DEPTHAI_BOOTLOADER_MATURITY}"                # Maturity
        "${DEPTHAI_BOOTLOADER_VERSION}"                 # if maturity == snapshot -> hash else version
    )
    list(APPEND RESOURCE_COMPILED_FILES ${DEPTHAI_BOOTLOADER_RESOURCE_LIST})
endif()

if(DEPTHAI_ENABLE_DEVICE_RVC3_FW)
    # Add device-kb FW
    DepthaiDeviceDownloader(
        "depthai-device-kb"
        "luxonis-keembay-snapshot-local"
        "luxonis-keembay-release-local"
        "${DEPTHAI_SHARED_COMMIT_HASH}" "${DEPTHAI_SHARED_COMMIT_HASH_ENFORCE}"
        "${DEPTHAI_RESOURCES_OUTPUT_DIR}"                # Output folder
        DEPTHAI_DEVICE_KB_RESOURCE_LIST                 # List of output resources
        "${DEPTHAI_DEVICE_KB_MATURITY}"                # Maturity
        "${DEPTHAI_DEVICE_RVC3_VERSION}"
    )
    list(APPEND RESOURCE_COMPILED_FILES ${DEPTHAI_DEVICE_KB_RESOURCE_LIST})
endif()

if(DEPTHAI_ENABLE_DEVICE_RVC4_FW)
    # Add device-RVC4 FW
    DepthaiDeviceDownloader(
        "depthai-device-rvc4"
        "luxonis-rvc4-snapshot-local"
        "luxonis-rvc4-release-local"
        "${DEPTHAI_SHARED_COMMIT_HASH}" "${DEPTHAI_SHARED_COMMIT_HASH_ENFORCE}"
        "${DEPTHAI_RESOURCES_OUTPUT_DIR}"                # Output folder
        DEPTHAI_DEVICE_RVC4_RESOURCE_LIST                 # List of output resources
        "${DEPTHAI_DEVICE_RVC4_MATURITY}"                # Maturity
        "${DEPTHAI_DEVICE_RVC4_VERSION}"
    )
    list(APPEND RESOURCE_COMPILED_FILES ${DEPTHAI_DEVICE_RVC4_RESOURCE_LIST})
endif()


if(DEPTHAI_EMBED_FRONTEND)
    DepthaiVisualizerDownloader(
        "${DEPTHAI_VISUALIZER_COMMIT}"                # Visualizer hash
        "${DEPTHAI_RESOURCES_OUTPUT_DIR}"
        DEPTHAI_VISUALIZER_RESOURCE_LIST                 # List of output resources
    )
    list(APPEND RESOURCE_COMPILED_FILES ${DEPTHAI_VISUALIZER_RESOURCE_LIST}) # TODO - Handle the case non debug case
    target_compile_definitions(${TARGET_CORE_NAME} PRIVATE DEPTHAI_VISUALIZER_VERSION="${DEPTHAI_VISUALIZER_COMMIT}")
endif()

message(STATUS "LIST OF RESOURCE COMPILED FILES: ${RESOURCE_COMPILED_FILES}")
if(DEPTHAI_BINARIES_RESOURCE_COMPILE)
    # Add RC and resource compile the binares
    include(CMakeRC)

    set(DEPTHAI_RESOURCE_LIBRARY_NAME "depthai-resources")

    # Add resource library
    cmrc_add_resource_library("${DEPTHAI_RESOURCE_LIBRARY_NAME}" NAMESPACE depthai
        WHENCE "${DEPTHAI_RESOURCES_OUTPUT_DIR}"
        "${RESOURCE_COMPILED_FILES}"
    )

    # Link to resource library
    target_link_libraries(${TARGET_CORE_NAME} PRIVATE "${DEPTHAI_RESOURCE_LIBRARY_NAME}")

    # Set define that binaries are resource compiled
    target_compile_definitions(${TARGET_CORE_NAME} PRIVATE DEPTHAI_RESOURCE_COMPILED_BINARIES)

else()
    # TODO
    # Don't add RC and don't resource compile the binaries
    # Install to share/ instead for instance
endif()

# Add include directories
target_include_directories(${TARGET_CORE_NAME}
    PUBLIC
        # Relative path to include directories after installed
        "$<INSTALL_INTERFACE:include>"
        "$<INSTALL_INTERFACE:include/${DEPTHAI_SHARED_3RDPARTY_HEADERS_PATH}>"

        # Build time path to include directories
        "$<BUILD_INTERFACE:${CMAKE_CURRENT_LIST_DIR}/include>"
        "$<BUILD_INTERFACE:${DEPTHAI_SHARED_PUBLIC_INCLUDE}>"
        "$<BUILD_INTERFACE:${DEPTHAI_BOOTLOADER_SHARED_PUBLIC_INCLUDE}>"
    #INTERFACE
    #    # ...
    PRIVATE
        "$<BUILD_INTERFACE:${CMAKE_CURRENT_LIST_DIR}/include/depthai>"
        "$<BUILD_INTERFACE:${CMAKE_CURRENT_LIST_DIR}/src>"
        "$<BUILD_INTERFACE:${DEPTHAI_SHARED_INCLUDE}>"
        "$<BUILD_INTERFACE:${DEPTHAI_BOOTLOADER_SHARED_INCLUDE}>"
        "$<BUILD_INTERFACE:${FP16_INCLUDE_DIRS}>"
)

target_include_directories(${TARGET_CORE_NAME} SYSTEM
    PUBLIC
        "$<BUILD_INTERFACE:${DEPTHAI_SHARED_3RDPARTY_INCLUDE}>"
)

# Add clang format after specifying include directories
if(DEPTHAI_CLANG_FORMAT)
    # HEADER DIRECTORIES
    set(header_dirs "${CMAKE_CURRENT_LIST_DIR}/include" "${DEPTHAI_SHARED_PUBLIC_INCLUDE}" "${DEPTHAI_SHARED_INCLUDE}")
    include(ClangFormat)
    target_clangformat_setup(${TARGET_CORE_NAME} "${header_dirs}")
endif()

# link libraries
target_link_libraries(${TARGET_CORE_NAME}
    PUBLIC
        nlohmann_json::nlohmann_json
        libnop
        spdlog::spdlog
        yaml-cpp::yaml-cpp
    INTERFACE
        XLinkPublic
    PRIVATE
        XLink
        Threads::Threads
        BZip2::BZip2
        LibArchive::LibArchive
        liblzma::liblzma
        ZLIB::ZLIB
        lz4::lz4
        httplib::httplib
        mp4v2::mp4v2
        semver::semver
)

if(DEPTHAI_ENABLE_PROTOBUF)
    # Load protobuf support into library messages_proto
    message(STATUS "Protobuf support enabled")
    add_subdirectory(protos)
    list(APPEND targets_to_export messages)
    target_link_libraries(${TARGET_CORE_NAME} PRIVATE protobuf::libprotobuf messages)
    target_compile_definitions(${TARGET_CORE_NAME} PUBLIC DEPTHAI_ENABLE_PROTOBUF)
endif()

if(DEPTHAI_ENABLE_REMOTE_CONNECTION)
    target_link_libraries(${TARGET_CORE_NAME} PRIVATE
        foxglove-websocket::foxglove-websocket
    )
    target_compile_definitions(${TARGET_CORE_NAME} PRIVATE DEPTHAI_ENABLE_REMOTE_CONNECTION)
endif()

if(DEPTHAI_HAS_APRIL_TAG)
    target_link_libraries(${TARGET_CORE_NAME} PRIVATE
        apriltag::apriltag
    )
endif()

if(DEPTHAI_ENABLE_CURL)
    target_link_libraries(${TARGET_CORE_NAME} PRIVATE
        CURL::libcurl
        cpr::cpr
    )
    target_compile_definitions(${TARGET_CORE_NAME} PRIVATE DEPTHAI_ENABLE_CURL)
endif()

# Add compile & CMake definitions
set(DEPTHAI_DEVICE_VERSION "${DEPTHAI_DEVICE_SIDE_COMMIT}")
target_compile_definitions(${TARGET_CORE_NAME}
    PRIVATE
        # Add depthai-device version
        DEPTHAI_DEVICE_VERSION="${DEPTHAI_DEVICE_VERSION}"
        # Add depthai-bootloader version
        DEPTHAI_BOOTLOADER_VERSION="${DEPTHAI_BOOTLOADER_VERSION}"
        # Add depthai-device-kb version
        DEPTHAI_DEVICE_RVC3_VERSION="${DEPTHAI_DEVICE_RVC3_VERSION}"
        # Add depthai-device-rvc4 version
        DEPTHAI_DEVICE_RVC4_VERSION="${DEPTHAI_DEVICE_RVC4_VERSION}"
)
# Add compile flag if libusb is available
if(DEPTHAI_ENABLE_LIBUSB)
    target_compile_definitions(${TARGET_CORE_NAME} PRIVATE DEPTHAI_ENABLE_LIBUSB)
    target_compile_definitions(${TARGET_CORE_NAME} PRIVATE DEPTHAI_HAVE_LIBUSB_SUPPORT)
    set(DEPTHAI_HAVE_LIBUSB_SUPPORT ON)
endif()

if(DEPTHAI_XTENSOR_SUPPORT)
    target_compile_definitions(${TARGET_CORE_NAME} PUBLIC DEPTHAI_XTENSOR_SUPPORT)
	target_link_libraries(${TARGET_CORE_NAME} PRIVATE xtensor)
endif()

# Specify available FW
if(DEPTHAI_ENABLE_DEVICE_FW)
    target_compile_definitions(${TARGET_CORE_NAME} PRIVATE DEPTHAI_ENABLE_DEVICE_FW)
endif()
if(DEPTHAI_ENABLE_DEVICE_BOOTLOADER_FW)
    target_compile_definitions(${TARGET_CORE_NAME} PRIVATE DEPTHAI_ENABLE_DEVICE_BOOTLOADER_FW)
endif()
if(DEPTHAI_ENABLE_DEVICE_RVC3_FW)
    target_compile_definitions(${TARGET_CORE_NAME} PRIVATE DEPTHAI_ENABLE_DEVICE_RVC3_FW)
endif()
if(DEPTHAI_ENABLE_DEVICE_RVC4_FW)
    target_compile_definitions(${TARGET_CORE_NAME} PRIVATE DEPTHAI_ENABLE_DEVICE_RVC4_FW)
endif()
if(DEPTHAI_EMBED_FRONTEND)
    target_compile_definitions(${TARGET_CORE_NAME} PRIVATE DEPTHAI_EMBED_FRONTEND)
endif()
if(DEPTHAI_HAS_APRIL_TAG)
    target_compile_definitions(${TARGET_CORE_NAME} PRIVATE DEPTHAI_HAS_APRIL_TAG)
endif()

# Add Backward dependency if enabled (On by default)
if(DEPTHAI_ENABLE_BACKWARD)
    target_compile_definitions(${TARGET_CORE_NAME} PRIVATE DEPTHAI_ENABLE_BACKWARD)
    target_link_libraries(${TARGET_CORE_NAME} PRIVATE Backward::Backward)
endif()

# Add patch only mode definition
if(DEPTHAI_USB2_PATCH_ONLY_MODE)
    target_compile_definitions(${TARGET_CORE_NAME} PRIVATE DEPTHAI_PATCH_ONLY_MODE)
endif()

# Helper function
macro(add_runtime_dependencies depending_target dependency)
    if(WIN32)
        if(TARGET ${dependency})
            get_property(imported_configs TARGET ${dependency} PROPERTY IMPORTED_CONFIGURATIONS)
            set(dlls "")
            foreach(cfg ${imported_configs})
                get_property(dll TARGET ${dependency} PROPERTY IMPORTED_LOCATION_${cfg})
                set(dlls ${depthai_dll_libraries} $<$<CONFIG:${cfg}>:${dll}>)
            endforeach()
        endif()
        set(depthai_dll_libraries "")
        # Create a list of required dll files
        set(required_dll_files ${dlls} ${depthai_dll_libraries})
        # Copy the required dlls
        add_custom_command(TARGET ${depending_target} POST_BUILD COMMAND
            "$<$<BOOL:${required_dll_files}>:${CMAKE_COMMAND};-E;copy_if_different;${required_dll_files};$<TARGET_FILE_DIR:${depending_target}>>"
            COMMAND_EXPAND_LISTS
            VERBATIM
        )
        message(STATUS "Required dlls for core are: ${required_dll_files}")
    endif()
endmacro()
# Add libusb dll in build time
add_runtime_dependencies(${TARGET_CORE_NAME} usb-1.0)

########################
# OpenCV Support 2
########################
if(DEPTHAI_HAVE_OPENCV_SUPPORT AND NOT DEPTHAI_MERGED_TARGET)
    # Add depthai-core-opencv library and depthai::core::opencv alias
    add_library(${TARGET_OPENCV_NAME}
        ${TARGET_OPENCV_SOURCES}
    )
    add_library("${PROJECT_NAME}::${TARGET_OPENCV_ALIAS}" ALIAS ${TARGET_OPENCV_NAME})
    # Specifies name of generated IMPORTED target (set to alias)
    set_target_properties(${TARGET_OPENCV_NAME} PROPERTIES EXPORT_NAME ${TARGET_OPENCV_ALIAS})

    # Add default flags
    add_default_flags(${TARGET_OPENCV_NAME})

    # Link to OpenCV (publically)
    target_link_libraries(${TARGET_OPENCV_NAME} PUBLIC ${REQUIRED_OPENCV_LIBRARIES} ${THIRDPARTY_OPENCV_LIBRARIES})

    # Specify that we are building target opencv
    target_compile_definitions(${TARGET_OPENCV_NAME} PUBLIC DEPTHAI_TARGET_OPENCV)
    target_compile_definitions(${TARGET_OPENCV_NAME} PUBLIC DEPTHAI_HAVE_OPENCV_SUPPORT)
    # Add public dependency to depthai::core library
    target_link_libraries(${TARGET_OPENCV_NAME} PUBLIC ${TARGET_CORE_NAME})

    # Add to clangformat target
    if(COMMAND target_clangformat_setup)
        target_clangformat_setup(${TARGET_OPENCV_NAME} "")
    endif()

    # Add to list of targets to export and install
    list(APPEND targets_to_export ${TARGET_OPENCV_NAME})
endif()


########################
# PCL Support 2
########################
if(DEPTHAI_HAVE_PCL_SUPPORT AND NOT DEPTHAI_MERGED_TARGET)
        # Add depthai-core-pcl library and depthai::core::pcl alias
        add_library(${TARGET_PCL_NAME} ${TARGET_PCL_SOURCES})
        add_library("${PROJECT_NAME}::${TARGET_PCL_ALIAS}" ALIAS ${TARGET_PCL_NAME})
        # Specifies name of generated IMPORTED target (set to alias)
        set_target_properties(${TARGET_PCL_NAME} PROPERTIES EXPORT_NAME ${TARGET_PCL_ALIAS})

        # Add default flags
        add_default_flags(${TARGET_PCL_NAME})

        # Link to PCL (publically)
        target_link_libraries(${TARGET_PCL_NAME} PUBLIC ${PCL_LIBRARIES})
        target_link_libraries(${TARGET_PCL_NAME} PUBLIC pcl_io_ply)

        # Specify that we are building target pcl
        target_compile_definitions(${TARGET_PCL_NAME} PUBLIC DEPTHAI_TARGET_PCL)
        target_compile_definitions(${TARGET_PCL_NAME} PUBLIC DEPTHAI_HAVE_PCL_SUPPORT)

        target_include_directories(${TARGET_PCL_NAME} PUBLIC ${PCL_INCLUDE_DIRS})
        target_link_directories(${TARGET_PCL_NAME} PUBLIC ${PCL_LIBRARY_DIRS})
        target_compile_definitions(${TARGET_PCL_NAME} PUBLIC ${PCL_DEFINITIONS})

        # Add public dependency to depthai::core library
        target_include_directories(${TARGET_CORE_NAME} PUBLIC $<TARGET_PROPERTY:${TARGET_PCL_NAME},INTERFACE_INCLUDE_DIRECTORIES>)
        target_link_libraries(${TARGET_PCL_NAME} PUBLIC ${TARGET_CORE_NAME})

        # Add to clangformat target
        if(COMMAND target_clangformat_setup)
            target_clangformat_setup(${TARGET_PCL_NAME} "")
        endif()

        # Add to list of targets to export and install
        list(APPEND targets_to_export ${TARGET_PCL_NAME})
endif()

########################
# RTABMap Support
########################
set(THIRDPARTY_RTABMAP_LIBRARIES "rtabmap::utilite" CACHE STRING "Optional libraries to link RTABMap support, e.g. TBB::tbb")
set(TARGET_RTABMAP_NAME ${PROJECT_NAME}-rtabmap)
set(TARGET_RTABMAP_ALIAS rtabmap)
if(DEPTHAI_RTABMAP_SUPPORT)
    # Check if required libraries are available
    set(RTABMAP_SUPPORT_AVAILABLE ${RTABMap_FOUND})

    if(RTABMAP_SUPPORT_AVAILABLE)

        if(NOT APPLE)
            SET(CMAKE_INSTALL_RPATH "${CMAKE_INSTALL_PREFIX}/lib")
        endif()
        # Add depthai-rtabmap library and depthai::rtabmap alias
        add_library(${TARGET_RTABMAP_NAME}
        src/rtabmap/CalibrationHandler.cpp
        src/rtabmap/TransformData.cpp
        src/rtabmap/RTABMapVIO.cpp src/rtabmap/RTABMapSLAM.cpp
        )
        add_library("${PROJECT_NAME}::${TARGET_RTABMAP_ALIAS}" ALIAS ${TARGET_RTABMAP_NAME})
        # Specifies name of generated IMPORTED target (set to alias)
        set_target_properties(${TARGET_RTABMAP_NAME} PROPERTIES EXPORT_NAME ${TARGET_RTABMAP_ALIAS})

        # Add default flags
        add_default_flags(${TARGET_RTABMAP_NAME})
        add_flag(${TARGET_RTABMAP_NAME} -Wno-switch-enum)
        # Link to RTABMap (publically)
        if(DEPTHAI_MERGED_TARGET)
            target_link_libraries(${TARGET_RTABMAP_NAME} PUBLIC rtabmap::core ${THIRDPARTY_RTABMAP_LIBRARIES})
        else()
            target_link_libraries(${TARGET_RTABMAP_NAME} PUBLIC rtabmap::core ${TARGET_OPENCV_NAME} ${TARGET_PCL_NAME} ${THIRDPARTY_RTABMAP_LIBRARIES})
        endif()
        # Add public compile definition indicating that RTABMap support is available
        set(DEPTHAI_HAVE_RTABMAP_SUPPORT ON)

        # Specify that we are building target rtabmap
        target_compile_definitions(${TARGET_RTABMAP_NAME} PUBLIC DEPTHAI_TARGET_RTABMAP)
        target_compile_definitions(${TARGET_RTABMAP_NAME} PUBLIC DEPTHAI_HAVE_RTABMAP_SUPPORT)
        # Add public dependency to depthai::core library
        target_link_libraries(${TARGET_RTABMAP_NAME} PUBLIC ${TARGET_CORE_NAME})

        # Add to clangformat target
        if(COMMAND target_clangformat_setup)
            target_clangformat_setup(${TARGET_RTABMAP_NAME} "")
        endif()

        # Add to list of targets to export and install
        list(APPEND targets_to_export ${TARGET_RTABMAP_NAME})

        message(STATUS "RTABMap and required libraries (${REQUIRED_RTABMAP_LIBRARIES}) found. RTABMap Support enabled")

    else()
        message(STATUS "RTABMap or required libraries (${REQUIRED_RTABMAP_LIBRARIES}) not found. RTABMap Support disabled")
    endif()
endif()


########################
# Basalt Support
########################

set(THIRDPARTY_BASALT_LIBRARIES "basalt_sdk::basalt_sdk" CACHE STRING "Optional libraries to link Basalt support, e.g. TBB::tbb")
set(TARGET_BASALT_NAME ${PROJECT_NAME}-basalt)
set(TARGET_BASALT_ALIAS basalt)

if(DEPTHAI_BASALT_SUPPORT)
    # Check if required libraries are available
    find_package(basalt_sdk CONFIG REQUIRED)
    set(BASALT_SUPPORT_AVAILABLE ${basalt_sdk_FOUND})

    if(BASALT_SUPPORT_AVAILABLE)

        # Add depthai-basalt library and depthai::basalt alias
        add_library(${TARGET_BASALT_NAME} src/basalt/BasaltVIO.cpp )
        add_library("${PROJECT_NAME}::${TARGET_BASALT_ALIAS}" ALIAS ${TARGET_BASALT_NAME})

        # Specifies name of generated IMPORTED target (set to alias)
        set_target_properties(${TARGET_BASALT_NAME} PROPERTIES EXPORT_NAME ${TARGET_BASALT_ALIAS})

        # Add default flags
        add_default_flags(${TARGET_BASALT_NAME})
        add_flag(${TARGET_BASALT_NAME} -Wno-switch-enum)

        # Link to Basalt (publically)
        if(DEPTHAI_MERGED_TARGET)
            target_link_libraries(${TARGET_BASALT_NAME} PUBLIC ${THIRDPARTY_BASALT_LIBRARIES})
        else()
            target_link_libraries(${TARGET_BASALT_NAME} PUBLIC ${THIRDPARTY_BASALT_LIBRARIES} ${TARGET_OPENCV_NAME})
        endif()
        # Add public compile definition indicating that Basalt support is available
        set(DEPTHAI_HAVE_BASALT_SUPPORT ON)

        # Specify that we are building target basalt
        target_compile_definitions(${TARGET_BASALT_NAME} PUBLIC DEPTHAI_TARGET_BASALT)
        target_compile_definitions(${TARGET_BASALT_NAME} PUBLIC DEPTHAI_HAVE_BASALT_SUPPORT)

        # Add public dependency to depthai::core library
        target_link_libraries(${TARGET_BASALT_NAME} PUBLIC ${TARGET_CORE_NAME})

        # Add to clangformat target
        if(COMMAND target_clangformat_setup)
            target_clangformat_setup(${TARGET_BASALT_NAME} "")
        endif()

        # Add to list of targets to export and install
        list(APPEND targets_to_export ${TARGET_BASALT_NAME})

        message(STATUS "Basalt and required libraries (${REQUIRED_BASALT_LIBRARIES}) found. Basalt Support enabled")

    else()
        message(STATUS "Basalt or required libraries (${REQUIRED_BASALT_LIBRARIES}) not found. Basalt Support disabled")
    endif()
endif()

########################
# Combined target
########################
set(TARGET_ALL_ALIAS all)
set(TARGET_ALL_NAME ${PROJECT_NAME}-all)
if(DEPTHAI_HAVE_OPENCV_SUPPORT AND DEPTHAI_HAVE_PCL_SUPPORT AND DEPTHAI_HAVE_BASALT_SUPPORT AND DEPTHAI_HAVE_RTABMAP_SUPPORT)
    add_library(${TARGET_ALL_NAME} INTERFACE)
    add_library("${PROJECT_NAME}::${TARGET_ALL_ALIAS}" ALIAS ${TARGET_ALL_NAME})
    # Specifies name of generated IMPORTED target (set to alias)
    set_target_properties(${TARGET_ALL_NAME} PROPERTIES EXPORT_NAME ${TARGET_ALL_ALIAS})
    target_link_libraries(${TARGET_ALL_NAME} INTERFACE ${TARGET_CORE_NAME} ${TARGET_OPENCV_NAME} ${TARGET_PCL_NAME} ${TARGET_BASALT_NAME} ${TARGET_RTABMAP_NAME})

    # Add to list of targets to export and install
    list(APPEND targets_to_export ${TARGET_ALL_NAME})

    message(STATUS "OpenCV, PCL, Basalt and RTABMap found. Combined target enabled")
endif()



########################
# Sanitizers
########################
if(DEPTHAI_SANITIZE)
    set(SANITIZE_ADDRESS ON CACHE BOOL "Enable AddressSanitizer for sanitized targets." FORCE)
    set(SANITIZE_UNDEFINED ON CACHE BOOL "Enable UndefinedBehaviorSanitizer for sanitized targets." FORCE)
    find_package(Sanitizers)
    add_sanitizers(${TARGET_CORE_NAME})
    if(DEPTHAI_HAVE_OPENCV_SUPPORT AND NOT DEPTHAI_MERGED_TARGET)
        add_sanitizers(${TARGET_OPENCV_NAME})
    endif()
    if(DEPTHAI_HAVE_RTABMAP_SUPPORT)
        add_sanitizers(${TARGET_RTABMAP_NAME})
    endif()
    if(DEPTHAI_HAVE_BASALT_SUPPORT)
        add_sanitizers(${TARGET_BASALT_NAME})
    endif()
    if(DEPTHAI_HAVE_PCL_SUPPORT AND NOT DEPTHAI_MERGED_TARGET)
        add_sanitizers(${TARGET_PCL_NAME})
    endif()
    if(DEPTHAI_XLINK_LOCAL)
        add_sanitizers(XLink)
        if(XLINK_LIBUSB_LOCAL)
            add_sanitizers(usb-1.0)
        endif()
    endif()
endif()
function(private_data)
            set(one URL SHA1 CREDENTIALS LOCATION FILE)
            set(multiple HTTPHEADER)

            cmake_parse_arguments(x "" "${one}" "${multiple}" "${ARGN}")

            if(x_HTTPHEADER)
                message(FATAL_ERROR "HTTPHEADER argument of private_data not supported if HUNTER_ENABLED is OFF")
            endif()
            if(x_CREDENTIALS)
                message(FATAL_ERROR "CREDENTIALS argument of private_data not supported if HUNTER_ENABLED is OFF")
            endif()

            if(NOT x_URL)
                message(FATAL_ERROR "URL not provided to private_data")
            endif()
            if(NOT x_SHA1)
                message(FATAL_ERROR "SHA1 not provided to private_data")
            endif()
            if(NOT x_FILE)
                message(FATAL_ERROR "FILE not provided to private_data")
            endif()
            if(NOT x_LOCATION)
                message(FATAL_ERROR "LOCATION not provided to private_data")
            endif()

            set(x_DOWNLOAD_LOCATION "${CMAKE_CURRENT_BINARY_DIR}/_private_data/${x_FILE}")

            file(DOWNLOAD
                ${x_URL}
                ${x_DOWNLOAD_LOCATION}
                EXPECTED_HASH SHA1=${x_SHA1}
                TLS_VERIFY ON
            )

            # Set the output variable
            set(${x_LOCATION} "${x_DOWNLOAD_LOCATION}" PARENT_SCOPE)
endfunction()

########################
# Testing infrastructure
########################
include(CTest)
enable_testing()

########################
# Tests
########################
if (DEPTHAI_BUILD_TESTS)
    add_subdirectory(tests)
endif()

########################
# Examples (can also act as tests)
########################
if (DEPTHAI_BUILD_EXAMPLES)
    add_subdirectory(examples)
endif()

if (EMSCRIPTEN)
    add_subdirectory(bindings/js)
endif()

if (DEPTHAI_BUILD_PYTHON)
  add_subdirectory(bindings/python)
endif()

########################
# Documentation
########################
if (DEPTHAI_BUILD_DOCS)
    add_subdirectory(docs)
endif()

########################
# Build configuration
########################
# Add year information
string(TIMESTAMP BUILD_DATETIME "%Y-%m-%d %H:%M:%S +0000" UTC)
message(STATUS "BUILD_DATETIME: ${BUILD_DATETIME}, BUILD_COMMIT: ${BUILD_COMMIT}, BUILD_COMMIT_DATETIME: ${BUILD_COMMIT_DATETIME}")

# Configure build information (version, opencv, pcl support)
configure_file("${CMAKE_CURRENT_LIST_DIR}/cmake/version.hpp.in" "${CMAKE_CURRENT_LIST_DIR}/include/depthai/build/version.hpp")

########################
# Export and install
########################
include(GNUInstallDirs)
include(CMakePackageConfigHelpers)

# Add additional targets to export group
if(NOT BUILD_SHARED_LIBS)
    list(APPEND targets_to_export ${DEPTHAI_RESOURCE_LIBRARY_NAME} cmrc-base)
endif()

# Export targets (capability to import current build directory)
export(TARGETS ${targets_to_export} NAMESPACE ${PROJECT_NAME}:: FILE "${PROJECT_NAME}Targets.cmake")

# Dependencies file
configure_file("cmake/${PROJECT_NAME}Dependencies.cmake" ${PROJECT_NAME}Dependencies.cmake COPYONLY)

# Write project version
write_basic_package_version_file(${PROJECT_NAME}ConfigVersion.cmake VERSION ${PROJECT_VERSION} COMPATIBILITY AnyNewerVersion)

# Configure config file (one for exporting build directory, one for installation)
configure_file(cmake/${PROJECT_NAME}Config.cmake.in ${PROJECT_NAME}Config.cmake @ONLY)

# Config for installation
set(DEPTHAI_DEPENDENCIES_INSTALLATION_PATH_REL "./dependencies")
configure_file(cmake/${PROJECT_NAME}Config.cmake.in _install/${PROJECT_NAME}Config.cmake @ONLY)

# Modify RPath to point to the cmake/depthai/dependencies/lib
# note: macOS is APPLE and also UNIX!
if(APPLE)
  set_target_properties(${TARGET_CORE_NAME} PROPERTIES INSTALL_RPATH "@loader_path;@loader_path/cmake/${PROJECT_NAME}/dependencies/lib")
elseif(UNIX)
  set_target_properties(${TARGET_CORE_NAME} PROPERTIES INSTALL_RPATH "$ORIGIN:$ORIGIN/cmake/${PROJECT_NAME}/dependencies/lib")
endif()

# Export to CMake registry if specified
if(CMAKE_EXPORT_PACKAGE_REGISTRY)
    export(PACKAGE depthai)
endif()

if(DEPTHAI_INSTALL)

    # Install targets
    install(
        TARGETS ${targets_to_export}
        EXPORT ${PROJECT_EXPORT_GROUP}
        RUNTIME DESTINATION "${CMAKE_INSTALL_BINDIR}"
        LIBRARY DESTINATION "${CMAKE_INSTALL_LIBDIR}"
        ARCHIVE DESTINATION "${CMAKE_INSTALL_LIBDIR}"
    )

    # Install depthai public headers
    install(DIRECTORY include/ DESTINATION "${CMAKE_INSTALL_INCLUDEDIR}")
    # Install depthai-bootloader-shared public headers
    install(DIRECTORY "${DEPTHAI_BOOTLOADER_SHARED_PUBLIC_INCLUDE}/" DESTINATION "${CMAKE_INSTALL_INCLUDEDIR}")
    # Install depthai-core dependencies
    install(DIRECTORY "${CMAKE_CURRENT_LIST_DIR}/3rdparty" DESTINATION "${CMAKE_INSTALL_LIBDIR}/cmake")
    # Install resources if not RC'd
    if(NOT DEPTHAI_BINARIES_RESOURCE_COMPILE)
        install(DIRECTORY "${DEPTHAI_RESOURCES_OUTPUT_DIR}/" DESTINATION "${CMAKE_INSTALL_DATAROOTDIR}/${PROJECT_NAME}")
    endif()
    # Install any required dll files
    if(DEFINED required_dll_files)
        install(FILES ${required_dll_files} DESTINATION "${CMAKE_INSTALL_BINDIR}")
    endif()

    # Install export group (information about targets)
    install(EXPORT ${PROJECT_EXPORT_GROUP}
        NAMESPACE ${PROJECT_NAME}::
        DESTINATION "${CMAKE_INSTALL_LIBDIR}/cmake/${PROJECT_NAME}"
    )

    # Install CMake specific files
    install(FILES
        "${CMAKE_CURRENT_BINARY_DIR}/_install/${PROJECT_NAME}Config.cmake"
        "${CMAKE_CURRENT_BINARY_DIR}/${PROJECT_NAME}ConfigVersion.cmake"
        "${CMAKE_CURRENT_BINARY_DIR}/${PROJECT_NAME}Dependencies.cmake"
        DESTINATION "${CMAKE_INSTALL_LIBDIR}/cmake/${PROJECT_NAME}"
    )

endif()<|MERGE_RESOLUTION|>--- conflicted
+++ resolved
@@ -1,18 +1,4 @@
-<<<<<<< HEAD
-cmake_minimum_required(VERSION 3.4) # For Hunter
-
-# MSVC variable isn't available before 'project' call
-# Generalize to Win32 platform for now
-if(NOT WIN32)
-    set(HUNTER_CONFIGURATION_TYPES "Release" CACHE STRING "Hunter dependencies list of build configurations")
-endif()
-
-set(BUILD_SHARED_LIBS ON)
-set(CMAKE_POSITION_INDEPENDENT_CODE ON)
-
-=======
 cmake_minimum_required(VERSION 3.16)
->>>>>>> aebf594d
 # Early options
 option(DEPTHAI_ENABLE_LIBUSB "Enable usage of libusb and interaction with USB devices" ON)
 # Build AprilTag node code (note, that even if set to OFF, an AprilTagNode can be used with setRunOnHost(false))
