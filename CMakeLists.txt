--- conflicted
+++ resolved
@@ -6,13 +6,10 @@
     set(HUNTER_CONFIGURATION_TYPES "Release" CACHE STRING "Hunter dependencies list of build configurations")
 endif()
 
-<<<<<<< HEAD
 set(HUNTER_SKIP_PACKAGE_nlohmann_json OFF)
 set(BUILD_SHARED_LIBS ON)
-=======
 # Set type to canonicalize relative paths for user-provided toolchain
 set(CMAKE_TOOLCHAIN_FILE "" CACHE FILEPATH "CMake toolchain path")
->>>>>>> fb873489
 
 # Create a custom toolchain to pass certain options to dependencies
 set(gen_toolchain "${CMAKE_CURRENT_BINARY_DIR}/generated/toolchain.cmake")
@@ -48,11 +45,7 @@
 endif()
 
 # Create depthai project
-<<<<<<< HEAD
-project(depthai VERSION "2.19.1" LANGUAGES CXX C)
-=======
 project(depthai VERSION "2.20.1" LANGUAGES CXX C)
->>>>>>> fb873489
 get_directory_property(has_parent PARENT_DIRECTORY)
 if(has_parent)
     set(DEPTHAI_VERSION ${PROJECT_VERSION} PARENT_SCOPE)
