--- conflicted
+++ resolved
@@ -385,11 +385,7 @@
     src/nn_archive/NNArchiveVersionedConfig.cpp
     src/modelzoo/NNModelDescription.cpp
     src/modelzoo/Zoo.cpp
-<<<<<<< HEAD
-    src/remote_connection/RemoteConnector.cpp
-=======
     src/remote_connection/RemoteConnection.cpp
->>>>>>> a33e8836
 )
 
 set(TARGET_OPENCV_SOURCES
