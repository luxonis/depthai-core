cmake_minimum_required(VERSION 3.4) # For Hunter

# MSVC variable isn't available before 'project' call
# Generalize to Win32 platform for now
if(NOT WIN32)
    set(HUNTER_CONFIGURATION_TYPES "Release" CACHE STRING "Hunter dependencies list of build configurations")
endif()

# Read the BUILD_SHARED_LIBS option and select PIC toolchain
if(BUILD_SHARED_LIBS)
    set(CMAKE_TOOLCHAIN_FILE "${CMAKE_CURRENT_LIST_DIR}/cmake/toolchain/pic.cmake" CACHE STRING "")
    # Specify exporting all symbols on Windows
    set(CMAKE_WINDOWS_EXPORT_ALL_SYMBOLS ON CACHE BOOL "")
endif()

include("cmake/HunterGate.cmake")
HunterGate(
    URL "https://github.com/cpp-pm/hunter/archive/v0.23.258.tar.gz"
    SHA1 "062a19ab13ce8dffa9a882b6ce3e43bdabdf75d3"
    LOCAL # Local config for dependencies
)

# Move binary dir if windows, to shorten the path
if(WIN32)
    set(HUNTER_BINARY_DIR "${HUNTER_GATE_ROOT}/_bin" CACHE STRING "Hunter binary directory")
endif()

# Create depthai project
project(depthai VERSION "2.3.0" LANGUAGES CXX C)
get_directory_property(has_parent PARENT_DIRECTORY)
if(has_parent)
    set(DEPTHAI_VERSION ${PROJECT_VERSION} PARENT_SCOPE)
endif()

# Set default build type depending on context
set(default_build_type "Release")
if(EXISTS "${CMAKE_SOURCE_DIR}/.git" AND NOT DEFINED ENV{CI})
    set(default_build_type "Debug")
endif()
if(NOT CMAKE_BUILD_TYPE AND NOT CMAKE_CONFIGURATION_TYPES)
    message(STATUS "Setting build type to '${default_build_type}' as none was specified.")
    set(CMAKE_BUILD_TYPE "${default_build_type}" CACHE STRING "Choose the type of build." FORCE)
    # Set the possible values of build type for cmake-gui
    set_property(CACHE CMAKE_BUILD_TYPE PROPERTY STRINGS "Debug" "Release" "MinSizeRel" "RelWithDebInfo")
endif()

# Set default installation directory
if(CMAKE_INSTALL_PREFIX_INITIALIZED_TO_DEFAULT)
    set(CMAKE_INSTALL_PREFIX "${CMAKE_BINARY_DIR}/install" CACHE PATH "Installation Directory" FORCE)
endif()

# Set policies
# CMP0074 dictates that find_package searches environment variable "[packageName]_ROOT" along with regular variable [packageName]_ROOT
if(POLICY CMP0074)
  cmake_policy(SET CMP0074 NEW) # Only introduced in 3.12
endif()

if(POLICY CMP0028)
  cmake_policy(SET CMP0028 NEW)
endif()

# Set to export compile commands for tools like clang-tidy and format
set(CMAKE_EXPORT_COMPILE_COMMANDS ON)

# Add module path
list(APPEND CMAKE_MODULE_PATH "${CMAKE_CURRENT_LIST_DIR}/cmake/")
list(APPEND CMAKE_MODULE_PATH "${CMAKE_CURRENT_LIST_DIR}/cmake/sanitizers")

# Additional options
option(DEPTHAI_CLANG_FORMAT "Enable clang-format target"                  ON )
option(DEPTHAI_CLANG_TIDY "Enable clang-tidy checks during compilation" OFF)
option(DEPTHAI_SANITIZE "Enable Address and Undefined sanitizers for library, examples and tests" OFF)

# Should install depthai core libraries
option(DEPTHAI_INSTALL   "Enable install target for depthai-core targets" ON)

# Debug option
set(DEPTHAI_XLINK_LOCAL "" CACHE STRING "Path to local XLink source to use instead of Hunter")

### Constants
set(PROJECT_EXPORT_GROUP "${PROJECT_NAME}Targets")

## Check if cloned or sources
find_package(Git)
if(GIT_FOUND)
    execute_process(
        COMMAND ${GIT_EXECUTABLE} rev-parse --is-inside-work-tree
        WORKING_DIRECTORY ${CMAKE_CURRENT_LIST_DIR}
        RESULT_VARIABLE DEPTHAI_DOWNLOADED_SOURCES
        OUTPUT_QUIET ERROR_QUIET
    )
    execute_process(
        COMMAND ${GIT_EXECUTABLE} rev-parse HEAD
        WORKING_DIRECTORY ${CMAKE_CURRENT_LIST_DIR}
        OUTPUT_VARIABLE BUILD_COMMIT
        ERROR_QUIET
        OUTPUT_STRIP_TRAILING_WHITESPACE
    )
    execute_process(
        COMMAND ${GIT_EXECUTABLE} show -s --format=%ci ${BUILD_COMMIT}
        WORKING_DIRECTORY ${CMAKE_CURRENT_LIST_DIR}
        OUTPUT_VARIABLE BUILD_COMMIT_DATETIME
        ERROR_QUIET
        OUTPUT_STRIP_TRAILING_WHITESPACE
    )
endif()

### Get and find dependencies

# Include project dependencies
include(depthaiDependencies)

# Add threads preference
set(THREADS_PREFER_PTHREAD_FLAG ON)

# Add depthai-shared, and definitions that it is PC side
include(${CMAKE_CURRENT_LIST_DIR}/shared/depthai-shared.cmake)

# Add depthai-bootloader-shared
include(${CMAKE_CURRENT_LIST_DIR}/shared/depthai-bootloader-shared.cmake)

# Add flags helpers
include(Flags)

### End of dependencies

set(TARGET_CORE_NAME ${PROJECT_NAME}-core)
set(TARGET_CORE_ALIAS core)

# Create core library
add_library(${TARGET_CORE_NAME}
    # depthai-shared sources
    "${DEPTHAI_SHARED_SOURCES}"
    # depthai-bootloader-shared sources
    "${DEPTHAI_BOOTLOADER_SHARED_SOURCES}"
    # sources
    src/device/Device.cpp
    src/device/DeviceBootloader.cpp
    src/device/DataQueue.cpp
    src/device/CallbackHandler.cpp
    src/pipeline/Pipeline.cpp
    src/pipeline/AssetManager.cpp
    src/pipeline/Node.cpp
    src/pipeline/node/XLinkIn.cpp
    src/pipeline/node/XLinkOut.cpp
    src/pipeline/node/ColorCamera.cpp
    src/pipeline/node/MonoCamera.cpp
    src/pipeline/node/StereoDepth.cpp
    src/pipeline/node/NeuralNetwork.cpp
    src/pipeline/node/ImageManip.cpp
    src/pipeline/node/MyProducer.cpp
    src/pipeline/node/VideoEncoder.cpp
    src/pipeline/node/DetectionNetwork.cpp
    src/pipeline/node/Script.cpp
    src/pipeline/node/SpatialDetectionNetwork.cpp
    src/pipeline/node/SystemLogger.cpp
    src/pipeline/node/SpatialLocationCalculator.cpp
    src/pipeline/node/ObjectTracker.cpp
<<<<<<< HEAD
    src/pipeline/node/UVC.cpp
=======
>>>>>>> 530d6ab6
    src/pipeline/datatype/Buffer.cpp
    src/pipeline/datatype/ImgFrame.cpp
    src/pipeline/datatype/ImageManipConfig.cpp
    src/pipeline/datatype/CameraControl.cpp
    src/pipeline/datatype/NNData.cpp
    src/pipeline/datatype/ImgDetections.cpp
    src/pipeline/datatype/SpatialImgDetections.cpp
    src/pipeline/datatype/SystemInformation.cpp
    src/pipeline/datatype/StreamPacketParser.cpp
    src/pipeline/datatype/SpatialLocationCalculatorData.cpp
    src/pipeline/datatype/SpatialLocationCalculatorConfig.cpp
    src/pipeline/datatype/Tracklets.cpp
    src/utility/Initialization.cpp
    src/utility/Resources.cpp
    src/xlink/XLinkConnection.cpp
    src/xlink/XLinkStream.cpp
    src/openvino/OpenVINO.cpp
    src/openvino/BlobReader.cpp
    src/bspatch/bspatch.c
)
add_library("${PROJECT_NAME}::${TARGET_CORE_ALIAS}" ALIAS ${TARGET_CORE_NAME})
# Specify that we are building core
target_compile_definitions(${TARGET_CORE_NAME} PUBLIC DEPTHAI_TARGET_CORE)
# Specifies name of generated IMPORTED target (set to alias)
set_target_properties(${TARGET_CORE_NAME} PROPERTIES EXPORT_NAME ${TARGET_CORE_ALIAS})
# Add to list of targets to export and install
list(APPEND targets_to_export ${TARGET_CORE_NAME})

# Add default flags to core
add_default_flags(${TARGET_CORE_NAME})

# And clang-tidy and format
if(DEPTHAI_CLANG_TIDY)
    include(ClangTidy)
    target_clangtidy_setup(${TARGET_CORE_NAME})
endif()

# Set compiler features (c++11), and disables extensions (g++11)
set_property(TARGET ${TARGET_CORE_NAME} PROPERTY CXX_STANDARD 11)
set_property(TARGET ${TARGET_CORE_NAME} PROPERTY CXX_STANDARD_REQUIRED ON)
set_property(TARGET ${TARGET_CORE_NAME} PROPERTY CXX_EXTENSIONS OFF)

# First specify options
option(DEPTHAI_BUILD_TESTS "Build tests" OFF)
option(DEPTHAI_BUILD_EXAMPLES "Build examples - Requires OpenCV library to be installed" OFF)
option(DEPTHAI_BUILD_DOCS "Build documentation - requires doxygen to be installed" OFF)
option(DEPTHAI_OPENCV_SUPPORT "Enable optional OpenCV support" ON)


option(DEPTHAI_BINARIES_RESOURCE_COMPILE "Compile Depthai device side binaries into library" ON)
option(DEPTHAI_USB2_PATCH_ONLY_MODE "Use patch file and full depthai.cmd binary for usb2 mode" ON)
option(DEPTHAI_CMD_PATH "Use local path for depthai.cmd instead of downloading" OFF)
if(DEPTHAI_USB2_PATCH_ONLY_MODE)
    option(DEPTHAI_USB2_PATCH_PATH "Use local path for depthai-usb2-patch.patch instead of downloading" OFF)
else()
    option(DEPTHAI_USB2_CMD_PATH "Use local path for depthai-usb2.cmd instead of downloading" OFF)
endif()

if(DEPTHAI_USB2_PATCH_ONLY_MODE)
    message(STATUS "Compiling ${TARGET_CORE_NAME} resources in PATCH_ONLY mode")
else()
    message(STATUS "Compiling ${TARGET_CORE_NAME} depthai and depthai-usb2 resources")
endif()

# Set constant
set(DEPTHAI_RESOURCES_OUTPUT_DIR "${CMAKE_CURRENT_BINARY_DIR}/resources")

# Include configuration
include(Depthai/DepthaiDeviceSideConfig)    # Depthai device binary commit/version configuration
include(Depthai/DepthaiBootloaderConfig)    # Depthai bootloader binary commit/version configuration

# Include downloaders
include(DepthaiDownloader)                  # Depthai device binary downloader
include(DepthaiBootloaderDownloader)        # Depthai bootloader binary downloader


# depthai-shared enforce commit hash match if CI
if($ENV{CI})
    set(DEPTHAI_SHARED_COMMIT_HASH_ENFORCE ON)
    set(DEPTHAI_BOOTLOADER_SHARED_COMMIT_HASH_ENFORCE ON)
endif()


# Then get the Depthai device side binaries (local or download)
if(DEPTHAI_CMD_PATH OR DEPTHAI_USB2_CMD_PATH OR DEPTHAI_USB2_PATCH_PATH)
    # Atleast one of the paths is set. include binaries locally
    message(STATUS "Using local Depthai device side binaries...")

    DepthaiLocal(
        PATCH_ONLY ${DEPTHAI_USB2_PATCH_ONLY_MODE}
        "${DEPTHAI_RESOURCES_OUTPUT_DIR}"            # Output folder
        DEPTHAI_RESOURCE_LIST                       # List of output resources
        "${DEPTHAI_CMD_PATH}"                       # depthai.cmd
        "${DEPTHAI_USB2_CMD_PATH}"                  # depthai-usb2.cmd
        "${DEPTHAI_USB2_PATCH_PATH}"                # depthai-usb2-patch.patch
    )

else()
    # No user specified paths, download from server
    message(STATUS "Downloading Depthai device side binaries from server...")

    DepthaiDownload(
        "${DEPTHAI_SHARED_COMMIT_HASH}" "${DEPTHAI_SHARED_COMMIT_HASH_ENFORCE}"
        PATCH_ONLY ${DEPTHAI_USB2_PATCH_ONLY_MODE}
        "${DEPTHAI_RESOURCES_OUTPUT_DIR}"            # Output folder
        DEPTHAI_RESOURCE_LIST                       # List of output resources
        "${DEPTHAI_DEVICE_SIDE_MATURITY}"           # Maturity
        "${DEPTHAI_DEVICE_SIDE_COMMIT}"             # commit hash
        "${DEPTHAI_DEVICE_SIDE_VERSION}"            # Optional version
    )
endif()
list(APPEND RESOURCE_COMPILED_FILES ${DEPTHAI_RESOURCE_LIST})

# Add bootloader
DepthaiBootloaderDownload(
    "${DEPTHAI_BOOTLOADER_SHARED_COMMIT_HASH}" "${DEPTHAI_BOOTLOADER_SHARED_COMMIT_HASH_ENFORCE}"
    "${DEPTHAI_RESOURCES_OUTPUT_DIR}"                # Output folder
    DEPTHAI_BOOTLOADER_RESOURCE_LIST                # List of output resources
    "${DEPTHAI_BOOTLOADER_MATURITY}"                # Maturity
    "${DEPTHAI_BOOTLOADER_VERSION}"                 # if maturity == snapshot -> hash else version
)
list(APPEND RESOURCE_COMPILED_FILES ${DEPTHAI_BOOTLOADER_RESOURCE_LIST})

message(STATUS "LIST OF RESOURCE COMPILED FILES: ${RESOURCE_COMPILED_FILES}")

if(DEPTHAI_BINARIES_RESOURCE_COMPILE)
    # Add RC and resource compile the binares
    include(CMakeRC)

    set(DEPTHAI_RESOURCE_LIBRARY_NAME "depthai-resources")

    # Add resource library
    cmrc_add_resource_library("${DEPTHAI_RESOURCE_LIBRARY_NAME}" NAMESPACE depthai
        WHENCE "${DEPTHAI_RESOURCES_OUTPUT_DIR}"
        "${RESOURCE_COMPILED_FILES}"
    )

    # Link to resource library
    target_link_libraries(${TARGET_CORE_NAME} PRIVATE "${DEPTHAI_RESOURCE_LIBRARY_NAME}")

    # Set define that binaries are resource compiled
    target_compile_definitions(${TARGET_CORE_NAME} PRIVATE DEPTHAI_RESOURCE_COMPILED_BINARIES)

else()
    # TODO
    # Don't add RC and don't resource compile the binaries

endif()

# Add include directories
target_include_directories(${TARGET_CORE_NAME}
    PUBLIC
        # Relative path to include directories after installed
        "$<INSTALL_INTERFACE:include>"
        "$<INSTALL_INTERFACE:include/${DEPTHAI_SHARED_3RDPARTY_HEADERS_PATH}>"

        # Build time path to include directories
        "$<BUILD_INTERFACE:${CMAKE_CURRENT_LIST_DIR}/include>"
        "$<BUILD_INTERFACE:${DEPTHAI_SHARED_PUBLIC_INCLUDE}>"
        "$<BUILD_INTERFACE:${DEPTHAI_BOOTLOADER_SHARED_PUBLIC_INCLUDE}>"
    #INTERFACE
    #    # ...
    PRIVATE
        "$<BUILD_INTERFACE:${CMAKE_CURRENT_LIST_DIR}/include/depthai>"
        "$<BUILD_INTERFACE:${CMAKE_CURRENT_LIST_DIR}/src>"
        "$<BUILD_INTERFACE:${DEPTHAI_SHARED_INCLUDE}>"
        "$<BUILD_INTERFACE:${DEPTHAI_BOOTLOADER_SHARED_INCLUDE}>"
)

target_include_directories(${TARGET_CORE_NAME} SYSTEM
    PUBLIC
        "$<BUILD_INTERFACE:${DEPTHAI_SHARED_3RDPARTY_INCLUDE}>"
)

# Add clang format after specifying include directories
if(DEPTHAI_CLANG_FORMAT)
    # HEADER DIRECTORIES
    set(header_dirs "${CMAKE_CURRENT_LIST_DIR}/include" "${DEPTHAI_SHARED_PUBLIC_INCLUDE}" "${DEPTHAI_SHARED_INCLUDE}")
    include(ClangFormat)
    target_clangformat_setup(${TARGET_CORE_NAME} "${header_dirs}")
endif()

# link libraries
target_link_libraries(${TARGET_CORE_NAME}
    PUBLIC
        nlohmann_json::nlohmann_json
        XLink
    PRIVATE
        Threads::Threads
        BZip2::bz2
        FP16::fp16
        archive_static
        spdlog::spdlog
)

# Add compile definitions
target_compile_definitions(${TARGET_CORE_NAME}
    PRIVATE
        # XLink required define
        __PC__
        # Add depthai-device version
        DEPTHAI_DEVICE_VERSION="${DEPTHAI_DEVICE_SIDE_COMMIT}"
        # Add if using depthai device FWP
        DEPTHAI_RESOURCES_TAR_XZ
        # Add depthai-bootloader version
        DEPTHAI_BOOTLOADER_VERSION="${DEPTHAI_BOOTLOADER_VERSION}"
)

# Add patch only mode definition
if(DEPTHAI_USB2_PATCH_ONLY_MODE)
    target_compile_definitions(${TARGET_CORE_NAME} PRIVATE DEPTHAI_PATCH_ONLY_MODE)
endif()

########################
# OpenCV Support
########################
set(TARGET_OPENCV_NAME ${PROJECT_NAME}-opencv)
set(TARGET_OPENCV_ALIAS opencv)
if(DEPTHAI_OPENCV_SUPPORT)
    # Check if required libraries are available
    set(REQUIRED_OPENCV_LIBRARIES "opencv_core" "opencv_imgproc")
    set(OPENCV_SUPPORT_AVAILABLE ${OpenCV_FOUND})
    foreach(lib ${REQUIRED_OPENCV_LIBRARIES})
        if(NOT (lib IN_LIST OpenCV_LIBS))
            set(OPENCV_SUPPORT_AVAILABLE FALSE)
        endif()
    endforeach()

    if(OPENCV_SUPPORT_AVAILABLE)

        # Add depthai-core-opencv library and depthai::core::opencv alias
        add_library(${TARGET_OPENCV_NAME} src/opencv/ImgFrame.cpp)
        add_library("${PROJECT_NAME}::${TARGET_OPENCV_ALIAS}" ALIAS ${TARGET_OPENCV_NAME})
        # Specifies name of generated IMPORTED target (set to alias)
        set_target_properties(${TARGET_OPENCV_NAME} PROPERTIES EXPORT_NAME ${TARGET_OPENCV_ALIAS})

        # Add default flags
        add_default_flags(${TARGET_OPENCV_NAME})
        add_flag(${TARGET_OPENCV_NAME} -Wno-switch-enum)

        # Link to OpenCV (publically)
        target_link_libraries(${TARGET_OPENCV_NAME} PUBLIC ${REQUIRED_OPENCV_LIBRARIES})

        # Add public compile definition indicating that OpenCV support is available
        set(DEPTHAI_HAVE_OPENCV_SUPPORT ON)

        # Specify that we are building target opencv
        target_compile_definitions(${TARGET_OPENCV_NAME} PUBLIC DEPTHAI_TARGET_OPENCV)

        # Add public dependency to depthai::core library
        target_link_libraries(${TARGET_OPENCV_NAME} PUBLIC ${TARGET_CORE_NAME})

        # Add to clangformat target
        target_clangformat_setup(${TARGET_OPENCV_NAME} "")

        # Add to list of targets to export and install
        list(APPEND targets_to_export ${TARGET_OPENCV_NAME})

        message(STATUS "OpenCV and required libraries (${REQUIRED_OPENCV_LIBRARIES}) found. OpenCV Support enabled")

    else()
        message(STATUS "OpenCV or required libraries (${REQUIRED_OPENCV_LIBRARIES}) not found. OpenCV Support disabled")
    endif()
endif()

########################
# Sanitizers
########################
if(DEPTHAI_SANITIZE)
    set(SANITIZE_ADDRESS ON CACHE BOOL "Enable AddressSanitizer for sanitized targets." FORCE)
    set(SANITIZE_UNDEFINED ON CACHE BOOL "Enable UndefinedBehaviorSanitizer for sanitized targets." FORCE)
endif()
find_package(Sanitizers)
add_sanitizers(${TARGET_CORE_NAME} ${TARGET_OPENCV_NAME})

########################
# Testing infrastructure
########################
include(CTest)
enable_testing()

########################
# Tests
########################
if (DEPTHAI_BUILD_TESTS)
    add_subdirectory(tests)
endif()

########################
# Examples (can also act as tests)
########################
if (DEPTHAI_BUILD_EXAMPLES)
    add_subdirectory(examples)
endif()

########################
# Documentation
########################
if (DEPTHAI_BUILD_DOCS)
    add_subdirectory(docs)
endif()

########################
# Build configuration
########################
# Add year information
string(TIMESTAMP BUILD_DATETIME "%Y-%m-%d %H:%M:%S +0000" UTC)
message(STATUS "BUILD_DATETIME: ${BUILD_DATETIME}, BUILD_COMMIT: ${BUILD_COMMIT}, BUILD_COMMIT_DATETIME: ${BUILD_COMMIT_DATETIME}")

# Configure build information (version, opencv support)
configure_file("${CMAKE_CURRENT_LIST_DIR}/cmake/version.hpp.in" "${CMAKE_CURRENT_LIST_DIR}/include/depthai/build/version.hpp")
configure_file("${CMAKE_CURRENT_LIST_DIR}/cmake/config.hpp.in" "${CMAKE_CURRENT_LIST_DIR}/include/depthai/build/config.hpp")

########################
# Export and install
########################
include(GNUInstallDirs)
include(CMakePackageConfigHelpers)

# Add additional targets to export group
if(NOT BUILD_SHARED_LIBS)
    list(APPEND targets_to_export ${DEPTHAI_RESOURCE_LIBRARY_NAME} cmrc-base)
endif()

# Export targets (capability to import current build directory)
export(TARGETS ${targets_to_export} NAMESPACE ${PROJECT_NAME}:: FILE "${PROJECT_NAME}Targets.cmake")

# Dependencies file
configure_file("cmake/${PROJECT_NAME}Dependencies.cmake" ${PROJECT_NAME}Dependencies.cmake COPYONLY)

# Write project version
write_basic_package_version_file(${PROJECT_NAME}ConfigVersion.cmake VERSION ${PROJECT_VERSION} COMPATIBILITY AnyNewerVersion)

# Configure config file (one for exporting build directory, one for installation)
file(RELATIVE_PATH DEPTHAI_DEPENDENCIES_INSTALLATION_PATH_REL "${CMAKE_CURRENT_BINARY_DIR}" "${HUNTER_INSTALL_PREFIX}")
configure_file(cmake/${PROJECT_NAME}Config.cmake.in ${PROJECT_NAME}Config.cmake @ONLY)

# Config for installation
set(DEPTHAI_DEPENDENCIES_INSTALLATION_PATH_REL "./dependencies")
configure_file(cmake/${PROJECT_NAME}Config.cmake.in _install/${PROJECT_NAME}Config.cmake @ONLY)

# Export to CMake registry if specified
if(CMAKE_EXPORT_PACKAGE_REGISTRY)
    export(PACKAGE depthai)
endif()

if(DEPTHAI_INSTALL)

    # Install targets
    install(
        TARGETS ${targets_to_export}
        EXPORT ${PROJECT_EXPORT_GROUP}
        RUNTIME DESTINATION "${CMAKE_INSTALL_BINDIR}"
        LIBRARY DESTINATION "${CMAKE_INSTALL_LIBDIR}"
        ARCHIVE DESTINATION "${CMAKE_INSTALL_LIBDIR}"
    )

    # Install depthai public headers
    install(DIRECTORY include/ DESTINATION "${CMAKE_INSTALL_INCLUDEDIR}")
    # Install depthai-shared public headers
    install(DIRECTORY "${DEPTHAI_SHARED_PUBLIC_INCLUDE}/" DESTINATION "${CMAKE_INSTALL_INCLUDEDIR}")
    # Install depthai-shared 3rdparty headers
    install(DIRECTORY "${DEPTHAI_SHARED_3RDPARTY_INCLUDE}/" DESTINATION "${CMAKE_INSTALL_INCLUDEDIR}/${DEPTHAI_SHARED_3RDPARTY_HEADERS_PATH}")
    # Install depthai-bootloader-shared public headers
    install(DIRECTORY "${DEPTHAI_BOOTLOADER_SHARED_PUBLIC_INCLUDE}/" DESTINATION "${CMAKE_INSTALL_INCLUDEDIR}")
    # Install Hunter dependencies
    install(DIRECTORY "${HUNTER_INSTALL_PREFIX}/" DESTINATION "${CMAKE_INSTALL_LIBDIR}/cmake/${PROJECT_NAME}/dependencies")
    # Install resources if not RC'd
    if(NOT DEPTHAI_BINARIES_RESOURCE_COMPILE)
        install(DIRECTORY "${DEPTHAI_RESOURCES_OUTPUT_DIR}/" DESTINATION "${CMAKE_INSTALL_DATAROOTDIR}/${PROJECT_NAME}")
    endif()

    # Install export group (information about targets)
    install(EXPORT ${PROJECT_EXPORT_GROUP}
        NAMESPACE ${PROJECT_NAME}::
        DESTINATION "${CMAKE_INSTALL_LIBDIR}/cmake/${PROJECT_NAME}"
    )

    # Install CMake specific files
    install(FILES
        "${CMAKE_CURRENT_BINARY_DIR}/_install/${PROJECT_NAME}Config.cmake"
        "${CMAKE_CURRENT_BINARY_DIR}/${PROJECT_NAME}ConfigVersion.cmake"
        "${CMAKE_CURRENT_BINARY_DIR}/${PROJECT_NAME}Dependencies.cmake"
        DESTINATION "${CMAKE_INSTALL_LIBDIR}/cmake/${PROJECT_NAME}"
    )

endif()<|MERGE_RESOLUTION|>--- conflicted
+++ resolved
@@ -156,10 +156,7 @@
     src/pipeline/node/SystemLogger.cpp
     src/pipeline/node/SpatialLocationCalculator.cpp
     src/pipeline/node/ObjectTracker.cpp
-<<<<<<< HEAD
     src/pipeline/node/UVC.cpp
-=======
->>>>>>> 530d6ab6
     src/pipeline/datatype/Buffer.cpp
     src/pipeline/datatype/ImgFrame.cpp
     src/pipeline/datatype/ImageManipConfig.cpp
