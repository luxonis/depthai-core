--- conflicted
+++ resolved
@@ -158,13 +158,10 @@
     src/pipeline/node/SpatialLocationCalculator.cpp
     src/pipeline/node/ObjectTracker.cpp
     src/pipeline/node/IMU.cpp
-<<<<<<< HEAD
+    src/pipeline/node/EdgeDetector.cpp
+    src/pipeline/node/SPIIn.cpp
     src/pipeline/node/UVC.cpp
     src/pipeline/node/UAC.cpp
-=======
-    src/pipeline/node/EdgeDetector.cpp
-    src/pipeline/node/SPIIn.cpp
->>>>>>> 7471b2d3
     src/pipeline/datatype/Buffer.cpp
     src/pipeline/datatype/ImgFrame.cpp
     src/pipeline/datatype/ImageManipConfig.cpp
