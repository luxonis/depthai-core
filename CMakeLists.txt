cmake_minimum_required(VERSION 3.4) # For Hunter

# Set defaults
# PIC toolchain as we are building a shared library
set(CMAKE_TOOLCHAIN_FILE "${CMAKE_CURRENT_LIST_DIR}/cmake/toolchain/pic.cmake" CACHE STRING "")

# Build dependencies as 'Release' only by default (if not MSVC, as it requires same debug level for libraries to be linked against)
if(NOT WIN32)
    set(HUNTER_CONFIGURATION_TYPES "Release" CACHE STRING "Hunter dependencies list of build configurations")
endif()

# Specify path separator
set(SYS_PATH_SEPARATOR ";")
if(UNIX)
    set(SYS_PATH_SEPARATOR ":")
endif()

# Generate combined Hunter config
file(READ depthai-core/cmake/Hunter/config.cmake depthai_core_hunter_config)
file(READ cmake/Hunter/config.cmake hunter_config)
string(CONCAT final_hunter_config ${depthai_core_hunter_config} "\n\n" ${hunter_config})
file(WRITE ${CMAKE_CURRENT_BINARY_DIR}/generated/Hunter/config.cmake ${final_hunter_config})

include("cmake/HunterGate.cmake")
HunterGate(
    URL "https://github.com/cpp-pm/hunter/archive/v0.24.18.tar.gz"
    SHA1 "1292e4d661e1770d6d6ca08c12c07cf34a0bf718"
    FILEPATH ${CMAKE_CURRENT_BINARY_DIR}/generated/Hunter/config.cmake # Combined config
)

# Move binary dir if windows, to shorten the path
if(WIN32)
    set(HUNTER_BINARY_DIR "${HUNTER_GATE_ROOT}/_bin" CACHE STRING "Hunter binary directory")
endif()

# Pybindings project
set(TARGET_NAME depthai)
project(depthai VERSION "0") # revision of bindings [depthai-core].[rev]

# Set default build type depending on context
set(default_build_type "Release")
if(EXISTS "${CMAKE_SOURCE_DIR}/.git" AND NOT DEFINED ENV{CI})
    set(default_build_type "Debug")
endif()
if(NOT CMAKE_BUILD_TYPE AND NOT CMAKE_CONFIGURATION_TYPES)
    message(STATUS "Setting build type to '${default_build_type}' as none was specified.")
    set(CMAKE_BUILD_TYPE "${default_build_type}" CACHE STRING "Choose the type of build." FORCE)
    # Set the possible values of build type for cmake-gui
    set_property(CACHE CMAKE_BUILD_TYPE PROPERTY STRINGS "Debug" "Release" "MinSizeRel" "RelWithDebInfo")
endif()

# Add module paths
list(APPEND CMAKE_MODULE_PATH "${PROJECT_SOURCE_DIR}/cmake/")
list(APPEND CMAKE_MODULE_PATH "${PROJECT_SOURCE_DIR}/depthai-core/cmake")

# Constants
set(DOCSTRINGS_INCLUDE_PLACEHOLDER_DIR ${CMAKE_CURRENT_BINARY_DIR}/generated/include)
set(DOCSTRINGS_INCLUDE_PLACEHOLDER_PATH ${DOCSTRINGS_INCLUDE_PLACEHOLDER_DIR}/docstring.hpp)
set(DEFAULT_DOCSTRINGS_OUTPUT ${CMAKE_CURRENT_BINARY_DIR}/generated/depthai_python_docstring.hpp)

# First specify options
option(DEPTHAI_PYTHON_USE_FIND_PACKAGE "Use find_package for depthai-core" OFF)
option(DEPTHAI_PYTHON_ENABLE_TESTS "Enable tests" OFF)
option(DEPTHAI_PYTHON_ENABLE_EXAMPLES "Enable examples" OFF)
option(DEPTHAI_PYTHON_BUILD_DOCS "Build documentation - see docs/requirements.txt for needed dependencies" OFF)
option(DEPTHAI_PYTHON_BUILD_DOCSTRINGS "Generate docstrings from header files if module 'pybind11_mkdoc' available" ON)
option(DEPTHAI_PYTHON_EMBEDDED_MODULE "Create an embeddable module" OFF)


# Add depthai-core dependency
if(DEPTHAI_PYTHON_USE_FIND_PACKAGE)
    find_package(depthai CONFIG REQUIRED)
else()
    add_subdirectory(depthai-core)
endif()

# Add pybind11 dependency
#add_subdirectory(pybind11-2.5.0)
hunter_add_package(pybind11)

# Disable LTO if MINGW compiler
if(MINGW)
    set(PYBIND11_LTO_CXX_FLAGS "" CACHE STRING "" FORCE)
endif()
find_package(pybind11 CONFIG REQUIRED)

# Add external dependencies
add_subdirectory(external)

set(SOURCE_LIST
    src/py_bindings.cpp
    src/XLinkBindings.cpp
    src/DeviceBindings.cpp
    src/CalibrationHandlerBindings.cpp
    src/DeviceBootloaderBindings.cpp
    src/DatatypeBindings.cpp
    src/DataQueueBindings.cpp
    src/pipeline/PipelineBindings.cpp
    src/pipeline/CommonBindings.cpp
    src/pipeline/AssetManagerBindings.cpp
    src/openvino/OpenVINOBindings.cpp
    src/log/LogBindings.cpp
    src/VersionBindings.cpp

    src/pipeline/node/NodeBindings.cpp

    src/pipeline/node/XLinkInBindings.cpp
    src/pipeline/node/XLinkOutBindings.cpp
    src/pipeline/node/ColorCameraBindings.cpp
    src/pipeline/node/CameraBindings.cpp
    src/pipeline/node/MonoCameraBindings.cpp
    src/pipeline/node/StereoDepthBindings.cpp
    src/pipeline/node/NeuralNetworkBindings.cpp
    src/pipeline/node/VideoEncoderBindings.cpp
    src/pipeline/node/ImageManipBindings.cpp
    src/pipeline/node/SPIOutBindings.cpp
    src/pipeline/node/SPIInBindings.cpp
    src/pipeline/node/DetectionNetworkBindings.cpp
    src/pipeline/node/SystemLoggerBindings.cpp
    src/pipeline/node/ScriptBindings.cpp
    src/pipeline/node/SpatialLocationCalculatorBindings.cpp
    src/pipeline/node/SpatialDetectionNetworkBindings.cpp
    src/pipeline/node/ObjectTrackerBindings.cpp
    src/pipeline/node/IMUBindings.cpp
    src/pipeline/node/EdgeDetectorBindings.cpp
    src/pipeline/node/FeatureTrackerBindings.cpp
    src/pipeline/node/ToFBindings.cpp
    src/pipeline/node/AprilTagBindings.cpp
    src/pipeline/node/DetectionParserBindings.cpp
    src/pipeline/node/WarpBindings.cpp
<<<<<<< HEAD
    src/pipeline/node/SyncBindings.cpp
    src/pipeline/node/BenchmarkBindings.cpp
=======
    src/pipeline/node/UVCBindings.cpp
    src/pipeline/node/ToFBindings.cpp
>>>>>>> 097e9a33

    src/pipeline/datatype/ADatatypeBindings.cpp
    src/pipeline/datatype/AprilTagConfigBindings.cpp
    src/pipeline/datatype/AprilTagsBindings.cpp
    src/pipeline/datatype/BufferBindings.cpp
    src/pipeline/datatype/CameraControlBindings.cpp
    src/pipeline/datatype/EdgeDetectorConfigBindings.cpp
    src/pipeline/datatype/FeatureTrackerConfigBindings.cpp
    src/pipeline/datatype/ToFConfigBindings.cpp
    src/pipeline/datatype/ImageManipConfigBindings.cpp
    src/pipeline/datatype/ImgDetectionsBindings.cpp
    src/pipeline/datatype/ImgFrameBindings.cpp
    src/pipeline/datatype/IMUDataBindings.cpp
    src/pipeline/datatype/NNDataBindings.cpp
    src/pipeline/datatype/SpatialImgDetectionsBindings.cpp
    src/pipeline/datatype/SpatialLocationCalculatorConfigBindings.cpp
    src/pipeline/datatype/SpatialLocationCalculatorDataBindings.cpp
    src/pipeline/datatype/StereoDepthConfigBindings.cpp
    src/pipeline/datatype/SystemInformationBindings.cpp
    src/pipeline/datatype/TrackedFeaturesBindings.cpp
    src/pipeline/datatype/TrackletsBindings.cpp
    src/pipeline/datatype/BenchmarkReportBindings.cpp
)

# Add files for python module
if(DEPTHAI_PYTHON_EMBEDDED_MODULE)
    add_library(${TARGET_NAME} ${SOURCE_LIST})
else()
    pybind11_add_module(${TARGET_NAME} ${SOURCE_LIST})
endif()

if(WIN32)
    # Copy dlls to target directory - Windows only
    # TARGET_RUNTIME_DLLS generator expression available since CMake 3.21
    if(CMAKE_VERSION VERSION_LESS "3.21")
        file(GLOB depthai_dll_libraries "${HUNTER_INSTALL_PREFIX}/bin/*.dll")
    else()
        set(depthai_dll_libraries "$<TARGET_RUNTIME_DLLS:${TARGET_NAME}>")
    endif()
    add_custom_command(TARGET ${TARGET_NAME} POST_BUILD COMMAND
        ${CMAKE_COMMAND} -E copy ${depthai_dll_libraries} $<TARGET_FILE_DIR:${TARGET_NAME}>
        COMMAND_EXPAND_LISTS
    )

    # Disable "d" postfix, so python can import the library as is
    set_target_properties(${TARGET_NAME} PROPERTIES DEBUG_POSTFIX "")
endif()

# Add stubs (pyi) generation step after building bindings
execute_process(COMMAND "${PYTHON_EXECUTABLE}" "-c" "from mypy import api" RESULT_VARIABLE error OUTPUT_QUIET ERROR_QUIET)
if(error)
    message(WARNING "Mypy not available - stubs won't be generated or checked")
else()
    get_target_property(bindings_directory ${TARGET_NAME} LIBRARY_OUTPUT_DIRECTORY)
    if(NOT bindings_directory)
        set(bindings_directory ${CMAKE_CURRENT_BINARY_DIR})
    endif()
    message(STATUS "Mypy available, creating and checking stubs. Running with generate_stubs.py ${TARGET_NAME} ${bindings_directory}")
    add_custom_command(TARGET ${TARGET_NAME} POST_BUILD COMMAND
        ${CMAKE_COMMAND} -E env
        # Python path (to find compiled module)
        "PYTHONPATH=$<TARGET_FILE_DIR:${TARGET_NAME}>${SYS_PATH_SEPARATOR}$ENV{PYTHONPATH}"
        ${PYTHON_EXECUTABLE} "${CMAKE_CURRENT_LIST_DIR}/generate_stubs.py" "${TARGET_NAME}" "$<TARGET_FILE_DIR:${TARGET_NAME}>"
        DEPENDS "${CMAKE_CURRENT_LIST_DIR}/generate_stubs.py"
        WORKING_DIRECTORY "${CMAKE_CURRENT_BINARY_DIR}"
    )
endif()

# Docstring options
if(DEPTHAI_PYTHON_DOCSTRINGS_INPUT AND DEPTHAI_PYTHON_DOCSTRINGS_OUTPUT)
    message(FATAL_ERROR "DEPTHAI_PYTHON_DOCSTRINGS_INPUT and DEPTHAI_PYTHON_DOCSTRINGS_OUTPUT are mutually exclusive")
endif()

if(DEPTHAI_PYTHON_DOCSTRINGS_OUTPUT)
    # If output is specified set both input and output to same the path
    set(docstring_input_path ${DEPTHAI_PYTHON_DOCSTRINGS_OUTPUT})
    set(docstring_output_path ${DEPTHAI_PYTHON_DOCSTRINGS_OUTPUT})
else()
    # If input docstrings explicitly specified, use those and disable building
    if(DEPTHAI_PYTHON_DOCSTRINGS_INPUT)
        set(docstring_input_path ${DEPTHAI_PYTHON_DOCSTRINGS_INPUT})
        message(STATUS "Disabled building of docstrings - using docstrings specified by DEPTHAI_PYTHON_DOCSTRINGS_INPUT (${DEPTHAI_PYTHON_DOCSTRINGS_INPUT})")
        set(DEPTHAI_PYTHON_BUILD_DOCSTRINGS OFF CACHE BOOL "Generate docstrings from header files if module 'pybind11_mkdoc' available" FORCE)
    else()
        # Otherwise set default location as input
        set(docstring_input_path ${DEFAULT_DOCSTRINGS_OUTPUT})
    endif()

    # Set default output location
    set(docstring_output_path ${DEFAULT_DOCSTRINGS_OUTPUT})
endif()

if(DEPTHAI_PYTHON_BUILD_DOCSTRINGS)
    option(DEPTHAI_PYTHON_FORCE_DOCSTRINGS "Force that docstrings are generated, module 'pybind11_mkdoc' required" OFF)
endif()

# Configure include placeholder with INPUT path
configure_file(cmake/docstring.hpp.in ${DOCSTRINGS_INCLUDE_PLACEHOLDER_PATH})
# Add target to generate docstrings
if (DEPTHAI_PYTHON_BUILD_DOCSTRINGS)
    include(pybind11-mkdoc)

    # Check if pybind11_mkdoc available and create target
    target_pybind11_mkdoc_setup(${docstring_output_path} depthai::core ${DEPTHAI_PYTHON_FORCE_DOCSTRINGS})

    if(TARGET pybind11_mkdoc)
        # Add dependency to mkdoc target (makes sure that mkdoc is executed, and docstrings available)
        add_dependencies(${TARGET_NAME} pybind11_mkdoc)
    else()
        # Generate default docstrings to OUTPUT path
        configure_file(cmake/default_docstring.hpp.in ${docstring_output_path} COPYONLY)
    endif()
else()
    # Generate default docstrings to OUTPUT path
    configure_file(cmake/default_docstring.hpp.in ${docstring_output_path} COPYONLY)
endif()

# Add include directory
target_include_directories(${TARGET_NAME} PRIVATE src ${DOCSTRINGS_INCLUDE_PLACEHOLDER_DIR})

# Link with libraries
target_link_libraries(${TARGET_NAME}
    PUBLIC
        # pybind11
        pybind11::pybind11
        depthai::core # Use non-opencv target as we use opencv-python in bindings
        hedley
        pybind11_json
        xtensor-python
)

# Add embedded module option, otherwise link to pybind11 as usual
if(DEPTHAI_PYTHON_EMBEDDED_MODULE)
    target_compile_definitions(${TARGET_NAME} PRIVATE DEPTHAI_PYTHON_EMBEDDED_MODULE)
endif()

# Find Git
find_package(Git)

# Add build information (commit, date)
set(BUILD_COMMIT "dev")
if(GIT_FOUND)
    execute_process(
        COMMAND ${GIT_EXECUTABLE} rev-parse HEAD
        WORKING_DIRECTORY ${CMAKE_CURRENT_LIST_DIR}
        OUTPUT_VARIABLE BUILD_COMMIT
        ERROR_QUIET
        OUTPUT_STRIP_TRAILING_WHITESPACE
    )
    execute_process(
        COMMAND ${GIT_EXECUTABLE} show -s --format=%ci ${BUILD_COMMIT}
        WORKING_DIRECTORY ${CMAKE_CURRENT_LIST_DIR}
        OUTPUT_VARIABLE BUILD_COMMIT_DATETIME
        ERROR_QUIET
        OUTPUT_STRIP_TRAILING_WHITESPACE
    )
endif()

# Add local commit hash (or 'dev' if unable to retrieve) if not build by CI
if(NOT DEFINED ENV{CI} AND NOT DEPTHAI_PYTHON_COMMIT_HASH)
    set(DEPTHAI_PYTHON_COMMIT_HASH ${BUILD_COMMIT})
endif()

# Get version to use
set(version_command "import find_version as v; print(v.get_package_version())")
if(DEPTHAI_PYTHON_COMMIT_HASH)
    set(version_command "import find_version as v; print(v.get_package_dev_version('${DEPTHAI_PYTHON_COMMIT_HASH}'))")
endif()
execute_process(COMMAND ${PYTHON_EXECUTABLE} "-c" "${version_command}"
    OUTPUT_VARIABLE DEPTHAI_PYTHON_VERSION
    OUTPUT_STRIP_TRAILING_WHITESPACE
    WORKING_DIRECTORY ${CMAKE_CURRENT_LIST_DIR}
)


string(TIMESTAMP BUILD_DATETIME "%Y-%m-%d %H:%M:%S +0000" UTC)
target_compile_definitions(${TARGET_NAME}
    PRIVATE
        DEPTHAI_PYTHON_VERSION="${DEPTHAI_PYTHON_VERSION}"
        DEPTHAI_PYTHON_COMMIT_HASH="${BUILD_COMMIT}"
        DEPTHAI_PYTHON_COMMIT_DATETIME="${BUILD_COMMIT_DATETIME}"
        DEPTHAI_PYTHON_BUILD_DATETIME="${BUILD_DATETIME}"
)

# Set compiler features (c++14), and disables extensions
set_property(TARGET ${TARGET_NAME} PROPERTY CXX_STANDARD 14)
set_property(TARGET ${TARGET_NAME} PROPERTY CXX_STANDARD_REQUIRED ON)
set_property(TARGET ${TARGET_NAME} PROPERTY CXX_EXTENSIONS OFF)

# ASAN Settings as we are building and using shared library
if(SANITIZE_ADDRESS OR SANITIZE_MEMORY OR SANITIZE_THREAD OR SANITIZE_UNDEFINED)
    # Get asan library to preload
    if (CMAKE_CXX_COMPILER_ID STREQUAL "Clang")
        execute_process(COMMAND ${CMAKE_CXX_COMPILER} -print-file-name=libclang_rt.asan-${CMAKE_HOST_SYSTEM_PROCESSOR}.so OUTPUT_VARIABLE LIBASAN_PATH OUTPUT_STRIP_TRAILING_WHITESPACE)
    elseif (CMAKE_CXX_COMPILER_ID STREQUAL "GNU")
        execute_process(COMMAND ${CMAKE_CXX_COMPILER} -print-file-name=libasan.so OUTPUT_VARIABLE LIBASAN_PATH OUTPUT_STRIP_TRAILING_WHITESPACE)
    endif()
    # Set preload env variable
    if(APPLE)
        set(ASAN_ENVIRONMENT_VARS "DYLD_INSERT_LIBRARIES=${LIBASAN_PATH}" "ASAN_OPTIONS=leak_check_at_exit=0")
    elseif(UNIX)
        set(ASAN_ENVIRONMENT_VARS "LD_PRELOAD=${LIBASAN_PATH}" "ASAN_OPTIONS=leak_check_at_exit=0")
    endif()
    message(STATUS "ASAN environment variables: ${ASAN_ENVIRONMENT_VARS}")
endif()

########################
# Testing
########################
if(DEPTHAI_PYTHON_ENABLE_TESTS OR DEPTHAI_PYTHON_ENABLE_EXAMPLES)
    include(CTest)
    enable_testing()
endif()

########################
# Tests
########################
if (DEPTHAI_PYTHON_ENABLE_TESTS)
    add_subdirectory(tests)
endif()

########################
# Examples (can also act as tests)
########################
if (DEPTHAI_PYTHON_ENABLE_EXAMPLES)
    add_subdirectory(examples)
endif()

########################
# Documentation
########################
if(DEPTHAI_PYTHON_BUILD_DOCS)
    add_subdirectory(docs)
endif()<|MERGE_RESOLUTION|>--- conflicted
+++ resolved
@@ -128,13 +128,10 @@
     src/pipeline/node/AprilTagBindings.cpp
     src/pipeline/node/DetectionParserBindings.cpp
     src/pipeline/node/WarpBindings.cpp
-<<<<<<< HEAD
     src/pipeline/node/SyncBindings.cpp
     src/pipeline/node/BenchmarkBindings.cpp
-=======
     src/pipeline/node/UVCBindings.cpp
     src/pipeline/node/ToFBindings.cpp
->>>>>>> 097e9a33
 
     src/pipeline/datatype/ADatatypeBindings.cpp
     src/pipeline/datatype/AprilTagConfigBindings.cpp
