cmake_minimum_required(VERSION 3.4) # For Hunter

# MSVC variable isn't available before 'project' call
# Generalize to Win32 platform for now
if(NOT WIN32)
    set(HUNTER_CONFIGURATION_TYPES "Release" CACHE STRING "Hunter dependencies list of build configurations")
endif()

<<<<<<< HEAD
set(HUNTER_SKIP_PACKAGE_nlohmann_json OFF)
set(BUILD_SHARED_LIBS ON)
set(CMAKE_POSITION_INDEPENDENT_CODE ON)

# Early options
option(DEPTHAI_ENABLE_LIBUSB "Enable usage of libusb and interaction with USB devices" ON)

=======
# Early options
option(DEPTHAI_ENABLE_LIBUSB "Enable usage of libusb and interaction with USB devices" ON)

# Set to use native tls for windows before including Hunter (used for Curl)
if(WIN32)
    set(DEPTHAI_CURL_USE_SCHANNEL ON)
    set(DEPTHAI_CURL_USE_OPENSSL OFF)
else()
    set(DEPTHAI_CURL_USE_SCHANNEL OFF)
    set(DEPTHAI_CURL_USE_OPENSSL ON)
endif()

>>>>>>> 12158a51
# Set type to canonicalize relative paths for user-provided toolchain
set(CMAKE_TOOLCHAIN_FILE "" CACHE FILEPATH "CMake toolchain path")

# Create a custom toolchain to pass certain options to dependencies
set(gen_toolchain "${CMAKE_CURRENT_BINARY_DIR}/generated/toolchain.cmake")

if(EXISTS "${gen_toolchain}" AND ("${_INTERNAL_DEPTHAI_ORIGINAL_CMAKE_TOOLCHAIN_FILE}" STREQUAL "${CMAKE_TOOLCHAIN_FILE}" OR NOT "${CMAKE_TOOLCHAIN_FILE}" STREQUAL ""))
    message(STATUS "Using existing generated toolchain")
else()
    message(STATUS "Generating new toolchain...")
    configure_file(
        "${CMAKE_CURRENT_LIST_DIR}/cmake/toolchain/custom.cmake.in"
        "${gen_toolchain}"
        @ONLY
    )
endif()

set(CMAKE_TOOLCHAIN_FILE "${gen_toolchain}" CACHE STRING "" FORCE)
if(DEFINED _INTERNAL_DEPTHAI_ORIGINAL_CMAKE_TOOLCHAIN_FILE)
    message(STATUS "Using specified toolchain file: ${_INTERNAL_DEPTHAI_ORIGINAL_CMAKE_TOOLCHAIN_FILE} combined into: ${CMAKE_TOOLCHAIN_FILE}")
else()
    message(STATUS "Using toolchain file: ${CMAKE_TOOLCHAIN_FILE}")
endif()

include("cmake/HunterGate.cmake")
HunterGate(
    URL "https://github.com/cpp-pm/hunter/archive/9d9242b60d5236269f894efd3ddd60a9ca83dd7f.tar.gz"
    SHA1 "16cc954aa723bccd16ea45fc91a858d0c5246376"
    LOCAL # Local config for dependencies
)

# Move binary dir if windows, to shorten the path
if(WIN32)
    set(HUNTER_BINARY_DIR "${HUNTER_GATE_ROOT}/_bin" CACHE STRING "Hunter binary directory")
endif()

# Create depthai project
<<<<<<< HEAD
project(depthai VERSION "2.26.1" LANGUAGES CXX C)
=======
project(depthai VERSION "2.28.0" LANGUAGES CXX C)
>>>>>>> 12158a51
get_directory_property(has_parent PARENT_DIRECTORY)
if(has_parent)
    set(DEPTHAI_VERSION ${PROJECT_VERSION} PARENT_SCOPE)
endif()

# Set default build type depending on context
set(default_build_type "Release")
if(EXISTS "${CMAKE_SOURCE_DIR}/.git" AND NOT DEFINED ENV{CI})
    set(default_build_type "Debug")
endif()
if(NOT CMAKE_BUILD_TYPE AND NOT CMAKE_CONFIGURATION_TYPES)
    message(STATUS "Setting build type to '${default_build_type}' as none was specified.")
    set(CMAKE_BUILD_TYPE "${default_build_type}" CACHE STRING "Choose the type of build." FORCE)
    # Set the possible values of build type for cmake-gui
    set_property(CACHE CMAKE_BUILD_TYPE PROPERTY STRINGS "Debug" "Release" "MinSizeRel" "RelWithDebInfo")
endif()

# Set default installation directory
if(CMAKE_INSTALL_PREFIX_INITIALIZED_TO_DEFAULT)
    set(CMAKE_INSTALL_PREFIX "${CMAKE_BINARY_DIR}/install" CACHE PATH "Installation Directory" FORCE)
endif()

# Set policies
# CMP0074 dictates that find_package searches environment variable "[packageName]_ROOT" along with regular variable [packageName]_ROOT
if(POLICY CMP0074)
  cmake_policy(SET CMP0074 NEW) # Only introduced in 3.12
endif()

if(POLICY CMP0028)
  cmake_policy(SET CMP0028 NEW)
endif()

# Set to export compile commands for tools like clang-tidy and format
set(CMAKE_EXPORT_COMPILE_COMMANDS ON)

# Add module path
list(APPEND CMAKE_MODULE_PATH "${CMAKE_CURRENT_LIST_DIR}/cmake/")
list(APPEND CMAKE_MODULE_PATH "${CMAKE_CURRENT_LIST_DIR}/cmake/sanitizers")

# Additional options
option(DEPTHAI_CLANG_FORMAT "Enable clang-format target"                  ON)
option(DEPTHAI_CLANG_TIDY "Enable clang-tidy checks during compilation" OFF)
option(DEPTHAI_SANITIZE "Enable Address and Undefined sanitizers for library, examples and tests" OFF)

# Should install depthai core libraries
option(DEPTHAI_INSTALL   "Enable install target for depthai-core targets" ON)

# Debug option
set(DEPTHAI_XLINK_LOCAL "" CACHE STRING "Path to local XLink source to use instead of Hunter")
set(DEPTHAI_SHARED_LOCAL "" CACHE STRING "Path to local depthai-shared source to use instead of submodule")
set(DEPTHAI_BOOTLOADER_SHARED_LOCAL "" CACHE STRING "Path to local depthai-bootloader-shared source to use instead of submodule")

# Enable backward stack printing on crash
if(ANDROID)
    # Backward not supported currently on Android
    set(DEPTHAI_ENABLE_BACKWARD OFF CACHE BOOL "" FORCE)
else()
    option(DEPTHAI_ENABLE_BACKWARD "Enable stacktrace printing on crash using Backward" ON)
    # Additional function information for 'backward' stacktrace
    if(DEPTHAI_ENABLE_BACKWARD)
        set(CMAKE_ENABLE_EXPORTS ON)
    endif()
endif()

# Check if on 32 bit linux - default without CURL support
if(CMAKE_SIZEOF_VOID_P EQUAL 4 AND UNIX)
    set(DEPTHAI_DEFAULT_CURL_SUPPORT OFF)
else()
    set(DEPTHAI_DEFAULT_CURL_SUPPORT ON)
endif()

option(DEPTHAI_ENABLE_CURL "Enable CURL support" ${DEPTHAI_DEFAULT_CURL_SUPPORT})
message(STATUS "CURL support: ${DEPTHAI_ENABLE_CURL}")

# Force Colored output when using Ninja
# Global option - affects all targets
option(FORCE_COLORED_OUTPUT "Always produce ANSI-colored output (GNU/Clang only)" OFF)
if(FORCE_COLORED_OUTPUT)
    if("${CMAKE_CXX_COMPILER_ID}" STREQUAL "GNU")
       add_compile_options(-fdiagnostics-color=always)
    elseif("${CMAKE_CXX_COMPILER_ID}" STREQUAL "Clang")
       add_compile_options(-fcolor-diagnostics)
    endif()
endif()

# Specify exporting all symbols on Windows
if(WIN32 AND BUILD_SHARED_LIBS)
    set(CMAKE_WINDOWS_EXPORT_ALL_SYMBOLS ON CACHE BOOL "")
endif()

### Constants
set(PROJECT_EXPORT_GROUP "${PROJECT_NAME}Targets")

## Check if cloned or sources
find_package(Git)
find_package(ament_cmake QUIET)
if(GIT_FOUND)
    execute_process(
        COMMAND ${GIT_EXECUTABLE} rev-parse --show-toplevel
        WORKING_DIRECTORY ${CMAKE_CURRENT_LIST_DIR}
        RESULT_VARIABLE _git_root_dir_error
        OUTPUT_VARIABLE _git_root_dir
        ERROR_QUIET
        OUTPUT_STRIP_TRAILING_WHITESPACE
    )
    set(DEPTHAI_DOWNLOADED_SOURCES ON)
    if(_git_root_dir_error EQUAL 0 AND "${_git_root_dir}" STREQUAL "${CMAKE_CURRENT_LIST_DIR}")
        set(DEPTHAI_DOWNLOADED_SOURCES OFF)
    endif()
    message(DEBUG "Git root dir (${_git_root_dir_error}): ${_git_root_dir}")
    message(DEBUG "DepthAI as downloaded sources: ${DEPTHAI_DOWNLOADED_SOURCES}")
    execute_process(
        COMMAND ${GIT_EXECUTABLE} rev-parse HEAD
        WORKING_DIRECTORY ${CMAKE_CURRENT_LIST_DIR}
        OUTPUT_VARIABLE BUILD_COMMIT
        ERROR_QUIET
        OUTPUT_STRIP_TRAILING_WHITESPACE
    )
    execute_process(
        COMMAND ${GIT_EXECUTABLE} show -s --format=%ci ${BUILD_COMMIT}
        WORKING_DIRECTORY ${CMAKE_CURRENT_LIST_DIR}
        OUTPUT_VARIABLE BUILD_COMMIT_DATETIME
        ERROR_QUIET
        OUTPUT_STRIP_TRAILING_WHITESPACE
    )
endif()

### Get and find dependencies

# Include project dependencies
set(DEPTHAI_DEPENDENCY_INCLUDE "" CACHE FILEPATH "Optional cmake file to append to dependency processing, e.g. additional find_package()")
include(depthaiDependencies)

# Add threads preference
set(THREADS_PREFER_PTHREAD_FLAG ON)

# Add depthai-shared, and definitions that it is PC side
include(${CMAKE_CURRENT_LIST_DIR}/shared/depthai-shared.cmake)

# Add depthai-bootloader-shared
include(${CMAKE_CURRENT_LIST_DIR}/shared/depthai-bootloader-shared.cmake)

# Add flags helpers
include(Flags)

### End of dependencies

set(TARGET_CORE_NAME ${PROJECT_NAME}-core)
set(TARGET_CORE_ALIAS core)

# Create core library
add_library(${TARGET_CORE_NAME}
    # depthai-shared sources
    "${DEPTHAI_SHARED_SOURCES}"
    # depthai-bootloader-shared sources
    "${DEPTHAI_BOOTLOADER_SHARED_SOURCES}"
    # sources
    src/device/Device.cpp
    src/device/DeviceBase.cpp
    src/device/DeviceBootloader.cpp
    src/device/DataQueue.cpp
    src/device/CallbackHandler.cpp
    src/device/CalibrationHandler.cpp
    src/device/Version.cpp
    src/pipeline/Pipeline.cpp
    src/pipeline/AssetManager.cpp
    src/pipeline/Node.cpp
    src/pipeline/node/XLinkIn.cpp
    src/pipeline/node/XLinkOut.cpp
    src/pipeline/node/ColorCamera.cpp
    src/pipeline/node/Camera.cpp
    src/pipeline/node/ToF.cpp
    src/pipeline/node/MessageDemux.cpp
    src/pipeline/node/MonoCamera.cpp
    src/pipeline/node/StereoDepth.cpp
    src/pipeline/node/Sync.cpp
    src/pipeline/node/NeuralNetwork.cpp
    src/pipeline/node/ImageManip.cpp
    src/pipeline/node/Warp.cpp
    src/pipeline/node/VideoEncoder.cpp
    src/pipeline/node/DetectionNetwork.cpp
    src/pipeline/node/Script.cpp
    src/pipeline/node/SpatialDetectionNetwork.cpp
    src/pipeline/node/ImageAlign.cpp
    src/pipeline/node/SystemLogger.cpp
    src/pipeline/node/SpatialLocationCalculator.cpp
    src/pipeline/node/AprilTag.cpp
    src/pipeline/node/ObjectTracker.cpp
    src/pipeline/node/IMU.cpp
    src/pipeline/node/EdgeDetector.cpp
    src/pipeline/node/SPIIn.cpp
    src/pipeline/node/FeatureTracker.cpp
    src/pipeline/node/DetectionParser.cpp
    src/pipeline/node/UVC.cpp
    src/pipeline/node/PointCloud.cpp
    src/pipeline/node/Cast.cpp
    src/pipeline/datatype/Buffer.cpp
    src/pipeline/datatype/ImgFrame.cpp
    src/pipeline/datatype/EncodedFrame.cpp
    src/pipeline/datatype/ImageManipConfig.cpp
    src/pipeline/datatype/CameraControl.cpp
    src/pipeline/datatype/NNData.cpp
    src/pipeline/datatype/ImgDetections.cpp
    src/pipeline/datatype/SpatialImgDetections.cpp
    src/pipeline/datatype/SystemInformation.cpp
    src/pipeline/datatype/StreamMessageParser.cpp
    src/pipeline/datatype/SpatialLocationCalculatorData.cpp
    src/pipeline/datatype/SpatialLocationCalculatorConfig.cpp
    src/pipeline/datatype/AprilTags.cpp
    src/pipeline/datatype/AprilTagConfig.cpp
    src/pipeline/datatype/Tracklets.cpp
    src/pipeline/datatype/IMUData.cpp
    src/pipeline/datatype/StereoDepthConfig.cpp
    src/pipeline/datatype/EdgeDetectorConfig.cpp
    src/pipeline/datatype/TrackedFeatures.cpp
    src/pipeline/datatype/FeatureTrackerConfig.cpp
    src/pipeline/datatype/ImageAlignConfig.cpp
    src/pipeline/datatype/ToFConfig.cpp
    src/pipeline/datatype/PointCloudConfig.cpp
    src/pipeline/datatype/PointCloudData.cpp
    src/pipeline/datatype/MessageGroup.cpp
    src/utility/H26xParsers.cpp
    src/utility/Initialization.cpp
    src/utility/Resources.cpp
    src/utility/Path.cpp
    src/utility/Platform.cpp
    src/utility/Environment.cpp
    src/utility/XLinkGlobalProfilingLogger.cpp
    src/utility/Logging.cpp
    src/utility/EepromDataParser.cpp
<<<<<<< HEAD
=======
    src/utility/LogCollection.cpp
>>>>>>> 12158a51
    src/xlink/XLinkConnection.cpp
    src/xlink/XLinkStream.cpp
    src/openvino/OpenVINO.cpp
    src/openvino/BlobReader.cpp
    src/bspatch/bspatch.c
)
add_library("${PROJECT_NAME}::${TARGET_CORE_ALIAS}" ALIAS ${TARGET_CORE_NAME})
# Specify that we are building core
target_compile_definitions(${TARGET_CORE_NAME} PUBLIC DEPTHAI_TARGET_CORE)
# Specifies name of generated IMPORTED target (set to alias)
set_target_properties(${TARGET_CORE_NAME} PROPERTIES EXPORT_NAME ${TARGET_CORE_ALIAS})
# Add to list of targets to export and install
list(APPEND targets_to_export ${TARGET_CORE_NAME})

# Add default flags to core
add_default_flags(${TARGET_CORE_NAME})

# And clang-tidy and format
if(DEPTHAI_CLANG_TIDY)
    include(ClangTidy)
    target_clangtidy_setup(${TARGET_CORE_NAME})
endif()

# Set compiler features (c++14), and disables extensions (g++14)
set_property(TARGET ${TARGET_CORE_NAME} PROPERTY CXX_STANDARD 14)
set_property(TARGET ${TARGET_CORE_NAME} PROPERTY CXX_STANDARD_REQUIRED ON)
set_property(TARGET ${TARGET_CORE_NAME} PROPERTY CXX_EXTENSIONS OFF)
# Add interface transitive property (C++14)
if(${CMAKE_VERSION} VERSION_LESS "3.8.0")
    target_compile_features(${TARGET_CORE_NAME} INTERFACE cxx_generic_lambdas)
else()
    target_compile_features(${TARGET_CORE_NAME} INTERFACE cxx_std_14)
endif()

# First specify options
option(DEPTHAI_BUILD_TESTS "Build tests" OFF)
option(DEPTHAI_BUILD_EXAMPLES "Build examples - Requires OpenCV library to be installed" OFF)
option(DEPTHAI_BUILD_DOCS "Build documentation - requires doxygen to be installed" OFF)
option(DEPTHAI_OPENCV_SUPPORT "Enable optional OpenCV support" ON)
option(DEPTHAI_PCL_SUPPORT "Enable optional PCL support" OFF)


option(DEPTHAI_BINARIES_RESOURCE_COMPILE "Compile Depthai device side binaries into library" ON)
option(DEPTHAI_USB2_PATCH_ONLY_MODE "Use patch file and full depthai.cmd binary for usb2 mode" ON)
option(DEPTHAI_CMD_PATH "Use local path for depthai.cmd instead of downloading" OFF)
if(DEPTHAI_USB2_PATCH_ONLY_MODE)
    option(DEPTHAI_USB2_PATCH_PATH "Use local path for depthai-usb2-patch.patch instead of downloading" OFF)
else()
    option(DEPTHAI_USB2_CMD_PATH "Use local path for depthai-usb2.cmd instead of downloading" OFF)
endif()

if(DEPTHAI_USB2_PATCH_ONLY_MODE)
    message(STATUS "Compiling ${TARGET_CORE_NAME} resources in PATCH_ONLY mode")
else()
    message(STATUS "Compiling ${TARGET_CORE_NAME} depthai and depthai-usb2 resources")
endif()

# Set constant
set(DEPTHAI_RESOURCES_OUTPUT_DIR "${CMAKE_CURRENT_BINARY_DIR}/resources")

# Include configuration
include(Depthai/DepthaiDeviceSideConfig)    # Depthai device binary commit/version configuration
include(Depthai/DepthaiBootloaderConfig)    # Depthai bootloader binary commit/version configuration

# Include downloaders
include(DepthaiDownloader)                  # Depthai device binary downloader
include(DepthaiBootloaderDownloader)        # Depthai bootloader binary downloader


# depthai-shared enforce commit hash match if CI
if($ENV{CI})
    set(DEPTHAI_SHARED_COMMIT_HASH_ENFORCE ON)
    set(DEPTHAI_BOOTLOADER_SHARED_COMMIT_HASH_ENFORCE ON)
endif()


# Then get the Depthai device side binaries (local or download)
if(DEPTHAI_CMD_PATH OR DEPTHAI_USB2_CMD_PATH OR DEPTHAI_USB2_PATCH_PATH)
    # At least one of the paths is set. include binaries locally
    message(STATUS "Using local Depthai device side binaries...")

    DepthaiLocal(
        PATCH_ONLY ${DEPTHAI_USB2_PATCH_ONLY_MODE}
        "${DEPTHAI_RESOURCES_OUTPUT_DIR}"            # Output folder
        DEPTHAI_RESOURCE_LIST                       # List of output resources
        "${DEPTHAI_CMD_PATH}"                       # depthai.cmd
        "${DEPTHAI_USB2_CMD_PATH}"                  # depthai-usb2.cmd
        "${DEPTHAI_USB2_PATCH_PATH}"                # depthai-usb2-patch.patch
    )

else()
    # No user specified paths, download from server
    message(STATUS "Downloading Depthai device side binaries from server...")

    DepthaiDownload(
        "${DEPTHAI_SHARED_COMMIT_HASH}" "${DEPTHAI_SHARED_COMMIT_HASH_ENFORCE}"
        PATCH_ONLY ${DEPTHAI_USB2_PATCH_ONLY_MODE}
        "${DEPTHAI_RESOURCES_OUTPUT_DIR}"            # Output folder
        DEPTHAI_RESOURCE_LIST                       # List of output resources
        "${DEPTHAI_DEVICE_SIDE_MATURITY}"           # Maturity
        "${DEPTHAI_DEVICE_SIDE_COMMIT}"             # commit hash
        "${DEPTHAI_DEVICE_SIDE_VERSION}"            # Optional version
    )
endif()
list(APPEND RESOURCE_COMPILED_FILES ${DEPTHAI_RESOURCE_LIST})

# Add bootloader
DepthaiBootloaderDownload(
    "${DEPTHAI_BOOTLOADER_SHARED_COMMIT_HASH}" "${DEPTHAI_BOOTLOADER_SHARED_COMMIT_HASH_ENFORCE}"
    "${DEPTHAI_RESOURCES_OUTPUT_DIR}"                # Output folder
    DEPTHAI_BOOTLOADER_RESOURCE_LIST                # List of output resources
    "${DEPTHAI_BOOTLOADER_MATURITY}"                # Maturity
    "${DEPTHAI_BOOTLOADER_VERSION}"                 # if maturity == snapshot -> hash else version
)
list(APPEND RESOURCE_COMPILED_FILES ${DEPTHAI_BOOTLOADER_RESOURCE_LIST})

message(STATUS "LIST OF RESOURCE COMPILED FILES: ${RESOURCE_COMPILED_FILES}")

if(DEPTHAI_BINARIES_RESOURCE_COMPILE)
    # Add RC and resource compile the binares
    include(CMakeRC)

    set(DEPTHAI_RESOURCE_LIBRARY_NAME "depthai-resources")

    # Add resource library
    cmrc_add_resource_library("${DEPTHAI_RESOURCE_LIBRARY_NAME}" NAMESPACE depthai
        WHENCE "${DEPTHAI_RESOURCES_OUTPUT_DIR}"
        "${RESOURCE_COMPILED_FILES}"
    )

    # Link to resource library
    target_link_libraries(${TARGET_CORE_NAME} PRIVATE "${DEPTHAI_RESOURCE_LIBRARY_NAME}")

    # Set define that binaries are resource compiled
    target_compile_definitions(${TARGET_CORE_NAME} PRIVATE DEPTHAI_RESOURCE_COMPILED_BINARIES)

else()
    # TODO
    # Don't add RC and don't resource compile the binaries

endif()

# Add include directories
target_include_directories(${TARGET_CORE_NAME}
    PUBLIC
        # Relative path to include directories after installed
        "$<INSTALL_INTERFACE:include>"
        "$<INSTALL_INTERFACE:include/${DEPTHAI_SHARED_3RDPARTY_HEADERS_PATH}>"

        # Build time path to include directories
        "$<BUILD_INTERFACE:${CMAKE_CURRENT_LIST_DIR}/include>"
        "$<BUILD_INTERFACE:${DEPTHAI_SHARED_PUBLIC_INCLUDE}>"
        "$<BUILD_INTERFACE:${DEPTHAI_BOOTLOADER_SHARED_PUBLIC_INCLUDE}>"
    #INTERFACE
    #    # ...
    PRIVATE
        "$<BUILD_INTERFACE:${CMAKE_CURRENT_LIST_DIR}/include/depthai>"
        "$<BUILD_INTERFACE:${CMAKE_CURRENT_LIST_DIR}/src>"
        "$<BUILD_INTERFACE:${DEPTHAI_SHARED_INCLUDE}>"
        "$<BUILD_INTERFACE:${DEPTHAI_BOOTLOADER_SHARED_INCLUDE}>"
)

target_include_directories(${TARGET_CORE_NAME} SYSTEM
    PUBLIC
        "$<BUILD_INTERFACE:${DEPTHAI_SHARED_3RDPARTY_INCLUDE}>"
)

# Add clang format after specifying include directories
if(DEPTHAI_CLANG_FORMAT)
    # HEADER DIRECTORIES
    set(header_dirs "${CMAKE_CURRENT_LIST_DIR}/include" "${DEPTHAI_SHARED_PUBLIC_INCLUDE}" "${DEPTHAI_SHARED_INCLUDE}")
    include(ClangFormat)
    target_clangformat_setup(${TARGET_CORE_NAME} "${header_dirs}")
endif()

# link libraries
target_link_libraries(${TARGET_CORE_NAME}
    PUBLIC
        nlohmann_json::nlohmann_json
        libnop
    INTERFACE
        XLinkPublic
    PRIVATE
        XLink
        Threads::Threads
        BZip2::bz2
        FP16::fp16
        archive_static
        spdlog::spdlog
        ZLIB::zlib
        ghcFilesystem::ghc_filesystem
)

if(DEPTHAI_ENABLE_CURL)
    target_link_libraries(${TARGET_CORE_NAME} PRIVATE
        CURL::libcurl
        cpr::cpr
    )
    target_compile_definitions(${TARGET_CORE_NAME} PRIVATE DEPTHAI_ENABLE_CURL)
endif()

# Add compile & CMake definitions
set(DEPTHAI_DEVICE_VERSION "${DEPTHAI_DEVICE_SIDE_COMMIT}")
target_compile_definitions(${TARGET_CORE_NAME}
    PRIVATE
        # Add depthai-device version
        DEPTHAI_DEVICE_VERSION="${DEPTHAI_DEVICE_VERSION}"
        # Add depthai-bootloader version
        DEPTHAI_BOOTLOADER_VERSION="${DEPTHAI_BOOTLOADER_VERSION}"
)
# Add compile flag if libusb is available
if(DEPTHAI_ENABLE_LIBUSB)
    target_compile_definitions(${TARGET_CORE_NAME} PRIVATE DEPTHAI_ENABLE_LIBUSB)
    set(DEPTHAI_HAVE_LIBUSB_SUPPORT ON)
endif()

# Add Backward dependency if enabled (On by default)
if(DEPTHAI_ENABLE_BACKWARD)
    target_compile_definitions(${TARGET_CORE_NAME} PRIVATE DEPTHAI_ENABLE_BACKWARD)
    target_link_libraries(${TARGET_CORE_NAME} PRIVATE Backward::Backward)
endif()

# Add patch only mode definition
if(DEPTHAI_USB2_PATCH_ONLY_MODE)
    target_compile_definitions(${TARGET_CORE_NAME} PRIVATE DEPTHAI_PATCH_ONLY_MODE)
endif()

# Helper function
macro(add_runtime_dependencies depending_target dependency)
    if(WIN32)
        if(TARGET ${dependency})
            get_property(imported_configs TARGET ${dependency} PROPERTY IMPORTED_CONFIGURATIONS)
            set(dlls "")
            foreach(cfg ${imported_configs})
                get_property(dll TARGET ${dependency} PROPERTY IMPORTED_LOCATION_${cfg})
                set(dlls ${depthai_dll_libraries} $<$<CONFIG:${cfg}>:${dll}>)
            endforeach()
        endif()
        file(GLOB depthai_dll_libraries "${HUNTER_INSTALL_PREFIX}/bin/*.dll")
        # Create a list of required dll files
        set(required_dll_files ${dlls} ${depthai_dll_libraries})
        # Copy the required dlls
        add_custom_command(TARGET ${depending_target} POST_BUILD COMMAND
            "$<$<BOOL:${required_dll_files}>:${CMAKE_COMMAND};-E;copy_if_different;${required_dll_files};$<TARGET_FILE_DIR:${depending_target}>>"
            COMMAND_EXPAND_LISTS
            VERBATIM
        )
        message(STATUS "Required dlls for core are: ${required_dll_files}")
    endif()
endmacro()
# Add libusb dll in build time
add_runtime_dependencies(${TARGET_CORE_NAME} usb-1.0)

########################
# OpenCV Support
########################
set(THIRDPARTY_OPENCV_LIBRARIES "" CACHE STRING "Optional libraries to link OpenCV support, e.g. TBB::tbb")
set(TARGET_OPENCV_NAME ${PROJECT_NAME}-opencv)
set(TARGET_OPENCV_ALIAS opencv)
if(DEPTHAI_OPENCV_SUPPORT)
    # Check if required libraries are available
    set(REQUIRED_OPENCV_LIBRARIES "opencv_core" "opencv_imgproc")
    set(OPENCV_SUPPORT_AVAILABLE ${OpenCV_FOUND})
    foreach(lib ${REQUIRED_OPENCV_LIBRARIES})
        if(NOT (lib IN_LIST OpenCV_LIBS))
            set(OPENCV_SUPPORT_AVAILABLE FALSE)
        endif()
    endforeach()

    if(OPENCV_SUPPORT_AVAILABLE)

        # Add depthai-core-opencv library and depthai::core::opencv alias
        add_library(${TARGET_OPENCV_NAME} src/opencv/ImgFrame.cpp)
        add_library("${PROJECT_NAME}::${TARGET_OPENCV_ALIAS}" ALIAS ${TARGET_OPENCV_NAME})
        # Specifies name of generated IMPORTED target (set to alias)
        set_target_properties(${TARGET_OPENCV_NAME} PROPERTIES EXPORT_NAME ${TARGET_OPENCV_ALIAS})

        # Add default flags
        add_default_flags(${TARGET_OPENCV_NAME})
        add_flag(${TARGET_OPENCV_NAME} -Wno-switch-enum)

        # Link to OpenCV (publically)
        target_link_libraries(${TARGET_OPENCV_NAME} PUBLIC ${REQUIRED_OPENCV_LIBRARIES} ${THIRDPARTY_OPENCV_LIBRARIES})

        # Add public compile definition indicating that OpenCV support is available
        set(DEPTHAI_HAVE_OPENCV_SUPPORT ON)

        # Specify that we are building target opencv
        target_compile_definitions(${TARGET_OPENCV_NAME} PUBLIC DEPTHAI_TARGET_OPENCV)

        # Add public dependency to depthai::core library
        target_link_libraries(${TARGET_OPENCV_NAME} PUBLIC ${TARGET_CORE_NAME})

        # Add to clangformat target
        if(COMMAND target_clangformat_setup)
            target_clangformat_setup(${TARGET_OPENCV_NAME} "")
        endif()

        # Add to list of targets to export and install
        list(APPEND targets_to_export ${TARGET_OPENCV_NAME})

        message(STATUS "OpenCV and required libraries (${REQUIRED_OPENCV_LIBRARIES}) found. OpenCV Support enabled")

    else()
        message(STATUS "OpenCV or required libraries (${REQUIRED_OPENCV_LIBRARIES}) not found. OpenCV Support disabled")
    endif()
endif()


########################
# PCL Support
########################
set(TARGET_PCL_NAME ${PROJECT_NAME}-pcl)
set(TARGET_PCL_ALIAS pcl)
if(DEPTHAI_PCL_SUPPORT)
    if(PCL_FOUND)
        # Add depthai-core-pcl library and depthai::core::pcl alias
        add_library(${TARGET_PCL_NAME} src/pcl/PointCloudData.cpp)
        add_library("${PROJECT_NAME}::${TARGET_PCL_ALIAS}" ALIAS ${TARGET_PCL_NAME})
        # Specifies name of generated IMPORTED target (set to alias)
        set_target_properties(${TARGET_PCL_NAME} PROPERTIES EXPORT_NAME ${TARGET_PCL_ALIAS})

        # Add default flags
        add_default_flags(${TARGET_PCL_NAME})
        add_flag(${TARGET_PCL_NAME} -Wno-switch-enum)

        # Link to PCL (publically)
        target_link_libraries(${TARGET_PCL_NAME} PUBLIC ${PCL_LIBRARIES})

        # Add public compile definition indicating that PCL support is available
        set(DEPTHAI_HAVE_PCL_SUPPORT ON)

        # Specify that we are building target pcl
        target_compile_definitions(${TARGET_PCL_NAME} PUBLIC DEPTHAI_TARGET_PCL)

        target_include_directories(${TARGET_PCL_NAME} PUBLIC ${PCL_INCLUDE_DIRS})
        target_link_directories(${TARGET_PCL_NAME} PUBLIC ${PCL_LIBRARY_DIRS})
        target_compile_definitions(${TARGET_PCL_NAME} PUBLIC ${PCL_DEFINITIONS})

        # Add public dependency to depthai::core library
        target_include_directories(${TARGET_CORE_NAME} PUBLIC $<TARGET_PROPERTY:${TARGET_PCL_NAME},INTERFACE_INCLUDE_DIRECTORIES>)
        target_link_libraries(${TARGET_PCL_NAME} PUBLIC ${TARGET_CORE_NAME})

        # Add to clangformat target
        if(COMMAND target_clangformat_setup)
            target_clangformat_setup(${TARGET_PCL_NAME} "")
        endif()

        # Add to list of targets to export and install
        list(APPEND targets_to_export ${TARGET_PCL_NAME})

        message(STATUS "PCL found. PCL Support enabled")

    else()
        message(STATUS "PCL not found. PCL Support disabled")
    endif()
endif()

########################
# Combined target
########################
set(TARGET_ALL_ALIAS all)
set(TARGET_ALL_NAME ${PROJECT_NAME}-all)
if(DEPTHAI_HAVE_OPENCV_SUPPORT AND DEPTHAI_HAVE_PCL_SUPPORT)
    add_library(${TARGET_ALL_NAME} INTERFACE)
    add_library("${PROJECT_NAME}::${TARGET_ALL_ALIAS}" ALIAS ${TARGET_ALL_NAME})
    # Specifies name of generated IMPORTED target (set to alias)
    set_target_properties(${TARGET_ALL_NAME} PROPERTIES EXPORT_NAME ${TARGET_ALL_ALIAS})
    target_link_libraries(${TARGET_ALL_NAME} INTERFACE ${TARGET_CORE_NAME} ${TARGET_OPENCV_NAME} ${TARGET_PCL_NAME})

    # Add to list of targets to export and install
    list(APPEND targets_to_export ${TARGET_ALL_NAME})

    message(STATUS "OpenCV and PCL found. Combined target enabled")
endif()

########################
# Sanitizers
########################
if(DEPTHAI_SANITIZE)
    set(SANITIZE_ADDRESS ON CACHE BOOL "Enable AddressSanitizer for sanitized targets." FORCE)
    set(SANITIZE_UNDEFINED ON CACHE BOOL "Enable UndefinedBehaviorSanitizer for sanitized targets." FORCE)
    find_package(Sanitizers)
    add_sanitizers(${TARGET_CORE_NAME})
    if(DEPTHAI_HAVE_OPENCV_SUPPORT)
        add_sanitizers(${TARGET_OPENCV_NAME})
    endif()
    if(DEPTHAI_HAVE_PCL_SUPPORT)
        add_sanitizers(${TARGET_PCL_NAME})
    endif()
    if(DEPTHAI_XLINK_LOCAL)
        add_sanitizers(XLink)
        if(XLINK_LIBUSB_LOCAL)
            add_sanitizers(usb-1.0)
        endif()
    endif()
endif()

########################
# Testing infrastructure
########################
include(CTest)
enable_testing()

########################
# Tests
########################
if (DEPTHAI_BUILD_TESTS)
    add_subdirectory(tests)
endif()

########################
# Examples (can also act as tests)
########################
if (DEPTHAI_BUILD_EXAMPLES)
    add_subdirectory(examples)
endif()

########################
# Documentation
########################
if (DEPTHAI_BUILD_DOCS)
    add_subdirectory(docs)
endif()

########################
# Build configuration
########################
# Add year information
string(TIMESTAMP BUILD_DATETIME "%Y-%m-%d %H:%M:%S +0000" UTC)
message(STATUS "BUILD_DATETIME: ${BUILD_DATETIME}, BUILD_COMMIT: ${BUILD_COMMIT}, BUILD_COMMIT_DATETIME: ${BUILD_COMMIT_DATETIME}")

# Configure build information (version, opencv, pcl support)
configure_file("${CMAKE_CURRENT_LIST_DIR}/cmake/version.hpp.in" "${CMAKE_CURRENT_LIST_DIR}/include/depthai/build/version.hpp")
configure_file("${CMAKE_CURRENT_LIST_DIR}/cmake/config.hpp.in" "${CMAKE_CURRENT_LIST_DIR}/include/depthai/build/config.hpp")

########################
# Export and install
########################
include(GNUInstallDirs)
include(CMakePackageConfigHelpers)

# Add additional targets to export group
if(NOT BUILD_SHARED_LIBS)
    list(APPEND targets_to_export ${DEPTHAI_RESOURCE_LIBRARY_NAME} cmrc-base)
endif()

# Export targets (capability to import current build directory)
export(TARGETS ${targets_to_export} NAMESPACE ${PROJECT_NAME}:: FILE "${PROJECT_NAME}Targets.cmake")

# Dependencies file
configure_file("cmake/${PROJECT_NAME}Dependencies.cmake" ${PROJECT_NAME}Dependencies.cmake COPYONLY)

# Write project version
write_basic_package_version_file(${PROJECT_NAME}ConfigVersion.cmake VERSION ${PROJECT_VERSION} COMPATIBILITY AnyNewerVersion)

# Configure config file (one for exporting build directory, one for installation)
file(RELATIVE_PATH DEPTHAI_DEPENDENCIES_INSTALLATION_PATH_REL "${CMAKE_CURRENT_BINARY_DIR}" "${HUNTER_INSTALL_PREFIX}")
configure_file(cmake/${PROJECT_NAME}Config.cmake.in ${PROJECT_NAME}Config.cmake @ONLY)

# Config for installation
set(DEPTHAI_DEPENDENCIES_INSTALLATION_PATH_REL "./dependencies")
configure_file(cmake/${PROJECT_NAME}Config.cmake.in _install/${PROJECT_NAME}Config.cmake @ONLY)

# Modify RPath to point to the cmake/depthai/dependencies/lib
# note: macOS is APPLE and also UNIX!
if(APPLE)
  set_target_properties(${TARGET_CORE_NAME} PROPERTIES INSTALL_RPATH "@loader_path;@loader_path/cmake/${PROJECT_NAME}/dependencies/lib")
elseif(UNIX)
  set_target_properties(${TARGET_CORE_NAME} PROPERTIES INSTALL_RPATH "$ORIGIN:$ORIGIN/cmake/${PROJECT_NAME}/dependencies/lib")
endif()

# Export to CMake registry if specified
if(CMAKE_EXPORT_PACKAGE_REGISTRY)
    export(PACKAGE depthai)
endif()

if(DEPTHAI_INSTALL)

    # Install targets
    install(
        TARGETS ${targets_to_export}
        EXPORT ${PROJECT_EXPORT_GROUP}
        RUNTIME DESTINATION "${CMAKE_INSTALL_BINDIR}"
        LIBRARY DESTINATION "${CMAKE_INSTALL_LIBDIR}"
        ARCHIVE DESTINATION "${CMAKE_INSTALL_LIBDIR}"
    )

    # Install depthai public headers
    install(DIRECTORY include/ DESTINATION "${CMAKE_INSTALL_INCLUDEDIR}")
    # Install depthai-shared public headers
    install(DIRECTORY "${DEPTHAI_SHARED_PUBLIC_INCLUDE}/" DESTINATION "${CMAKE_INSTALL_INCLUDEDIR}")
    # Install depthai-shared 3rdparty headers
    install(DIRECTORY "${DEPTHAI_SHARED_3RDPARTY_INCLUDE}/" DESTINATION "${CMAKE_INSTALL_INCLUDEDIR}/${DEPTHAI_SHARED_3RDPARTY_HEADERS_PATH}")
    # Install depthai-bootloader-shared public headers
    install(DIRECTORY "${DEPTHAI_BOOTLOADER_SHARED_PUBLIC_INCLUDE}/" DESTINATION "${CMAKE_INSTALL_INCLUDEDIR}")
    # Install Hunter dependencies
    install(DIRECTORY "${HUNTER_INSTALL_PREFIX}/" DESTINATION "${CMAKE_INSTALL_LIBDIR}/cmake/${PROJECT_NAME}/dependencies")
    # Install resources if not RC'd
    if(NOT DEPTHAI_BINARIES_RESOURCE_COMPILE)
        install(DIRECTORY "${DEPTHAI_RESOURCES_OUTPUT_DIR}/" DESTINATION "${CMAKE_INSTALL_DATAROOTDIR}/${PROJECT_NAME}")
    endif()
    # Install any required dll files
    if(DEFINED required_dll_files)
        install(FILES ${required_dll_files} DESTINATION "${CMAKE_INSTALL_BINDIR}")
    endif()

    # Install export group (information about targets)
    install(EXPORT ${PROJECT_EXPORT_GROUP}
        NAMESPACE ${PROJECT_NAME}::
        DESTINATION "${CMAKE_INSTALL_LIBDIR}/cmake/${PROJECT_NAME}"
    )

    # Install CMake specific files
    install(FILES
        "${CMAKE_CURRENT_BINARY_DIR}/_install/${PROJECT_NAME}Config.cmake"
        "${CMAKE_CURRENT_BINARY_DIR}/${PROJECT_NAME}ConfigVersion.cmake"
        "${CMAKE_CURRENT_BINARY_DIR}/${PROJECT_NAME}Dependencies.cmake"
        DESTINATION "${CMAKE_INSTALL_LIBDIR}/cmake/${PROJECT_NAME}"
    )

endif()

##############################
# Integration settings export
##############################
set(tmp_definitions "$<TARGET_PROPERTY:${TARGET_CORE_NAME},INTERFACE_COMPILE_DEFINITIONS>")
set(tmp_includes "$<TARGET_PROPERTY:${TARGET_CORE_NAME},INTERFACE_INCLUDE_DIRECTORIES>")
file(GENERATE OUTPUT "${CMAKE_CURRENT_BINARY_DIR}/depthai-core-integration.txt" CONTENT
    "$<$<BOOL:${tmp_definitions}>:\n-D\'$<JOIN:${tmp_definitions},\'\n-D\'>\'>\n
    $<$<BOOL:${tmp_includes}>:\n-I\'$<JOIN:${tmp_includes},\'\n-I\'>\'>\n"
)

if(DEPTHAI_HAVE_OPENCV_SUPPORT)
    set(tmp_definitions "$<TARGET_PROPERTY:${TARGET_OPENCV_NAME},INTERFACE_COMPILE_DEFINITIONS>")
    set(tmp_includes "$<TARGET_PROPERTY:${TARGET_OPENCV_NAME},INTERFACE_INCLUDE_DIRECTORIES>")
    file(GENERATE OUTPUT "${CMAKE_CURRENT_BINARY_DIR}/depthai-opencv-integration.txt" CONTENT
        "$<$<BOOL:${tmp_definitions}>:\n-D\'$<JOIN:${tmp_definitions},\'\n-D\'>\'>\n
        $<$<BOOL:${tmp_includes}>:\n-I\'$<JOIN:${tmp_includes},\'\n-I\'>\'>\n"
    )
endif()
if(DEPTHAI_HAVE_PCL_SUPPORT)
    set(tmp_definitions "$<TARGET_PROPERTY:${TARGET_PCL_NAME},INTERFACE_COMPILE_DEFINITIONS>")
    set(tmp_includes "$<TARGET_PROPERTY:${TARGET_PCL_NAME},INTERFACE_INCLUDE_DIRECTORIES>")
    file(GENERATE OUTPUT "${CMAKE_CURRENT_BINARY_DIR}/depthai-pcl-integration.txt" CONTENT
        "$<$<BOOL:${tmp_definitions}>:\n-D\'$<JOIN:${tmp_definitions},\'\n-D\'>\'>\n
        $<$<BOOL:${tmp_includes}>:\n-I\'$<JOIN:${tmp_includes},\'\n-I\'>\'>\n"
    )
endif()<|MERGE_RESOLUTION|>--- conflicted
+++ resolved
@@ -6,7 +6,6 @@
     set(HUNTER_CONFIGURATION_TYPES "Release" CACHE STRING "Hunter dependencies list of build configurations")
 endif()
 
-<<<<<<< HEAD
 set(HUNTER_SKIP_PACKAGE_nlohmann_json OFF)
 set(BUILD_SHARED_LIBS ON)
 set(CMAKE_POSITION_INDEPENDENT_CODE ON)
@@ -14,7 +13,6 @@
 # Early options
 option(DEPTHAI_ENABLE_LIBUSB "Enable usage of libusb and interaction with USB devices" ON)
 
-=======
 # Early options
 option(DEPTHAI_ENABLE_LIBUSB "Enable usage of libusb and interaction with USB devices" ON)
 
@@ -27,7 +25,6 @@
     set(DEPTHAI_CURL_USE_OPENSSL ON)
 endif()
 
->>>>>>> 12158a51
 # Set type to canonicalize relative paths for user-provided toolchain
 set(CMAKE_TOOLCHAIN_FILE "" CACHE FILEPATH "CMake toolchain path")
 
@@ -65,11 +62,7 @@
 endif()
 
 # Create depthai project
-<<<<<<< HEAD
-project(depthai VERSION "2.26.1" LANGUAGES CXX C)
-=======
 project(depthai VERSION "2.28.0" LANGUAGES CXX C)
->>>>>>> 12158a51
 get_directory_property(has_parent PARENT_DIRECTORY)
 if(has_parent)
     set(DEPTHAI_VERSION ${PROJECT_VERSION} PARENT_SCOPE)
@@ -300,10 +293,7 @@
     src/utility/XLinkGlobalProfilingLogger.cpp
     src/utility/Logging.cpp
     src/utility/EepromDataParser.cpp
-<<<<<<< HEAD
-=======
     src/utility/LogCollection.cpp
->>>>>>> 12158a51
     src/xlink/XLinkConnection.cpp
     src/xlink/XLinkStream.cpp
     src/openvino/OpenVINO.cpp
