cmake_minimum_required(VERSION 3.20)

include(cmake/depthaiOptions.cmake)

if(WIN32)
    add_compile_options(/MP)
    set(CMAKE_DEBUG_POSTFIX "d" CACHE STRING "Postfix for debug libraries" FORCE)
endif()

find_program(CCACHE_PROGRAM ccache)

set(CMAKE_POLICY_VERSION_MINIMUM 3.5) # Support for CMake 4

if(CCACHE_PROGRAM)
    message(STATUS "Using ccache: ${CCACHE_PROGRAM}")

    set_property(GLOBAL PROPERTY RULE_LAUNCH_COMPILE "${CCACHE_PROGRAM}")
    set_property(GLOBAL PROPERTY RULE_LAUNCH_LINK "${CCACHE_PROGRAM}")
endif()


# CMP0074 dictates that find_package searches environment variable "[packageName]_ROOT" along with regular variable [packageName]_ROOT
if(POLICY CMP0074)
  cmake_policy(SET CMP0074 NEW) # Only introduced in 3.12
endif()

if(POLICY CMP0028)
  cmake_policy(SET CMP0028 NEW)
endif()

if(DEPTHAI_BOOTSTRAP_VCPKG)
    message(STATUS "Including vcpkg.cmake")
    include(cmake/vcpkg.cmake)
    include(cmake/depthaiVcpkgFeatures.cmake)
else()
    message(STATUS "DEPTHAI_BOOTSTRAP_VCPKG is OFF")
endif()

# Minimal supported macOS SDK version for both arm64 and x86_64
set(CMAKE_OSX_DEPLOYMENT_TARGET 11.0)

# Set type to canonicalize relative paths for user-provided toolchain
set(CMAKE_TOOLCHAIN_FILE "" CACHE FILEPATH "CMake toolchain path")

# Create a custom toolchain to pass certain options to dependencies
set(gen_toolchain "${CMAKE_CURRENT_BINARY_DIR}/generated/toolchain.cmake")

if(EXISTS "${gen_toolchain}" AND ("${_INTERNAL_DEPTHAI_ORIGINAL_CMAKE_TOOLCHAIN_FILE}" STREQUAL "${CMAKE_TOOLCHAIN_FILE}" OR NOT "${CMAKE_TOOLCHAIN_FILE}" STREQUAL ""))
    message(STATUS "Using existing generated toolchain")
else()
    message(STATUS "Generating new toolchain...")
    configure_file(
        "${CMAKE_CURRENT_LIST_DIR}/cmake/toolchain/custom.cmake.in"
        "${gen_toolchain}"
        @ONLY
    )
endif()


set(CMAKE_TOOLCHAIN_FILE "${gen_toolchain}" CACHE STRING "" FORCE)
if(DEFINED _INTERNAL_DEPTHAI_ORIGINAL_CMAKE_TOOLCHAIN_FILE)
    message(STATUS "Using specified toolchain file: ${_INTERNAL_DEPTHAI_ORIGINAL_CMAKE_TOOLCHAIN_FILE} combined into: ${CMAKE_TOOLCHAIN_FILE}")
else()
    message(STATUS "Using toolchain file: ${CMAKE_TOOLCHAIN_FILE}")
endif()


# Create depthai project
project(depthai VERSION "3.0.0" LANGUAGES CXX C)
set(DEPTHAI_PRE_RELEASE_TYPE "rc") # Valid options are "alpha", "beta", "rc", ""
set(DEPTHAI_PRE_RELEASE_VERSION "4")

# Set DEPTHAI_VERSION universally, not conditionally
set(DEPTHAI_VERSION ${PROJECT_VERSION}-${DEPTHAI_PRE_RELEASE_TYPE}.${DEPTHAI_PRE_RELEASE_VERSION})

<<<<<<< HEAD
# Default for dynamic calibration support (turn on x64 Liunux, but off for others)
if(CMAKE_SYSTEM_PROCESSOR MATCHES "x86_64" AND UNIX)
    message(STATUS "Dynamic Calibration support enabled by default for x64 Linux")
    option(DEPTHAI_DYNAMIC_CALIBRATION_SUPPORT "Enable Dynamic Calibration support" ON)
else()
    message(STATUS "Dynamic Calibration support disabled by default")
    option(DEPTHAI_DYNAMIC_CALIBRATION_SUPPORT "Enable Dynamic Calibration support" OFF)
endif()
=======
message(STATUS "Dynamic Calibration support enabled by default for x64 Linux")
option(DEPTHAI_DYNAMIC_CALIBRATION_SUPPORT "Enable Dynamic Calibration support" ON)
>>>>>>> 59040eb5

get_directory_property(has_parent PARENT_DIRECTORY)
if(has_parent)
    set(DEPTHAI_VERSION ${DEPTHAI_VERSION} PARENT_SCOPE)  # Set in parent scope if there's a parent
endif()

# Set default build type depending on context
set(default_build_type "Release")
if(EXISTS "${CMAKE_SOURCE_DIR}/.git" AND NOT DEFINED ENV{CI})
    set(default_build_type "Debug")
endif()
if(NOT CMAKE_BUILD_TYPE AND NOT CMAKE_CONFIGURATION_TYPES)
    message(STATUS "Setting build type to '${default_build_type}' as none was specified.")
    set(CMAKE_BUILD_TYPE "${default_build_type}" CACHE STRING "Choose the type of build." FORCE)
    # Set the possible values of build type for cmake-gui
    set_property(CACHE CMAKE_BUILD_TYPE PROPERTY STRINGS "Debug" "Release" "MinSizeRel" "RelWithDebInfo")
endif()

# Set default installation directory
if(CMAKE_INSTALL_PREFIX_INITIALIZED_TO_DEFAULT)
    set(CMAKE_INSTALL_PREFIX "${CMAKE_BINARY_DIR}/install" CACHE PATH "Installation Directory" FORCE)
endif()


# Set to export compile commands for tools like clang-tidy and format
set(CMAKE_EXPORT_COMPILE_COMMANDS ON)

# Add module path
list(APPEND CMAKE_MODULE_PATH "${CMAKE_CURRENT_LIST_DIR}/cmake/")
list(APPEND CMAKE_MODULE_PATH "${CMAKE_CURRENT_LIST_DIR}/cmake/sanitizers")

# Force Colored output when using Ninja
# Global option - affects all targets
option(FORCE_COLORED_OUTPUT "Always produce ANSI-colored output (GNU/Clang only)" OFF)
if(FORCE_COLORED_OUTPUT)
    if("${CMAKE_CXX_COMPILER_ID}" STREQUAL "GNU")
       add_compile_options(-fdiagnostics-color=always)
    elseif("${CMAKE_CXX_COMPILER_ID}" STREQUAL "Clang")
       add_compile_options(-fcolor-diagnostics)
    endif()
endif()

# Specify exporting all symbols on Windows
if(WIN32 AND BUILD_SHARED_LIBS)
    set(CMAKE_WINDOWS_EXPORT_ALL_SYMBOLS ON CACHE BOOL "")
endif()

### Constants
set(PROJECT_EXPORT_GROUP "${PROJECT_NAME}Targets")

## Check if cloned or sources
find_package(Git)
if(GIT_FOUND)
    execute_process(
        COMMAND ${GIT_EXECUTABLE} rev-parse --show-toplevel
        WORKING_DIRECTORY ${CMAKE_CURRENT_LIST_DIR}
        RESULT_VARIABLE _git_root_dir_error
        OUTPUT_VARIABLE _git_root_dir
        ERROR_QUIET
        OUTPUT_STRIP_TRAILING_WHITESPACE
    )
    set(DEPTHAI_DOWNLOADED_SOURCES ON)
    if(_git_root_dir_error EQUAL 0 AND "${_git_root_dir}" STREQUAL "${CMAKE_CURRENT_LIST_DIR}")
        set(DEPTHAI_DOWNLOADED_SOURCES OFF)
    endif()
    message(DEBUG "Git root dir (${_git_root_dir_error}): ${_git_root_dir}")
    message(DEBUG "DepthAI as downloaded sources: ${DEPTHAI_DOWNLOADED_SOURCES}")
    execute_process(
        COMMAND ${GIT_EXECUTABLE} rev-parse HEAD
        WORKING_DIRECTORY ${CMAKE_CURRENT_LIST_DIR}
        OUTPUT_VARIABLE BUILD_COMMIT
        ERROR_QUIET
        OUTPUT_STRIP_TRAILING_WHITESPACE
    )
    execute_process(
        COMMAND ${GIT_EXECUTABLE} show -s --format=%ci ${BUILD_COMMIT}
        WORKING_DIRECTORY ${CMAKE_CURRENT_LIST_DIR}
        OUTPUT_VARIABLE BUILD_COMMIT_DATETIME
        ERROR_QUIET
        OUTPUT_STRIP_TRAILING_WHITESPACE
    )
endif()

### Get and find dependencies


# Include project dependencies
set(DEPTHAI_DEPENDENCY_INCLUDE "" CACHE FILEPATH "Optional cmake file to append to dependency processing, e.g. additional find_package()")
include(depthaiDependencies)

# Add threads preference
set(THREADS_PREFER_PTHREAD_FLAG ON)


# TODO Remove shared naming
set(DEPTHAI_SHARED_3RDPARTY_INCLUDE
    ${CMAKE_CURRENT_LIST_DIR}/include/3rdparty/
)
# Add depthai-bootloader-shared
include(${CMAKE_CURRENT_LIST_DIR}/shared/depthai-bootloader-shared.cmake)

if(DEPTHAI_ENABLE_KOMPUTE)
    add_subdirectory(shaders)

    list(APPEND targets_to_export shaders)
endif()

# Add flags helpers
include(Flags)

### End of dependencies

set(TARGET_CORE_NAME ${PROJECT_NAME}-core)
set(TARGET_CORE_ALIAS core)

########################
# OpenCV Support 1
########################
set(THIRDPARTY_OPENCV_LIBRARIES "" CACHE STRING "Optional libraries to link OpenCV support, e.g. TBB::tbb")
set(TARGET_OPENCV_NAME ${PROJECT_NAME}-opencv)
set(TARGET_OPENCV_ALIAS opencv)
if(DEPTHAI_OPENCV_SUPPORT)
    set(REQUIRED_OPENCV_LIBRARIES "opencv_core" "opencv_imgproc" "opencv_videoio" "opencv_highgui" "opencv_calib3d")
    set(OPENCV_SUPPORT_AVAILABLE ${OpenCV_FOUND})
    foreach(lib ${REQUIRED_OPENCV_LIBRARIES})
        if(NOT (lib IN_LIST OpenCV_LIBS))
            set(OPENCV_SUPPORT_AVAILABLE FALSE)
        endif()
    endforeach()

    if(OPENCV_SUPPORT_AVAILABLE)
        # Add public compile definition indicating that OpenCV support is available
        set(DEPTHAI_HAVE_OPENCV_SUPPORT ON)

        message(STATUS "OpenCV and required libraries (${REQUIRED_OPENCV_LIBRARIES}) found. OpenCV Support enabled")
    else()
        message(STATUS "OpenCV or required libraries (${REQUIRED_OPENCV_LIBRARIES}) not found. OpenCV Support disabled")
    endif()
endif()

########################
# PCL Support 1
########################
set(TARGET_PCL_NAME ${PROJECT_NAME}-pcl)
set(TARGET_PCL_ALIAS pcl)
if(DEPTHAI_PCL_SUPPORT)
    if(PCL_FOUND)
        # Add public compile definition indicating that PCL support is available
        set(DEPTHAI_HAVE_PCL_SUPPORT ON)

        message(STATUS "PCL found. PCL Support enabled")
    else()
        message(STATUS "PCL not found. PCL Support disabled")
    endif()
endif()

# Create core library
set(TARGET_CORE_SOURCES
    # depthai-bootloader-shared sources
    "${DEPTHAI_BOOTLOADER_SHARED_SOURCES}"
    # sources
    src/common/ModelType.cpp
    src/device/Device.cpp
    src/device/DeviceBase.cpp
    src/device/DeviceBootloader.cpp
    # src/device/CallbackHandler.cpp
    src/device/CalibrationHandler.cpp
    src/device/Version.cpp
    src/pipeline/Pipeline.cpp
    src/pipeline/AssetManager.cpp
    src/pipeline/MessageQueue.cpp
    src/pipeline/Node.cpp
    src/pipeline/InputQueue.cpp
    src/pipeline/ThreadedNode.cpp
    src/pipeline/DeviceNode.cpp
    src/pipeline/DeviceNodeGroup.cpp
    src/pipeline/node/internal/XLinkIn.cpp
    src/pipeline/node/internal/XLinkOut.cpp
    src/pipeline/node/ColorCamera.cpp
    src/pipeline/node/Camera.cpp
    src/pipeline/node/Thermal.cpp
    src/pipeline/node/ToF.cpp
    src/pipeline/node/MessageDemux.cpp
    src/pipeline/node/MonoCamera.cpp
    src/pipeline/node/StereoDepth.cpp
    src/pipeline/node/Sync.cpp
    src/pipeline/node/NeuralNetwork.cpp
    src/pipeline/node/ImageManip.cpp
    src/pipeline/node/Warp.cpp
    src/pipeline/node/VideoEncoder.cpp
    src/pipeline/node/DetectionNetwork.cpp
    src/pipeline/node/Script.cpp
    src/pipeline/node/BenchmarkIn.cpp
    src/pipeline/node/BenchmarkOut.cpp
    src/pipeline/node/SpatialDetectionNetwork.cpp
    src/pipeline/node/SystemLogger.cpp
    src/pipeline/node/SpatialLocationCalculator.cpp
    src/pipeline/node/AprilTag.cpp
    src/pipeline/node/ObjectTracker.cpp
    src/pipeline/node/IMU.cpp
    src/pipeline/node/EdgeDetector.cpp
    src/pipeline/node/SPIIn.cpp
    src/pipeline/node/FeatureTracker.cpp
    src/pipeline/node/ImageAlign.cpp
    src/pipeline/node/ToF.cpp
    src/pipeline/node/DetectionParser.cpp
    src/pipeline/node/test/MyProducer.cpp
    src/pipeline/node/test/MyConsumer.cpp
    src/pipeline/node/UVC.cpp
    src/pipeline/node/internal/XLinkInHost.cpp
    src/pipeline/node/internal/XLinkOutHost.cpp
    src/pipeline/node/host/HostNode.cpp
    src/pipeline/node/host/RGBD.cpp
    src/pipeline/datatype/DatatypeEnum.cpp
    src/pipeline/node/PointCloud.cpp
    src/pipeline/datatype/Buffer.cpp
    src/pipeline/datatype/ImgFrame.cpp
    src/pipeline/datatype/ImgTransformations.cpp
    src/pipeline/datatype/EncodedFrame.cpp
    src/pipeline/datatype/ImgAnnotations.cpp
    src/pipeline/datatype/ImageManipConfig.cpp
    src/pipeline/datatype/ImageFiltersConfig.cpp
    src/pipeline/datatype/CameraControl.cpp
    src/pipeline/datatype/NNData.cpp
    src/pipeline/datatype/ImgDetections.cpp
    src/pipeline/datatype/SpatialImgDetections.cpp
    src/pipeline/datatype/SystemInformation.cpp
    src/pipeline/datatype/SystemInformationS3.cpp
    src/pipeline/datatype/StreamMessageParser.cpp
    src/pipeline/datatype/SpatialLocationCalculatorData.cpp
    src/pipeline/datatype/SpatialLocationCalculatorConfig.cpp
    src/pipeline/datatype/AprilTags.cpp
    src/pipeline/datatype/AprilTagConfig.cpp
    src/pipeline/datatype/Tracklets.cpp
    src/pipeline/datatype/IMUData.cpp
    src/pipeline/datatype/StereoDepthConfig.cpp
    src/pipeline/datatype/EdgeDetectorConfig.cpp
    src/pipeline/datatype/TrackedFeatures.cpp
    src/pipeline/datatype/FeatureTrackerConfig.cpp
    src/pipeline/datatype/ToFConfig.cpp
    src/pipeline/datatype/BenchmarkReport.cpp
    src/pipeline/datatype/PointCloudConfig.cpp
    src/pipeline/datatype/ObjectTrackerConfig.cpp
    src/pipeline/datatype/PointCloudData.cpp
    src/pipeline/datatype/RGBDData.cpp
    src/pipeline/datatype/MessageGroup.cpp
    src/pipeline/datatype/TransformData.cpp
    src/utility/H26xParsers.cpp
    src/utility/ImageManipImpl.cpp
    src/utility/ObjectTrackerImpl.cpp
    src/utility/Initialization.cpp
    src/utility/Resources.cpp
    src/utility/Platform.cpp
    src/utility/RecordReplay.cpp
    src/utility/McapImpl.cpp
    src/utility/Environment.cpp
    src/utility/Compression.cpp
    src/utility/XLinkGlobalProfilingLogger.cpp
    src/utility/Logging.cpp
    src/utility/Checksum.cpp
    src/utility/matrixOps.cpp
    src/utility/EepromDataParser.cpp
    src/utility/LogCollection.cpp
    src/utility/MemoryWrappers.cpp
    src/utility/Serialization.cpp
    src/xlink/XLinkConnection.cpp
    src/xlink/XLinkStream.cpp
    src/openvino/OpenVINO.cpp
    src/openvino/BlobReader.cpp
    src/bspatch/bspatch.c
    src/device/DeviceGate.cpp
    src/utility/ArchiveUtil.cpp
    src/nn_archive/NNArchive.cpp
    src/nn_archive/NNArchiveVersionedConfig.cpp
    src/modelzoo/Zoo.cpp
)

if(DEPTHAI_ENABLE_EVENTS_MANAGER)
    list(APPEND TARGET_CORE_SOURCES
        src/utility/EventsManager.cpp
    )
endif()

if(DEPTHAI_ENABLE_REMOTE_CONNECTION)
    list(APPEND TARGET_CORE_SOURCES
        src/remote_connection/RemoteConnection.cpp
        src/remote_connection/RemoteConnectionImpl.cpp
    )
endif()

if(DEPTHAI_ENABLE_PROTOBUF)
    list(APPEND TARGET_CORE_SOURCES
        src/utility/ProtoSerialize.cpp
    )
endif()

if(DEPTHAI_DYNAMIC_CALIBRATION_SUPPORT)
    list(APPEND TARGET_CORE_SOURCES
        src/pipeline/node/DynamicCalibration.cpp
    )
endif()

set(TARGET_OPENCV_SOURCES
    src/opencv/ImgFrame.cpp
    src/pipeline/node/host/Display.cpp
    src/pipeline/node/host/HostCamera.cpp
    src/pipeline/node/host/Record.cpp
    src/pipeline/node/host/Replay.cpp
    src/pipeline/node/ImageFilters.cpp
    src/opencv/RecordReplay.cpp
    src/opencv/HolisticRecordReplay.cpp
)

set(TARGET_PCL_SOURCES src/pcl/PointCloudData.cpp)

if(DEPTHAI_HAVE_OPENCV_SUPPORT AND DEPTHAI_MERGED_TARGET)
    list(APPEND TARGET_CORE_SOURCES
        ${TARGET_OPENCV_SOURCES}
    )
endif()
if(DEPTHAI_HAVE_PCL_SUPPORT AND DEPTHAI_MERGED_TARGET)
    list(APPEND TARGET_CORE_SOURCES
        ${TARGET_PCL_SOURCES}
    )
endif()

add_library(${TARGET_CORE_NAME} ${TARGET_CORE_SOURCES})
add_library("${PROJECT_NAME}::${TARGET_CORE_ALIAS}" ALIAS ${TARGET_CORE_NAME})
# Specify that we are building core
target_compile_definitions(${TARGET_CORE_NAME} PUBLIC DEPTHAI_TARGET_CORE)
# Specifies name of generated IMPORTED target (set to alias)
set_target_properties(${TARGET_CORE_NAME} PROPERTIES EXPORT_NAME ${TARGET_CORE_ALIAS})
# Add to list of targets to export and install
list(APPEND targets_to_export ${TARGET_CORE_NAME})

if(DEPTHAI_BUILD_ZOO_HELPER)
    # Add model_zoo helper binary
    find_package(fmt REQUIRED)
    find_package(yaml-cpp REQUIRED)
    set(ZOO_HELPER_SOURCES
        src/modelzoo/zoo_helper.cpp
        src/modelzoo/Zoo.cpp
        src/modelzoo/NNModelDescription.cpp
        src/utility/Environment.cpp
        src/utility/Logging.cpp
    )
    set(ZOO_HELPER_LINK_LIBRARIES
        nlohmann_json::nlohmann_json
        fmt::fmt
        yaml-cpp::yaml-cpp
        CURL::libcurl
        cpr::cpr
    )
    target_compile_definitions(zoo_helper PRIVATE DEPTHAI_ENABLE_CURL)
    add_executable(zoo_helper ${ZOO_HELPER_SOURCES})
    target_compile_definitions(zoo_helper PRIVATE DEPTHAI_TARGET_CORE)
    target_link_libraries(zoo_helper PRIVATE ${ZOO_HELPER_LINK_LIBRARIES})
    target_include_directories(zoo_helper
        PRIVATE
            # Relative path to include directories after installed
            "$<INSTALL_INTERFACE:include>"
            "$<INSTALL_INTERFACE:include/${DEPTHAI_SHARED_3RDPARTY_HEADERS_PATH}>"

            # Build time path to include directories
            "$<BUILD_INTERFACE:${CMAKE_CURRENT_LIST_DIR}/include>"
            "$<BUILD_INTERFACE:${DEPTHAI_SHARED_PUBLIC_INCLUDE}>"
            "$<BUILD_INTERFACE:${DEPTHAI_BOOTLOADER_SHARED_PUBLIC_INCLUDE}>"

            "$<BUILD_INTERFACE:${CMAKE_CURRENT_LIST_DIR}/include/depthai>"
            "$<BUILD_INTERFACE:${CMAKE_CURRENT_LIST_DIR}/src>"
            "$<BUILD_INTERFACE:${DEPTHAI_SHARED_INCLUDE}>"
            "$<BUILD_INTERFACE:${DEPTHAI_BOOTLOADER_SHARED_INCLUDE}>"
    )
    target_include_directories(zoo_helper SYSTEM
        PRIVATE
            "$<BUILD_INTERFACE:${DEPTHAI_SHARED_3RDPARTY_INCLUDE}>"
    )
endif()
if(DEPTHAI_ENABLE_KOMPUTE)
    target_link_libraries(${TARGET_CORE_NAME} PRIVATE shaders kompute::kompute)
    target_compile_definitions(${TARGET_CORE_NAME} PRIVATE DEPTHAI_ENABLE_KOMPUTE)
endif()

# Add default flags to core
add_default_flags(${TARGET_CORE_NAME})

if(DEPTHAI_VCPKG_INTERNAL_ONLY)
    exclude_archive_libs_symbols(${TARGET_CORE_NAME})
endif()

# And clang-tidy and format
if(DEPTHAI_CLANG_TIDY)
    include(ClangTidy)
    target_clangtidy_setup(${TARGET_CORE_NAME})
endif()

# Set compiler features (c++17), and disables extensions (g++17)
set_property(TARGET ${TARGET_CORE_NAME} PROPERTY CXX_STANDARD 17)
set_property(TARGET ${TARGET_CORE_NAME} PROPERTY CXX_STANDARD_REQUIRED ON)
set_property(TARGET ${TARGET_CORE_NAME} PROPERTY CXX_EXTENSIONS OFF)
# Add interface transitive property (C++17)
if(${CMAKE_VERSION} VERSION_LESS "3.8.0")
    target_compile_features(${TARGET_CORE_NAME} INTERFACE cxx_generic_lambdas)
else()
    target_compile_features(${TARGET_CORE_NAME} INTERFACE cxx_std_17)
endif()

# Link merged target libraries and add compile definitions
if(DEPTHAI_HAVE_OPENCV_SUPPORT AND DEPTHAI_MERGED_TARGET)
    # Link to OpenCV (publically)
    target_link_libraries(${TARGET_CORE_NAME} PUBLIC ${REQUIRED_OPENCV_LIBRARIES} ${THIRDPARTY_OPENCV_LIBRARIES})

    # Specify that we are building target opencv
    target_compile_definitions(${TARGET_CORE_NAME} PUBLIC DEPTHAI_TARGET_OPENCV)
    target_compile_definitions(${TARGET_CORE_NAME} PUBLIC DEPTHAI_HAVE_OPENCV_SUPPORT)

endif()
if(DEPTHAI_HAVE_PCL_SUPPORT AND DEPTHAI_MERGED_TARGET)
    # Link to PCL (publically)
    target_link_libraries(${TARGET_CORE_NAME} PUBLIC ${PCL_LIBRARIES})

    # Specify that we are building target pcl
    target_compile_definitions(${TARGET_CORE_NAME} PUBLIC DEPTHAI_TARGET_PCL)
    target_compile_definitions(${TARGET_CORE_NAME} PUBLIC DEPTHAI_HAVE_PCL_SUPPORT)
    target_link_directories(${TARGET_CORE_NAME} PUBLIC 
        $<BUILD_INTERFACE:${PCL_LIBRARY_DIRS}>
        $<INSTALL_INTERFACE:include>
    )
    target_compile_definitions(${TARGET_CORE_NAME} PUBLIC ${PCL_DEFINITIONS})
endif()
if(DEPTHAI_MERGED_TARGET)
    target_compile_definitions(${TARGET_CORE_NAME} PUBLIC DEPTHAI_MERGED_TARGET)
endif()

if(NOT BUILD_SHARED_LIBS)
    target_compile_definitions(${TARGET_CORE_NAME} PUBLIC MCAP_STATIC)
endif()

if(DEPTHAI_DYNAMIC_CALIBRATION_SUPPORT)
<<<<<<< HEAD
    include(FetchContent)
    set(DEPTHAI_DYNAMIC_CALIBRATION_PATH "" CACHE FILEPATH "Override path to local dynamic_calibration .zip file")

    if(DEPTHAI_DYNAMIC_CALIBRATION_PATH AND EXISTS "${DEPTHAI_DYNAMIC_CALIBRATION_PATH}")
        message(STATUS "Using local dynamic_calibration zip: ${DEPTHAI_DYNAMIC_CALIBRATION_PATH}")
        FetchContent_Declare(
            dynamic_calibration
            URL "file://${DEPTHAI_DYNAMIC_CALIBRATION_PATH}"
        )
    else()
        message(STATUS "Using remote dynamic_calibration zip")
        FetchContent_Declare(
            dynamic_calibration
            URL "https://artifacts.luxonis.com/artifactory/luxonis-depthai-helper-binaries/dynamic_calibration/${DEPTHAI_DYNAMIC_CALIBRATION_VERSION}/dynamic_calibration_${DEPTHAI_DYNAMIC_CALIBRATION_VERSION}.zip"
            # URL_HASH MD5=14df99bc5dd22798526aeefd477f972c
        )
    endif()
    FetchContent_MakeAvailable(dynamic_calibration)
    message(STATUS "Dynamic calibration extracted to ${dynamic_calibration_SOURCE_DIR}")
    set(DYNAMIC_CALIBRATION_DIR ${dynamic_calibration_SOURCE_DIR})
    target_include_directories(
        ${TARGET_CORE_NAME} PUBLIC
        $<BUILD_INTERFACE:${DYNAMIC_CALIBRATION_DIR}/include>
    )

    find_library(DYNAMIC_CALIBRATION dynamic_calibration
        PATHS ${DYNAMIC_CALIBRATION_DIR}/lib
        NO_DEFAULT_PATH
    )
    target_compile_definitions(${TARGET_CORE_NAME} PUBLIC DEPTHAI_HAVE_DYNAMIC_CALIBRATION_SUPPORT)
    if(DYNAMIC_CALIBRATION)
        message(STATUS "Dynamic Calibration library found: ${DYNAMIC_CALIBRATION}")
        target_link_libraries(${TARGET_CORE_NAME} PUBLIC ${DYNAMIC_CALIBRATION})
    else()
        message(FATAL_ERROR "Dynamic Calibration library not found, disable support by setting DEPTHAI_DYNAMIC_CALIBRATION_SUPPORT to OFF")
    endif()
=======
    # Link the dynamic calibration target
    target_link_libraries(${TARGET_CORE_NAME} PUBLIC dynamic_calibration_imported) # Should be PRIVATE
    target_compile_definitions(${TARGET_CORE_NAME} PUBLIC DEPTHAI_HAVE_DYNAMIC_CALIBRATION_SUPPORT) # Should be PRIVATE
>>>>>>> 59040eb5
endif()

# Set constant
set(DEPTHAI_RESOURCES_OUTPUT_DIR "${CMAKE_CURRENT_BINARY_DIR}/resources")

# Include configuration
include(Depthai/DepthaiDeviceSideConfig)    # Depthai device binary commit/version configuration
include(Depthai/DepthaiBootloaderConfig)    # Depthai bootloader binary commit/version configuration
include(Depthai/DepthaiDeviceKbConfig)      # depthai-device-kb fwp commit/version configuration
include(Depthai/DepthaiDeviceRVC4Config)    # depthai-device-rvc4 fwp commit/version configuration
include(Depthai/DepthaiVisualizerConfig)    # depthai-visualizer commit/version configuration
include(Depthai/DepthaiDynamicCalibrationConfig)    # depthai-dynamic-calibration commit/version configuration

# Include downloaders
include(DepthaiDownloader)                  # Depthai device binary downloader
include(DepthaiBootloaderDownloader)        # Depthai bootloader binary downloader
include(DepthaiDeviceKbDownloader)          # depthai-device-kb fwp downloader
include(DepthaiVisualizerDownloader)        # depthai-visualizer downloader

# depthai-shared enforce commit hash match if CI
if($ENV{CI})
    # TODO(themarpe) - Disable before final merge
    # set(DEPTHAI_SHARED_COMMIT_HASH_ENFORCE ON)
    set(DEPTHAI_SHARED_COMMIT_HASH_ENFORCE OFF)
    set(DEPTHAI_BOOTLOADER_SHARED_COMMIT_HASH_ENFORCE ON)
endif()

# No user specified paths, download from server
message(STATUS "Downloading Depthai device side binaries from server...")

# Then get the Depthai device side binaries (local or download)
if(DEPTHAI_CMD_PATH OR DEPTHAI_USB2_CMD_PATH OR DEPTHAI_USB2_PATCH_PATH)
    # At least one of the paths is set. include binaries locally
    message(STATUS "Using local Depthai device side binaries...")

    DepthaiLocal(
        PATCH_ONLY ${DEPTHAI_USB2_PATCH_ONLY_MODE}
        "${DEPTHAI_RESOURCES_OUTPUT_DIR}"            # Output folder
        DEPTHAI_RESOURCE_LIST                       # List of output resources
        "${DEPTHAI_CMD_PATH}"                       # depthai.cmd
        "${DEPTHAI_USB2_CMD_PATH}"                  # depthai-usb2.cmd
        "${DEPTHAI_USB2_PATCH_PATH}"                # depthai-usb2-patch.patch
    )

else()
    # No user specified paths, download from server
    message(STATUS "Downloading Depthai device side binaries from server...")
endif()

if(DEPTHAI_ENABLE_DEVICE_FW)
    # Add device FW

    DepthaiDownload(
        "${DEPTHAI_SHARED_COMMIT_HASH}" "${DEPTHAI_SHARED_COMMIT_HASH_ENFORCE}"
        PATCH_ONLY ON
        "${DEPTHAI_RESOURCES_OUTPUT_DIR}"            # Output folder
        DEPTHAI_RESOURCE_LIST                       # List of output resources
        "${DEPTHAI_DEVICE_SIDE_MATURITY}"           # Maturity
        "${DEPTHAI_DEVICE_SIDE_COMMIT}"             # commit hash
        "${DEPTHAI_DEVICE_SIDE_VERSION}"            # Optional version
    )
    list(APPEND RESOURCE_COMPILED_FILES ${DEPTHAI_RESOURCE_LIST})
endif()

if(DEPTHAI_ENABLE_DEVICE_BOOTLOADER_FW)
    # Add bootloader FW
    DepthaiBootloaderDownload(
        "${DEPTHAI_BOOTLOADER_SHARED_COMMIT_HASH}" "${DEPTHAI_BOOTLOADER_SHARED_COMMIT_HASH_ENFORCE}"
        "${DEPTHAI_RESOURCES_OUTPUT_DIR}"                # Output folder
        DEPTHAI_BOOTLOADER_RESOURCE_LIST                # List of output resources
        "${DEPTHAI_BOOTLOADER_MATURITY}"                # Maturity
        "${DEPTHAI_BOOTLOADER_VERSION}"                 # if maturity == snapshot -> hash else version
    )
    list(APPEND RESOURCE_COMPILED_FILES ${DEPTHAI_BOOTLOADER_RESOURCE_LIST})
endif()

if(DEPTHAI_ENABLE_DEVICE_RVC3_FW)
    # Add device-kb FW
    DepthaiDeviceDownloader(
        "depthai-device-kb"
        "luxonis-keembay-snapshot-local"
        "luxonis-keembay-release-local"
        "${DEPTHAI_SHARED_COMMIT_HASH}" "${DEPTHAI_SHARED_COMMIT_HASH_ENFORCE}"
        "${DEPTHAI_RESOURCES_OUTPUT_DIR}"                # Output folder
        DEPTHAI_DEVICE_KB_RESOURCE_LIST                 # List of output resources
        "${DEPTHAI_DEVICE_KB_MATURITY}"                # Maturity
        "${DEPTHAI_DEVICE_RVC3_VERSION}"
    )
    list(APPEND RESOURCE_COMPILED_FILES ${DEPTHAI_DEVICE_KB_RESOURCE_LIST})
endif()

if(DEPTHAI_ENABLE_DEVICE_RVC4_FW)
    if(DEPTHAI_SANITIZE AND SANITIZE_THREAD)
        string(APPEND DEPTHAI_DEVICE_RVC4_VERSION "-tsan")
    elseif(DEPTHAI_SANITIZE)
        string(APPEND DEPTHAI_DEVICE_RVC4_VERSION "-asan-ubsan")
    endif()

    # Add device-RVC4 FW
    DepthaiDeviceDownloader(
        "depthai-device-rvc4"
        "luxonis-rvc4-snapshot-local"
        "luxonis-rvc4-release-local"
        "${DEPTHAI_SHARED_COMMIT_HASH}" "${DEPTHAI_SHARED_COMMIT_HASH_ENFORCE}"
        "${DEPTHAI_RESOURCES_OUTPUT_DIR}"                # Output folder
        DEPTHAI_DEVICE_RVC4_RESOURCE_LIST                 # List of output resources
        "${DEPTHAI_DEVICE_RVC4_MATURITY}"                # Maturity
        "${DEPTHAI_DEVICE_RVC4_VERSION}"
    )
    list(APPEND RESOURCE_COMPILED_FILES ${DEPTHAI_DEVICE_RVC4_RESOURCE_LIST})
endif()


if(DEPTHAI_EMBED_FRONTEND)
    DepthaiVisualizerDownloader(
        "${DEPTHAI_VISUALIZER_COMMIT}"                # Visualizer hash
        "${DEPTHAI_RESOURCES_OUTPUT_DIR}"
        DEPTHAI_VISUALIZER_RESOURCE_LIST                 # List of output resources
    )
    list(APPEND RESOURCE_COMPILED_FILES ${DEPTHAI_VISUALIZER_RESOURCE_LIST}) # TODO - Handle the case non debug case
    target_compile_definitions(${TARGET_CORE_NAME} PRIVATE DEPTHAI_VISUALIZER_VERSION="${DEPTHAI_VISUALIZER_COMMIT}")
endif()

message(STATUS "LIST OF RESOURCE COMPILED FILES: ${RESOURCE_COMPILED_FILES}")
if(DEPTHAI_BINARIES_RESOURCE_COMPILE)
    # Add RC and resource compile the binares
    include(CMakeRC)

    set(DEPTHAI_RESOURCE_LIBRARY_NAME "depthai-resources")

    # Add resource library
    cmrc_add_resource_library("${DEPTHAI_RESOURCE_LIBRARY_NAME}" NAMESPACE depthai
        WHENCE "${DEPTHAI_RESOURCES_OUTPUT_DIR}"
        "${RESOURCE_COMPILED_FILES}"
    )

    # Link to resource library
    target_link_libraries(${TARGET_CORE_NAME} PRIVATE "${DEPTHAI_RESOURCE_LIBRARY_NAME}")

    # Set define that binaries are resource compiled
    target_compile_definitions(${TARGET_CORE_NAME} PRIVATE DEPTHAI_RESOURCE_COMPILED_BINARIES)

else()
    # TODO
    # Don't add RC and don't resource compile the binaries
    # Install to share/ instead for instance
endif()

# Add include directories
target_include_directories(${TARGET_CORE_NAME}
    PUBLIC
        # Relative path to include directories after installed
        "$<INSTALL_INTERFACE:include>"
        "$<INSTALL_INTERFACE:include/${DEPTHAI_SHARED_3RDPARTY_HEADERS_PATH}>"

        # Build time path to include directories
        "$<BUILD_INTERFACE:${CMAKE_CURRENT_LIST_DIR}/include>"
        "$<BUILD_INTERFACE:${DEPTHAI_SHARED_PUBLIC_INCLUDE}>"
        "$<BUILD_INTERFACE:${DEPTHAI_BOOTLOADER_SHARED_PUBLIC_INCLUDE}>"
    #INTERFACE
    #    # ...
    PRIVATE
        "$<BUILD_INTERFACE:${CMAKE_CURRENT_LIST_DIR}/include/depthai>"
        "$<BUILD_INTERFACE:${CMAKE_CURRENT_LIST_DIR}/src>"
        "$<BUILD_INTERFACE:${DEPTHAI_SHARED_INCLUDE}>"
        "$<BUILD_INTERFACE:${DEPTHAI_BOOTLOADER_SHARED_INCLUDE}>"
)

target_include_directories(${TARGET_CORE_NAME} SYSTEM
    PUBLIC
        "$<BUILD_INTERFACE:${DEPTHAI_SHARED_3RDPARTY_INCLUDE}>"
)

# Add clang format after specifying include directories
if(DEPTHAI_CLANG_FORMAT)
    # HEADER DIRECTORIES
    set(header_dirs "${CMAKE_CURRENT_LIST_DIR}/include" "${CMAKE_CURRENT_LIST_DIR}/src" "${DEPTHAI_SHARED_PUBLIC_INCLUDE}" "${DEPTHAI_SHARED_INCLUDE}")
    include(ClangFormat)
    target_clangformat_setup(${TARGET_CORE_NAME} "${header_dirs}")
endif()

# link libraries
target_link_libraries(${TARGET_CORE_NAME}
    PUBLIC
        nlohmann_json::nlohmann_json
        libnop
    INTERFACE
        XLinkPublic
    PRIVATE
        fmt::fmt
        yaml-cpp::yaml-cpp
        spdlog::spdlog
        XLink
        Threads::Threads
        BZip2::BZip2
        LibArchive::LibArchive
        ZLIB::ZLIB
        httplib::httplib
        semver::semver
        magic_enum::magic_enum
        liblzma::liblzma
        lz4::lz4
        Eigen3::Eigen
)

if(DEPTHAI_ENABLE_MP4V2)
    message(STATUS "DepthAI recording enabled, finding the mp4v2 library!")
    target_link_libraries(${TARGET_CORE_NAME} PRIVATE mp4v2::mp4v2)
    target_compile_definitions(${TARGET_CORE_NAME} PRIVATE DEPTHAI_ENABLE_MP4V2)
endif()

if(DEPTHAI_ENABLE_PROTOBUF)
    # Load protobuf support into library messages_proto
    message(STATUS "Protobuf support enabled")
    add_subdirectory(protos)
    target_link_libraries(${TARGET_CORE_NAME} PRIVATE protobuf::libprotobuf messages)
    target_compile_definitions(${TARGET_CORE_NAME} PUBLIC DEPTHAI_ENABLE_PROTOBUF)
endif()

if(DEPTHAI_ENABLE_REMOTE_CONNECTION)
    target_link_libraries(${TARGET_CORE_NAME} PRIVATE
        foxglove-websocket::foxglove-websocket
    )
    target_compile_definitions(${TARGET_CORE_NAME} PRIVATE DEPTHAI_ENABLE_REMOTE_CONNECTION)
endif()

if(DEPTHAI_HAS_APRIL_TAG)
    target_link_libraries(${TARGET_CORE_NAME} PRIVATE
        apriltag::apriltag
    )
endif()

if(DEPTHAI_ENABLE_CURL)
    target_link_libraries(${TARGET_CORE_NAME} PRIVATE
        CURL::libcurl
        cpr::cpr
    )
    target_compile_definitions(${TARGET_CORE_NAME} PRIVATE DEPTHAI_ENABLE_CURL)
endif()

# Add compile & CMake definitions
set(DEPTHAI_DEVICE_VERSION "${DEPTHAI_DEVICE_SIDE_COMMIT}")
target_compile_definitions(${TARGET_CORE_NAME}
    PRIVATE
        # Add depthai-device version
        DEPTHAI_DEVICE_VERSION="${DEPTHAI_DEVICE_VERSION}"
        # Add depthai-bootloader version
        DEPTHAI_BOOTLOADER_VERSION="${DEPTHAI_BOOTLOADER_VERSION}"
        # Add depthai-device-kb version
        DEPTHAI_DEVICE_RVC3_VERSION="${DEPTHAI_DEVICE_RVC3_VERSION}"
        # Add depthai-device-rvc4 version
        DEPTHAI_DEVICE_RVC4_VERSION="${DEPTHAI_DEVICE_RVC4_VERSION}"
)
# Add compile flag if libusb is available
if(DEPTHAI_ENABLE_LIBUSB)
    target_compile_definitions(${TARGET_CORE_NAME} PRIVATE DEPTHAI_ENABLE_LIBUSB)
    target_compile_definitions(${TARGET_CORE_NAME} PRIVATE DEPTHAI_HAVE_LIBUSB_SUPPORT)
    set(DEPTHAI_HAVE_LIBUSB_SUPPORT ON)
endif()

if(DEPTHAI_XTENSOR_SUPPORT)
    target_compile_definitions(${TARGET_CORE_NAME} PUBLIC DEPTHAI_XTENSOR_SUPPORT)
    target_link_libraries(${TARGET_CORE_NAME} PUBLIC xtensor)
endif()

# Specify available FW
if(DEPTHAI_ENABLE_DEVICE_FW)
    target_compile_definitions(${TARGET_CORE_NAME} PRIVATE DEPTHAI_ENABLE_DEVICE_FW)
endif()
if(DEPTHAI_ENABLE_DEVICE_BOOTLOADER_FW)
    target_compile_definitions(${TARGET_CORE_NAME} PRIVATE DEPTHAI_ENABLE_DEVICE_BOOTLOADER_FW)
endif()
if(DEPTHAI_ENABLE_DEVICE_RVC3_FW)
    target_compile_definitions(${TARGET_CORE_NAME} PRIVATE DEPTHAI_ENABLE_DEVICE_RVC3_FW)
endif()
if(DEPTHAI_ENABLE_DEVICE_RVC4_FW)
    target_compile_definitions(${TARGET_CORE_NAME} PRIVATE DEPTHAI_ENABLE_DEVICE_RVC4_FW)
endif()
if(DEPTHAI_EMBED_FRONTEND)
    target_compile_definitions(${TARGET_CORE_NAME} PRIVATE DEPTHAI_EMBED_FRONTEND)
endif()
if(DEPTHAI_HAS_APRIL_TAG)
    target_compile_definitions(${TARGET_CORE_NAME} PRIVATE DEPTHAI_HAS_APRIL_TAG)
endif()

# Add Backward dependency if enabled (On by default)
if(DEPTHAI_ENABLE_BACKWARD)
    target_compile_definitions(${TARGET_CORE_NAME} PRIVATE DEPTHAI_ENABLE_BACKWARD)
    target_link_libraries(${TARGET_CORE_NAME} PRIVATE Backward::Backward)
endif()

# Add patch only mode definition
if(DEPTHAI_USB2_PATCH_ONLY_MODE)
    target_compile_definitions(${TARGET_CORE_NAME} PRIVATE DEPTHAI_PATCH_ONLY_MODE)
endif()

# Helper function
macro(add_runtime_dependencies depending_target dependency)
    if(TARGET ${dependency})
        get_property(imported_configs TARGET ${dependency} PROPERTY IMPORTED_CONFIGURATIONS)
        set(dlls "")
        message(STATUS "Adding runtime dependencies for ${depending_target} on ${dependency}. Imported configurations: ${imported_configs}")
        foreach(cfg ${imported_configs})
            message(STATUS "Adding runtime dependencies for ${depending_target} on ${dependency} (${cfg})")
            get_property(dll TARGET ${dependency} PROPERTY IMPORTED_LOCATION_${cfg})
            message(STATUS "Retrieved dll for ${cfg}: '${dll}'")
            list(APPEND dlls $<$<CONFIG:${cfg}>:${dll}>)
        endforeach()
        message(STATUS "Required dlls for ${depending_target} on ${dependency} are: ${dlls}")
    endif()
    # Create a list of required dll files
    set(required_dll_files ${dlls})
    # Copy the required dlls
    if(WIN32)
        add_custom_command(TARGET ${depending_target} POST_BUILD COMMAND
            "$<$<BOOL:${required_dll_files}>:${CMAKE_COMMAND};-E;copy_if_different;${required_dll_files};$<TARGET_FILE_DIR:${depending_target}>>"
            COMMAND_EXPAND_LISTS
            VERBATIM
        )
        message(STATUS "Required dlls for core are: ${required_dll_files}")
    endif()
endmacro()
# Add libusb dll in build time
add_runtime_dependencies(${TARGET_CORE_NAME} usb-1.0)
# Add dynamic calibration dll in build time
if(DEPTHAI_DYNAMIC_CALIBRATION_SUPPORT)
    add_runtime_dependencies(${TARGET_CORE_NAME} dynamic_calibration_imported)
endif()

########################
# OpenCV Support 2
########################
if(DEPTHAI_HAVE_OPENCV_SUPPORT AND NOT DEPTHAI_MERGED_TARGET)
    # Add depthai-core-opencv library and depthai::core::opencv alias
    add_library(${TARGET_OPENCV_NAME}
        ${TARGET_OPENCV_SOURCES}
    )
    add_library("${PROJECT_NAME}::${TARGET_OPENCV_ALIAS}" ALIAS ${TARGET_OPENCV_NAME})
    # Specifies name of generated IMPORTED target (set to alias)
    set_target_properties(${TARGET_OPENCV_NAME} PROPERTIES EXPORT_NAME ${TARGET_OPENCV_ALIAS})

    # Add default flags
    add_default_flags(${TARGET_OPENCV_NAME})

    # Link to OpenCV (publically)
    target_link_libraries(${TARGET_OPENCV_NAME} PUBLIC ${REQUIRED_OPENCV_LIBRARIES} ${THIRDPARTY_OPENCV_LIBRARIES})

    # Specify that we are building target opencv
    target_compile_definitions(${TARGET_OPENCV_NAME} PUBLIC DEPTHAI_TARGET_OPENCV)
    target_compile_definitions(${TARGET_OPENCV_NAME} PUBLIC DEPTHAI_HAVE_OPENCV_SUPPORT)
    # Add public dependency to depthai::core library
    target_link_libraries(${TARGET_OPENCV_NAME} PUBLIC ${TARGET_CORE_NAME})

    # Add to clangformat target
    if(COMMAND target_clangformat_setup)
        target_clangformat_setup(${TARGET_OPENCV_NAME} "")
    endif()

    # Add to list of targets to export and install
    list(APPEND targets_to_export ${TARGET_OPENCV_NAME})
endif()


########################
# PCL Support 2
########################
if(DEPTHAI_HAVE_PCL_SUPPORT AND NOT DEPTHAI_MERGED_TARGET)
        # Add depthai-core-pcl library and depthai::core::pcl alias
        add_library(${TARGET_PCL_NAME} ${TARGET_PCL_SOURCES})
        add_library("${PROJECT_NAME}::${TARGET_PCL_ALIAS}" ALIAS ${TARGET_PCL_NAME})
        # Specifies name of generated IMPORTED target (set to alias)
        set_target_properties(${TARGET_PCL_NAME} PROPERTIES EXPORT_NAME ${TARGET_PCL_ALIAS})

        # Add default flags
        add_default_flags(${TARGET_PCL_NAME})

        # Link to PCL (publically)
        target_link_libraries(${TARGET_PCL_NAME} PUBLIC ${PCL_LIBRARIES})
        target_link_libraries(${TARGET_PCL_NAME} PUBLIC pcl_io_ply)

        # Specify that we are building target pcl
        target_compile_definitions(${TARGET_PCL_NAME} PUBLIC DEPTHAI_TARGET_PCL)
        target_compile_definitions(${TARGET_PCL_NAME} PUBLIC DEPTHAI_HAVE_PCL_SUPPORT)

        target_include_directories(${TARGET_PCL_NAME} PUBLIC ${PCL_INCLUDE_DIRS})
        target_link_directories(${TARGET_PCL_NAME} PUBLIC ${PCL_LIBRARY_DIRS})
        target_compile_definitions(${TARGET_PCL_NAME} PUBLIC ${PCL_DEFINITIONS})

        # Add public dependency to depthai::core library
        target_include_directories(${TARGET_CORE_NAME} PUBLIC $<TARGET_PROPERTY:${TARGET_PCL_NAME},INTERFACE_INCLUDE_DIRECTORIES>)
        target_link_libraries(${TARGET_PCL_NAME} PUBLIC ${TARGET_CORE_NAME})

        # Add to clangformat target
        if(COMMAND target_clangformat_setup)
            target_clangformat_setup(${TARGET_PCL_NAME} "")
        endif()

        # Add to list of targets to export and install
        list(APPEND targets_to_export ${TARGET_PCL_NAME})
endif()

########################
# RTABMap Support
########################
set(THIRDPARTY_RTABMAP_LIBRARIES "rtabmap::utilite" CACHE STRING "Optional libraries to link RTABMap support, e.g. TBB::tbb")
set(TARGET_RTABMAP_NAME ${PROJECT_NAME}-rtabmap)
set(TARGET_RTABMAP_ALIAS rtabmap)
if(DEPTHAI_RTABMAP_SUPPORT)
    # Check if required libraries are available
    set(RTABMAP_SUPPORT_AVAILABLE ${RTABMap_FOUND})

    if(RTABMAP_SUPPORT_AVAILABLE)

        if(NOT APPLE)
            SET(CMAKE_INSTALL_RPATH "${CMAKE_INSTALL_PREFIX}/lib")
        endif()
        # Add depthai-rtabmap library and depthai::rtabmap alias
        add_library(${TARGET_RTABMAP_NAME}
        src/rtabmap/CalibrationHandler.cpp
        src/rtabmap/TransformData.cpp
        src/rtabmap/RTABMapVIO.cpp src/rtabmap/RTABMapSLAM.cpp
        )
        add_library("${PROJECT_NAME}::${TARGET_RTABMAP_ALIAS}" ALIAS ${TARGET_RTABMAP_NAME})
        # Specifies name of generated IMPORTED target (set to alias)
        set_target_properties(${TARGET_RTABMAP_NAME} PROPERTIES EXPORT_NAME ${TARGET_RTABMAP_ALIAS})

        # Add default flags
        add_default_flags(${TARGET_RTABMAP_NAME})
        add_flag(${TARGET_RTABMAP_NAME} -Wno-switch-enum)
        # Link to RTABMap (publically)
        if(DEPTHAI_MERGED_TARGET)
            target_link_libraries(${TARGET_RTABMAP_NAME} PUBLIC rtabmap::core ${THIRDPARTY_RTABMAP_LIBRARIES} PRIVATE spdlog::spdlog)
        else()
            target_link_libraries(${TARGET_RTABMAP_NAME} PUBLIC rtabmap::core ${TARGET_OPENCV_NAME} ${TARGET_PCL_NAME} ${THIRDPARTY_RTABMAP_LIBRARIES} PRIVATE spdlog::spdlog)
        endif()

        target_include_directories(${TARGET_RTABMAP_NAME} PRIVATE "$<BUILD_INTERFACE:${CMAKE_CURRENT_LIST_DIR}/src>")
        # Add public compile definition indicating that RTABMap support is available
        set(DEPTHAI_HAVE_RTABMAP_SUPPORT ON)

        # Specify that we are building target rtabmap
        target_compile_definitions(${TARGET_RTABMAP_NAME} PUBLIC DEPTHAI_TARGET_RTABMAP)
        target_compile_definitions(${TARGET_RTABMAP_NAME} PUBLIC DEPTHAI_HAVE_RTABMAP_SUPPORT)
        # Add public dependency to depthai::core library
        target_link_libraries(${TARGET_RTABMAP_NAME} PUBLIC ${TARGET_CORE_NAME})

        # Add to clangformat target
        if(COMMAND target_clangformat_setup)
            target_clangformat_setup(${TARGET_RTABMAP_NAME} "")
        endif()

        # Add to list of targets to export and install
        list(APPEND targets_to_export ${TARGET_RTABMAP_NAME})

        message(STATUS "RTABMap and required libraries (${REQUIRED_RTABMAP_LIBRARIES}) found. RTABMap Support enabled")

    else()
        message(STATUS "RTABMap or required libraries (${REQUIRED_RTABMAP_LIBRARIES}) not found. RTABMap Support disabled")
    endif()
endif()


########################
# Basalt Support
########################

set(THIRDPARTY_BASALT_LIBRARIES "basalt_sdk::basalt_sdk" CACHE STRING "Optional libraries to link Basalt support, e.g. TBB::tbb")
set(TARGET_BASALT_NAME ${PROJECT_NAME}-basalt)
set(TARGET_BASALT_ALIAS basalt)

if(DEPTHAI_BASALT_SUPPORT)
    # Check if required libraries are available
    find_package(basalt_sdk CONFIG REQUIRED)
    set(BASALT_SUPPORT_AVAILABLE ${basalt_sdk_FOUND})

    if(BASALT_SUPPORT_AVAILABLE)

        # Add depthai-basalt library and depthai::basalt alias
        add_library(${TARGET_BASALT_NAME} src/basalt/BasaltVIO.cpp )
        add_library("${PROJECT_NAME}::${TARGET_BASALT_ALIAS}" ALIAS ${TARGET_BASALT_NAME})

        # Specifies name of generated IMPORTED target (set to alias)
        set_target_properties(${TARGET_BASALT_NAME} PROPERTIES EXPORT_NAME ${TARGET_BASALT_ALIAS})

        # Add default flags
        add_default_flags(${TARGET_BASALT_NAME})
        add_flag(${TARGET_BASALT_NAME} -Wno-switch-enum)

        # Link to Basalt (publically)
        if(DEPTHAI_MERGED_TARGET)
            target_link_libraries(${TARGET_BASALT_NAME} PUBLIC ${THIRDPARTY_BASALT_LIBRARIES} PRIVATE spdlog::spdlog)
        else()
            target_link_libraries(${TARGET_BASALT_NAME} PUBLIC ${THIRDPARTY_BASALT_LIBRARIES} ${TARGET_OPENCV_NAME} PRIVATE spdlog::spdlog)
        endif()
        # Add public compile definition indicating that Basalt support is available
        set(DEPTHAI_HAVE_BASALT_SUPPORT ON)

        # Specify that we are building target basalt
        target_compile_definitions(${TARGET_BASALT_NAME} PUBLIC DEPTHAI_TARGET_BASALT)
        target_compile_definitions(${TARGET_BASALT_NAME} PUBLIC DEPTHAI_HAVE_BASALT_SUPPORT)

        # Add public dependency to depthai::core library
        target_link_libraries(${TARGET_BASALT_NAME} PUBLIC ${TARGET_CORE_NAME})

        # Add to clangformat target
        if(COMMAND target_clangformat_setup)
            target_clangformat_setup(${TARGET_BASALT_NAME} "")
        endif()

        # Add to list of targets to export and install
        list(APPEND targets_to_export ${TARGET_BASALT_NAME})

        message(STATUS "Basalt and required libraries (${REQUIRED_BASALT_LIBRARIES}) found. Basalt Support enabled")

    else()
        message(STATUS "Basalt or required libraries (${REQUIRED_BASALT_LIBRARIES}) not found. Basalt Support disabled")
    endif()
endif()

########################
# Combined target
########################
set(TARGET_ALL_ALIAS all)
set(TARGET_ALL_NAME ${PROJECT_NAME}-all)
if(DEPTHAI_HAVE_OPENCV_SUPPORT AND DEPTHAI_HAVE_PCL_SUPPORT AND DEPTHAI_HAVE_BASALT_SUPPORT AND DEPTHAI_HAVE_RTABMAP_SUPPORT)
    add_library(${TARGET_ALL_NAME} INTERFACE)
    add_library("${PROJECT_NAME}::${TARGET_ALL_ALIAS}" ALIAS ${TARGET_ALL_NAME})
    # Specifies name of generated IMPORTED target (set to alias)
    set_target_properties(${TARGET_ALL_NAME} PROPERTIES EXPORT_NAME ${TARGET_ALL_ALIAS})
    target_link_libraries(${TARGET_ALL_NAME} INTERFACE ${TARGET_CORE_NAME} ${TARGET_OPENCV_NAME} ${TARGET_PCL_NAME} ${TARGET_BASALT_NAME} ${TARGET_RTABMAP_NAME})

    # Add to list of targets to export and install
    list(APPEND targets_to_export ${TARGET_ALL_NAME})

    message(STATUS "OpenCV, PCL, Basalt and RTABMap found. Combined target enabled")
endif()



########################
# Sanitizers
########################
if(DEPTHAI_SANITIZE)
    set(SANITIZE_ADDRESS ON CACHE BOOL "Enable AddressSanitizer for sanitized targets.")
    set(SANITIZE_UNDEFINED ON CACHE BOOL "Enable UndefinedBehaviorSanitizer for sanitized targets.")
    find_package(Sanitizers)
    add_sanitizers(${TARGET_CORE_NAME})
    if(DEPTHAI_HAVE_OPENCV_SUPPORT AND NOT DEPTHAI_MERGED_TARGET)
        add_sanitizers(${TARGET_OPENCV_NAME})
    endif()
    if(DEPTHAI_HAVE_RTABMAP_SUPPORT)
        add_sanitizers(${TARGET_RTABMAP_NAME})
    endif()
    if(DEPTHAI_HAVE_BASALT_SUPPORT)
        add_sanitizers(${TARGET_BASALT_NAME})
    endif()
    if(DEPTHAI_HAVE_PCL_SUPPORT AND NOT DEPTHAI_MERGED_TARGET)
        add_sanitizers(${TARGET_PCL_NAME})
    endif()
    if(DEPTHAI_XLINK_LOCAL)
        add_sanitizers(XLink)
        if(XLINK_LIBUSB_LOCAL)
            add_sanitizers(usb-1.0)
        endif()
    endif()
endif()
function(private_data)
            set(one URL SHA1 CREDENTIALS LOCATION FILE)
            set(multiple HTTPHEADER)

            cmake_parse_arguments(x "" "${one}" "${multiple}" "${ARGN}")

            if(x_HTTPHEADER)
                message(FATAL_ERROR "HTTPHEADER argument of private_data not supported if HUNTER_ENABLED is OFF")
            endif()
            if(x_CREDENTIALS)
                message(FATAL_ERROR "CREDENTIALS argument of private_data not supported if HUNTER_ENABLED is OFF")
            endif()

            if(NOT x_URL)
                message(FATAL_ERROR "URL not provided to private_data")
            endif()
            if(NOT x_SHA1)
                message(FATAL_ERROR "SHA1 not provided to private_data")
            endif()
            if(NOT x_FILE)
                message(FATAL_ERROR "FILE not provided to private_data")
            endif()
            if(NOT x_LOCATION)
                message(FATAL_ERROR "LOCATION not provided to private_data")
            endif()

            set(x_DOWNLOAD_LOCATION "${CMAKE_CURRENT_BINARY_DIR}/_private_data/${x_FILE}")

            file(DOWNLOAD
                ${x_URL}
                ${x_DOWNLOAD_LOCATION}
                EXPECTED_HASH SHA1=${x_SHA1}
                TLS_VERIFY ON
            )

            # Set the output variable
            set(${x_LOCATION} "${x_DOWNLOAD_LOCATION}" PARENT_SCOPE)
endfunction()

########################
# Testing infrastructure
########################
include(CTest)
enable_testing()

########################
# Tests
########################
if (DEPTHAI_BUILD_TESTS)
    add_subdirectory(tests)
endif()

########################
# Unit Tests
########################
if (DEPTHAI_BUILD_TESTS)
    add_subdirectory(tests/unit)
endif()

########################
# Examples (can also act as tests)
########################
if (DEPTHAI_BUILD_EXAMPLES)
    add_subdirectory(examples)
endif()

if (EMSCRIPTEN)
    add_subdirectory(bindings/js)
endif()

if (DEPTHAI_BUILD_PYTHON)
  add_subdirectory(bindings/python)
endif()

########################
# Documentation
########################
if (DEPTHAI_BUILD_DOCS)
    add_subdirectory(docs)
endif()

########################
# Build configuration
########################
# Add year information
string(TIMESTAMP BUILD_DATETIME "%Y-%m-%d %H:%M:%S +0000" UTC)
message(STATUS "BUILD_DATETIME: ${BUILD_DATETIME}, BUILD_COMMIT: ${BUILD_COMMIT}, BUILD_COMMIT_DATETIME: ${BUILD_COMMIT_DATETIME}")

# Configure build information (version, opencv, pcl support)
configure_file("${CMAKE_CURRENT_LIST_DIR}/cmake/version.hpp.in" "${CMAKE_CURRENT_LIST_DIR}/include/depthai/build/version.hpp")

########################
# Export and install
########################
include(GNUInstallDirs)
include(CMakePackageConfigHelpers)

# Add additional targets to export group
if(NOT BUILD_SHARED_LIBS)
    list(APPEND targets_to_export ${DEPTHAI_RESOURCE_LIBRARY_NAME} cmrc-base XLink)
    if(DEPTHAI_ENABLE_PROTOBUF)
        list(APPEND targets_to_export messages)
    endif()
    if(DEPTHAI_ENABLE_REMOTE_CONNECTION)
        list(APPEND targets_to_export foxglove_websocket)
    endif()
endif()

# Export targets (capability to import current build directory)
export(TARGETS ${targets_to_export} NAMESPACE ${PROJECT_NAME}:: FILE "${PROJECT_NAME}Targets.cmake")

# Dependencies file
configure_file("cmake/${PROJECT_NAME}Dependencies.cmake" ${PROJECT_NAME}Dependencies.cmake COPYONLY)

# Write project version
write_basic_package_version_file(${PROJECT_NAME}ConfigVersion.cmake VERSION ${PROJECT_VERSION} COMPATIBILITY AnyNewerVersion)

# Configure config file (one for exporting build directory, one for installation)
configure_file(cmake/${PROJECT_NAME}Config.cmake.in ${PROJECT_NAME}Config.cmake @ONLY)

# Config for installation
set(DEPTHAI_DEPENDENCIES_INSTALLATION_PATH_REL "./dependencies")
configure_file(cmake/${PROJECT_NAME}Config.cmake.in _install/${PROJECT_NAME}Config.cmake @ONLY)

# Modify RPath to point to the cmake/depthai/dependencies/lib
# note: macOS is APPLE and also UNIX!
if(APPLE)
  set_target_properties(${TARGET_CORE_NAME} PROPERTIES INSTALL_RPATH "@loader_path;@loader_path/")
elseif(UNIX)
  set_target_properties(${TARGET_CORE_NAME} PROPERTIES INSTALL_RPATH "$ORIGIN:$ORIGIN/")
endif()

# Export to CMake registry if specified
if(CMAKE_EXPORT_PACKAGE_REGISTRY)
    export(PACKAGE depthai)
endif()

if(DEPTHAI_INSTALL)

    # Install targets
    install(
        TARGETS ${targets_to_export}
        EXPORT ${PROJECT_EXPORT_GROUP}
        RUNTIME DESTINATION "${CMAKE_INSTALL_BINDIR}"
        LIBRARY DESTINATION "${CMAKE_INSTALL_LIBDIR}"
        ARCHIVE DESTINATION "${CMAKE_INSTALL_LIBDIR}"
    )

    # Install depthai public headers
    install(DIRECTORY include/depthai DESTINATION "${CMAKE_INSTALL_INCLUDEDIR}")
    # Install depthai-bootloader-shared public headers
    install(DIRECTORY "${DEPTHAI_BOOTLOADER_SHARED_PUBLIC_INCLUDE}/" DESTINATION "${CMAKE_INSTALL_INCLUDEDIR}")
    # Install resources if not RC'd
    if(NOT DEPTHAI_BINARIES_RESOURCE_COMPILE)
        install(DIRECTORY "${DEPTHAI_RESOURCES_OUTPUT_DIR}/" DESTINATION "${CMAKE_INSTALL_DATAROOTDIR}/${PROJECT_NAME}")
    endif()
    # Install any required dll files
    if(DEFINED required_dll_files)
        set(DLL_INSTALLATION_DIR "${CMAKE_INSTALL_LIBDIR}")
        if(WIN32)
            set(DLL_INSTALLATION_DIR "${CMAKE_INSTALL_BINDIR}")
        endif()
        message(STATUS "Required dlls for core are: ${required_dll_files} and they will be installed to ${DLL_INSTALLATION_DIR}")
        install(FILES ${required_dll_files} DESTINATION "${DLL_INSTALLATION_DIR}")
    endif()

    # Install export group (information about targets)
    install(EXPORT ${PROJECT_EXPORT_GROUP}
        NAMESPACE ${PROJECT_NAME}::
        DESTINATION "${CMAKE_INSTALL_LIBDIR}/cmake/${PROJECT_NAME}"
    )

    # Install CMake specific files
    install(FILES
        "${CMAKE_CURRENT_BINARY_DIR}/_install/${PROJECT_NAME}Config.cmake"
        "${CMAKE_CURRENT_BINARY_DIR}/${PROJECT_NAME}ConfigVersion.cmake"
        DESTINATION "${CMAKE_INSTALL_LIBDIR}/cmake/${PROJECT_NAME}"
    )

endif()<|MERGE_RESOLUTION|>--- conflicted
+++ resolved
@@ -56,7 +56,6 @@
     )
 endif()
 
-
 set(CMAKE_TOOLCHAIN_FILE "${gen_toolchain}" CACHE STRING "" FORCE)
 if(DEFINED _INTERNAL_DEPTHAI_ORIGINAL_CMAKE_TOOLCHAIN_FILE)
     message(STATUS "Using specified toolchain file: ${_INTERNAL_DEPTHAI_ORIGINAL_CMAKE_TOOLCHAIN_FILE} combined into: ${CMAKE_TOOLCHAIN_FILE}")
@@ -73,19 +72,8 @@
 # Set DEPTHAI_VERSION universally, not conditionally
 set(DEPTHAI_VERSION ${PROJECT_VERSION}-${DEPTHAI_PRE_RELEASE_TYPE}.${DEPTHAI_PRE_RELEASE_VERSION})
 
-<<<<<<< HEAD
-# Default for dynamic calibration support (turn on x64 Liunux, but off for others)
-if(CMAKE_SYSTEM_PROCESSOR MATCHES "x86_64" AND UNIX)
-    message(STATUS "Dynamic Calibration support enabled by default for x64 Linux")
-    option(DEPTHAI_DYNAMIC_CALIBRATION_SUPPORT "Enable Dynamic Calibration support" ON)
-else()
-    message(STATUS "Dynamic Calibration support disabled by default")
-    option(DEPTHAI_DYNAMIC_CALIBRATION_SUPPORT "Enable Dynamic Calibration support" OFF)
-endif()
-=======
 message(STATUS "Dynamic Calibration support enabled by default for x64 Linux")
 option(DEPTHAI_DYNAMIC_CALIBRATION_SUPPORT "Enable Dynamic Calibration support" ON)
->>>>>>> 59040eb5
 
 get_directory_property(has_parent PARENT_DIRECTORY)
 if(has_parent)
@@ -525,48 +513,9 @@
 endif()
 
 if(DEPTHAI_DYNAMIC_CALIBRATION_SUPPORT)
-<<<<<<< HEAD
-    include(FetchContent)
-    set(DEPTHAI_DYNAMIC_CALIBRATION_PATH "" CACHE FILEPATH "Override path to local dynamic_calibration .zip file")
-
-    if(DEPTHAI_DYNAMIC_CALIBRATION_PATH AND EXISTS "${DEPTHAI_DYNAMIC_CALIBRATION_PATH}")
-        message(STATUS "Using local dynamic_calibration zip: ${DEPTHAI_DYNAMIC_CALIBRATION_PATH}")
-        FetchContent_Declare(
-            dynamic_calibration
-            URL "file://${DEPTHAI_DYNAMIC_CALIBRATION_PATH}"
-        )
-    else()
-        message(STATUS "Using remote dynamic_calibration zip")
-        FetchContent_Declare(
-            dynamic_calibration
-            URL "https://artifacts.luxonis.com/artifactory/luxonis-depthai-helper-binaries/dynamic_calibration/${DEPTHAI_DYNAMIC_CALIBRATION_VERSION}/dynamic_calibration_${DEPTHAI_DYNAMIC_CALIBRATION_VERSION}.zip"
-            # URL_HASH MD5=14df99bc5dd22798526aeefd477f972c
-        )
-    endif()
-    FetchContent_MakeAvailable(dynamic_calibration)
-    message(STATUS "Dynamic calibration extracted to ${dynamic_calibration_SOURCE_DIR}")
-    set(DYNAMIC_CALIBRATION_DIR ${dynamic_calibration_SOURCE_DIR})
-    target_include_directories(
-        ${TARGET_CORE_NAME} PUBLIC
-        $<BUILD_INTERFACE:${DYNAMIC_CALIBRATION_DIR}/include>
-    )
-
-    find_library(DYNAMIC_CALIBRATION dynamic_calibration
-        PATHS ${DYNAMIC_CALIBRATION_DIR}/lib
-        NO_DEFAULT_PATH
-    )
-    target_compile_definitions(${TARGET_CORE_NAME} PUBLIC DEPTHAI_HAVE_DYNAMIC_CALIBRATION_SUPPORT)
-    if(DYNAMIC_CALIBRATION)
-        message(STATUS "Dynamic Calibration library found: ${DYNAMIC_CALIBRATION}")
-        target_link_libraries(${TARGET_CORE_NAME} PUBLIC ${DYNAMIC_CALIBRATION})
-    else()
-        message(FATAL_ERROR "Dynamic Calibration library not found, disable support by setting DEPTHAI_DYNAMIC_CALIBRATION_SUPPORT to OFF")
-    endif()
-=======
     # Link the dynamic calibration target
     target_link_libraries(${TARGET_CORE_NAME} PUBLIC dynamic_calibration_imported) # Should be PRIVATE
     target_compile_definitions(${TARGET_CORE_NAME} PUBLIC DEPTHAI_HAVE_DYNAMIC_CALIBRATION_SUPPORT) # Should be PRIVATE
->>>>>>> 59040eb5
 endif()
 
 # Set constant
@@ -578,7 +527,6 @@
 include(Depthai/DepthaiDeviceKbConfig)      # depthai-device-kb fwp commit/version configuration
 include(Depthai/DepthaiDeviceRVC4Config)    # depthai-device-rvc4 fwp commit/version configuration
 include(Depthai/DepthaiVisualizerConfig)    # depthai-visualizer commit/version configuration
-include(Depthai/DepthaiDynamicCalibrationConfig)    # depthai-dynamic-calibration commit/version configuration
 
 # Include downloaders
 include(DepthaiDownloader)                  # Depthai device binary downloader
@@ -1186,13 +1134,6 @@
 endif()
 
 ########################
-# Unit Tests
-########################
-if (DEPTHAI_BUILD_TESTS)
-    add_subdirectory(tests/unit)
-endif()
-
-########################
 # Examples (can also act as tests)
 ########################
 if (DEPTHAI_BUILD_EXAMPLES)
