--- conflicted
+++ resolved
@@ -6,11 +6,8 @@
     set(HUNTER_CONFIGURATION_TYPES "Release" CACHE STRING "Hunter dependencies list of build configurations")
 endif()
 
-<<<<<<< HEAD
 set(HUNTER_SKIP_PACKAGE_nlohmann_json OFF)
 set(BUILD_SHARED_LIBS ON)
-=======
->>>>>>> f8c459ea
 # Set type to canonicalize relative paths for user-provided toolchain
 set(CMAKE_TOOLCHAIN_FILE "" CACHE FILEPATH "CMake toolchain path")
 
@@ -48,11 +45,7 @@
 endif()
 
 # Create depthai project
-<<<<<<< HEAD
-project(depthai VERSION "2.20.2" LANGUAGES CXX C)
-=======
 project(depthai VERSION "2.21.0" LANGUAGES CXX C)
->>>>>>> f8c459ea
 get_directory_property(has_parent PARENT_DIRECTORY)
 if(has_parent)
     set(DEPTHAI_VERSION ${PROJECT_VERSION} PARENT_SCOPE)
