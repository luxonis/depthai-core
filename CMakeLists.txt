--- conflicted
+++ resolved
@@ -6,11 +6,6 @@
     set(HUNTER_CONFIGURATION_TYPES "Release" CACHE STRING "Hunter dependencies list of build configurations")
 endif()
 
-<<<<<<< HEAD
-set(HUNTER_SKIP_PACKAGE_nlohmann_json OFF)
-set(BUILD_SHARED_LIBS ON)
-=======
->>>>>>> c21bdd37
 # Early options
 option(DEPTHAI_ENABLE_LIBUSB "Enable usage of libusb and interaction with USB devices" ON)
 
@@ -51,11 +46,7 @@
 endif()
 
 # Create depthai project
-<<<<<<< HEAD
-project(depthai VERSION "2.24.0" LANGUAGES CXX C)
-=======
 project(depthai VERSION "2.25.1" LANGUAGES CXX C)
->>>>>>> c21bdd37
 get_directory_property(has_parent PARENT_DIRECTORY)
 if(has_parent)
     set(DEPTHAI_VERSION ${PROJECT_VERSION} PARENT_SCOPE)
@@ -239,10 +230,7 @@
     src/pipeline/node/FeatureTracker.cpp
     src/pipeline/node/DetectionParser.cpp
     src/pipeline/node/UVC.cpp
-<<<<<<< HEAD
-=======
     src/pipeline/node/PointCloud.cpp
->>>>>>> c21bdd37
     src/pipeline/datatype/Buffer.cpp
     src/pipeline/datatype/ImgFrame.cpp
     src/pipeline/datatype/EncodedFrame.cpp
@@ -264,11 +252,8 @@
     src/pipeline/datatype/TrackedFeatures.cpp
     src/pipeline/datatype/FeatureTrackerConfig.cpp
     src/pipeline/datatype/ToFConfig.cpp
-<<<<<<< HEAD
-=======
     src/pipeline/datatype/PointCloudConfig.cpp
     src/pipeline/datatype/PointCloudData.cpp
->>>>>>> c21bdd37
     src/pipeline/datatype/MessageGroup.cpp
     src/utility/H26xParsers.cpp
     src/utility/Initialization.cpp
@@ -811,10 +796,6 @@
         $<$<BOOL:${tmp_includes}>:\n-I\'$<JOIN:${tmp_includes},\'\n-I\'>\'>\n"
     )
 endif()
-<<<<<<< HEAD
-if ( ament_cmake_FOUND )
-    ament_package()
-=======
 if(DEPTHAI_HAVE_PCL_SUPPORT)
     set(tmp_definitions "$<TARGET_PROPERTY:${TARGET_PCL_NAME},INTERFACE_COMPILE_DEFINITIONS>")
     set(tmp_includes "$<TARGET_PROPERTY:${TARGET_PCL_NAME},INTERFACE_INCLUDE_DIRECTORIES>")
@@ -822,5 +803,4 @@
         "$<$<BOOL:${tmp_definitions}>:\n-D\'$<JOIN:${tmp_definitions},\'\n-D\'>\'>\n
         $<$<BOOL:${tmp_includes}>:\n-I\'$<JOIN:${tmp_includes},\'\n-I\'>\'>\n"
     )
->>>>>>> c21bdd37
 endif()