--- conflicted
+++ resolved
@@ -1,7 +1,4 @@
 cmake_minimum_required(VERSION 3.4) # For Hunter
-<<<<<<< HEAD
-include(cmake/vcpkg.cmake)
-=======
 
 # CMP0074 dictates that find_package searches environment variable "[packageName]_ROOT" along with regular variable [packageName]_ROOT
 if(POLICY CMP0074)
@@ -20,7 +17,6 @@
     message(STATUS "DEPTHAI_BOOTSTRAP_VCPKG is OFF")
 endif()
 
->>>>>>> a7e4a16d
 # MSVC variable isn't available before 'project' call
 # Generalize to Win32 platform for now
 if(NOT WIN32)
@@ -366,11 +362,7 @@
     src/pipeline/datatype/ImgFrame.cpp
     src/pipeline/datatype/ImgTransformations.cpp
     src/pipeline/datatype/EncodedFrame.cpp
-<<<<<<< HEAD
-	src/pipeline/datatype/ImageAnnotations.cpp
-=======
     src/pipeline/datatype/ImgAnnotations.cpp
->>>>>>> a7e4a16d
     src/pipeline/datatype/ImageManipConfig.cpp
     src/pipeline/datatype/ImageManipConfigV2.cpp
     src/pipeline/datatype/CameraControl.cpp
@@ -426,7 +418,6 @@
     src/nn_archive/NNArchiveVersionedConfig.cpp
     src/modelzoo/NNModelDescription.cpp
     src/modelzoo/Zoo.cpp
-    src/remote_connection/RemoteConnection.cpp
 )
 
 if(DEPTHAI_ENABLE_REMOTE_CONNECTION)
@@ -540,15 +531,11 @@
 option(DEPTHAI_ENABLE_DEVICE_RVC3_FW "Enable RVC3 Device FW" ON)
 option(DEPTHAI_ENABLE_DEVICE_RVC4_FW "Enable RVC4 Device FW" ON)
 
-<<<<<<< HEAD
-option(DEPTHAI_EMBED_FRONTEND "Embed frontend resources into library" ON)
-=======
 if(DEPTHAI_ENABLE_REMOTE_CONNECTION)
     option(DEPTHAI_EMBED_FRONTEND "Embed frontend resources into library" ON)
 else()
     option(DEPTHAI_EMBED_FRONTEND "Embed frontend resources into library" OFF)
 endif()
->>>>>>> a7e4a16d
 
 option(DEPTHAI_BINARIES_RESOURCE_COMPILE "Compile Depthai device side binaries into library" ON)
 
@@ -724,9 +711,6 @@
     target_clangformat_setup(${TARGET_CORE_NAME} "${header_dirs}")
 endif()
 
-# Load protobuf support into library messages_proto
-add_subdirectory(include/depthai/utility/protos)
-list(APPEND targets_to_export messages)
 # link libraries
 target_link_libraries(${TARGET_CORE_NAME}
     PUBLIC
@@ -734,10 +718,6 @@
         libnop
         spdlog::spdlog
         yaml-cpp
-        # TODO(Morato) - potentiially move this to private
-        foxglove-websocket::foxglove-websocket
-        protobuf::libprotobuf
-        messages
     INTERFACE
         XLinkPublic
     PRIVATE
