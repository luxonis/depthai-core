cmake_minimum_required(VERSION 3.4) # For Hunter

# MSVC variable isn't available before 'project' call
# Generalize to Win32 platform for now
if(NOT WIN32)
    set(HUNTER_CONFIGURATION_TYPES "Release" CACHE STRING "Hunter dependencies list of build configurations")
endif()

# Set type to canonicalize relative paths for user-provided toolchain
set(CMAKE_TOOLCHAIN_FILE "" CACHE FILEPATH "CMake toolchain path")

# Create a custom toolchain to pass certain options to dependencies
set(gen_toolchain "${CMAKE_CURRENT_BINARY_DIR}/generated/toolchain.cmake")

if(EXISTS "${gen_toolchain}" AND ("${_INTERNAL_DEPTHAI_ORIGINAL_CMAKE_TOOLCHAIN_FILE}" STREQUAL "${CMAKE_TOOLCHAIN_FILE}" OR NOT "${CMAKE_TOOLCHAIN_FILE}" STREQUAL ""))
    message(STATUS "Using existing generated toolchain")
else()
    message(STATUS "Generating new toolchain...")
    configure_file(
        "${CMAKE_CURRENT_LIST_DIR}/cmake/toolchain/custom.cmake.in"
        "${gen_toolchain}"
        @ONLY
    )
endif()

set(CMAKE_TOOLCHAIN_FILE "${gen_toolchain}" CACHE STRING "" FORCE)
if(DEFINED _INTERNAL_DEPTHAI_ORIGINAL_CMAKE_TOOLCHAIN_FILE)
    message(STATUS "Using specified toolchain file: ${_INTERNAL_DEPTHAI_ORIGINAL_CMAKE_TOOLCHAIN_FILE} combined into: ${CMAKE_TOOLCHAIN_FILE}")
else()
    message(STATUS "Using toolchain file: ${CMAKE_TOOLCHAIN_FILE}")
endif()

include("cmake/HunterGate.cmake")
HunterGate(
    URL "https://github.com/cpp-pm/hunter/archive/v0.24.18.tar.gz"
    SHA1 "1292e4d661e1770d6d6ca08c12c07cf34a0bf718"
    LOCAL # Local config for dependencies
)

# Move binary dir if windows, to shorten the path
if(WIN32)
    set(HUNTER_BINARY_DIR "${HUNTER_GATE_ROOT}/_bin" CACHE STRING "Hunter binary directory")
endif()

# Create depthai project
project(depthai VERSION "2.19.1" LANGUAGES CXX C)
get_directory_property(has_parent PARENT_DIRECTORY)
if(has_parent)
    set(DEPTHAI_VERSION ${PROJECT_VERSION} PARENT_SCOPE)
endif()

# Set default build type depending on context
set(default_build_type "Release")
if(EXISTS "${CMAKE_SOURCE_DIR}/.git" AND NOT DEFINED ENV{CI})
    set(default_build_type "Debug")
endif()
if(NOT CMAKE_BUILD_TYPE AND NOT CMAKE_CONFIGURATION_TYPES)
    message(STATUS "Setting build type to '${default_build_type}' as none was specified.")
    set(CMAKE_BUILD_TYPE "${default_build_type}" CACHE STRING "Choose the type of build." FORCE)
    # Set the possible values of build type for cmake-gui
    set_property(CACHE CMAKE_BUILD_TYPE PROPERTY STRINGS "Debug" "Release" "MinSizeRel" "RelWithDebInfo")
endif()

# Set default installation directory
if(CMAKE_INSTALL_PREFIX_INITIALIZED_TO_DEFAULT)
    set(CMAKE_INSTALL_PREFIX "${CMAKE_BINARY_DIR}/install" CACHE PATH "Installation Directory" FORCE)
endif()

# Set policies
# CMP0074 dictates that find_package searches environment variable "[packageName]_ROOT" along with regular variable [packageName]_ROOT
if(POLICY CMP0074)
  cmake_policy(SET CMP0074 NEW) # Only introduced in 3.12
endif()

if(POLICY CMP0028)
  cmake_policy(SET CMP0028 NEW)
endif()

# Set to export compile commands for tools like clang-tidy and format
set(CMAKE_EXPORT_COMPILE_COMMANDS ON)

# Add module path
list(APPEND CMAKE_MODULE_PATH "${CMAKE_CURRENT_LIST_DIR}/cmake/")
list(APPEND CMAKE_MODULE_PATH "${CMAKE_CURRENT_LIST_DIR}/cmake/sanitizers")

# Additional options
option(DEPTHAI_CLANG_FORMAT "Enable clang-format target"                  ON)
option(DEPTHAI_CLANG_TIDY "Enable clang-tidy checks during compilation" OFF)
option(DEPTHAI_SANITIZE "Enable Address and Undefined sanitizers for library, examples and tests" OFF)

# Should install depthai core libraries
option(DEPTHAI_INSTALL   "Enable install target for depthai-core targets" ON)

# Debug option
set(DEPTHAI_XLINK_LOCAL "" CACHE STRING "Path to local XLink source to use instead of Hunter")
set(DEPTHAI_SHARED_LOCAL "" CACHE STRING "Path to local depthai-shared source to use instead of submodule")
set(DEPTHAI_BOOTLOADER_SHARED_LOCAL "" CACHE STRING "Path to local depthai-bootloader-shared source to use instead of submodule")

# Enable backward stack printing on crash
if(ANDROID)
    # Backward not supported currently on Android
    set(DEPTHAI_ENABLE_BACKWARD OFF CACHE BOOL "" FORCE)
else()
    option(DEPTHAI_ENABLE_BACKWARD "Enable stacktrace printing on crash using Backward" ON)
    # Additional function information for 'backward' stacktrace
    if(DEPTHAI_ENABLE_BACKWARD)
        set(CMAKE_ENABLE_EXPORTS ON)
    endif()
endif()

# Force Colored output when using Ninja
# Global option - affects all targets
option(FORCE_COLORED_OUTPUT "Always produce ANSI-colored output (GNU/Clang only)" OFF)
if(FORCE_COLORED_OUTPUT)
    if("${CMAKE_CXX_COMPILER_ID}" STREQUAL "GNU")
       add_compile_options(-fdiagnostics-color=always)
    elseif("${CMAKE_CXX_COMPILER_ID}" STREQUAL "Clang")
       add_compile_options(-fcolor-diagnostics)
    endif()
endif()

# Specify exporting all symbols on Windows
if(WIN32 AND BUILD_SHARED_LIBS)
    set(CMAKE_WINDOWS_EXPORT_ALL_SYMBOLS ON CACHE BOOL "")
endif()

### Constants
set(PROJECT_EXPORT_GROUP "${PROJECT_NAME}Targets")

## Check if cloned or sources
find_package(Git)
if(GIT_FOUND)
    execute_process(
        COMMAND ${GIT_EXECUTABLE} rev-parse --show-toplevel
        WORKING_DIRECTORY ${CMAKE_CURRENT_LIST_DIR}
        RESULT_VARIABLE _git_root_dir_error
        OUTPUT_VARIABLE _git_root_dir
        ERROR_QUIET
        OUTPUT_STRIP_TRAILING_WHITESPACE
    )
    set(DEPTHAI_DOWNLOADED_SOURCES ON)
    if(_git_root_dir_error EQUAL 0 AND "${_git_root_dir}" STREQUAL "${CMAKE_CURRENT_LIST_DIR}")
        set(DEPTHAI_DOWNLOADED_SOURCES OFF)
    endif()
    message(DEBUG "Git root dir (${_git_root_dir_error}): ${_git_root_dir}")
    message(DEBUG "DepthAI as downloaded sources: ${DEPTHAI_DOWNLOADED_SOURCES}")
    execute_process(
        COMMAND ${GIT_EXECUTABLE} rev-parse HEAD
        WORKING_DIRECTORY ${CMAKE_CURRENT_LIST_DIR}
        OUTPUT_VARIABLE BUILD_COMMIT
        ERROR_QUIET
        OUTPUT_STRIP_TRAILING_WHITESPACE
    )
    execute_process(
        COMMAND ${GIT_EXECUTABLE} show -s --format=%ci ${BUILD_COMMIT}
        WORKING_DIRECTORY ${CMAKE_CURRENT_LIST_DIR}
        OUTPUT_VARIABLE BUILD_COMMIT_DATETIME
        ERROR_QUIET
        OUTPUT_STRIP_TRAILING_WHITESPACE
    )
endif()

### Get and find dependencies

# Include project dependencies
set(DEPTHAI_DEPENDENCY_INCLUDE "" CACHE FILEPATH "Optional cmake file to append to dependency processing, e.g. additional find_package()")
include(depthaiDependencies)

# Add threads preference
set(THREADS_PREFER_PTHREAD_FLAG ON)

# Add depthai-shared, and definitions that it is PC side
include(${CMAKE_CURRENT_LIST_DIR}/shared/depthai-shared.cmake)

# Add depthai-bootloader-shared
include(${CMAKE_CURRENT_LIST_DIR}/shared/depthai-bootloader-shared.cmake)

# Add flags helpers
include(Flags)

### End of dependencies

set(TARGET_CORE_NAME ${PROJECT_NAME}-core)
set(TARGET_CORE_ALIAS core)

# Create core library
add_library(${TARGET_CORE_NAME}
    # depthai-shared sources
    "${DEPTHAI_SHARED_SOURCES}"
    # depthai-bootloader-shared sources
    "${DEPTHAI_BOOTLOADER_SHARED_SOURCES}"
    # sources
    src/device/Device.cpp
    src/device/DeviceBase.cpp
    src/device/DeviceBootloader.cpp
    src/device/DataQueue.cpp
    src/device/CallbackHandler.cpp
    src/device/CalibrationHandler.cpp
    src/device/Version.cpp
    src/pipeline/Pipeline.cpp
    src/pipeline/AssetManager.cpp
    src/pipeline/MessageQueue.cpp
    src/pipeline/SideChannel.cpp
    src/pipeline/Node.cpp
    src/pipeline/ThreadedNode.cpp
    src/pipeline/DeviceNode.cpp
    src/pipeline/node/XLinkIn.cpp
    src/pipeline/node/XLinkOut.cpp
    src/pipeline/node/ColorCamera.cpp
    src/pipeline/node/MonoCamera.cpp
    src/pipeline/node/StereoDepth.cpp
    src/pipeline/node/NeuralNetwork.cpp
    src/pipeline/node/ImageManip.cpp
    src/pipeline/node/Warp.cpp
    src/pipeline/node/VideoEncoder.cpp
    src/pipeline/node/DetectionNetwork.cpp
    src/pipeline/node/Script.cpp
    src/pipeline/node/Pool.cpp
    src/pipeline/node/Benchmark.cpp
    src/pipeline/node/SpatialDetectionNetwork.cpp
    src/pipeline/node/SystemLogger.cpp
    src/pipeline/node/SpatialLocationCalculator.cpp
    src/pipeline/node/AprilTag.cpp
    src/pipeline/node/ObjectTracker.cpp
    src/pipeline/node/IMU.cpp
    src/pipeline/node/EdgeDetector.cpp
    src/pipeline/node/SPIIn.cpp
    src/pipeline/node/FeatureTracker.cpp
    src/pipeline/node/ToF.cpp
    src/pipeline/node/DetectionParser.cpp
    src/pipeline/node/Sync.cpp
    src/pipeline/node/test/MyProducer.cpp
    src/pipeline/node/test/MyConsumer.cpp
    src/pipeline/node/PointCloud.cpp
    src/pipeline/datatype/Buffer.cpp
    src/pipeline/datatype/ImgFrame.cpp
    src/pipeline/datatype/ImageManipConfig.cpp
    src/pipeline/datatype/CameraControl.cpp
    src/pipeline/datatype/NNData.cpp
    src/pipeline/datatype/ImgDetections.cpp
    src/pipeline/datatype/SpatialImgDetections.cpp
    src/pipeline/datatype/SystemInformation.cpp
    src/pipeline/datatype/SystemInformationS3.cpp
    src/pipeline/datatype/StreamMessageParser.cpp
    src/pipeline/datatype/SpatialLocationCalculatorData.cpp
    src/pipeline/datatype/SpatialLocationCalculatorConfig.cpp
    src/pipeline/datatype/AprilTags.cpp
    src/pipeline/datatype/AprilTagConfig.cpp
    src/pipeline/datatype/Tracklets.cpp
    src/pipeline/datatype/IMUData.cpp
    src/pipeline/datatype/StereoDepthConfig.cpp
    src/pipeline/datatype/EdgeDetectorConfig.cpp
    src/pipeline/datatype/TrackedFeatures.cpp
    src/pipeline/datatype/FeatureTrackerConfig.cpp
    src/pipeline/datatype/ToFConfig.cpp
    src/pipeline/datatype/BenchmarkReport.cpp
<<<<<<< HEAD
    src/pipeline/datatype/TraceEvents.cpp
=======
    src/pipeline/datatype/PointCloudConfig.cpp
    src/pipeline/datatype/OccupancyPool.cpp
>>>>>>> af0a84e1
    src/utility/Initialization.cpp
    src/utility/Resources.cpp
    src/utility/Path.cpp
    src/utility/Platform.cpp
    src/utility/Environment.cpp
    src/xlink/XLinkConnection.cpp
    src/xlink/XLinkStream.cpp
    src/openvino/OpenVINO.cpp
    src/openvino/BlobReader.cpp
    src/bspatch/bspatch.c
    src/device/DeviceGate.cpp
)
add_library("${PROJECT_NAME}::${TARGET_CORE_ALIAS}" ALIAS ${TARGET_CORE_NAME})
# Specify that we are building core
target_compile_definitions(${TARGET_CORE_NAME} PUBLIC DEPTHAI_TARGET_CORE)
# Specifies name of generated IMPORTED target (set to alias)
set_target_properties(${TARGET_CORE_NAME} PROPERTIES EXPORT_NAME ${TARGET_CORE_ALIAS})
# Add to list of targets to export and install
list(APPEND targets_to_export ${TARGET_CORE_NAME})

# Add default flags to core
add_default_flags(${TARGET_CORE_NAME})

# And clang-tidy and format
if(DEPTHAI_CLANG_TIDY)
    include(ClangTidy)
    target_clangtidy_setup(${TARGET_CORE_NAME})
endif()

# Set compiler features (c++14), and disables extensions (g++14)
set_property(TARGET ${TARGET_CORE_NAME} PROPERTY CXX_STANDARD 14)
set_property(TARGET ${TARGET_CORE_NAME} PROPERTY CXX_STANDARD_REQUIRED ON)
set_property(TARGET ${TARGET_CORE_NAME} PROPERTY CXX_EXTENSIONS OFF)
# Add interface transitive property (C++14)
if(${CMAKE_VERSION} VERSION_LESS "3.8.0")
    target_compile_features(${TARGET_CORE_NAME} INTERFACE cxx_generic_lambdas)
else()
    target_compile_features(${TARGET_CORE_NAME} INTERFACE cxx_std_14)
endif()

# First specify options
option(DEPTHAI_BUILD_TESTS "Build tests" OFF)
option(DEPTHAI_BUILD_EXAMPLES "Build examples - Requires OpenCV library to be installed" OFF)
option(DEPTHAI_BUILD_DOCS "Build documentation - requires doxygen to be installed" OFF)
option(DEPTHAI_OPENCV_SUPPORT "Enable optional OpenCV support" ON)

# Specify support for FW
option(DEPTHAI_ENABLE_DEVICE_FW "Enable MyriadX Device FW" ON)
option(DEPTHAI_ENABLE_DEVICE_BOOTLOADER_FW "Enable MyriadX Device Bootloader FW" ON)
option(DEPTHAI_ENABLE_DEVICE_RVC3_FW "Enable RVC3 Device FW" ON)

option(DEPTHAI_BINARIES_RESOURCE_COMPILE "Compile Depthai device side binaries into library" ON)

# Set constant
set(DEPTHAI_RESOURCES_OUTPUT_DIR "${CMAKE_CURRENT_BINARY_DIR}/resources")

# Include configuration
include(Depthai/DepthaiDeviceSideConfig)    # Depthai device binary commit/version configuration
include(Depthai/DepthaiBootloaderConfig)    # Depthai bootloader binary commit/version configuration
include(Depthai/DepthaiDeviceKbConfig)    # depthai-device-kb fwp commit/version configuration

# Include downloaders
include(DepthaiDownloader)                  # Depthai device binary downloader
include(DepthaiBootloaderDownloader)        # Depthai bootloader binary downloader
include(DepthaiDeviceKbDownloader)          # depthai-device-kb fwp downloader


# depthai-shared enforce commit hash match if CI
if($ENV{CI})
    # TODO(themarpe) - Disable before final merge
    # set(DEPTHAI_SHARED_COMMIT_HASH_ENFORCE ON)
    set(DEPTHAI_SHARED_COMMIT_HASH_ENFORCE OFF)
    set(DEPTHAI_BOOTLOADER_SHARED_COMMIT_HASH_ENFORCE ON)
endif()

# No user specified paths, download from server
message(STATUS "Downloading Depthai device side binaries from server...")

if(DEPTHAI_ENABLE_DEVICE_FW)
    # Add device FW
    DepthaiDownload(
        "${DEPTHAI_SHARED_COMMIT_HASH}" "${DEPTHAI_SHARED_COMMIT_HASH_ENFORCE}"
        PATCH_ONLY ON
        "${DEPTHAI_RESOURCES_OUTPUT_DIR}"            # Output folder
        DEPTHAI_RESOURCE_LIST                       # List of output resources
        "${DEPTHAI_DEVICE_SIDE_MATURITY}"           # Maturity
        "${DEPTHAI_DEVICE_SIDE_COMMIT}"             # commit hash
        "${DEPTHAI_DEVICE_SIDE_VERSION}"            # Optional version
    )
    list(APPEND RESOURCE_COMPILED_FILES ${DEPTHAI_RESOURCE_LIST})
endif()

if(DEPTHAI_ENABLE_DEVICE_BOOTLOADER_FW)
    # Add bootloader FW
    DepthaiBootloaderDownload(
        "${DEPTHAI_BOOTLOADER_SHARED_COMMIT_HASH}" "${DEPTHAI_BOOTLOADER_SHARED_COMMIT_HASH_ENFORCE}"
        "${DEPTHAI_RESOURCES_OUTPUT_DIR}"                # Output folder
        DEPTHAI_BOOTLOADER_RESOURCE_LIST                # List of output resources
        "${DEPTHAI_BOOTLOADER_MATURITY}"                # Maturity
        "${DEPTHAI_BOOTLOADER_VERSION}"                 # if maturity == snapshot -> hash else version
    )
    list(APPEND RESOURCE_COMPILED_FILES ${DEPTHAI_BOOTLOADER_RESOURCE_LIST})
endif()

if(DEPTHAI_ENABLE_DEVICE_RVC3_FW)
    # Add device-kb FW
    DepthaiDeviceKbDownload(
        "${DEPTHAI_SHARED_COMMIT_HASH}" "${DEPTHAI_SHARED_COMMIT_HASH_ENFORCE}"
        "${DEPTHAI_RESOURCES_OUTPUT_DIR}"                # Output folder
        DEPTHAI_DEVICE_KB_RESOURCE_LIST                 # List of output resources
        "${DEPTHAI_DEVICE_KB_MATURITY}"                # Maturity
        "${DEPTHAI_DEVICE_RVC3_VERSION}"
    )
    list(APPEND RESOURCE_COMPILED_FILES ${DEPTHAI_DEVICE_KB_RESOURCE_LIST})
endif()

message(STATUS "LIST OF RESOURCE COMPILED FILES: ${RESOURCE_COMPILED_FILES}")

if(DEPTHAI_BINARIES_RESOURCE_COMPILE)
    # Add RC and resource compile the binares
    include(CMakeRC)

    set(DEPTHAI_RESOURCE_LIBRARY_NAME "depthai-resources")

    # Add resource library
    cmrc_add_resource_library("${DEPTHAI_RESOURCE_LIBRARY_NAME}" NAMESPACE depthai
        WHENCE "${DEPTHAI_RESOURCES_OUTPUT_DIR}"
        "${RESOURCE_COMPILED_FILES}"
    )

    # Link to resource library
    target_link_libraries(${TARGET_CORE_NAME} PRIVATE "${DEPTHAI_RESOURCE_LIBRARY_NAME}")

    # Set define that binaries are resource compiled
    target_compile_definitions(${TARGET_CORE_NAME} PRIVATE DEPTHAI_RESOURCE_COMPILED_BINARIES)

else()
    # TODO
    # Don't add RC and don't resource compile the binaries
    # Install to share/ instead for instance
endif()

# Add include directories
target_include_directories(${TARGET_CORE_NAME}
    PUBLIC
        # Relative path to include directories after installed
        "$<INSTALL_INTERFACE:include>"
        "$<INSTALL_INTERFACE:include/${DEPTHAI_SHARED_3RDPARTY_HEADERS_PATH}>"

        # Build time path to include directories
        "$<BUILD_INTERFACE:${CMAKE_CURRENT_LIST_DIR}/include>"
        "$<BUILD_INTERFACE:${DEPTHAI_SHARED_PUBLIC_INCLUDE}>"
        "$<BUILD_INTERFACE:${DEPTHAI_BOOTLOADER_SHARED_PUBLIC_INCLUDE}>"
    #INTERFACE
    #    # ...
    PRIVATE
        "$<BUILD_INTERFACE:${CMAKE_CURRENT_LIST_DIR}/include/depthai>"
        "$<BUILD_INTERFACE:${CMAKE_CURRENT_LIST_DIR}/src>"
        "$<BUILD_INTERFACE:${DEPTHAI_SHARED_INCLUDE}>"
        "$<BUILD_INTERFACE:${DEPTHAI_BOOTLOADER_SHARED_INCLUDE}>"
)

target_include_directories(${TARGET_CORE_NAME} SYSTEM
    PUBLIC
        "$<BUILD_INTERFACE:${DEPTHAI_SHARED_3RDPARTY_INCLUDE}>"
)

# Add clang format after specifying include directories
if(DEPTHAI_CLANG_FORMAT)
    # HEADER DIRECTORIES
    set(header_dirs "${CMAKE_CURRENT_LIST_DIR}/include" "${DEPTHAI_SHARED_PUBLIC_INCLUDE}" "${DEPTHAI_SHARED_INCLUDE}")
    include(ClangFormat)
    target_clangformat_setup(${TARGET_CORE_NAME} "${header_dirs}")
endif()

# link libraries
target_link_libraries(${TARGET_CORE_NAME}
    PUBLIC
        nlohmann_json::nlohmann_json
        libnop
        xtensor
        spdlog::spdlog
    INTERFACE
        XLinkPublic
    PRIVATE
        XLink
        Threads::Threads
        BZip2::bz2
        FP16::fp16
        archive_static
        ZLIB::zlib
        httplib::httplib
)

# Add compile & CMake definitions
set(DEPTHAI_DEVICE_VERSION "${DEPTHAI_DEVICE_SIDE_COMMIT}")
target_compile_definitions(${TARGET_CORE_NAME}
    PRIVATE
        # XLink required define
        __PC__
        # Add depthai-device version
        DEPTHAI_DEVICE_VERSION="${DEPTHAI_DEVICE_VERSION}"
        # Add depthai-bootloader version
        DEPTHAI_BOOTLOADER_VERSION="${DEPTHAI_BOOTLOADER_VERSION}"
        # Add depthai-device-kb version
        DEPTHAI_DEVICE_RVC3_VERSION="${DEPTHAI_DEVICE_RVC3_VERSION}"
)
# Specify available FW
if(DEPTHAI_ENABLE_DEVICE_FW)
    target_compile_definitions(${TARGET_CORE_NAME} PRIVATE DEPTHAI_ENABLE_DEVICE_FW)
endif()
if(DEPTHAI_ENABLE_DEVICE_BOOTLOADER_FW)
    target_compile_definitions(${TARGET_CORE_NAME} PRIVATE DEPTHAI_ENABLE_DEVICE_BOOTLOADER_FW)
endif()
if(DEPTHAI_ENABLE_DEVICE_RVC3_FW)
    target_compile_definitions(${TARGET_CORE_NAME} PRIVATE DEPTHAI_ENABLE_DEVICE_RVC3_FW)
endif()

# Add Backward dependency if enabled (On by default)
if(DEPTHAI_ENABLE_BACKWARD)
    target_compile_definitions(${TARGET_CORE_NAME} PRIVATE DEPTHAI_ENABLE_BACKWARD)
    target_link_libraries(${TARGET_CORE_NAME} PRIVATE Backward::Backward)
endif()

# Add patch only mode definition
if(DEPTHAI_USB2_PATCH_ONLY_MODE)
    target_compile_definitions(${TARGET_CORE_NAME} PRIVATE DEPTHAI_PATCH_ONLY_MODE)
endif()

# Helper function
macro(add_runtime_dependencies depending_target dependency)
    if(WIN32)
        if(TARGET ${dependency})
            get_property(imported_configs TARGET ${dependency} PROPERTY IMPORTED_CONFIGURATIONS)
            set(dlls "")
            foreach(cfg ${imported_configs})
                get_property(dll TARGET ${dependency} PROPERTY IMPORTED_LOCATION_${cfg})
                set(dlls ${depthai_dll_libraries} $<$<CONFIG:${cfg}>:${dll}>)
            endforeach()
        endif()
        file(GLOB depthai_dll_libraries "${HUNTER_INSTALL_PREFIX}/bin/*.dll")
        # Create a list of required dll files
        set(required_dll_files ${dlls} ${depthai_dll_libraries})
        # Copy the required dlls
        add_custom_command(TARGET ${depending_target} POST_BUILD COMMAND
            ${CMAKE_COMMAND} -E copy_if_different ${required_dll_files} $<TARGET_FILE_DIR:${depending_target}>
            COMMAND_EXPAND_LISTS
        )
        message(STATUS "Required dlls for core are: ${required_dll_files}")
    endif()
endmacro()
# Add libusb dll in build time
add_runtime_dependencies(${TARGET_CORE_NAME} usb-1.0)

########################
# OpenCV Support
########################
set(THIRDPARTY_OPENCV_LIBRARIES "" CACHE STRING "Optional libraries to link OpenCV support, e.g. TBB::tbb")
set(TARGET_OPENCV_NAME ${PROJECT_NAME}-opencv)
set(TARGET_OPENCV_ALIAS opencv)
if(DEPTHAI_OPENCV_SUPPORT)
    # Check if required libraries are available
    set(REQUIRED_OPENCV_LIBRARIES "opencv_core" "opencv_imgproc")
    set(OPENCV_SUPPORT_AVAILABLE ${OpenCV_FOUND})
    foreach(lib ${REQUIRED_OPENCV_LIBRARIES})
        if(NOT (lib IN_LIST OpenCV_LIBS))
            set(OPENCV_SUPPORT_AVAILABLE FALSE)
        endif()
    endforeach()

    if(OPENCV_SUPPORT_AVAILABLE)

        # Add depthai-core-opencv library and depthai::core::opencv alias
        add_library(${TARGET_OPENCV_NAME} src/opencv/ImgFrame.cpp)
        add_library("${PROJECT_NAME}::${TARGET_OPENCV_ALIAS}" ALIAS ${TARGET_OPENCV_NAME})
        # Specifies name of generated IMPORTED target (set to alias)
        set_target_properties(${TARGET_OPENCV_NAME} PROPERTIES EXPORT_NAME ${TARGET_OPENCV_ALIAS})

        # Add default flags
        add_default_flags(${TARGET_OPENCV_NAME})
        add_flag(${TARGET_OPENCV_NAME} -Wno-switch-enum)

        # Link to OpenCV (publically)
        target_link_libraries(${TARGET_OPENCV_NAME} PUBLIC ${REQUIRED_OPENCV_LIBRARIES} ${THIRDPARTY_OPENCV_LIBRARIES})

        # Add public compile definition indicating that OpenCV support is available
        set(DEPTHAI_HAVE_OPENCV_SUPPORT ON)

        # Specify that we are building target opencv
        target_compile_definitions(${TARGET_OPENCV_NAME} PUBLIC DEPTHAI_TARGET_OPENCV)

        # Add public dependency to depthai::core library
        target_link_libraries(${TARGET_OPENCV_NAME} PUBLIC ${TARGET_CORE_NAME})

        # Add to clangformat target
        if(COMMAND target_clangformat_setup)
            target_clangformat_setup(${TARGET_OPENCV_NAME} "")
        endif()

        # Add to list of targets to export and install
        list(APPEND targets_to_export ${TARGET_OPENCV_NAME})

        message(STATUS "OpenCV and required libraries (${REQUIRED_OPENCV_LIBRARIES}) found. OpenCV Support enabled")

    else()
        message(STATUS "OpenCV or required libraries (${REQUIRED_OPENCV_LIBRARIES}) not found. OpenCV Support disabled")
    endif()
endif()

########################
# Sanitizers
########################
if(DEPTHAI_SANITIZE)
    set(SANITIZE_ADDRESS ON CACHE BOOL "Enable AddressSanitizer for sanitized targets." FORCE)
    set(SANITIZE_UNDEFINED ON CACHE BOOL "Enable UndefinedBehaviorSanitizer for sanitized targets." FORCE)
    find_package(Sanitizers)
    add_sanitizers(${TARGET_CORE_NAME})
    if(DEPTHAI_HAVE_OPENCV_SUPPORT)
        add_sanitizers(${TARGET_OPENCV_NAME})
    endif()
    if(DEPTHAI_XLINK_LOCAL)
        add_sanitizers(XLink)
        if(XLINK_LIBUSB_LOCAL)
            add_sanitizers(usb-1.0)
        endif()
    endif()
endif()

########################
# Testing infrastructure
########################
include(CTest)
enable_testing()

########################
# Tests
########################
if (DEPTHAI_BUILD_TESTS)
    add_subdirectory(tests)
endif()

########################
# Examples (can also act as tests)
########################
if (DEPTHAI_BUILD_EXAMPLES)
    add_subdirectory(examples)
endif()

########################
# Documentation
########################
if (DEPTHAI_BUILD_DOCS)
    add_subdirectory(docs)
endif()

########################
# Build configuration
########################
# Add year information
string(TIMESTAMP BUILD_DATETIME "%Y-%m-%d %H:%M:%S +0000" UTC)
message(STATUS "BUILD_DATETIME: ${BUILD_DATETIME}, BUILD_COMMIT: ${BUILD_COMMIT}, BUILD_COMMIT_DATETIME: ${BUILD_COMMIT_DATETIME}")

# Configure build information (version, opencv support)
configure_file("${CMAKE_CURRENT_LIST_DIR}/cmake/version.hpp.in" "${CMAKE_CURRENT_LIST_DIR}/include/depthai/build/version.hpp")
configure_file("${CMAKE_CURRENT_LIST_DIR}/cmake/config.hpp.in" "${CMAKE_CURRENT_LIST_DIR}/include/depthai/build/config.hpp")

########################
# Export and install
########################
include(GNUInstallDirs)
include(CMakePackageConfigHelpers)

# Add additional targets to export group
if(NOT BUILD_SHARED_LIBS)
    list(APPEND targets_to_export ${DEPTHAI_RESOURCE_LIBRARY_NAME} cmrc-base)
endif()

# Export targets (capability to import current build directory)
export(TARGETS ${targets_to_export} NAMESPACE ${PROJECT_NAME}:: FILE "${PROJECT_NAME}Targets.cmake")

# Dependencies file
configure_file("cmake/${PROJECT_NAME}Dependencies.cmake" ${PROJECT_NAME}Dependencies.cmake COPYONLY)

# Write project version
write_basic_package_version_file(${PROJECT_NAME}ConfigVersion.cmake VERSION ${PROJECT_VERSION} COMPATIBILITY AnyNewerVersion)

# Configure config file (one for exporting build directory, one for installation)
file(RELATIVE_PATH DEPTHAI_DEPENDENCIES_INSTALLATION_PATH_REL "${CMAKE_CURRENT_BINARY_DIR}" "${HUNTER_INSTALL_PREFIX}")
configure_file(cmake/${PROJECT_NAME}Config.cmake.in ${PROJECT_NAME}Config.cmake @ONLY)

# Config for installation
set(DEPTHAI_DEPENDENCIES_INSTALLATION_PATH_REL "./dependencies")
configure_file(cmake/${PROJECT_NAME}Config.cmake.in _install/${PROJECT_NAME}Config.cmake @ONLY)

# Modify RPath to point to the cmake/depthai/dependencies/lib
# note: macOS is APPLE and also UNIX!
if(APPLE)
  set_target_properties(${TARGET_CORE_NAME} PROPERTIES INSTALL_RPATH "@loader_path;@loader_path/cmake/${PROJECT_NAME}/dependencies/lib")
elseif(UNIX)
  set_target_properties(${TARGET_CORE_NAME} PROPERTIES INSTALL_RPATH "$ORIGIN:$ORIGIN/cmake/${PROJECT_NAME}/dependencies/lib")
endif()

# Export to CMake registry if specified
if(CMAKE_EXPORT_PACKAGE_REGISTRY)
    export(PACKAGE depthai)
endif()

if(DEPTHAI_INSTALL)

    # Install targets
    install(
        TARGETS ${targets_to_export}
        EXPORT ${PROJECT_EXPORT_GROUP}
        RUNTIME DESTINATION "${CMAKE_INSTALL_BINDIR}"
        LIBRARY DESTINATION "${CMAKE_INSTALL_LIBDIR}"
        ARCHIVE DESTINATION "${CMAKE_INSTALL_LIBDIR}"
    )

    # Install depthai public headers
    install(DIRECTORY include/ DESTINATION "${CMAKE_INSTALL_INCLUDEDIR}")
    # Install depthai-shared public headers
    install(DIRECTORY "${DEPTHAI_SHARED_PUBLIC_INCLUDE}/" DESTINATION "${CMAKE_INSTALL_INCLUDEDIR}")
    # Install depthai-shared 3rdparty headers
    install(DIRECTORY "${DEPTHAI_SHARED_3RDPARTY_INCLUDE}/" DESTINATION "${CMAKE_INSTALL_INCLUDEDIR}/${DEPTHAI_SHARED_3RDPARTY_HEADERS_PATH}")
    # Install depthai-bootloader-shared public headers
    install(DIRECTORY "${DEPTHAI_BOOTLOADER_SHARED_PUBLIC_INCLUDE}/" DESTINATION "${CMAKE_INSTALL_INCLUDEDIR}")
    # Install Hunter dependencies
    install(DIRECTORY "${HUNTER_INSTALL_PREFIX}/" DESTINATION "${CMAKE_INSTALL_LIBDIR}/cmake/${PROJECT_NAME}/dependencies")
    # Install depthai-core dependencies
    install(DIRECTORY "${CMAKE_CURRENT_LIST_DIR}/3rdparty" DESTINATION "${CMAKE_INSTALL_LIBDIR}/cmake")
    # Install resources if not RC'd
    if(NOT DEPTHAI_BINARIES_RESOURCE_COMPILE)
        install(DIRECTORY "${DEPTHAI_RESOURCES_OUTPUT_DIR}/" DESTINATION "${CMAKE_INSTALL_DATAROOTDIR}/${PROJECT_NAME}")
    endif()
    # Install any required dll files
    if(DEFINED required_dll_files)
        install(FILES ${required_dll_files} DESTINATION "${CMAKE_INSTALL_BINDIR}")
    endif()

    # Install export group (information about targets)
    install(EXPORT ${PROJECT_EXPORT_GROUP}
        NAMESPACE ${PROJECT_NAME}::
        DESTINATION "${CMAKE_INSTALL_LIBDIR}/cmake/${PROJECT_NAME}"
    )

    # Install CMake specific files
    install(FILES
        "${CMAKE_CURRENT_BINARY_DIR}/_install/${PROJECT_NAME}Config.cmake"
        "${CMAKE_CURRENT_BINARY_DIR}/${PROJECT_NAME}ConfigVersion.cmake"
        "${CMAKE_CURRENT_BINARY_DIR}/${PROJECT_NAME}Dependencies.cmake"
        DESTINATION "${CMAKE_INSTALL_LIBDIR}/cmake/${PROJECT_NAME}"
    )

endif()

##############################
# Integration settings export
##############################
set(tmp_definitions "$<TARGET_PROPERTY:${TARGET_CORE_NAME},INTERFACE_COMPILE_DEFINITIONS>")
set(tmp_includes "$<TARGET_PROPERTY:${TARGET_CORE_NAME},INTERFACE_INCLUDE_DIRECTORIES>")
file(GENERATE OUTPUT "${CMAKE_CURRENT_BINARY_DIR}/depthai-core-integration.txt" CONTENT
    "$<$<BOOL:${tmp_definitions}>:\n-D\'$<JOIN:${tmp_definitions},\'\n-D\'>\'>\n
    $<$<BOOL:${tmp_includes}>:\n-I\'$<JOIN:${tmp_includes},\'\n-I\'>\'>\n"
)

if(DEPTHAI_HAVE_OPENCV_SUPPORT)
    set(tmp_definitions "$<TARGET_PROPERTY:${TARGET_OPENCV_NAME},INTERFACE_COMPILE_DEFINITIONS>")
    set(tmp_includes "$<TARGET_PROPERTY:${TARGET_OPENCV_NAME},INTERFACE_INCLUDE_DIRECTORIES>")
    file(GENERATE OUTPUT "${CMAKE_CURRENT_BINARY_DIR}/depthai-opencv-integration.txt" CONTENT
        "$<$<BOOL:${tmp_definitions}>:\n-D\'$<JOIN:${tmp_definitions},\'\n-D\'>\'>\n
        $<$<BOOL:${tmp_includes}>:\n-I\'$<JOIN:${tmp_includes},\'\n-I\'>\'>\n"
    )
endif()<|MERGE_RESOLUTION|>--- conflicted
+++ resolved
@@ -254,12 +254,9 @@
     src/pipeline/datatype/FeatureTrackerConfig.cpp
     src/pipeline/datatype/ToFConfig.cpp
     src/pipeline/datatype/BenchmarkReport.cpp
-<<<<<<< HEAD
-    src/pipeline/datatype/TraceEvents.cpp
-=======
     src/pipeline/datatype/PointCloudConfig.cpp
     src/pipeline/datatype/OccupancyPool.cpp
->>>>>>> af0a84e1
+    src/pipeline/datatype/TraceEvents.cpp
     src/utility/Initialization.cpp
     src/utility/Resources.cpp
     src/utility/Path.cpp
