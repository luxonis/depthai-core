cmake_minimum_required(VERSION 3.4) # For Hunter

# MSVC variable isn't available before 'project' call
# Generalize to Win32 platform for now
if(NOT WIN32)
    set(HUNTER_CONFIGURATION_TYPES "Release" CACHE STRING "Hunter dependencies list of build configurations")
endif()

# Set type to canonicalize relative paths for user-provided toolchain
set(CMAKE_TOOLCHAIN_FILE "" CACHE FILEPATH "CMake toolchain path")

# Create a custom toolchain to pass certain options to dependencies
set(gen_toolchain "${CMAKE_CURRENT_BINARY_DIR}/generated/toolchain.cmake")

if(EXISTS "${gen_toolchain}" AND ("${_INTERNAL_DEPTHAI_ORIGINAL_CMAKE_TOOLCHAIN_FILE}" STREQUAL "${CMAKE_TOOLCHAIN_FILE}" OR NOT "${CMAKE_TOOLCHAIN_FILE}" STREQUAL ""))
    message(STATUS "Using existing generated toolchain")
else()
    message(STATUS "Generating new toolchain...")
    configure_file(
        "${CMAKE_CURRENT_LIST_DIR}/cmake/toolchain/custom.cmake.in"
        "${gen_toolchain}"
        @ONLY
    )
endif()

set(CMAKE_TOOLCHAIN_FILE "${gen_toolchain}" CACHE STRING "" FORCE)
if(DEFINED _INTERNAL_DEPTHAI_ORIGINAL_CMAKE_TOOLCHAIN_FILE)
    message(STATUS "Using specified toolchain file: ${_INTERNAL_DEPTHAI_ORIGINAL_CMAKE_TOOLCHAIN_FILE} combined into: ${CMAKE_TOOLCHAIN_FILE}")
else()
    message(STATUS "Using toolchain file: ${CMAKE_TOOLCHAIN_FILE}")
endif()

include("cmake/HunterGate.cmake")
HunterGate(
    URL "https://github.com/cpp-pm/hunter/archive/v0.24.18.tar.gz"
    SHA1 "1292e4d661e1770d6d6ca08c12c07cf34a0bf718"
    LOCAL # Local config for dependencies
)

# Move binary dir if windows, to shorten the path
if(WIN32)
    set(HUNTER_BINARY_DIR "${HUNTER_GATE_ROOT}/_bin" CACHE STRING "Hunter binary directory")
endif()

# Create depthai project
project(depthai VERSION "2.22.0" LANGUAGES CXX C)
get_directory_property(has_parent PARENT_DIRECTORY)
if(has_parent)
    set(DEPTHAI_VERSION ${PROJECT_VERSION} PARENT_SCOPE)
endif()

# Set default build type depending on context
set(default_build_type "Release")
if(EXISTS "${CMAKE_SOURCE_DIR}/.git" AND NOT DEFINED ENV{CI})
    set(default_build_type "Debug")
endif()
if(NOT CMAKE_BUILD_TYPE AND NOT CMAKE_CONFIGURATION_TYPES)
    message(STATUS "Setting build type to '${default_build_type}' as none was specified.")
    set(CMAKE_BUILD_TYPE "${default_build_type}" CACHE STRING "Choose the type of build." FORCE)
    # Set the possible values of build type for cmake-gui
    set_property(CACHE CMAKE_BUILD_TYPE PROPERTY STRINGS "Debug" "Release" "MinSizeRel" "RelWithDebInfo")
endif()

# Set default installation directory
if(CMAKE_INSTALL_PREFIX_INITIALIZED_TO_DEFAULT)
    set(CMAKE_INSTALL_PREFIX "${CMAKE_BINARY_DIR}/install" CACHE PATH "Installation Directory" FORCE)
endif()

# Set policies
# CMP0074 dictates that find_package searches environment variable "[packageName]_ROOT" along with regular variable [packageName]_ROOT
if(POLICY CMP0074)
  cmake_policy(SET CMP0074 NEW) # Only introduced in 3.12
endif()

if(POLICY CMP0028)
  cmake_policy(SET CMP0028 NEW)
endif()

# Set to export compile commands for tools like clang-tidy and format
set(CMAKE_EXPORT_COMPILE_COMMANDS ON)

# Add module path
list(APPEND CMAKE_MODULE_PATH "${CMAKE_CURRENT_LIST_DIR}/cmake/")
list(APPEND CMAKE_MODULE_PATH "${CMAKE_CURRENT_LIST_DIR}/cmake/sanitizers")

# Additional options
option(DEPTHAI_CLANG_FORMAT "Enable clang-format target"                  ON)
option(DEPTHAI_CLANG_TIDY "Enable clang-tidy checks during compilation" OFF)
option(DEPTHAI_SANITIZE "Enable Address and Undefined sanitizers for library, examples and tests" OFF)

# Should install depthai core libraries
option(DEPTHAI_INSTALL   "Enable install target for depthai-core targets" ON)

# Debug option
set(DEPTHAI_XLINK_LOCAL "" CACHE STRING "Path to local XLink source to use instead of Hunter")
set(DEPTHAI_SHARED_LOCAL "" CACHE STRING "Path to local depthai-shared source to use instead of submodule")
set(DEPTHAI_BOOTLOADER_SHARED_LOCAL "" CACHE STRING "Path to local depthai-bootloader-shared source to use instead of submodule")

# Enable backward stack printing on crash
if(ANDROID)
    # Backward not supported currently on Android
    set(DEPTHAI_ENABLE_BACKWARD OFF CACHE BOOL "" FORCE)
else()
    option(DEPTHAI_ENABLE_BACKWARD "Enable stacktrace printing on crash using Backward" ON)
    # Additional function information for 'backward' stacktrace
    if(DEPTHAI_ENABLE_BACKWARD)
        set(CMAKE_ENABLE_EXPORTS ON)
    endif()
endif()

# Force Colored output when using Ninja
# Global option - affects all targets
option(FORCE_COLORED_OUTPUT "Always produce ANSI-colored output (GNU/Clang only)" OFF)
if(FORCE_COLORED_OUTPUT)
    if("${CMAKE_CXX_COMPILER_ID}" STREQUAL "GNU")
       add_compile_options(-fdiagnostics-color=always)
    elseif("${CMAKE_CXX_COMPILER_ID}" STREQUAL "Clang")
       add_compile_options(-fcolor-diagnostics)
    endif()
endif()

# Specify exporting all symbols on Windows
if(WIN32 AND BUILD_SHARED_LIBS)
    set(CMAKE_WINDOWS_EXPORT_ALL_SYMBOLS ON CACHE BOOL "")
endif()

### Constants
set(PROJECT_EXPORT_GROUP "${PROJECT_NAME}Targets")

## Check if cloned or sources
find_package(Git)
if(GIT_FOUND)
    execute_process(
        COMMAND ${GIT_EXECUTABLE} rev-parse --show-toplevel
        WORKING_DIRECTORY ${CMAKE_CURRENT_LIST_DIR}
        RESULT_VARIABLE _git_root_dir_error
        OUTPUT_VARIABLE _git_root_dir
        ERROR_QUIET
        OUTPUT_STRIP_TRAILING_WHITESPACE
    )
    set(DEPTHAI_DOWNLOADED_SOURCES ON)
    if(_git_root_dir_error EQUAL 0 AND "${_git_root_dir}" STREQUAL "${CMAKE_CURRENT_LIST_DIR}")
        set(DEPTHAI_DOWNLOADED_SOURCES OFF)
    endif()
    message(DEBUG "Git root dir (${_git_root_dir_error}): ${_git_root_dir}")
    message(DEBUG "DepthAI as downloaded sources: ${DEPTHAI_DOWNLOADED_SOURCES}")
    execute_process(
        COMMAND ${GIT_EXECUTABLE} rev-parse HEAD
        WORKING_DIRECTORY ${CMAKE_CURRENT_LIST_DIR}
        OUTPUT_VARIABLE BUILD_COMMIT
        ERROR_QUIET
        OUTPUT_STRIP_TRAILING_WHITESPACE
    )
    execute_process(
        COMMAND ${GIT_EXECUTABLE} show -s --format=%ci ${BUILD_COMMIT}
        WORKING_DIRECTORY ${CMAKE_CURRENT_LIST_DIR}
        OUTPUT_VARIABLE BUILD_COMMIT_DATETIME
        ERROR_QUIET
        OUTPUT_STRIP_TRAILING_WHITESPACE
    )
endif()

### Get and find dependencies

# Include project dependencies
set(DEPTHAI_DEPENDENCY_INCLUDE "" CACHE FILEPATH "Optional cmake file to append to dependency processing, e.g. additional find_package()")
include(depthaiDependencies)

# Add threads preference
set(THREADS_PREFER_PTHREAD_FLAG ON)

# Add depthai-shared, and definitions that it is PC side
include(${CMAKE_CURRENT_LIST_DIR}/shared/depthai-shared.cmake)

# Add depthai-bootloader-shared
include(${CMAKE_CURRENT_LIST_DIR}/shared/depthai-bootloader-shared.cmake)

# Add flags helpers
include(Flags)

### End of dependencies

set(TARGET_CORE_NAME ${PROJECT_NAME}-core)
set(TARGET_CORE_ALIAS core)

# Create core library
add_library(${TARGET_CORE_NAME}
    # depthai-shared sources
    "${DEPTHAI_SHARED_SOURCES}"
    # depthai-bootloader-shared sources
    "${DEPTHAI_BOOTLOADER_SHARED_SOURCES}"
    # sources
    src/device/Device.cpp
    src/device/DeviceBase.cpp
    src/device/DeviceBootloader.cpp
    src/device/DataQueue.cpp
    src/device/CallbackHandler.cpp
    src/device/CalibrationHandler.cpp
    src/device/Version.cpp
    src/pipeline/Pipeline.cpp
    src/pipeline/AssetManager.cpp
    src/pipeline/MessageQueue.cpp
    src/pipeline/Node.cpp
    src/pipeline/ThreadedNode.cpp
    src/pipeline/DeviceNode.cpp
    src/pipeline/node/XLinkIn.cpp
    src/pipeline/node/XLinkOut.cpp
    src/pipeline/node/ColorCamera.cpp
    src/pipeline/node/Camera.cpp
    src/pipeline/node/ToF.cpp
    src/pipeline/node/MonoCamera.cpp
    src/pipeline/node/StereoDepth.cpp
    src/pipeline/node/NeuralNetwork.cpp
    src/pipeline/node/ImageManip.cpp
    src/pipeline/node/Warp.cpp
    src/pipeline/node/VideoEncoder.cpp
    src/pipeline/node/DetectionNetwork.cpp
    src/pipeline/node/Script.cpp
    src/pipeline/node/Pool.cpp
    src/pipeline/node/Benchmark.cpp
    src/pipeline/node/SpatialDetectionNetwork.cpp
    src/pipeline/node/SystemLogger.cpp
    src/pipeline/node/SpatialLocationCalculator.cpp
    src/pipeline/node/AprilTag.cpp
    src/pipeline/node/ObjectTracker.cpp
    src/pipeline/node/IMU.cpp
    src/pipeline/node/EdgeDetector.cpp
    src/pipeline/node/SPIIn.cpp
    src/pipeline/node/FeatureTracker.cpp
    src/pipeline/node/ToF.cpp
    src/pipeline/node/DetectionParser.cpp
<<<<<<< HEAD
    src/pipeline/node/Sync.cpp
    src/pipeline/node/test/MyProducer.cpp
    src/pipeline/node/test/MyConsumer.cpp
=======
    src/pipeline/node/UVC.cpp
>>>>>>> 82ab07d0
    src/pipeline/datatype/Buffer.cpp
    src/pipeline/datatype/ImgFrame.cpp
    src/pipeline/datatype/ImageManipConfig.cpp
    src/pipeline/datatype/CameraControl.cpp
    src/pipeline/datatype/NNData.cpp
    src/pipeline/datatype/ImgDetections.cpp
    src/pipeline/datatype/SpatialImgDetections.cpp
    src/pipeline/datatype/SystemInformation.cpp
    src/pipeline/datatype/SystemInformationS3.cpp
    src/pipeline/datatype/StreamMessageParser.cpp
    src/pipeline/datatype/SpatialLocationCalculatorData.cpp
    src/pipeline/datatype/SpatialLocationCalculatorConfig.cpp
    src/pipeline/datatype/AprilTags.cpp
    src/pipeline/datatype/AprilTagConfig.cpp
    src/pipeline/datatype/Tracklets.cpp
    src/pipeline/datatype/IMUData.cpp
    src/pipeline/datatype/StereoDepthConfig.cpp
    src/pipeline/datatype/EdgeDetectorConfig.cpp
    src/pipeline/datatype/TrackedFeatures.cpp
    src/pipeline/datatype/FeatureTrackerConfig.cpp
    src/pipeline/datatype/ToFConfig.cpp
<<<<<<< HEAD
    src/pipeline/datatype/BenchmarkReport.cpp
=======
>>>>>>> 82ab07d0
    src/utility/Initialization.cpp
    src/utility/Resources.cpp
    src/utility/Path.cpp
    src/utility/Platform.cpp
    src/utility/Environment.cpp
    src/utility/XLinkGlobalProfilingLogger.cpp
    src/utility/Logging.cpp
    src/xlink/XLinkConnection.cpp
    src/xlink/XLinkStream.cpp
    src/openvino/OpenVINO.cpp
    src/openvino/BlobReader.cpp
    src/bspatch/bspatch.c
    src/device/DeviceGate.cpp
)
add_library("${PROJECT_NAME}::${TARGET_CORE_ALIAS}" ALIAS ${TARGET_CORE_NAME})
# Specify that we are building core
target_compile_definitions(${TARGET_CORE_NAME} PUBLIC DEPTHAI_TARGET_CORE)
# Specifies name of generated IMPORTED target (set to alias)
set_target_properties(${TARGET_CORE_NAME} PROPERTIES EXPORT_NAME ${TARGET_CORE_ALIAS})
# Add to list of targets to export and install
list(APPEND targets_to_export ${TARGET_CORE_NAME})

# Add default flags to core
add_default_flags(${TARGET_CORE_NAME})

# And clang-tidy and format
if(DEPTHAI_CLANG_TIDY)
    include(ClangTidy)
    target_clangtidy_setup(${TARGET_CORE_NAME})
endif()

# Set compiler features (c++14), and disables extensions (g++14)
set_property(TARGET ${TARGET_CORE_NAME} PROPERTY CXX_STANDARD 14)
set_property(TARGET ${TARGET_CORE_NAME} PROPERTY CXX_STANDARD_REQUIRED ON)
set_property(TARGET ${TARGET_CORE_NAME} PROPERTY CXX_EXTENSIONS OFF)
# Add interface transitive property (C++14)
if(${CMAKE_VERSION} VERSION_LESS "3.8.0")
    target_compile_features(${TARGET_CORE_NAME} INTERFACE cxx_generic_lambdas)
else()
    target_compile_features(${TARGET_CORE_NAME} INTERFACE cxx_std_14)
endif()

# First specify options
option(DEPTHAI_BUILD_TESTS "Build tests" OFF)
option(DEPTHAI_BUILD_EXAMPLES "Build examples - Requires OpenCV library to be installed" OFF)
option(DEPTHAI_BUILD_DOCS "Build documentation - requires doxygen to be installed" OFF)
option(DEPTHAI_OPENCV_SUPPORT "Enable optional OpenCV support" ON)

# Specify support for FW
option(DEPTHAI_ENABLE_DEVICE_FW "Enable MyriadX Device FW" ON)
option(DEPTHAI_ENABLE_DEVICE_BOOTLOADER_FW "Enable MyriadX Device Bootloader FW" ON)
option(DEPTHAI_ENABLE_DEVICE_RVC3_FW "Enable RVC3 Device FW" ON)

option(DEPTHAI_BINARIES_RESOURCE_COMPILE "Compile Depthai device side binaries into library" ON)

# Set constant
set(DEPTHAI_RESOURCES_OUTPUT_DIR "${CMAKE_CURRENT_BINARY_DIR}/resources")

# Include configuration
include(Depthai/DepthaiDeviceSideConfig)    # Depthai device binary commit/version configuration
include(Depthai/DepthaiBootloaderConfig)    # Depthai bootloader binary commit/version configuration
include(Depthai/DepthaiDeviceKbConfig)    # depthai-device-kb fwp commit/version configuration

# Include downloaders
include(DepthaiDownloader)                  # Depthai device binary downloader
include(DepthaiBootloaderDownloader)        # Depthai bootloader binary downloader
include(DepthaiDeviceKbDownloader)          # depthai-device-kb fwp downloader


# depthai-shared enforce commit hash match if CI
if($ENV{CI})
    # TODO(themarpe) - Disable before final merge
    # set(DEPTHAI_SHARED_COMMIT_HASH_ENFORCE ON)
    set(DEPTHAI_SHARED_COMMIT_HASH_ENFORCE OFF)
    set(DEPTHAI_BOOTLOADER_SHARED_COMMIT_HASH_ENFORCE ON)
endif()

# No user specified paths, download from server
message(STATUS "Downloading Depthai device side binaries from server...")

<<<<<<< HEAD
if(DEPTHAI_ENABLE_DEVICE_FW)
    # Add device FW
=======
# Then get the Depthai device side binaries (local or download)
if(DEPTHAI_CMD_PATH OR DEPTHAI_USB2_CMD_PATH OR DEPTHAI_USB2_PATCH_PATH)
    # At least one of the paths is set. include binaries locally
    message(STATUS "Using local Depthai device side binaries...")

    DepthaiLocal(
        PATCH_ONLY ${DEPTHAI_USB2_PATCH_ONLY_MODE}
        "${DEPTHAI_RESOURCES_OUTPUT_DIR}"            # Output folder
        DEPTHAI_RESOURCE_LIST                       # List of output resources
        "${DEPTHAI_CMD_PATH}"                       # depthai.cmd
        "${DEPTHAI_USB2_CMD_PATH}"                  # depthai-usb2.cmd
        "${DEPTHAI_USB2_PATCH_PATH}"                # depthai-usb2-patch.patch
    )

else()
    # No user specified paths, download from server
    message(STATUS "Downloading Depthai device side binaries from server...")

>>>>>>> 82ab07d0
    DepthaiDownload(
        "${DEPTHAI_SHARED_COMMIT_HASH}" "${DEPTHAI_SHARED_COMMIT_HASH_ENFORCE}"
        PATCH_ONLY ON
        "${DEPTHAI_RESOURCES_OUTPUT_DIR}"            # Output folder
        DEPTHAI_RESOURCE_LIST                       # List of output resources
        "${DEPTHAI_DEVICE_SIDE_MATURITY}"           # Maturity
        "${DEPTHAI_DEVICE_SIDE_COMMIT}"             # commit hash
        "${DEPTHAI_DEVICE_SIDE_VERSION}"            # Optional version
    )
    list(APPEND RESOURCE_COMPILED_FILES ${DEPTHAI_RESOURCE_LIST})
endif()

if(DEPTHAI_ENABLE_DEVICE_BOOTLOADER_FW)
    # Add bootloader FW
    DepthaiBootloaderDownload(
        "${DEPTHAI_BOOTLOADER_SHARED_COMMIT_HASH}" "${DEPTHAI_BOOTLOADER_SHARED_COMMIT_HASH_ENFORCE}"
        "${DEPTHAI_RESOURCES_OUTPUT_DIR}"                # Output folder
        DEPTHAI_BOOTLOADER_RESOURCE_LIST                # List of output resources
        "${DEPTHAI_BOOTLOADER_MATURITY}"                # Maturity
        "${DEPTHAI_BOOTLOADER_VERSION}"                 # if maturity == snapshot -> hash else version
    )
    list(APPEND RESOURCE_COMPILED_FILES ${DEPTHAI_BOOTLOADER_RESOURCE_LIST})
endif()

if(DEPTHAI_ENABLE_DEVICE_RVC3_FW)
    # Add device-kb FW
    DepthaiDeviceKbDownload(
        "${DEPTHAI_SHARED_COMMIT_HASH}" "${DEPTHAI_SHARED_COMMIT_HASH_ENFORCE}"
        "${DEPTHAI_RESOURCES_OUTPUT_DIR}"                # Output folder
        DEPTHAI_DEVICE_KB_RESOURCE_LIST                 # List of output resources
        "${DEPTHAI_DEVICE_KB_MATURITY}"                # Maturity
        "${DEPTHAI_DEVICE_RVC3_VERSION}"
    )
    list(APPEND RESOURCE_COMPILED_FILES ${DEPTHAI_DEVICE_KB_RESOURCE_LIST})
endif()

message(STATUS "LIST OF RESOURCE COMPILED FILES: ${RESOURCE_COMPILED_FILES}")

if(DEPTHAI_BINARIES_RESOURCE_COMPILE)
    # Add RC and resource compile the binares
    include(CMakeRC)

    set(DEPTHAI_RESOURCE_LIBRARY_NAME "depthai-resources")

    # Add resource library
    cmrc_add_resource_library("${DEPTHAI_RESOURCE_LIBRARY_NAME}" NAMESPACE depthai
        WHENCE "${DEPTHAI_RESOURCES_OUTPUT_DIR}"
        "${RESOURCE_COMPILED_FILES}"
    )

    # Link to resource library
    target_link_libraries(${TARGET_CORE_NAME} PRIVATE "${DEPTHAI_RESOURCE_LIBRARY_NAME}")

    # Set define that binaries are resource compiled
    target_compile_definitions(${TARGET_CORE_NAME} PRIVATE DEPTHAI_RESOURCE_COMPILED_BINARIES)

else()
    # TODO
    # Don't add RC and don't resource compile the binaries
    # Install to share/ instead for instance
endif()

# Add include directories
target_include_directories(${TARGET_CORE_NAME}
    PUBLIC
        # Relative path to include directories after installed
        "$<INSTALL_INTERFACE:include>"
        "$<INSTALL_INTERFACE:include/${DEPTHAI_SHARED_3RDPARTY_HEADERS_PATH}>"

        # Build time path to include directories
        "$<BUILD_INTERFACE:${CMAKE_CURRENT_LIST_DIR}/include>"
        "$<BUILD_INTERFACE:${DEPTHAI_SHARED_PUBLIC_INCLUDE}>"
        "$<BUILD_INTERFACE:${DEPTHAI_BOOTLOADER_SHARED_PUBLIC_INCLUDE}>"
    #INTERFACE
    #    # ...
    PRIVATE
        "$<BUILD_INTERFACE:${CMAKE_CURRENT_LIST_DIR}/include/depthai>"
        "$<BUILD_INTERFACE:${CMAKE_CURRENT_LIST_DIR}/src>"
        "$<BUILD_INTERFACE:${DEPTHAI_SHARED_INCLUDE}>"
        "$<BUILD_INTERFACE:${DEPTHAI_BOOTLOADER_SHARED_INCLUDE}>"
)

target_include_directories(${TARGET_CORE_NAME} SYSTEM
    PUBLIC
        "$<BUILD_INTERFACE:${DEPTHAI_SHARED_3RDPARTY_INCLUDE}>"
)

# Add clang format after specifying include directories
if(DEPTHAI_CLANG_FORMAT)
    # HEADER DIRECTORIES
    set(header_dirs "${CMAKE_CURRENT_LIST_DIR}/include" "${DEPTHAI_SHARED_PUBLIC_INCLUDE}" "${DEPTHAI_SHARED_INCLUDE}")
    include(ClangFormat)
    target_clangformat_setup(${TARGET_CORE_NAME} "${header_dirs}")
endif()

# link libraries
target_link_libraries(${TARGET_CORE_NAME}
    PUBLIC
        nlohmann_json::nlohmann_json
        libnop
        xtensor
        spdlog::spdlog
    INTERFACE
        XLinkPublic
    PRIVATE
        XLink
        Threads::Threads
        BZip2::bz2
        FP16::fp16
        archive_static
        ZLIB::zlib
        httplib::httplib
)

# Add compile & CMake definitions
set(DEPTHAI_DEVICE_VERSION "${DEPTHAI_DEVICE_SIDE_COMMIT}")
target_compile_definitions(${TARGET_CORE_NAME}
    PRIVATE
        # XLink required define
        __PC__
        # Add depthai-device version
        DEPTHAI_DEVICE_VERSION="${DEPTHAI_DEVICE_VERSION}"
        # Add depthai-bootloader version
        DEPTHAI_BOOTLOADER_VERSION="${DEPTHAI_BOOTLOADER_VERSION}"
        # Add depthai-device-kb version
        DEPTHAI_DEVICE_RVC3_VERSION="${DEPTHAI_DEVICE_RVC3_VERSION}"
)
# Specify available FW
if(DEPTHAI_ENABLE_DEVICE_FW)
    target_compile_definitions(${TARGET_CORE_NAME} PRIVATE DEPTHAI_ENABLE_DEVICE_FW)
endif()
if(DEPTHAI_ENABLE_DEVICE_BOOTLOADER_FW)
    target_compile_definitions(${TARGET_CORE_NAME} PRIVATE DEPTHAI_ENABLE_DEVICE_BOOTLOADER_FW)
endif()
if(DEPTHAI_ENABLE_DEVICE_RVC3_FW)
    target_compile_definitions(${TARGET_CORE_NAME} PRIVATE DEPTHAI_ENABLE_DEVICE_RVC3_FW)
endif()

# Add Backward dependency if enabled (On by default)
if(DEPTHAI_ENABLE_BACKWARD)
    target_compile_definitions(${TARGET_CORE_NAME} PRIVATE DEPTHAI_ENABLE_BACKWARD)
    target_link_libraries(${TARGET_CORE_NAME} PRIVATE Backward::Backward)
endif()

# Add patch only mode definition
if(DEPTHAI_USB2_PATCH_ONLY_MODE)
    target_compile_definitions(${TARGET_CORE_NAME} PRIVATE DEPTHAI_PATCH_ONLY_MODE)
endif()

# Helper function
macro(add_runtime_dependencies depending_target dependency)
    if(WIN32)
        if(TARGET ${dependency})
            get_property(imported_configs TARGET ${dependency} PROPERTY IMPORTED_CONFIGURATIONS)
            set(dlls "")
            foreach(cfg ${imported_configs})
                get_property(dll TARGET ${dependency} PROPERTY IMPORTED_LOCATION_${cfg})
                set(dlls ${depthai_dll_libraries} $<$<CONFIG:${cfg}>:${dll}>)
            endforeach()
        endif()
        file(GLOB depthai_dll_libraries "${HUNTER_INSTALL_PREFIX}/bin/*.dll")
        # Create a list of required dll files
        set(required_dll_files ${dlls} ${depthai_dll_libraries})
        # Copy the required dlls
        add_custom_command(TARGET ${depending_target} POST_BUILD COMMAND
            ${CMAKE_COMMAND} -E copy_if_different ${required_dll_files} $<TARGET_FILE_DIR:${depending_target}>
            COMMAND_EXPAND_LISTS
        )
        message(STATUS "Required dlls for core are: ${required_dll_files}")
    endif()
endmacro()
# Add libusb dll in build time
add_runtime_dependencies(${TARGET_CORE_NAME} usb-1.0)

########################
# OpenCV Support
########################
set(THIRDPARTY_OPENCV_LIBRARIES "" CACHE STRING "Optional libraries to link OpenCV support, e.g. TBB::tbb")
set(TARGET_OPENCV_NAME ${PROJECT_NAME}-opencv)
set(TARGET_OPENCV_ALIAS opencv)
if(DEPTHAI_OPENCV_SUPPORT)
    # Check if required libraries are available
    set(REQUIRED_OPENCV_LIBRARIES "opencv_core" "opencv_imgproc")
    set(OPENCV_SUPPORT_AVAILABLE ${OpenCV_FOUND})
    foreach(lib ${REQUIRED_OPENCV_LIBRARIES})
        if(NOT (lib IN_LIST OpenCV_LIBS))
            set(OPENCV_SUPPORT_AVAILABLE FALSE)
        endif()
    endforeach()

    if(OPENCV_SUPPORT_AVAILABLE)

        # Add depthai-core-opencv library and depthai::core::opencv alias
        add_library(${TARGET_OPENCV_NAME} src/opencv/ImgFrame.cpp)
        add_library("${PROJECT_NAME}::${TARGET_OPENCV_ALIAS}" ALIAS ${TARGET_OPENCV_NAME})
        # Specifies name of generated IMPORTED target (set to alias)
        set_target_properties(${TARGET_OPENCV_NAME} PROPERTIES EXPORT_NAME ${TARGET_OPENCV_ALIAS})

        # Add default flags
        add_default_flags(${TARGET_OPENCV_NAME})
        add_flag(${TARGET_OPENCV_NAME} -Wno-switch-enum)

        # Link to OpenCV (publically)
        target_link_libraries(${TARGET_OPENCV_NAME} PUBLIC ${REQUIRED_OPENCV_LIBRARIES} ${THIRDPARTY_OPENCV_LIBRARIES})

        # Add public compile definition indicating that OpenCV support is available
        set(DEPTHAI_HAVE_OPENCV_SUPPORT ON)

        # Specify that we are building target opencv
        target_compile_definitions(${TARGET_OPENCV_NAME} PUBLIC DEPTHAI_TARGET_OPENCV)

        # Add public dependency to depthai::core library
        target_link_libraries(${TARGET_OPENCV_NAME} PUBLIC ${TARGET_CORE_NAME})

        # Add to clangformat target
        if(COMMAND target_clangformat_setup)
            target_clangformat_setup(${TARGET_OPENCV_NAME} "")
        endif()

        # Add to list of targets to export and install
        list(APPEND targets_to_export ${TARGET_OPENCV_NAME})

        message(STATUS "OpenCV and required libraries (${REQUIRED_OPENCV_LIBRARIES}) found. OpenCV Support enabled")

    else()
        message(STATUS "OpenCV or required libraries (${REQUIRED_OPENCV_LIBRARIES}) not found. OpenCV Support disabled")
    endif()
endif()

########################
# Sanitizers
########################
if(DEPTHAI_SANITIZE)
    set(SANITIZE_ADDRESS ON CACHE BOOL "Enable AddressSanitizer for sanitized targets." FORCE)
    set(SANITIZE_UNDEFINED ON CACHE BOOL "Enable UndefinedBehaviorSanitizer for sanitized targets." FORCE)
    find_package(Sanitizers)
    add_sanitizers(${TARGET_CORE_NAME})
    if(DEPTHAI_HAVE_OPENCV_SUPPORT)
        add_sanitizers(${TARGET_OPENCV_NAME})
    endif()
    if(DEPTHAI_XLINK_LOCAL)
        add_sanitizers(XLink)
        if(XLINK_LIBUSB_LOCAL)
            add_sanitizers(usb-1.0)
        endif()
    endif()
endif()

########################
# Testing infrastructure
########################
include(CTest)
enable_testing()

########################
# Tests
########################
if (DEPTHAI_BUILD_TESTS)
    add_subdirectory(tests)
endif()

########################
# Examples (can also act as tests)
########################
if (DEPTHAI_BUILD_EXAMPLES)
    add_subdirectory(examples)
endif()

########################
# Documentation
########################
if (DEPTHAI_BUILD_DOCS)
    add_subdirectory(docs)
endif()

########################
# Build configuration
########################
# Add year information
string(TIMESTAMP BUILD_DATETIME "%Y-%m-%d %H:%M:%S +0000" UTC)
message(STATUS "BUILD_DATETIME: ${BUILD_DATETIME}, BUILD_COMMIT: ${BUILD_COMMIT}, BUILD_COMMIT_DATETIME: ${BUILD_COMMIT_DATETIME}")

# Configure build information (version, opencv support)
configure_file("${CMAKE_CURRENT_LIST_DIR}/cmake/version.hpp.in" "${CMAKE_CURRENT_LIST_DIR}/include/depthai/build/version.hpp")
configure_file("${CMAKE_CURRENT_LIST_DIR}/cmake/config.hpp.in" "${CMAKE_CURRENT_LIST_DIR}/include/depthai/build/config.hpp")

########################
# Export and install
########################
include(GNUInstallDirs)
include(CMakePackageConfigHelpers)

# Add additional targets to export group
if(NOT BUILD_SHARED_LIBS)
    list(APPEND targets_to_export ${DEPTHAI_RESOURCE_LIBRARY_NAME} cmrc-base)
endif()

# Export targets (capability to import current build directory)
export(TARGETS ${targets_to_export} NAMESPACE ${PROJECT_NAME}:: FILE "${PROJECT_NAME}Targets.cmake")

# Dependencies file
configure_file("cmake/${PROJECT_NAME}Dependencies.cmake" ${PROJECT_NAME}Dependencies.cmake COPYONLY)

# Write project version
write_basic_package_version_file(${PROJECT_NAME}ConfigVersion.cmake VERSION ${PROJECT_VERSION} COMPATIBILITY AnyNewerVersion)

# Configure config file (one for exporting build directory, one for installation)
file(RELATIVE_PATH DEPTHAI_DEPENDENCIES_INSTALLATION_PATH_REL "${CMAKE_CURRENT_BINARY_DIR}" "${HUNTER_INSTALL_PREFIX}")
configure_file(cmake/${PROJECT_NAME}Config.cmake.in ${PROJECT_NAME}Config.cmake @ONLY)

# Config for installation
set(DEPTHAI_DEPENDENCIES_INSTALLATION_PATH_REL "./dependencies")
configure_file(cmake/${PROJECT_NAME}Config.cmake.in _install/${PROJECT_NAME}Config.cmake @ONLY)

# Modify RPath to point to the cmake/depthai/dependencies/lib
# note: macOS is APPLE and also UNIX!
if(APPLE)
  set_target_properties(${TARGET_CORE_NAME} PROPERTIES INSTALL_RPATH "@loader_path;@loader_path/cmake/${PROJECT_NAME}/dependencies/lib")
elseif(UNIX)
  set_target_properties(${TARGET_CORE_NAME} PROPERTIES INSTALL_RPATH "$ORIGIN:$ORIGIN/cmake/${PROJECT_NAME}/dependencies/lib")
endif()

# Export to CMake registry if specified
if(CMAKE_EXPORT_PACKAGE_REGISTRY)
    export(PACKAGE depthai)
endif()

if(DEPTHAI_INSTALL)

    # Install targets
    install(
        TARGETS ${targets_to_export}
        EXPORT ${PROJECT_EXPORT_GROUP}
        RUNTIME DESTINATION "${CMAKE_INSTALL_BINDIR}"
        LIBRARY DESTINATION "${CMAKE_INSTALL_LIBDIR}"
        ARCHIVE DESTINATION "${CMAKE_INSTALL_LIBDIR}"
    )

    # Install depthai public headers
    install(DIRECTORY include/ DESTINATION "${CMAKE_INSTALL_INCLUDEDIR}")
    # Install depthai-shared public headers
    install(DIRECTORY "${DEPTHAI_SHARED_PUBLIC_INCLUDE}/" DESTINATION "${CMAKE_INSTALL_INCLUDEDIR}")
    # Install depthai-shared 3rdparty headers
    install(DIRECTORY "${DEPTHAI_SHARED_3RDPARTY_INCLUDE}/" DESTINATION "${CMAKE_INSTALL_INCLUDEDIR}/${DEPTHAI_SHARED_3RDPARTY_HEADERS_PATH}")
    # Install depthai-bootloader-shared public headers
    install(DIRECTORY "${DEPTHAI_BOOTLOADER_SHARED_PUBLIC_INCLUDE}/" DESTINATION "${CMAKE_INSTALL_INCLUDEDIR}")
    # Install Hunter dependencies
    install(DIRECTORY "${HUNTER_INSTALL_PREFIX}/" DESTINATION "${CMAKE_INSTALL_LIBDIR}/cmake/${PROJECT_NAME}/dependencies")
    # Install depthai-core dependencies
    install(DIRECTORY "${CMAKE_CURRENT_LIST_DIR}/3rdparty" DESTINATION "${CMAKE_INSTALL_LIBDIR}/cmake")
    # Install resources if not RC'd
    if(NOT DEPTHAI_BINARIES_RESOURCE_COMPILE)
        install(DIRECTORY "${DEPTHAI_RESOURCES_OUTPUT_DIR}/" DESTINATION "${CMAKE_INSTALL_DATAROOTDIR}/${PROJECT_NAME}")
    endif()
    # Install any required dll files
    if(DEFINED required_dll_files)
        install(FILES ${required_dll_files} DESTINATION "${CMAKE_INSTALL_BINDIR}")
    endif()

    # Install export group (information about targets)
    install(EXPORT ${PROJECT_EXPORT_GROUP}
        NAMESPACE ${PROJECT_NAME}::
        DESTINATION "${CMAKE_INSTALL_LIBDIR}/cmake/${PROJECT_NAME}"
    )

    # Install CMake specific files
    install(FILES
        "${CMAKE_CURRENT_BINARY_DIR}/_install/${PROJECT_NAME}Config.cmake"
        "${CMAKE_CURRENT_BINARY_DIR}/${PROJECT_NAME}ConfigVersion.cmake"
        "${CMAKE_CURRENT_BINARY_DIR}/${PROJECT_NAME}Dependencies.cmake"
        DESTINATION "${CMAKE_INSTALL_LIBDIR}/cmake/${PROJECT_NAME}"
    )

endif()

##############################
# Integration settings export
##############################
set(tmp_definitions "$<TARGET_PROPERTY:${TARGET_CORE_NAME},INTERFACE_COMPILE_DEFINITIONS>")
set(tmp_includes "$<TARGET_PROPERTY:${TARGET_CORE_NAME},INTERFACE_INCLUDE_DIRECTORIES>")
file(GENERATE OUTPUT "${CMAKE_CURRENT_BINARY_DIR}/depthai-core-integration.txt" CONTENT
    "$<$<BOOL:${tmp_definitions}>:\n-D\'$<JOIN:${tmp_definitions},\'\n-D\'>\'>\n
    $<$<BOOL:${tmp_includes}>:\n-I\'$<JOIN:${tmp_includes},\'\n-I\'>\'>\n"
)

if(DEPTHAI_HAVE_OPENCV_SUPPORT)
    set(tmp_definitions "$<TARGET_PROPERTY:${TARGET_OPENCV_NAME},INTERFACE_COMPILE_DEFINITIONS>")
    set(tmp_includes "$<TARGET_PROPERTY:${TARGET_OPENCV_NAME},INTERFACE_INCLUDE_DIRECTORIES>")
    file(GENERATE OUTPUT "${CMAKE_CURRENT_BINARY_DIR}/depthai-opencv-integration.txt" CONTENT
        "$<$<BOOL:${tmp_definitions}>:\n-D\'$<JOIN:${tmp_definitions},\'\n-D\'>\'>\n
        $<$<BOOL:${tmp_includes}>:\n-I\'$<JOIN:${tmp_includes},\'\n-I\'>\'>\n"
    )
endif()<|MERGE_RESOLUTION|>--- conflicted
+++ resolved
@@ -229,13 +229,10 @@
     src/pipeline/node/FeatureTracker.cpp
     src/pipeline/node/ToF.cpp
     src/pipeline/node/DetectionParser.cpp
-<<<<<<< HEAD
     src/pipeline/node/Sync.cpp
     src/pipeline/node/test/MyProducer.cpp
     src/pipeline/node/test/MyConsumer.cpp
-=======
     src/pipeline/node/UVC.cpp
->>>>>>> 82ab07d0
     src/pipeline/datatype/Buffer.cpp
     src/pipeline/datatype/ImgFrame.cpp
     src/pipeline/datatype/ImageManipConfig.cpp
@@ -257,10 +254,7 @@
     src/pipeline/datatype/TrackedFeatures.cpp
     src/pipeline/datatype/FeatureTrackerConfig.cpp
     src/pipeline/datatype/ToFConfig.cpp
-<<<<<<< HEAD
     src/pipeline/datatype/BenchmarkReport.cpp
-=======
->>>>>>> 82ab07d0
     src/utility/Initialization.cpp
     src/utility/Resources.cpp
     src/utility/Path.cpp
@@ -341,10 +335,6 @@
 # No user specified paths, download from server
 message(STATUS "Downloading Depthai device side binaries from server...")
 
-<<<<<<< HEAD
-if(DEPTHAI_ENABLE_DEVICE_FW)
-    # Add device FW
-=======
 # Then get the Depthai device side binaries (local or download)
 if(DEPTHAI_CMD_PATH OR DEPTHAI_USB2_CMD_PATH OR DEPTHAI_USB2_PATCH_PATH)
     # At least one of the paths is set. include binaries locally
@@ -362,8 +352,11 @@
 else()
     # No user specified paths, download from server
     message(STATUS "Downloading Depthai device side binaries from server...")
-
->>>>>>> 82ab07d0
+endif()
+
+if(DEPTHAI_ENABLE_DEVICE_FW)
+    # Add device FW
+
     DepthaiDownload(
         "${DEPTHAI_SHARED_COMMIT_HASH}" "${DEPTHAI_SHARED_COMMIT_HASH_ENFORCE}"
         PATCH_ONLY ON
