--- conflicted
+++ resolved
@@ -25,10 +25,6 @@
     set(HUNTER_BINARY_DIR "${HUNTER_GATE_ROOT}/_bin" CACHE STRING "Hunter binary directory")
 endif()
 
-<<<<<<< HEAD
-set(TARGET_NAME depthai-core)
-project(${TARGET_NAME} VERSION "1.0.0" LANGUAGES CXX C)
-=======
 # Create depthai project
 project(depthai VERSION "2.0.0" LANGUAGES CXX C)
 set(DEPTHAI_VERSION ${PROJECT_VERSION} PARENT_SCOPE)
@@ -37,7 +33,6 @@
 if(CMAKE_INSTALL_PREFIX_INITIALIZED_TO_DEFAULT)
     set(CMAKE_INSTALL_PREFIX "${CMAKE_BINARY_DIR}/install" CACHE PATH "Installation Directory" FORCE)
 endif()
->>>>>>> 9f366518
 
 # Set policies
 # CMP0074 dictates that find_package searches environment variable "[packageName]_ROOT" along with regular variable [packageName]_ROOT
