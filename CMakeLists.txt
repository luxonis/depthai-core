cmake_minimum_required(VERSION 3.4) # For Hunter

# MSVC variable isn't available before 'project' call
# Generalize to Win32 platform for now
if(NOT WIN32)
    set(HUNTER_CONFIGURATION_TYPES "Release" CACHE STRING "Hunter dependencies list of build configurations")
endif()

# Set type to canonicalize relative paths for user-provided toolchain
set(CMAKE_TOOLCHAIN_FILE "" CACHE FILEPATH "CMake toolchain path")

# Create a custom toolchain to pass certain options to dependencies
set(gen_toolchain "${CMAKE_CURRENT_BINARY_DIR}/generated/toolchain.cmake")

if(EXISTS "${gen_toolchain}" AND ("${_INTERNAL_DEPTHAI_ORIGINAL_CMAKE_TOOLCHAIN_FILE}" STREQUAL "${CMAKE_TOOLCHAIN_FILE}" OR NOT "${CMAKE_TOOLCHAIN_FILE}" STREQUAL ""))
    message(STATUS "Using existing generated toolchain")
else()
    message(STATUS "Generating new toolchain...")
    configure_file(
        "${CMAKE_CURRENT_LIST_DIR}/cmake/toolchain/custom.cmake.in"
        "${gen_toolchain}"
        @ONLY
    )
endif()

set(CMAKE_TOOLCHAIN_FILE "${gen_toolchain}" CACHE STRING "" FORCE)
if(DEFINED _INTERNAL_DEPTHAI_ORIGINAL_CMAKE_TOOLCHAIN_FILE)
    message(STATUS "Using specified toolchain file: ${_INTERNAL_DEPTHAI_ORIGINAL_CMAKE_TOOLCHAIN_FILE} combined into: ${CMAKE_TOOLCHAIN_FILE}")
else()
    message(STATUS "Using toolchain file: ${CMAKE_TOOLCHAIN_FILE}")
endif()

include("cmake/HunterGate.cmake")
HunterGate(
    URL "https://github.com/cpp-pm/hunter/archive/v0.23.322.tar.gz"
    SHA1 "cb0ea1f74f4a2c49a807de34885743495fccccbe"
    LOCAL # Local config for dependencies
)

# Move binary dir if windows, to shorten the path
if(WIN32)
    set(HUNTER_BINARY_DIR "${HUNTER_GATE_ROOT}/_bin" CACHE STRING "Hunter binary directory")
endif()

# Create depthai project
project(depthai VERSION "2.20.2" LANGUAGES CXX C)
get_directory_property(has_parent PARENT_DIRECTORY)
if(has_parent)
    set(DEPTHAI_VERSION ${PROJECT_VERSION} PARENT_SCOPE)
endif()

# Set default build type depending on context
set(default_build_type "Release")
if(EXISTS "${CMAKE_SOURCE_DIR}/.git" AND NOT DEFINED ENV{CI})
    set(default_build_type "Debug")
endif()
if(NOT CMAKE_BUILD_TYPE AND NOT CMAKE_CONFIGURATION_TYPES)
    message(STATUS "Setting build type to '${default_build_type}' as none was specified.")
    set(CMAKE_BUILD_TYPE "${default_build_type}" CACHE STRING "Choose the type of build." FORCE)
    # Set the possible values of build type for cmake-gui
    set_property(CACHE CMAKE_BUILD_TYPE PROPERTY STRINGS "Debug" "Release" "MinSizeRel" "RelWithDebInfo")
endif()

# Set default installation directory
if(CMAKE_INSTALL_PREFIX_INITIALIZED_TO_DEFAULT)
    set(CMAKE_INSTALL_PREFIX "${CMAKE_BINARY_DIR}/install" CACHE PATH "Installation Directory" FORCE)
endif()

# Set policies
# CMP0074 dictates that find_package searches environment variable "[packageName]_ROOT" along with regular variable [packageName]_ROOT
if(POLICY CMP0074)
  cmake_policy(SET CMP0074 NEW) # Only introduced in 3.12
endif()

if(POLICY CMP0028)
  cmake_policy(SET CMP0028 NEW)
endif()

# Set to export compile commands for tools like clang-tidy and format
set(CMAKE_EXPORT_COMPILE_COMMANDS ON)

# Add module path
list(APPEND CMAKE_MODULE_PATH "${CMAKE_CURRENT_LIST_DIR}/cmake/")
list(APPEND CMAKE_MODULE_PATH "${CMAKE_CURRENT_LIST_DIR}/cmake/sanitizers")

# Additional options
option(DEPTHAI_CLANG_FORMAT "Enable clang-format target"                  ON)
option(DEPTHAI_CLANG_TIDY "Enable clang-tidy checks during compilation" OFF)
option(DEPTHAI_SANITIZE "Enable Address and Undefined sanitizers for library, examples and tests" OFF)

# Should install depthai core libraries
option(DEPTHAI_INSTALL   "Enable install target for depthai-core targets" ON)

# Debug option
set(DEPTHAI_XLINK_LOCAL "" CACHE STRING "Path to local XLink source to use instead of Hunter")
set(DEPTHAI_SHARED_LOCAL "" CACHE STRING "Path to local depthai-shared source to use instead of submodule")
set(DEPTHAI_BOOTLOADER_SHARED_LOCAL "" CACHE STRING "Path to local depthai-bootloader-shared source to use instead of submodule")

# Enable backward stack printing on crash
if(ANDROID)
    # Backward not supported currently on Android
    set(DEPTHAI_ENABLE_BACKWARD OFF CACHE BOOL "" FORCE)
else()
    option(DEPTHAI_ENABLE_BACKWARD "Enable stacktrace printing on crash using Backward" ON)
    # Additional function information for 'backward' stacktrace
    if(DEPTHAI_ENABLE_BACKWARD)
        set(CMAKE_ENABLE_EXPORTS ON)
    endif()
endif()

# Force Colored output when using Ninja
# Global option - affects all targets
option(FORCE_COLORED_OUTPUT "Always produce ANSI-colored output (GNU/Clang only)" OFF)
if(FORCE_COLORED_OUTPUT)
    if("${CMAKE_CXX_COMPILER_ID}" STREQUAL "GNU")
       add_compile_options(-fdiagnostics-color=always)
    elseif("${CMAKE_CXX_COMPILER_ID}" STREQUAL "Clang")
       add_compile_options(-fcolor-diagnostics)
    endif()
endif()

# Specify exporting all symbols on Windows
if(WIN32 AND BUILD_SHARED_LIBS)
    set(CMAKE_WINDOWS_EXPORT_ALL_SYMBOLS ON CACHE BOOL "")
endif()

### Constants
set(PROJECT_EXPORT_GROUP "${PROJECT_NAME}Targets")

## Check if cloned or sources
find_package(Git)
if(GIT_FOUND)
    execute_process(
        COMMAND ${GIT_EXECUTABLE} rev-parse --show-toplevel
        WORKING_DIRECTORY ${CMAKE_CURRENT_LIST_DIR}
        RESULT_VARIABLE _git_root_dir_error
        OUTPUT_VARIABLE _git_root_dir
        ERROR_QUIET
        OUTPUT_STRIP_TRAILING_WHITESPACE
    )
    set(DEPTHAI_DOWNLOADED_SOURCES ON)
    if(_git_root_dir_error EQUAL 0 AND "${_git_root_dir}" STREQUAL "${CMAKE_CURRENT_LIST_DIR}")
        set(DEPTHAI_DOWNLOADED_SOURCES OFF)
    endif()
    message(DEBUG "Git root dir (${_git_root_dir_error}): ${_git_root_dir}")
    message(DEBUG "DepthAI as downloaded sources: ${DEPTHAI_DOWNLOADED_SOURCES}")
    execute_process(
        COMMAND ${GIT_EXECUTABLE} rev-parse HEAD
        WORKING_DIRECTORY ${CMAKE_CURRENT_LIST_DIR}
        OUTPUT_VARIABLE BUILD_COMMIT
        ERROR_QUIET
        OUTPUT_STRIP_TRAILING_WHITESPACE
    )
    execute_process(
        COMMAND ${GIT_EXECUTABLE} show -s --format=%ci ${BUILD_COMMIT}
        WORKING_DIRECTORY ${CMAKE_CURRENT_LIST_DIR}
        OUTPUT_VARIABLE BUILD_COMMIT_DATETIME
        ERROR_QUIET
        OUTPUT_STRIP_TRAILING_WHITESPACE
    )
endif()

### Get and find dependencies

# Include project dependencies
set(DEPTHAI_DEPENDENCY_INCLUDE "" CACHE FILEPATH "Optional cmake file to append to dependency processing, e.g. additional find_package()")
include(depthaiDependencies)

# Add threads preference
set(THREADS_PREFER_PTHREAD_FLAG ON)

# Add depthai-shared, and definitions that it is PC side
include(${CMAKE_CURRENT_LIST_DIR}/shared/depthai-shared.cmake)

# Add depthai-bootloader-shared
include(${CMAKE_CURRENT_LIST_DIR}/shared/depthai-bootloader-shared.cmake)

# Add flags helpers
include(Flags)

### End of dependencies

set(TARGET_CORE_NAME ${PROJECT_NAME}-core)
set(TARGET_CORE_ALIAS core)

# Create core library
add_library(${TARGET_CORE_NAME}
    # depthai-shared sources
    "${DEPTHAI_SHARED_SOURCES}"
    # depthai-bootloader-shared sources
    "${DEPTHAI_BOOTLOADER_SHARED_SOURCES}"
    # sources
    src/device/Device.cpp
    src/device/DeviceBase.cpp
    src/device/DeviceBootloader.cpp
    src/device/DataQueue.cpp
    src/device/CallbackHandler.cpp
    src/device/CalibrationHandler.cpp
    src/device/Version.cpp
    src/pipeline/Pipeline.cpp
    src/pipeline/AssetManager.cpp
    src/pipeline/Node.cpp
    src/pipeline/node/XLinkIn.cpp
    src/pipeline/node/XLinkOut.cpp
    src/pipeline/node/ColorCamera.cpp
    src/pipeline/node/Camera.cpp
<<<<<<< HEAD
=======
    src/pipeline/node/ToF.cpp    
>>>>>>> 6ac8ba30
    src/pipeline/node/MonoCamera.cpp
    src/pipeline/node/StereoDepth.cpp
    src/pipeline/node/NeuralNetwork.cpp
    src/pipeline/node/ImageManip.cpp
    src/pipeline/node/Warp.cpp
    src/pipeline/node/VideoEncoder.cpp
    src/pipeline/node/DetectionNetwork.cpp
    src/pipeline/node/Script.cpp
    src/pipeline/node/SpatialDetectionNetwork.cpp
    src/pipeline/node/SystemLogger.cpp
    src/pipeline/node/SpatialLocationCalculator.cpp
    src/pipeline/node/AprilTag.cpp
    src/pipeline/node/ObjectTracker.cpp
    src/pipeline/node/IMU.cpp
    src/pipeline/node/EdgeDetector.cpp
    src/pipeline/node/SPIIn.cpp
    src/pipeline/node/FeatureTracker.cpp
    src/pipeline/node/DetectionParser.cpp
    src/pipeline/datatype/Buffer.cpp
    src/pipeline/datatype/ImgFrame.cpp
    src/pipeline/datatype/ImageManipConfig.cpp
    src/pipeline/datatype/CameraControl.cpp
    src/pipeline/datatype/NNData.cpp
    src/pipeline/datatype/ImgDetections.cpp
    src/pipeline/datatype/SpatialImgDetections.cpp
    src/pipeline/datatype/SystemInformation.cpp
    src/pipeline/datatype/StreamMessageParser.cpp
    src/pipeline/datatype/SpatialLocationCalculatorData.cpp
    src/pipeline/datatype/SpatialLocationCalculatorConfig.cpp
    src/pipeline/datatype/AprilTags.cpp
    src/pipeline/datatype/AprilTagConfig.cpp
    src/pipeline/datatype/Tracklets.cpp
    src/pipeline/datatype/IMUData.cpp
    src/pipeline/datatype/StereoDepthConfig.cpp
    src/pipeline/datatype/EdgeDetectorConfig.cpp
    src/pipeline/datatype/TrackedFeatures.cpp
    src/pipeline/datatype/FeatureTrackerConfig.cpp
    src/utility/Initialization.cpp
    src/utility/Resources.cpp
    src/utility/Path.cpp
    src/utility/Platform.cpp
    src/utility/Environment.cpp
    src/xlink/XLinkConnection.cpp
    src/xlink/XLinkStream.cpp
    src/openvino/OpenVINO.cpp
    src/openvino/BlobReader.cpp
    src/bspatch/bspatch.c
)
add_library("${PROJECT_NAME}::${TARGET_CORE_ALIAS}" ALIAS ${TARGET_CORE_NAME})
# Specify that we are building core
target_compile_definitions(${TARGET_CORE_NAME} PUBLIC DEPTHAI_TARGET_CORE)
# Specifies name of generated IMPORTED target (set to alias)
set_target_properties(${TARGET_CORE_NAME} PROPERTIES EXPORT_NAME ${TARGET_CORE_ALIAS})
# Add to list of targets to export and install
list(APPEND targets_to_export ${TARGET_CORE_NAME})

# Add default flags to core
add_default_flags(${TARGET_CORE_NAME})

# And clang-tidy and format
if(DEPTHAI_CLANG_TIDY)
    include(ClangTidy)
    target_clangtidy_setup(${TARGET_CORE_NAME})
endif()

# Set compiler features (c++14), and disables extensions (g++14)
set_property(TARGET ${TARGET_CORE_NAME} PROPERTY CXX_STANDARD 14)
set_property(TARGET ${TARGET_CORE_NAME} PROPERTY CXX_STANDARD_REQUIRED ON)
set_property(TARGET ${TARGET_CORE_NAME} PROPERTY CXX_EXTENSIONS OFF)
# Add interface transitive property (C++14)
if(${CMAKE_VERSION} VERSION_LESS "3.8.0")
    target_compile_features(${TARGET_CORE_NAME} INTERFACE cxx_generic_lambdas)
else()
    target_compile_features(${TARGET_CORE_NAME} INTERFACE cxx_std_14)
endif()

# First specify options
option(DEPTHAI_BUILD_TESTS "Build tests" OFF)
option(DEPTHAI_BUILD_EXAMPLES "Build examples - Requires OpenCV library to be installed" OFF)
option(DEPTHAI_BUILD_DOCS "Build documentation - requires doxygen to be installed" OFF)
option(DEPTHAI_OPENCV_SUPPORT "Enable optional OpenCV support" ON)


option(DEPTHAI_BINARIES_RESOURCE_COMPILE "Compile Depthai device side binaries into library" ON)
option(DEPTHAI_USB2_PATCH_ONLY_MODE "Use patch file and full depthai.cmd binary for usb2 mode" ON)
option(DEPTHAI_CMD_PATH "Use local path for depthai.cmd instead of downloading" OFF)
if(DEPTHAI_USB2_PATCH_ONLY_MODE)
    option(DEPTHAI_USB2_PATCH_PATH "Use local path for depthai-usb2-patch.patch instead of downloading" OFF)
else()
    option(DEPTHAI_USB2_CMD_PATH "Use local path for depthai-usb2.cmd instead of downloading" OFF)
endif()

if(DEPTHAI_USB2_PATCH_ONLY_MODE)
    message(STATUS "Compiling ${TARGET_CORE_NAME} resources in PATCH_ONLY mode")
else()
    message(STATUS "Compiling ${TARGET_CORE_NAME} depthai and depthai-usb2 resources")
endif()

# Set constant
set(DEPTHAI_RESOURCES_OUTPUT_DIR "${CMAKE_CURRENT_BINARY_DIR}/resources")

# Include configuration
include(Depthai/DepthaiDeviceSideConfig)    # Depthai device binary commit/version configuration
include(Depthai/DepthaiBootloaderConfig)    # Depthai bootloader binary commit/version configuration

# Include downloaders
include(DepthaiDownloader)                  # Depthai device binary downloader
include(DepthaiBootloaderDownloader)        # Depthai bootloader binary downloader


# depthai-shared enforce commit hash match if CI
if($ENV{CI})
    set(DEPTHAI_SHARED_COMMIT_HASH_ENFORCE ON)
    set(DEPTHAI_BOOTLOADER_SHARED_COMMIT_HASH_ENFORCE ON)
endif()


# Then get the Depthai device side binaries (local or download)
if(DEPTHAI_CMD_PATH OR DEPTHAI_USB2_CMD_PATH OR DEPTHAI_USB2_PATCH_PATH)
    # At least one of the paths is set. include binaries locally
    message(STATUS "Using local Depthai device side binaries...")

    DepthaiLocal(
        PATCH_ONLY ${DEPTHAI_USB2_PATCH_ONLY_MODE}
        "${DEPTHAI_RESOURCES_OUTPUT_DIR}"            # Output folder
        DEPTHAI_RESOURCE_LIST                       # List of output resources
        "${DEPTHAI_CMD_PATH}"                       # depthai.cmd
        "${DEPTHAI_USB2_CMD_PATH}"                  # depthai-usb2.cmd
        "${DEPTHAI_USB2_PATCH_PATH}"                # depthai-usb2-patch.patch
    )

else()
    # No user specified paths, download from server
    message(STATUS "Downloading Depthai device side binaries from server...")

    DepthaiDownload(
        "${DEPTHAI_SHARED_COMMIT_HASH}" "${DEPTHAI_SHARED_COMMIT_HASH_ENFORCE}"
        PATCH_ONLY ${DEPTHAI_USB2_PATCH_ONLY_MODE}
        "${DEPTHAI_RESOURCES_OUTPUT_DIR}"            # Output folder
        DEPTHAI_RESOURCE_LIST                       # List of output resources
        "${DEPTHAI_DEVICE_SIDE_MATURITY}"           # Maturity
        "${DEPTHAI_DEVICE_SIDE_COMMIT}"             # commit hash
        "${DEPTHAI_DEVICE_SIDE_VERSION}"            # Optional version
    )
endif()
list(APPEND RESOURCE_COMPILED_FILES ${DEPTHAI_RESOURCE_LIST})

# Add bootloader
DepthaiBootloaderDownload(
    "${DEPTHAI_BOOTLOADER_SHARED_COMMIT_HASH}" "${DEPTHAI_BOOTLOADER_SHARED_COMMIT_HASH_ENFORCE}"
    "${DEPTHAI_RESOURCES_OUTPUT_DIR}"                # Output folder
    DEPTHAI_BOOTLOADER_RESOURCE_LIST                # List of output resources
    "${DEPTHAI_BOOTLOADER_MATURITY}"                # Maturity
    "${DEPTHAI_BOOTLOADER_VERSION}"                 # if maturity == snapshot -> hash else version
)
list(APPEND RESOURCE_COMPILED_FILES ${DEPTHAI_BOOTLOADER_RESOURCE_LIST})

message(STATUS "LIST OF RESOURCE COMPILED FILES: ${RESOURCE_COMPILED_FILES}")

if(DEPTHAI_BINARIES_RESOURCE_COMPILE)
    # Add RC and resource compile the binares
    include(CMakeRC)

    set(DEPTHAI_RESOURCE_LIBRARY_NAME "depthai-resources")

    # Add resource library
    cmrc_add_resource_library("${DEPTHAI_RESOURCE_LIBRARY_NAME}" NAMESPACE depthai
        WHENCE "${DEPTHAI_RESOURCES_OUTPUT_DIR}"
        "${RESOURCE_COMPILED_FILES}"
    )

    # Link to resource library
    target_link_libraries(${TARGET_CORE_NAME} PRIVATE "${DEPTHAI_RESOURCE_LIBRARY_NAME}")

    # Set define that binaries are resource compiled
    target_compile_definitions(${TARGET_CORE_NAME} PRIVATE DEPTHAI_RESOURCE_COMPILED_BINARIES)

else()
    # TODO
    # Don't add RC and don't resource compile the binaries

endif()

# Add include directories
target_include_directories(${TARGET_CORE_NAME}
    PUBLIC
        # Relative path to include directories after installed
        "$<INSTALL_INTERFACE:include>"
        "$<INSTALL_INTERFACE:include/${DEPTHAI_SHARED_3RDPARTY_HEADERS_PATH}>"

        # Build time path to include directories
        "$<BUILD_INTERFACE:${CMAKE_CURRENT_LIST_DIR}/include>"
        "$<BUILD_INTERFACE:${DEPTHAI_SHARED_PUBLIC_INCLUDE}>"
        "$<BUILD_INTERFACE:${DEPTHAI_BOOTLOADER_SHARED_PUBLIC_INCLUDE}>"
    #INTERFACE
    #    # ...
    PRIVATE
        "$<BUILD_INTERFACE:${CMAKE_CURRENT_LIST_DIR}/include/depthai>"
        "$<BUILD_INTERFACE:${CMAKE_CURRENT_LIST_DIR}/src>"
        "$<BUILD_INTERFACE:${DEPTHAI_SHARED_INCLUDE}>"
        "$<BUILD_INTERFACE:${DEPTHAI_BOOTLOADER_SHARED_INCLUDE}>"
)

target_include_directories(${TARGET_CORE_NAME} SYSTEM
    PUBLIC
        "$<BUILD_INTERFACE:${DEPTHAI_SHARED_3RDPARTY_INCLUDE}>"
)

# Add clang format after specifying include directories
if(DEPTHAI_CLANG_FORMAT)
    # HEADER DIRECTORIES
    set(header_dirs "${CMAKE_CURRENT_LIST_DIR}/include" "${DEPTHAI_SHARED_PUBLIC_INCLUDE}" "${DEPTHAI_SHARED_INCLUDE}")
    include(ClangFormat)
    target_clangformat_setup(${TARGET_CORE_NAME} "${header_dirs}")
endif()

# link libraries
target_link_libraries(${TARGET_CORE_NAME}
    PUBLIC
        nlohmann_json::nlohmann_json
        libnop
    INTERFACE
        XLinkPublic
    PRIVATE
        XLink
        Threads::Threads
        BZip2::bz2
        FP16::fp16
        archive_static
        spdlog::spdlog
        ZLIB::zlib
)

# Add compile & CMake definitions
set(DEPTHAI_DEVICE_VERSION "${DEPTHAI_DEVICE_SIDE_COMMIT}")
target_compile_definitions(${TARGET_CORE_NAME}
    PRIVATE
        # XLink required define
        __PC__
        # Add depthai-device version
        DEPTHAI_DEVICE_VERSION="${DEPTHAI_DEVICE_VERSION}"
        # Add depthai-bootloader version
        DEPTHAI_BOOTLOADER_VERSION="${DEPTHAI_BOOTLOADER_VERSION}"
)

# Add Backward dependency if enabled (On by default)
if(DEPTHAI_ENABLE_BACKWARD)
    target_compile_definitions(${TARGET_CORE_NAME} PRIVATE DEPTHAI_ENABLE_BACKWARD)
    target_link_libraries(${TARGET_CORE_NAME} PRIVATE Backward::Backward)
endif()

# Add patch only mode definition
if(DEPTHAI_USB2_PATCH_ONLY_MODE)
    target_compile_definitions(${TARGET_CORE_NAME} PRIVATE DEPTHAI_PATCH_ONLY_MODE)
endif()

# Helper function
macro(add_runtime_dependencies depending_target dependency)
    if(WIN32)
        if(TARGET ${dependency})
            get_property(imported_configs TARGET ${dependency} PROPERTY IMPORTED_CONFIGURATIONS)
            set(dlls "")
            foreach(cfg ${imported_configs})
                get_property(dll TARGET ${dependency} PROPERTY IMPORTED_LOCATION_${cfg})
                set(dlls ${depthai_dll_libraries} $<$<CONFIG:${cfg}>:${dll}>)
            endforeach()
        endif()
        file(GLOB depthai_dll_libraries "${HUNTER_INSTALL_PREFIX}/bin/*.dll")
        # Create a list of required dll files
        set(required_dll_files ${dlls} ${depthai_dll_libraries})
        # Copy the required dlls
        add_custom_command(TARGET ${depending_target} POST_BUILD COMMAND
            ${CMAKE_COMMAND} -E copy_if_different ${required_dll_files} $<TARGET_FILE_DIR:${depending_target}>
            COMMAND_EXPAND_LISTS
        )
        message(STATUS "Required dlls for core are: ${required_dll_files}")
    endif()
endmacro()
# Add libusb dll in build time
add_runtime_dependencies(${TARGET_CORE_NAME} usb-1.0)

########################
# OpenCV Support
########################
set(THIRDPARTY_OPENCV_LIBRARIES "" CACHE STRING "Optional libraries to link OpenCV support, e.g. TBB::tbb")
set(TARGET_OPENCV_NAME ${PROJECT_NAME}-opencv)
set(TARGET_OPENCV_ALIAS opencv)
if(DEPTHAI_OPENCV_SUPPORT)
    # Check if required libraries are available
    set(REQUIRED_OPENCV_LIBRARIES "opencv_core" "opencv_imgproc")
    set(OPENCV_SUPPORT_AVAILABLE ${OpenCV_FOUND})
    foreach(lib ${REQUIRED_OPENCV_LIBRARIES})
        if(NOT (lib IN_LIST OpenCV_LIBS))
            set(OPENCV_SUPPORT_AVAILABLE FALSE)
        endif()
    endforeach()

    if(OPENCV_SUPPORT_AVAILABLE)

        # Add depthai-core-opencv library and depthai::core::opencv alias
        add_library(${TARGET_OPENCV_NAME} src/opencv/ImgFrame.cpp)
        add_library("${PROJECT_NAME}::${TARGET_OPENCV_ALIAS}" ALIAS ${TARGET_OPENCV_NAME})
        # Specifies name of generated IMPORTED target (set to alias)
        set_target_properties(${TARGET_OPENCV_NAME} PROPERTIES EXPORT_NAME ${TARGET_OPENCV_ALIAS})

        # Add default flags
        add_default_flags(${TARGET_OPENCV_NAME})
        add_flag(${TARGET_OPENCV_NAME} -Wno-switch-enum)

        # Link to OpenCV (publically)
        target_link_libraries(${TARGET_OPENCV_NAME} PUBLIC ${REQUIRED_OPENCV_LIBRARIES} ${THIRDPARTY_OPENCV_LIBRARIES})

        # Add public compile definition indicating that OpenCV support is available
        set(DEPTHAI_HAVE_OPENCV_SUPPORT ON)

        # Specify that we are building target opencv
        target_compile_definitions(${TARGET_OPENCV_NAME} PUBLIC DEPTHAI_TARGET_OPENCV)

        # Add public dependency to depthai::core library
        target_link_libraries(${TARGET_OPENCV_NAME} PUBLIC ${TARGET_CORE_NAME})

        # Add to clangformat target
        if(COMMAND target_clangformat_setup)
            target_clangformat_setup(${TARGET_OPENCV_NAME} "")
        endif()

        # Add to list of targets to export and install
        list(APPEND targets_to_export ${TARGET_OPENCV_NAME})

        message(STATUS "OpenCV and required libraries (${REQUIRED_OPENCV_LIBRARIES}) found. OpenCV Support enabled")

    else()
        message(STATUS "OpenCV or required libraries (${REQUIRED_OPENCV_LIBRARIES}) not found. OpenCV Support disabled")
    endif()
endif()

########################
# Sanitizers
########################
if(DEPTHAI_SANITIZE)
    set(SANITIZE_ADDRESS ON CACHE BOOL "Enable AddressSanitizer for sanitized targets." FORCE)
    set(SANITIZE_UNDEFINED ON CACHE BOOL "Enable UndefinedBehaviorSanitizer for sanitized targets." FORCE)
    find_package(Sanitizers)
    add_sanitizers(${TARGET_CORE_NAME})
    if(DEPTHAI_HAVE_OPENCV_SUPPORT)
        add_sanitizers(${TARGET_OPENCV_NAME})
    endif()
    if(DEPTHAI_XLINK_LOCAL)
        add_sanitizers(XLink)
        if(XLINK_LIBUSB_LOCAL)
            add_sanitizers(usb-1.0)
        endif()
    endif()
endif()

########################
# Testing infrastructure
########################
include(CTest)
enable_testing()

########################
# Tests
########################
if (DEPTHAI_BUILD_TESTS)
    add_subdirectory(tests)
endif()

########################
# Examples (can also act as tests)
########################
if (DEPTHAI_BUILD_EXAMPLES)
    add_subdirectory(examples)
endif()

########################
# Documentation
########################
if (DEPTHAI_BUILD_DOCS)
    add_subdirectory(docs)
endif()

########################
# Build configuration
########################
# Add year information
string(TIMESTAMP BUILD_DATETIME "%Y-%m-%d %H:%M:%S +0000" UTC)
message(STATUS "BUILD_DATETIME: ${BUILD_DATETIME}, BUILD_COMMIT: ${BUILD_COMMIT}, BUILD_COMMIT_DATETIME: ${BUILD_COMMIT_DATETIME}")

# Configure build information (version, opencv support)
configure_file("${CMAKE_CURRENT_LIST_DIR}/cmake/version.hpp.in" "${CMAKE_CURRENT_LIST_DIR}/include/depthai/build/version.hpp")
configure_file("${CMAKE_CURRENT_LIST_DIR}/cmake/config.hpp.in" "${CMAKE_CURRENT_LIST_DIR}/include/depthai/build/config.hpp")

########################
# Export and install
########################
include(GNUInstallDirs)
include(CMakePackageConfigHelpers)

# Add additional targets to export group
if(NOT BUILD_SHARED_LIBS)
    list(APPEND targets_to_export ${DEPTHAI_RESOURCE_LIBRARY_NAME} cmrc-base)
endif()

# Export targets (capability to import current build directory)
export(TARGETS ${targets_to_export} NAMESPACE ${PROJECT_NAME}:: FILE "${PROJECT_NAME}Targets.cmake")

# Dependencies file
configure_file("cmake/${PROJECT_NAME}Dependencies.cmake" ${PROJECT_NAME}Dependencies.cmake COPYONLY)

# Write project version
write_basic_package_version_file(${PROJECT_NAME}ConfigVersion.cmake VERSION ${PROJECT_VERSION} COMPATIBILITY AnyNewerVersion)

# Configure config file (one for exporting build directory, one for installation)
file(RELATIVE_PATH DEPTHAI_DEPENDENCIES_INSTALLATION_PATH_REL "${CMAKE_CURRENT_BINARY_DIR}" "${HUNTER_INSTALL_PREFIX}")
configure_file(cmake/${PROJECT_NAME}Config.cmake.in ${PROJECT_NAME}Config.cmake @ONLY)

# Config for installation
set(DEPTHAI_DEPENDENCIES_INSTALLATION_PATH_REL "./dependencies")
configure_file(cmake/${PROJECT_NAME}Config.cmake.in _install/${PROJECT_NAME}Config.cmake @ONLY)

# Modify RPath to point to the cmake/depthai/dependencies/lib
# note: macOS is APPLE and also UNIX!
if(APPLE)
  set_target_properties(${TARGET_CORE_NAME} PROPERTIES INSTALL_RPATH "@loader_path;@loader_path/cmake/${PROJECT_NAME}/dependencies/lib")
elseif(UNIX)
  set_target_properties(${TARGET_CORE_NAME} PROPERTIES INSTALL_RPATH "$ORIGIN:$ORIGIN/cmake/${PROJECT_NAME}/dependencies/lib")
endif()

# Export to CMake registry if specified
if(CMAKE_EXPORT_PACKAGE_REGISTRY)
    export(PACKAGE depthai)
endif()

if(DEPTHAI_INSTALL)

    # Install targets
    install(
        TARGETS ${targets_to_export}
        EXPORT ${PROJECT_EXPORT_GROUP}
        RUNTIME DESTINATION "${CMAKE_INSTALL_BINDIR}"
        LIBRARY DESTINATION "${CMAKE_INSTALL_LIBDIR}"
        ARCHIVE DESTINATION "${CMAKE_INSTALL_LIBDIR}"
    )

    # Install depthai public headers
    install(DIRECTORY include/ DESTINATION "${CMAKE_INSTALL_INCLUDEDIR}")
    # Install depthai-shared public headers
    install(DIRECTORY "${DEPTHAI_SHARED_PUBLIC_INCLUDE}/" DESTINATION "${CMAKE_INSTALL_INCLUDEDIR}")
    # Install depthai-shared 3rdparty headers
    install(DIRECTORY "${DEPTHAI_SHARED_3RDPARTY_INCLUDE}/" DESTINATION "${CMAKE_INSTALL_INCLUDEDIR}/${DEPTHAI_SHARED_3RDPARTY_HEADERS_PATH}")
    # Install depthai-bootloader-shared public headers
    install(DIRECTORY "${DEPTHAI_BOOTLOADER_SHARED_PUBLIC_INCLUDE}/" DESTINATION "${CMAKE_INSTALL_INCLUDEDIR}")
    # Install Hunter dependencies
    install(DIRECTORY "${HUNTER_INSTALL_PREFIX}/" DESTINATION "${CMAKE_INSTALL_LIBDIR}/cmake/${PROJECT_NAME}/dependencies")
    # Install resources if not RC'd
    if(NOT DEPTHAI_BINARIES_RESOURCE_COMPILE)
        install(DIRECTORY "${DEPTHAI_RESOURCES_OUTPUT_DIR}/" DESTINATION "${CMAKE_INSTALL_DATAROOTDIR}/${PROJECT_NAME}")
    endif()
    # Install any required dll files
    if(DEFINED required_dll_files)
        install(FILES ${required_dll_files} DESTINATION "${CMAKE_INSTALL_BINDIR}")
    endif()

    # Install export group (information about targets)
    install(EXPORT ${PROJECT_EXPORT_GROUP}
        NAMESPACE ${PROJECT_NAME}::
        DESTINATION "${CMAKE_INSTALL_LIBDIR}/cmake/${PROJECT_NAME}"
    )

    # Install CMake specific files
    install(FILES
        "${CMAKE_CURRENT_BINARY_DIR}/_install/${PROJECT_NAME}Config.cmake"
        "${CMAKE_CURRENT_BINARY_DIR}/${PROJECT_NAME}ConfigVersion.cmake"
        "${CMAKE_CURRENT_BINARY_DIR}/${PROJECT_NAME}Dependencies.cmake"
        DESTINATION "${CMAKE_INSTALL_LIBDIR}/cmake/${PROJECT_NAME}"
    )

endif()

##############################
# Integration settings export
##############################
set(tmp_definitions "$<TARGET_PROPERTY:${TARGET_CORE_NAME},INTERFACE_COMPILE_DEFINITIONS>")
set(tmp_includes "$<TARGET_PROPERTY:${TARGET_CORE_NAME},INTERFACE_INCLUDE_DIRECTORIES>")
file(GENERATE OUTPUT "${CMAKE_CURRENT_BINARY_DIR}/depthai-core-integration.txt" CONTENT
    "$<$<BOOL:${tmp_definitions}>:\n-D\'$<JOIN:${tmp_definitions},\'\n-D\'>\'>\n
    $<$<BOOL:${tmp_includes}>:\n-I\'$<JOIN:${tmp_includes},\'\n-I\'>\'>\n"
)

if(DEPTHAI_HAVE_OPENCV_SUPPORT)
    set(tmp_definitions "$<TARGET_PROPERTY:${TARGET_OPENCV_NAME},INTERFACE_COMPILE_DEFINITIONS>")
    set(tmp_includes "$<TARGET_PROPERTY:${TARGET_OPENCV_NAME},INTERFACE_INCLUDE_DIRECTORIES>")
    file(GENERATE OUTPUT "${CMAKE_CURRENT_BINARY_DIR}/depthai-opencv-integration.txt" CONTENT
        "$<$<BOOL:${tmp_definitions}>:\n-D\'$<JOIN:${tmp_definitions},\'\n-D\'>\'>\n
        $<$<BOOL:${tmp_includes}>:\n-I\'$<JOIN:${tmp_includes},\'\n-I\'>\'>\n"
    )
endif()<|MERGE_RESOLUTION|>--- conflicted
+++ resolved
@@ -204,10 +204,7 @@
     src/pipeline/node/XLinkOut.cpp
     src/pipeline/node/ColorCamera.cpp
     src/pipeline/node/Camera.cpp
-<<<<<<< HEAD
-=======
-    src/pipeline/node/ToF.cpp    
->>>>>>> 6ac8ba30
+    src/pipeline/node/ToF.cpp
     src/pipeline/node/MonoCamera.cpp
     src/pipeline/node/StereoDepth.cpp
     src/pipeline/node/NeuralNetwork.cpp
