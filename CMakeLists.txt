--- conflicted
+++ resolved
@@ -157,12 +157,9 @@
     src/pipeline/node/SystemLogger.cpp
     src/pipeline/node/SpatialLocationCalculator.cpp
     src/pipeline/node/ObjectTracker.cpp
-<<<<<<< HEAD
+    src/pipeline/node/IMU.cpp
     src/pipeline/node/UVC.cpp
     src/pipeline/node/UAC.cpp
-=======
-    src/pipeline/node/IMU.cpp
->>>>>>> e401bdaf
     src/pipeline/datatype/Buffer.cpp
     src/pipeline/datatype/ImgFrame.cpp
     src/pipeline/datatype/ImageManipConfig.cpp
