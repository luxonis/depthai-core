--- conflicted
+++ resolved
@@ -213,11 +213,8 @@
     src/pipeline/node/XLinkOut.cpp
     src/pipeline/node/ColorCamera.cpp
     src/pipeline/node/Camera.cpp
-<<<<<<< HEAD
-=======
     src/pipeline/node/ToF.cpp
     src/pipeline/node/MessageDemux.cpp
->>>>>>> 6628488e
     src/pipeline/node/MonoCamera.cpp
     src/pipeline/node/StereoDepth.cpp
     src/pipeline/node/Sync.cpp
@@ -247,11 +244,8 @@
     src/pipeline/datatype/DatatypeEnum.cpp
     src/pipeline/datatype/Buffer.cpp
     src/pipeline/datatype/ImgFrame.cpp
-<<<<<<< HEAD
     src/pipeline/datatype/ImgTransformations.cpp
-=======
     src/pipeline/datatype/EncodedFrame.cpp
->>>>>>> 6628488e
     src/pipeline/datatype/ImageManipConfig.cpp
     src/pipeline/datatype/CameraControl.cpp
     src/pipeline/datatype/NNData.cpp
@@ -271,12 +265,9 @@
     src/pipeline/datatype/TrackedFeatures.cpp
     src/pipeline/datatype/FeatureTrackerConfig.cpp
     src/pipeline/datatype/ToFConfig.cpp
-<<<<<<< HEAD
     src/pipeline/datatype/BenchmarkReport.cpp
-=======
     src/pipeline/datatype/MessageGroup.cpp
     src/utility/H26xParsers.cpp
->>>>>>> 6628488e
     src/utility/Initialization.cpp
     src/utility/Resources.cpp
     src/utility/Path.cpp
@@ -284,12 +275,9 @@
     src/utility/Environment.cpp
     src/utility/XLinkGlobalProfilingLogger.cpp
     src/utility/Logging.cpp
-<<<<<<< HEAD
     src/utility/Checksum.cpp
     src/utility/matrixOps.cpp
-=======
     src/utility/EepromDataParser.cpp
->>>>>>> 6628488e
     src/xlink/XLinkConnection.cpp
     src/xlink/XLinkStream.cpp
     src/openvino/OpenVINO.cpp
@@ -512,6 +500,7 @@
 # Add compile flag if libusb is available
 if(DEPTHAI_ENABLE_LIBUSB)
     target_compile_definitions(${TARGET_CORE_NAME} PRIVATE DEPTHAI_ENABLE_LIBUSB)
+    target_compile_definitions(${TARGET_CORE_NAME} PRIVATE DEPTHAI_HAVE_LIBUSB_SUPPORT)
     set(DEPTHAI_HAVE_LIBUSB_SUPPORT ON)
 endif()
 
