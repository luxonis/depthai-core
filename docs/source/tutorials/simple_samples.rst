--- conflicted
+++ resolved
@@ -22,13 +22,10 @@
    ../samples/imu_accelerometer_gyroscope.rst
    ../samples/imu_rotation_vector.rst
    ../samples/edge_detector.rst
-<<<<<<< HEAD
+   ../samples/script_camera_control.rst
+   ../samples/bootloader_version.rst
    ../samples/image_manip_tiling.rst
    ../samples/image_manip_rotate.rst
-=======
-   ../samples/script_camera_control.rst
-   ../samples/bootloader_version.rst
->>>>>>> c90cebb1
 
 These samples are great starting point for the gen2 API.
 
@@ -46,9 +43,7 @@
 - :ref:`Mono & MobilenetSSD` - Runs MobileNetSSD on mono frames and displays detections on the frame
 - :ref:`Video & MobilenetSSD` - Runs MobileNetSSD on the video from the host
 - :ref:`Edge detector` - Edge detection on input frame
-<<<<<<< HEAD
+- :ref:`Script camera control` - Controlling the camera with the Script node
+- :ref:`Bootloader Version` - Retrieves Version of Bootloader on the device
 - :ref:`ImageManip Tiling` - Using ImageManip for frame tiling
-- :ref:`ImageManip Rotate` - Using ImageManip to rotate color/mono frames
-=======
-- :ref:`Bootloader Version` - Retrieves Version of Bootloader on the device
->>>>>>> c90cebb1
+- :ref:`ImageManip Rotate` - Using ImageManip to rotate color/mono frames