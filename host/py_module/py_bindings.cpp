#include <exception>
#include <fstream>
#include <iostream>
#include <list>
#include <memory>
#include <string>
#include <vector>

#include <boost/algorithm/string/replace.hpp>
#include <pybind11/pybind11.h>
#include <pybind11/numpy.h>
#include <pybind11/stl.h>
#include <pybind11/stl_bind.h>

#include "../core/device_support_listener.hpp"
#include "../core/host_data_packet.hpp"
#include "../core/host_data_reader.hpp"
#include "../core/nnet/tensor_info.hpp"
#include "../core/nnet/tensor_info_helper.hpp"
#include "../core/nnet/tensor_entry.hpp"
#include "../core/nnet/nnet_packet.hpp"
#include "../core/nnet/tensor_entry_container.hpp"
#include "../core/pipeline/host_pipeline.hpp"
#include "../core/pipeline/host_pipeline_config.hpp"
#include "../core/pipeline/cnn_host_pipeline.hpp"
#include "../core/disparity_stream_post_processor.hpp"
#include "../../shared/cnn_info.hpp"
#include "../../shared/depthai_constants.hpp"
#include "../../shared/json_helper.hpp"
#include "../../shared/version.hpp"
#include "../../shared/xlink/xlink_wrapper.hpp"
#include "../core/host_json_helper.hpp"
#include "host_capture_command.hpp"


namespace py = pybind11;

std::string config_backup;
std::string cmd_backup;
std::string usb_device_backup;
std::shared_ptr<CNNHostPipeline> gl_result = nullptr;

static volatile std::atomic<int> wdog_keep;

bool soft_deinit_device();
bool init_device(
    const std::string &device_cmd_file,
    const std::string &usb_device
);
std::shared_ptr<CNNHostPipeline> create_pipeline(
    const std::string &config_json_str
);

static int wdog_thread_alive = 1;
void wdog_thread(int& wd_timeout_ms)
{
    std::cout << "watchdog started " << wd_timeout_ms << std::endl;
    while(wdog_thread_alive)
    {
        wdog_keep = 0;
        std::this_thread::sleep_for(std::chrono::milliseconds(wd_timeout_ms));
        if(wdog_keep == 0 && wdog_thread_alive == 1)
        {
            std::cout << "watchdog triggered " << std::endl;
            soft_deinit_device();
            bool init;
            for(int retry = 0; retry < 1; retry++)
            {
                init = init_device(cmd_backup, usb_device_backup);
                if(init)
                {
                    break;
            }
            }
            if(!init)
            {
                exit(9);
            }
            create_pipeline(config_backup);
        }
    }

}

static std::thread wd_thread;
static int wd_timeout_ms = 3000;
int  wdog_start(void)
{
    static int once = 1;
    if(once)
    {
        wdog_thread_alive = 1;
        wd_thread = std::thread(wdog_thread, std::ref(wd_timeout_ms)); 
        once = 0;
    }
    return 0;
}
int  wdog_stop(void)
{
    if(wdog_thread_alive)
    {
        wdog_thread_alive = 0;
        wd_thread.join();
    }
    return 0;
}

//todo
extern "C" {
void wdog_keepalive(void)
{
    wdog_keep = 1;
}

};

// TODO: REMOVE, IT'S TEMPORARY (for test only)
static XLinkGlobalHandler_t g_xlink_global_handler =
{
    .profEnable = 0,  
    .profilingData = {
        .totalReadTime   = 0.f,
        .totalWriteTime  = 0.f,
        .totalReadBytes  = 0,
        .totalWriteBytes = 0,
        .totalBootCount  = 0,
        .totalBootTime   = 0.f
    },
    .loglevel   = 0,
    .protocol   = USB_VSC
};

XLinkHandler_t g_xlink_device_handler =
{
    .devicePath  = NULL,
    .devicePath2 = NULL,
    .linkId      = 0
};
// TODO: END OF REMOVE


// all global data is deleted with "_cleanup" python object
std::unique_ptr<XLinkWrapper> g_xlink; // TODO: make sync
json g_config_d2h;

std::unique_ptr<DisparityStreamPostProcessor> g_disparity_post_proc;
std::unique_ptr<DeviceSupportListener>        g_device_support_listener;
std::unique_ptr<HostCaptureCommand>           g_host_caputure_command;


bool init_device(
    const std::string &device_cmd_file,
    const std::string &usb_device
)
{
    cmd_backup = device_cmd_file;
    usb_device_backup = usb_device;
    bool result = false;
    std::string error_msg;

    do
    {
        // xlink
        if (nullptr != g_xlink)
        {
            error_msg = "Device is already initialized.";
            std::cout << error_msg << "\n";
            break;
        }

        g_xlink = std::unique_ptr<XLinkWrapper>(new XLinkWrapper(true));

        if (!g_xlink->initFromHostSide(
                &g_xlink_global_handler,
                &g_xlink_device_handler,
                device_cmd_file,
                usb_device,
                false)
            )
        {
            std::cout << "depthai: Error initializing xlink\n";
            break;
        }

        wdog_start();

        // config_d2h
        {
            printf("Loading config file\n");

            std::string config_d2h_str;
            StreamInfo si("config_d2h", 102400);

            int config_file_length = g_xlink->openReadAndCloseStream(
                    si,
                    config_d2h_str
                    );
            if(config_file_length == -1)
            {
                break;
            }
            if (!getJSONFromString(config_d2h_str, g_config_d2h))
            {
                std::cout << "depthai: error parsing config_d2h\n";
            }
        }


        // check version
        {
            std::string device_version = g_config_d2h.at("_version").get<std::string>();
            if (device_version != c_depthai_version)
            {
                printf("Version does not match (%s & %s)\n",
                    device_version.c_str(), c_depthai_version);
                break;
            }

            std::string device_dev_version = g_config_d2h.at("_dev_version").get<std::string>();
            if (device_dev_version != c_depthai_dev_version)
            {
                printf("WARNING: Version (dev) does not match (%s & %s)\n",
                    device_dev_version.c_str(), c_depthai_dev_version);
            }
        }

        uint32_t version = g_config_d2h.at("eeprom").at("version").get<int>();
        printf("EEPROM data:");
        if (version == -1) {
            printf(" invalid / unprogrammed\n");
        } else {
            printf(" valid (v%d)\n", version);
            std::string board_name;
            std::string board_rev;
            float rgb_fov_deg = 0;
            bool stereo_center_crop = false;
            if (version >= 2) {
                board_name = g_config_d2h.at("eeprom").at("board_name").get<std::string>();
                board_rev  = g_config_d2h.at("eeprom").at("board_rev").get<std::string>();
                rgb_fov_deg= g_config_d2h.at("eeprom").at("rgb_fov_deg").get<float>();
            }
            if (version >= 3) {
                stereo_center_crop = g_config_d2h.at("eeprom").at("stereo_center_crop").get<bool>();
            }
            float left_fov_deg = g_config_d2h.at("eeprom").at("left_fov_deg").get<float>();
            float left_to_right_distance_m = g_config_d2h.at("eeprom").at("left_to_right_distance_m").get<float>();
            float left_to_rgb_distance_m = g_config_d2h.at("eeprom").at("left_to_rgb_distance_m").get<float>();
            bool swap_left_and_right_cameras = g_config_d2h.at("eeprom").at("swap_left_and_right_cameras").get<bool>();
            std::vector<float> calib = g_config_d2h.at("eeprom").at("calib").get<std::vector<float>>();
            printf("  Board name     : %s\n", board_name.empty() ? "<NOT-SET>" : board_name.c_str());
            printf("  Board rev      : %s\n", board_rev.empty()  ? "<NOT-SET>" : board_rev.c_str());
            printf("  HFOV L/R       : %g deg\n", left_fov_deg);
            printf("  HFOV RGB       : %g deg\n", rgb_fov_deg);
            printf("  L-R   distance : %g cm\n", 100 * left_to_right_distance_m);
            printf("  L-RGB distance : %g cm\n", 100 * left_to_rgb_distance_m);
            printf("  L/R swapped    : %s\n", swap_left_and_right_cameras ? "yes" : "no");
            printf("  L/R crop region: %s\n", stereo_center_crop ? "center" : "top");
            printf("  Calibration homography:\n");
            for (int i = 0; i < 9; i++) {
                printf(" %11.6f,", calib.at(i));
                if (i % 3 == 2) printf("\n");
            }
        }

        // device support listener
        g_device_support_listener = std::unique_ptr<DeviceSupportListener>(new DeviceSupportListener);

        g_device_support_listener->observe(
            *g_xlink.get(),
            c_streams_myriad_to_pc.at("meta_d2h")
            );


        result = true;
    } while (false);

    if (!result)
    {
        g_xlink = nullptr;
        // TODO: add custom python exception for passing messages
        // throw std::exception();
    }

    return result;
}

bool soft_deinit_device()
{
    g_xlink = nullptr;
    g_disparity_post_proc = nullptr;
    g_device_support_listener = nullptr;
    return true;
}

bool deinit_device()
{
    wdog_stop();       
    g_xlink = nullptr;
    g_disparity_post_proc = nullptr;
    g_device_support_listener = nullptr;
<<<<<<< HEAD
    gl_result = nullptr;
=======
    g_host_caputure_command = nullptr;
>>>>>>> 5daf6953
    return true;
}

std::vector<std::string> get_available_steams()
{
    std::vector<std::string> result;

    if (g_config_d2h.is_object() &&
        g_config_d2h.contains("_available_streams") &&
        g_config_d2h.at("_available_streams").is_array()
        )
    {
        for (const auto &obj : g_config_d2h.at("_available_streams"))
        {
            result.push_back(obj.get<std::string>());
        }
    }

    return result;
}

void request_jpeg(){
    if(g_host_caputure_command != nullptr){
        g_host_caputure_command->capture();
    }
}


std::shared_ptr<CNNHostPipeline> create_pipeline(
    const std::string &config_json_str
)
{
    config_backup = config_json_str;

    bool init_ok = false;
    do
    {
        // check xlink
        if (nullptr == g_xlink)
        {
            std::cout << "device is not initialized\n";
            break;
        }

        // str -> json
        json config_json;
        if (!getJSONFromString(config_json_str, config_json))
        {
            std::cout << "Error: Cant parse json config :" << config_json_str << "\n";
            break;
        }

        // json -> configurations
        HostPipelineConfig config;
        if (!config.initWithJSON(config_json))
        {
            std::cout << "Error: Cant init configs with json: " << config_json.dump() << "\n";
            break;
        }

        // read tensor info
        std::vector<TensorInfo>       tensors_info;
        if (parseTensorInfosFromJsonFile(config.ai.blob_file_config, tensors_info))
        {
            std::cout << "CNN configurations read: " << config.ai.blob_file_config.c_str() << "\n";
        }
        else
        {
            std::cout << "There is no cnn configuration file or error in it\'s parsing: " << config.ai.blob_file_config.c_str() << "\n";
        }


        // pipeline configurations json
        // homography
        std::vector<float> homography_buff = {
            // default for BW0250TG:
             9.8806816e-01,  2.9474013e-03,  5.0676174e+00,
            -8.7650679e-03,  9.9214733e-01, -8.7952757e+00,
            -8.4495878e-06, -3.6034894e-06,  1.0000000e+00
        };
        bool stereo_center_crop = false;

        if (config.depth.calibration_file.empty())
        {
            std::cout << "depthai: Calibration file is not specified, will use default setting;\n";
        }
        else
        {
            HostDataReader calibration_reader;
            if (!calibration_reader.init(config.depth.calibration_file))
            {
                std::cout << "depthai: Error opening calibration file: " << config.depth.calibration_file << "\n";
                break;
            }

            const int homography_size = sizeof(float) * 9;
            int sz = calibration_reader.getSize();
            assert(sz >= homography_size);
            calibration_reader.readData(reinterpret_cast<unsigned char*>(homography_buff.data()), homography_size);
            int flags_size = sz - homography_size;
            if (flags_size > 0)
            {
                assert(flags_size == 1);
                calibration_reader.readData(reinterpret_cast<unsigned char*>(&stereo_center_crop), 1);
            }
        }

        json json_config_obj;
        json_config_obj["board"]["clear-eeprom"] = config.board_config.clear_eeprom;
        json_config_obj["board"]["store-to-eeprom"] = config.board_config.store_to_eeprom;
        json_config_obj["board"]["override-eeprom"] = config.board_config.override_eeprom;
        json_config_obj["board"]["swap-left-and-right-cameras"] = config.board_config.swap_left_and_right_cameras;
        json_config_obj["board"]["left_fov_deg"] = config.board_config.left_fov_deg;
        json_config_obj["board"]["rgb_fov_deg"] = config.board_config.rgb_fov_deg;
        json_config_obj["board"]["left_to_right_distance_m"] = config.board_config.left_to_right_distance_m;
        json_config_obj["board"]["left_to_rgb_distance_m"] = config.board_config.left_to_rgb_distance_m;
        json_config_obj["board"]["stereo_center_crop"] = config.board_config.stereo_center_crop || stereo_center_crop;
        json_config_obj["board"]["name"] = config.board_config.name;
        json_config_obj["board"]["revision"] = config.board_config.revision;
        json_config_obj["_board"] =
        {
            {"_homography_right_to_left", homography_buff}
        };
        json_config_obj["depth"]["padding_factor"] = config.depth.padding_factor;

        json_config_obj["_load_inBlob"] = true;
        json_config_obj["_pipeline"] =
        {
            {"_streams", json::array()}
        };

        json_config_obj["ai"]["calc_dist_to_bb"] = config.ai.calc_dist_to_bb;

        bool add_disparity_post_processing_color = false;
        std::vector<std::string> pipeline_device_streams;

        for (const auto &stream : config.streams)
        {
            if (stream.name == "depth_color_h")
            {
                add_disparity_post_processing_color = true;
                json obj = { {"name", "disparity"} };
                if (0.f != stream.max_fps)     { obj["max_fps"]   = stream.max_fps;   };
                json_config_obj["_pipeline"]["_streams"].push_back(obj);
            }
            else
            {
                json obj = { {"name" ,stream.name} };

                if (!stream.data_type.empty()) { obj["data_type"] = stream.data_type; };
                if (0.f != stream.max_fps)     { obj["max_fps"]   = stream.max_fps;   };

                // TODO: temporary solution
                if (stream.name == "depth_sipp")
                        // {
                        //     obj["data_type"] = "uint8";
                        //     c_streams_myriad_to_pc["depth_sipp"] = StreamInfo("depth_sipp",     0, { 720, 1280}  );
                        // }
                        {
                            obj["data_type"] = "uint16";
                            c_streams_myriad_to_pc["depth_sipp"] = StreamInfo("depth_sipp",     0, { 720, 1280}, 2  );
                        }
                        // {
                        //     obj["data_type"] = "rgb";
                        //     c_streams_myriad_to_pc["depth_sipp"] = StreamInfo("depth_sipp",     2764800, { 720, 1280, 3} );
                        // }

                json_config_obj["_pipeline"]["_streams"].push_back(obj);
                pipeline_device_streams.push_back(stream.name);
            }
        }


        // host -> "config_h2d" -> device
        std::string pipeline_config_str_packed = json_config_obj.dump();
        std::cout << "config_h2d json:\n" << pipeline_config_str_packed << "\n";
        // resize, as xlink expects exact;y the same size for input:
        assert(pipeline_config_str_packed.size() < g_streams_pc_to_myriad.at("config_h2d").size);
        pipeline_config_str_packed.resize(g_streams_pc_to_myriad.at("config_h2d").size, 0);

        if (!g_xlink->openWriteAndCloseStream(
                g_streams_pc_to_myriad.at("config_h2d"),
                pipeline_config_str_packed.data())
            )
        {
            std::cout << "depthai: pipelineConfig write error;\n";
            break;
        }

        // host -> "host_capture" -> device
        auto stream = g_streams_pc_to_myriad.at("host_capture");
        g_host_caputure_command = std::unique_ptr<HostCaptureCommand>(new HostCaptureCommand((stream)));
        g_xlink->observe(*g_host_caputure_command, stream);


        // read & pass blob file
        if (config.ai.blob_file.empty())
        {
            std::cout << "depthai: Blob file is not specified, will use default setting;\n";
        }
        else
        {
            HostDataReader _blob_reader;
            if (!_blob_reader.init(config.ai.blob_file))
            {
                std::cout << "depthai: Error opening blob file: " << config.ai.blob_file << "\n";
                break;
            }
            int size_blob = _blob_reader.getSize();

            std::vector<uint8_t> buff_blob(size_blob);

            std::cout << "Read: " << _blob_reader.readData(buff_blob.data(), size_blob) << std::endl;

            // inBlob
            StreamInfo blobInfo;
            blobInfo.name = "inBlob";
            blobInfo.size = size_blob;

            if (!g_xlink->openWriteAndCloseStream(blobInfo, buff_blob.data()))
            {
                std::cout << "depthai: pipelineConfig write error;\n";
                break;
            }
            printf("depthai: done sending Blob file %s\n", config.ai.blob_file.c_str());

            // outBlob
            StreamInfo outBlob;
            outBlob.name = "outBlob";
            //TODO: remove asserts considering StreamInfo size
            outBlob.size = 1;

            cnn_info cnn_input_info;

            static char cnn_info_arr[sizeof(cnn_info)];
            g_xlink->openReadAndCloseStream(
                outBlob,
                (void*)cnn_info_arr,
                sizeof(cnn_info)
                );

            memcpy(&cnn_input_info, &cnn_info_arr, sizeof(cnn_input_info));

            printf("CNN input width: %d\n", cnn_input_info.cnn_input_width);
            printf("CNN input height: %d\n", cnn_input_info.cnn_input_height);
            printf("CNN input num channels: %d\n", cnn_input_info.cnn_input_num_channels);

            // update tensor infos
            assert(!(tensors_info.size() > (sizeof(cnn_input_info.offsets)/sizeof(cnn_input_info.offsets[0]))));

            for (int i = 0; i < tensors_info.size(); i++)
            {
                tensors_info[i].nnet_input_width  = cnn_input_info.cnn_input_width;
                tensors_info[i].nnet_input_height = cnn_input_info.cnn_input_height;
                tensors_info[i].offset = cnn_input_info.offsets[i];
            }

            c_streams_myriad_to_pc["previewout"].dimensions = {
                                                               cnn_input_info.cnn_input_num_channels,
                                                               cnn_input_info.cnn_input_height,
                                                               cnn_input_info.cnn_input_width
                                                               };

            // check CMX slices & used shaves
            int device_cmx_for_nnet = g_config_d2h.at("_resources").at("cmx").at("for_nnet").get<int>();
            if (cnn_input_info.number_of_cmx_slices != device_cmx_for_nnet)
            {
                std::cout << "Error: Blob is compiled for " << cnn_input_info.number_of_cmx_slices
                          << " cmx slices but device can calculate on " << device_cmx_for_nnet << "\n";
                break;
            }

            int device_shaves_for_nnet = g_config_d2h.at("_resources").at("shaves").at("for_nnet").get<int>();
            if (cnn_input_info.number_of_shaves != device_shaves_for_nnet)
            {
                std::cout << "Error: Blob is compiled for " << cnn_input_info.number_of_shaves
                          << " shaves but device can calculate on " << device_shaves_for_nnet << "\n";
                break;
            }
        }


        // sort streams by device specified order
        {
            // mapping: stream name -> array index
            std::vector<std::string> available_streams_ordered = get_available_steams();
            std::unordered_map<std::string, int> stream_name_to_idx;
            for (int i = 0; i < available_streams_ordered.size(); ++i)
            {
                stream_name_to_idx[ available_streams_ordered[i] ] = i;
            }

            // check requested streams are in available streams
            bool wrong_stream_name = false;
            for (const auto &stream_name : pipeline_device_streams)
            {
                if (stream_name_to_idx.find(stream_name) == stream_name_to_idx.end())
                {
                    std::cout << "Error: device does not provide stream: " << stream_name << "\n";
                    wrong_stream_name = true;
                }
            }

            if (wrong_stream_name)
            {
                break;
            }

            // sort
            std::sort(std::begin(pipeline_device_streams), std::end(pipeline_device_streams),
                [&stream_name_to_idx]
                (const std::string &a, const std::string &b)
                {
                    return stream_name_to_idx[a] < stream_name_to_idx[b];
                }
            );
        }


        // pipeline
        if(gl_result == nullptr)
            gl_result = std::shared_ptr<CNNHostPipeline>(new CNNHostPipeline(tensors_info));

        for (const std::string &stream_name : pipeline_device_streams)
        {
            std::cout << "Host stream start:" << stream_name << "\n";

            if (g_xlink->openStreamInThreadAndNotifyObservers(c_streams_myriad_to_pc.at(stream_name)))
            {
                gl_result->makeStreamPublic(stream_name);
                gl_result->observe(*g_xlink.get(), c_streams_myriad_to_pc.at(stream_name));
            }
            else
            {
                std::cout << "depthai: " << stream_name << " error;\n";
                // TODO: rollback correctly!
                break;
            }
        }


        // disparity post processor
        if (add_disparity_post_processing_color)
        {
            g_disparity_post_proc = std::unique_ptr<DisparityStreamPostProcessor>(
                new DisparityStreamPostProcessor(
                    add_disparity_post_processing_color));

            const std::string stream_in_name = "disparity";
            const std::string stream_out_color_name = "depth_color_h";

            if (g_xlink->openStreamInThreadAndNotifyObservers(c_streams_myriad_to_pc.at(stream_in_name)))
            {
                g_disparity_post_proc->observe(*g_xlink.get(), c_streams_myriad_to_pc.at(stream_in_name));

                if (add_disparity_post_processing_color)
                {
                    gl_result->makeStreamPublic(stream_out_color_name);
                    gl_result->observe(*g_disparity_post_proc.get(), c_streams_myriad_to_pc.at(stream_out_color_name));
                }
            }
            else
            {
                std::cout << "depthai: stream open error " << stream_in_name << " (2)\n";
                // TODO: rollback correctly!
                break;
            }
        }
        init_ok = true;
        std::cout << "depthai: INIT OK!\n";
    }
    while (false);

    if (!init_ok)
    {
        gl_result = nullptr;
    }

    return gl_result;
}


PYBIND11_MAKE_OPAQUE(std::list<std::shared_ptr<HostDataPacket>>);
PYBIND11_MAKE_OPAQUE(std::list<std::shared_ptr<NNetPacket>>);


PYBIND11_MODULE(depthai, m)
{
    // TODO: test ownership in python

    std::string _version = c_depthai_version;
    m.attr("__version__") = _version;

    std::string _dev_version = c_depthai_dev_version;
    m.attr("__dev_version__") = _dev_version;

    // init device
    std::string device_cmd_file = "./depthai.cmd";
    std::string usb_device = "";
    m.def(
        "init_device",
        &init_device,
        "Function that establishes the connection with device and gets configurations from it.",
        py::arg("cmd_file") = device_cmd_file,
        py::arg("usb_device") = usb_device
        );
    
    m.def(
        "deinit_device",
        &deinit_device,
        "Function that destroys the connection with device."
        );

    // reboot
    m.def(
        "reboot_device",
        [](int device_id){
            printf("Rebooting device: ...\n");
            XLinkWrapper::rebootDevice(device_id);
            printf("Rebooting device: DONE.\n");
        },
        py::arg("device_id") = 0
        );

    // available streams
    m.def(
        "get_available_steams",
        &get_available_steams,
        "Returns available streams, that possible to retreive from the device."
        );

    // cnn pipeline
    m.def(
        "create_pipeline",
        [](py::dict config)
        {
            // str(dict) for string representation uses ['] , but JSON requires ["]
            // fast & dirty solution:
            std::string str = py::str(config);
            boost::replace_all(str, "\'", "\"");
            boost::replace_all(str, "None", "null");
            boost::replace_all(str, "True", "true");
            boost::replace_all(str, "False", "false");
            // TODO: make better json serialization

            return create_pipeline(str);
        },
        "Function for pipeline creation",
        py::arg("config") = py::dict()
        );

    
    // depthai.request_jpeg()
    m.def(
        "request_jpeg",
        &request_jpeg,
        "Function to request a still JPEG encoded image ('jpeg' stream must be enabled)"
    );


    // FrameMetadata struct binding
    py::class_<FrameMetadata>(m, "FrameMetadata")
        .def(py::init<>())
        .def("getTimestamp", &FrameMetadata::getTimestamp)
        .def("getFrameType", &FrameMetadata::getFrameType)
        .def("getFrameWidth", &FrameMetadata::getFrameWidth)
        .def("getFrameHeight", &FrameMetadata::getFrameHeight)
        .def("getFrameBytesPP", &FrameMetadata::getFrameBytesPP)
        .def("getStride", &FrameMetadata::getStride)
        .def("getCategory", &FrameMetadata::getCategory)
        .def("getInstanceNum", &FrameMetadata::getInstanceNum)
        .def("getSequenceNum", &FrameMetadata::getSequenceNum)
        ;

    // for PACKET in data_packets:
    py::class_<HostDataPacket, std::shared_ptr<HostDataPacket>>(m, "DataPacket")
        .def_readonly("stream_name", &HostDataPacket::stream_name)
        .def("size", &HostDataPacket::size)
        .def("getData", &HostDataPacket::getPythonNumpyArray, py::return_value_policy::take_ownership)
        .def("getDataAsStr", &HostDataPacket::getDataAsString, py::return_value_policy::take_ownership)
        .def("getMetadata", &HostDataPacket::getMetadata)
        ;

    // nnet_packets, DATA_PACKETS = p.get_available_nnet_and_data_packets()
    py::class_<std::list<std::shared_ptr<HostDataPacket>>>(m, "DataPacketList")
        .def(py::init<>())
        .def("__len__",  [](const std::list<std::shared_ptr<HostDataPacket>> &v) { return v.size(); })
        .def("__iter__", [](std::list<std::shared_ptr<HostDataPacket>> &v)
        {
            return py::make_iterator(v.begin(), v.end());
        }, py::keep_alive<0, 1>()) /* Keep list alive while iterator is used */
        ;


    // NNET_PACKETS, data_packets = p.get_available_nnet_and_data_packets()
    py::class_<std::list<std::shared_ptr<NNetPacket>>>(m, "NNetPacketList")
        .def(py::init<>())
        .def("__len__",  [](const std::list<std::shared_ptr<NNetPacket>> &v) { return v.size(); })
        .def("__iter__", [](std::list<std::shared_ptr<NNetPacket>> &v)
        {
            return py::make_iterator(v.begin(), v.end());
        }, py::keep_alive<0, 1>()) /* Keep list alive while iterator is used */
        ;

    // for NNET_PACKET in nnet_packets:
    py::class_<NNetPacket, std::shared_ptr<NNetPacket>>(m, "NNetPacket")
        .def("get_tensor", &NNetPacket::getTensor, py::return_value_policy::copy)
        .def("get_tensor", &NNetPacket::getTensorByName, py::return_value_policy::copy)
        .def("entries", &NNetPacket::getTensorEntryContainer, py::return_value_policy::copy)
        ;

    // for te in nnet_packet.ENTRIES()
    py::class_<TensorEntryContainer, std::shared_ptr<TensorEntryContainer>>(m, "TensorEntryContainer")
        .def("__len__", &TensorEntryContainer::size)
        .def("__getitem__", &TensorEntryContainer::getByIndex)
        .def("__getitem__", &TensorEntryContainer::getByName)
        .def("__iter__", [](py::object s) { return PyTensorEntryContainerIterator(s.cast<TensorEntryContainer &>(), s); })
        ;

    // for e in nnet_packet.entries():
    //     e <--- (type(e) == list)
    py::class_<PyTensorEntryContainerIterator>(m, "PyTensorEntryContainerIterator")
        .def("__iter__", [](PyTensorEntryContainerIterator &it) -> PyTensorEntryContainerIterator& { return it; })
        .def("__next__", &PyTensorEntryContainerIterator::next)
        ;

    // for e in nnet_packet.entries():
    //     e[0] <--
    py::class_<TensorEntry, std::shared_ptr<TensorEntry>>(m, "TensorEntry")
        .def("__len__", &TensorEntry::getPropertiesNumber)
        .def("__getitem__", &TensorEntry::getFloat)
        .def("__getitem__", &TensorEntry::getFloatByIndex)
        ;


    // while True:
    //     nnet_packets, data_packets = p.get_available_nnet_and_data_packets()
    //     # nnet_packets: depthai.NNetPacketList
    //     # data_packets: depthai.DataPacketList

    //     for t in nnet_packets.getTensors():
    //         pass

    //     for nnet_packet in nnet_packets:
    //         # nnet_packet: depthai.NNetPacket
    //         # nnet_packet.entries(): depthai.TensorEntryContainer

    //         for e in nnet_packet.entries():
    //             # e: list
    //             # e[0]: depthai.TensorEntry
    //             # e[0][0]: float


    py::class_<HostPipeline>(m, "Pipeline")
        .def("get_available_data_packets", &HostPipeline::getAvailableDataPackets, py::return_value_policy::copy)
        ;

    py::class_<CNNHostPipeline, std::shared_ptr<CNNHostPipeline>>(m, "CNNPipeline")
        .def("get_available_data_packets", &CNNHostPipeline::getAvailableDataPackets, py::return_value_policy::copy)
        .def("get_available_nnet_and_data_packets", &CNNHostPipeline::getAvailableNNetAndDataPackets, py::return_value_policy::copy)
        ;


    // module destructor
    auto cleanup_callback = []() {
        wdog_stop();
        deinit_device();
        gl_result = nullptr;
    };

    m.add_object("_cleanup", py::capsule(cleanup_callback));
}<|MERGE_RESOLUTION|>--- conflicted
+++ resolved
@@ -289,6 +289,7 @@
     g_xlink = nullptr;
     g_disparity_post_proc = nullptr;
     g_device_support_listener = nullptr;
+	g_host_caputure_command = nullptr;
     return true;
 }
 
@@ -298,11 +299,8 @@
     g_xlink = nullptr;
     g_disparity_post_proc = nullptr;
     g_device_support_listener = nullptr;
-<<<<<<< HEAD
-    gl_result = nullptr;
-=======
     g_host_caputure_command = nullptr;
->>>>>>> 5daf6953
+	gl_result = nullptr;
     return true;
 }
 
