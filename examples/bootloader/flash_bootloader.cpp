#include <chrono>
#include <string>

#include "XLink/XLink.h"
#include "depthai/depthai.hpp"
#include "depthai/xlink/XLinkConnection.hpp"

int main(int argc, char** argv) {
    using namespace std::chrono;

    dai::DeviceBootloader::Type blType = dai::DeviceBootloader::Type::AUTO;
    if(argc > 1) {
        std::string blTypeStr(argv[1]);
        if(blTypeStr == "usb") {
            blType = dai::DeviceBootloader::Type::USB;
        } else if(blTypeStr == "network") {
            blType = dai::DeviceBootloader::Type::NETWORK;
        } else {
            std::cout << "Specify either 'usb' or 'network' bootloader type\n";
            return 0;
        }
    }

    dai::DeviceInfo info;
    auto deviceInfos = dai::DeviceBootloader::getAllAvailableDevices();
    if(deviceInfos.empty()) {
        std::cout << "No device found to flash. Exiting." << std::endl;
        return -1;
    } else {
        for(int i = 0; i < deviceInfos.size(); i++) {
            const auto& devInfo = deviceInfos[i];
<<<<<<< HEAD
            std::cout << "[" << i << "] " << devInfo.getMxId() << "[" << XLinkProtocolToStr(devInfo.desc.protocol) << "]";
=======
            std::cout << "[" << i << "] " << devInfo.getMxId() << "[" << devInfo.protocol << "]";
>>>>>>> e1a17c29
            if(devInfo.state == X_LINK_BOOTLOADER) {
                dai::DeviceBootloader bl(devInfo);
                std::cout << " current bootloader: " << bl.getVersion();
            }
            std::cout << std::endl;
        }
        int selected = 0;
        std::cout << "Which DepthAI device to flash bootloader for [0.." << deviceInfos.size() - 1 << "]\n";
        std::cin >> selected;
        info = deviceInfos[selected];
    }

    bool hasBootloader = (info.state == X_LINK_BOOTLOADER);
    if(hasBootloader) {
        std::cout << "Warning! Flashing bootloader can potentially soft brick your device and should be done with caution." << std::endl;
        std::cout << "Do not unplug your device while the bootloader is flashing." << std::endl;
        std::cout << "Type 'y' and press enter to proceed, otherwise exits: ";
        std::cin.ignore();
        if(std::cin.get() != 'y') {
            std::cout << "Prompt declined, exiting..." << std::endl;
            return -1;
        }
    }

    // Open DeviceBootloader and allow flashing bootloader
    std::cout << "Booting latest bootloader first, will take a tad longer..." << std::endl;
    dai::DeviceBootloader bl(info, true);
    auto currentBlType = bl.getType();

    if(blType == dai::DeviceBootloader::Type::AUTO) {
        blType = currentBlType;
    }

    // Check if bootloader type is the same, if already booted by bootloader (not in USB recovery mode)
    if(currentBlType != blType && hasBootloader) {
        std::cout << "Are you sure you want to flash '" << blType << "' bootloader over current '" << currentBlType << "' bootloader?" << std::endl;
        std::cout << "Type 'y' and press enter to proceed, otherwise exits: ";
        std::cin.ignore();
        if(std::cin.get() != 'y') {
            std::cout << "Prompt declined, exiting..." << std::endl;
            return -1;
        }
    }

    // Create a progress callback lambda
    auto progress = [](float p) { std::cout << "Flashing Progress..." << p * 100 << "%" << std::endl; };

    std::cout << "Flashing " << blType << " bootloader..." << std::endl;
    auto t1 = steady_clock::now();
    bool success = false;
    std::string message;
    std::tie(success, message) = bl.flashBootloader(dai::DeviceBootloader::Memory::FLASH, blType, progress);
    if(success) {
        std::cout << "Flashing successful. Took " << duration_cast<milliseconds>(steady_clock::now() - t1).count() << "ms" << std::endl;
    } else {
        std::cout << "Flashing failed: " << message << std::endl;
    }
    return 0;
}<|MERGE_RESOLUTION|>--- conflicted
+++ resolved
@@ -29,11 +29,7 @@
     } else {
         for(int i = 0; i < deviceInfos.size(); i++) {
             const auto& devInfo = deviceInfos[i];
-<<<<<<< HEAD
-            std::cout << "[" << i << "] " << devInfo.getMxId() << "[" << XLinkProtocolToStr(devInfo.desc.protocol) << "]";
-=======
-            std::cout << "[" << i << "] " << devInfo.getMxId() << "[" << devInfo.protocol << "]";
->>>>>>> e1a17c29
+            std::cout << "[" << i << "] " << devInfo.getMxId() << "[" << XLinkProtocolToStr(devInfo.protocol) << "]";
             if(devInfo.state == X_LINK_BOOTLOADER) {
                 dai::DeviceBootloader bl(devInfo);
                 std::cout << " current bootloader: " << bl.getVersion();
