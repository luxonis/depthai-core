#include <chrono>
#include <string>

#include "depthai/depthai.hpp"
#include "depthai/xlink/XLinkConnection.hpp"

int main(int argc, char** argv) {
    using namespace std::chrono;

    dai::DeviceBootloader::Type blType = dai::DeviceBootloader::Type::AUTO;
    if(argc > 1) {
        std::string blTypeStr(argv[1]);
        if(blTypeStr == "usb") {
            blType = dai::DeviceBootloader::Type::USB;
        } else if(blTypeStr == "network") {
            blType = dai::DeviceBootloader::Type::NETWORK;
        } else {
            std::cout << "Specify either 'usb' or 'network' bootloader type\n";
            return 0;
        }
    }

    dai::DeviceInfo info;
    auto deviceInfos = dai::DeviceBootloader::getAllAvailableDevices();
    if(deviceInfos.empty()) {
        std::cout << "No device found to flash. Exiting." << std::endl;
        return -1;
    } else {
<<<<<<< HEAD
        for(int i = 0; i < deviceInfos.size(); i++){
            const auto& devInfo = deviceInfos[i];
            std::cout << "[" << i << "] " << devInfo.getMxId() << "[" << devInfo.desc.protocol << "]";
            if(devInfo.state == X_LINK_BOOTLOADER){
=======
        for(int i = 0; i < deviceInfos.size(); i++) {
            const auto& devInfo = deviceInfos[i];
            std::cout << "[" << i << "] " << devInfo.getMxId() << "[" << devInfo.desc.protocol << "]";
            if(devInfo.state == X_LINK_BOOTLOADER) {
>>>>>>> 9cd0b974
                dai::DeviceBootloader bl(devInfo);
                std::cout << " current bootloader: " << bl.getVersion();
            }
            std::cout << std::endl;
        }
        int selected = 0;
<<<<<<< HEAD
        std::cout << "Which DepthAI device to flash bootloader for [0.." << deviceInfos.size()-1 << "]\n";
=======
        std::cout << "Which DepthAI device to flash bootloader for [0.." << deviceInfos.size() - 1 << "]\n";
>>>>>>> 9cd0b974
        std::cin >> selected;
        info = deviceInfos[selected];
    }

    bool hasBootloader = (info.state == X_LINK_BOOTLOADER);
    if(hasBootloader) {
        std::cout << "Warning! Flashing bootloader can potentially soft brick your device and should be done with caution." << std::endl;
        std::cout << "Do not unplug your device while the bootloader is flashing." << std::endl;
        std::cout << "Type 'y' and press enter to proceed, otherwise exits: ";
        std::cin.ignore();
        if(std::cin.get() != 'y') {
            std::cout << "Prompt declined, exiting..." << std::endl;
            return -1;
        }
    }

    // Open DeviceBootloader and allow flashing bootloader
    std::cout << "Booting latest bootloader first, will take a tad longer..." << std::endl;
    dai::DeviceBootloader bl(info, true);
    auto currentBlType = bl.getType();

    if(blType == dai::DeviceBootloader::Type::AUTO) {
        blType = currentBlType;
    }

    // Check if bootloader type is the same, if already booted by bootloader (not in USB recovery mode)
    if(currentBlType != blType && hasBootloader) {
        std::cout << "Are you sure you want to flash '" << blType << "' bootloader over current '" << currentBlType << "' bootloader?" << std::endl;
        std::cout << "Type 'y' and press enter to proceed, otherwise exits: ";
        std::cin.ignore();
        if(std::cin.get() != 'y') {
            std::cout << "Prompt declined, exiting..." << std::endl;
            return -1;
        }
    }

    // Create a progress callback lambda
    auto progress = [](float p) { std::cout << "Flashing Progress..." << p * 100 << "%" << std::endl; };

    std::cout << "Flashing " << blType << " bootloader..." << std::endl;
    auto t1 = steady_clock::now();
    bool success = false;
    std::string message;
    std::tie(success, message) = bl.flashBootloader(dai::DeviceBootloader::Memory::FLASH, blType, progress);
    if(success) {
        std::cout << "Flashing successful. Took " << duration_cast<milliseconds>(steady_clock::now() - t1).count() << "ms" << std::endl;
    } else {
        std::cout << "Flashing failed: " << message << std::endl;
    }
    return 0;
}<|MERGE_RESOLUTION|>--- conflicted
+++ resolved
@@ -26,28 +26,17 @@
         std::cout << "No device found to flash. Exiting." << std::endl;
         return -1;
     } else {
-<<<<<<< HEAD
-        for(int i = 0; i < deviceInfos.size(); i++){
-            const auto& devInfo = deviceInfos[i];
-            std::cout << "[" << i << "] " << devInfo.getMxId() << "[" << devInfo.desc.protocol << "]";
-            if(devInfo.state == X_LINK_BOOTLOADER){
-=======
         for(int i = 0; i < deviceInfos.size(); i++) {
             const auto& devInfo = deviceInfos[i];
             std::cout << "[" << i << "] " << devInfo.getMxId() << "[" << devInfo.desc.protocol << "]";
             if(devInfo.state == X_LINK_BOOTLOADER) {
->>>>>>> 9cd0b974
                 dai::DeviceBootloader bl(devInfo);
                 std::cout << " current bootloader: " << bl.getVersion();
             }
             std::cout << std::endl;
         }
         int selected = 0;
-<<<<<<< HEAD
-        std::cout << "Which DepthAI device to flash bootloader for [0.." << deviceInfos.size()-1 << "]\n";
-=======
         std::cout << "Which DepthAI device to flash bootloader for [0.." << deviceInfos.size() - 1 << "]\n";
->>>>>>> 9cd0b974
         std::cin >> selected;
         info = deviceInfos[selected];
     }
