
#include <cstdio>
#include <iostream>

#include "utility.hpp"

// Includes common necessary includes for development using depthai library
#include "depthai/depthai.hpp"

int main() {
    using namespace std;
    using namespace std::chrono;

    dai::Device device;

    auto imuType = device.getConnectedIMU();
    auto imuFirmwareVersion = device.getIMUFirmwareVersion();
    auto embeddedIMUFirmwareVersion = device.getEmbeddedIMUFirmwareVersion();
    std::cout << "IMU type: " << imuType << " firmware version: " << imuFirmwareVersion
              << " embedded firmware version: " << embeddedIMUFirmwareVersion << std::endl;

    std::cout << "Warning! Flashing IMU firmware can potentially soft brick your device and should be done with caution." << std::endl;
    std::cout << "Do not unplug your device while the IMU firmware is flashing." << std::endl;
    std::cout << "Type 'y' and press enter to proceed, otherwise exits: ";
    std::cin.ignore();
    if(std::cin.get() != 'y') {
        std::cout << "Prompt declined, exiting..." << std::endl;
        return -1;
    }

    auto started = device.startIMUFirmwareUpdate();
    if(!started) {
        std::cout << "Couldn't start IMU firmware update" << std::endl;
        return 1;
    }

    while(true) {
        bool fwUpdateFinished;
<<<<<<< HEAD
        float percentage;
=======
        unsigned int percentage;
>>>>>>> c21bdd37
        std::tie(fwUpdateFinished, percentage) = device.getIMUFirmwareUpdateStatus();
        std::cout << "IMU FW update status: " << std::setprecision(1) << percentage << std::endl;
        if(fwUpdateFinished) {
            if(percentage == 100) {
                std::cout << "Firmware update successful!" << std::endl;
            } else {
                std::cout << "Firmware update failed!" << std::endl;
            }
            break;
        }
        std::this_thread::sleep_for(1s);
    }

    return 0;
}<|MERGE_RESOLUTION|>--- conflicted
+++ resolved
@@ -36,11 +36,7 @@
 
     while(true) {
         bool fwUpdateFinished;
-<<<<<<< HEAD
-        float percentage;
-=======
         unsigned int percentage;
->>>>>>> c21bdd37
         std::tie(fwUpdateFinished, percentage) = device.getIMUFirmwareUpdateStatus();
         std::cout << "IMU FW update status: " << std::setprecision(1) << percentage << std::endl;
         if(fwUpdateFinished) {
