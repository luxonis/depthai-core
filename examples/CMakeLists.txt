# Add an option to test examples
option(DEPTHAI_TEST_EXAMPLES "Test examples - examples will be ran as a part of test suite" OFF)

# Dependencies
find_package(OpenCV REQUIRED)
find_package(Sanitizers)

# Create utility library
add_library(utility src/utility.cpp)
target_link_libraries(utility FP16::fp16 ${OpenCV_LIBS})

# Macro for adding new examples
<<<<<<< HEAD
function(dai_add_example example_name example_src)

    # Add example
=======
macro(dai_add_example example_name example_src enable_test)
>>>>>>> aa072852
    add_executable("${example_name}" "${example_src}")
    target_link_libraries("${example_name}" PRIVATE utility depthai::opencv ${OpenCV_LIBS})

    # Add sanitizers for example
    add_sanitizers(${example_name})
    # Add to clangformat target
    target_clangformat_setup(${example_name} "")

    # parse the rest of the arguments
    set(arguments ${ARGV})
    list(REMOVE_AT arguments 0 1 2)
    
    # If 'DEPTHAI_TEST_EXAMPLES' is ON, then examples will be part of the test suite
    if(${enable_test} AND DEPTHAI_TEST_EXAMPLES)
        add_test(NAME ${example_name} COMMAND ${CMAKE_COMMAND}
            -DTIMEOUT_SECONDS=5
            -P ${CMAKE_CURRENT_LIST_DIR}/cmake/ExecuteTestTimeout.cmake $<TARGET_FILE:${example_name}> ${arguments}
        )

        # Sets a regex catching any logged warnings, errors or critical (coming either from device or host)
        set_tests_properties (${example_name} PROPERTIES FAIL_REGULAR_EXPRESSION "\\[warning\\];\\[error\\];\\[critical\\]")

        # Add ubsan halt on error
        set_tests_properties(${example_name} PROPERTIES ENVIRONMENT "UBSAN_OPTIONS=halt_on_error=1")

    endif()
endfunction()

# Create a custom target which runs all examples for 10 seconds max, and check if they executed without errors



# Add any custom binary data using the following snippet
## # Hunter test data download
## hunter_private_data(
##     URL "https://artifacts.luxonis.com/artifactory/luxonis-depthai-data-local/network/mobilenet.blob"
##     SHA1 "e89d3ee9f26d80397e44f89c6b375990064a4a42"
##     FILE "mobilenet.blob"
##     LOCATION mobilenet_blob
## )


# Hunter test data download

# NeuralNetwork node, mobilenet example
hunter_private_data(
    URL "https://artifacts.luxonis.com/artifactory/luxonis-depthai-data-local/network/mobilenet-ssd_openvino_2021.2_6shave.blob"
    SHA1 "f0e14978b3f77a4f93b9f969cd39e58bb7aef490"
    FILE "mobilenet-ssd_openvino_2021.2_6shave.blob"
    LOCATION mobilenet_blob
)

# YoloV3 resource
hunter_private_data(
    URL "https://artifacts.luxonis.com/artifactory/luxonis-depthai-data-local/network/tiny-yolo-v3_openvino_2021.2_6shave.blob"
    SHA1 "f0ac263a0d55c374e1892eea21c9b7d1170bde46"
    FILE "tiny-yolo-v3_openvino_2021.2_6shave.blob"
    LOCATION tiny_yolo_v3_blob
)

# YoloV4 resource
hunter_private_data(
    URL "https://artifacts.luxonis.com/artifactory/luxonis-depthai-data-local/network/tiny-yolo-v4_openvino_2021.2_6shave.blob"
    SHA1 "219d949610a5760e62a8458941e1300b81c3fe4a"
    FILE "tiny-yolo-v4_openvino_2021.2_6shave.blob"
    LOCATION tiny_yolo_v4_blob
)

# NeuralNetwork node, mobilenet example, 5 shaves
hunter_private_data(
    URL "https://artifacts.luxonis.com/artifactory/luxonis-depthai-data-local/network/mobilenet-ssd_openvino_2021.2_5shave.blob"
    SHA1 "d715f85e474609cf3f696d7a2e3750804ed6c726"
    FILE "mobilenet-ssd_openvino_2021.2_5shave.blob"
    LOCATION mobilenet_5shaves_blob
)

# NeuralNetwork node, mobilenet example, 8 shaves
hunter_private_data(
    URL "https://artifacts.luxonis.com/artifactory/luxonis-depthai-data-local/network/mobilenet-ssd_openvino_2021.2_8shave.blob"
    SHA1 "3329bb8f3a9c881ef9756d232055f9d6f38aa07b"
    FILE "mobilenet-ssd_openvino_2021.2_8shave.blob"
    LOCATION mobilenet_8shaves_blob
)

# Video file with objects to detect
hunter_private_data(
    URL "https://artifacts.luxonis.com/artifactory/luxonis-depthai-data-local/network/construction_vest.mp4"
    SHA1 "271d8d0b702e683ce02957db7c100843de5ceaec"
    FILE "construction_vest.mp4"
    LOCATION construction_vest
)

# Calibration Sample files 
hunter_private_data(
    URL "https://artifacts.luxonis.com/artifactory/luxonis-depthai-data-local/misc/depthai_calib.json"
    SHA1 "ec50a47496473116c51cec1c8249bff2679383c3"
    FILE "depthai_calib.json"
    LOCATION calib_v6
)

hunter_private_data(
    URL "https://artifacts.luxonis.com/artifactory/luxonis-depthai-data-local/misc/depthai_v5.calib"
    SHA1 "adfe9976b9aacfdaa76ac7138810999988177e71"
    FILE "depthai_v5.calib"
    LOCATION calib_v5
)

hunter_private_data(
    URL "https://artifacts.luxonis.com/artifactory/luxonis-depthai-data-local/misc/BW1098OBC.json"
    SHA1 "1e84b6c339ac51e3b254775090b91235a40fac71"
    FILE "BW1098OBC.json"
    LOCATION device_config
)


## message(STATUS "Location of test1.data: ${test1_data}")

# RGB camera preview output example
dai_add_example(rgb_preview src/rgb_preview.cpp ON)

# Mono camera preview output example
dai_add_example(mono_preview src/mono_preview.cpp  ON)

# Depth preview output example
dai_add_example(depth_preview src/depth_preview.cpp  ON)

# rgb encoding
dai_add_example(rgb_encoding src/rgb_encoding.cpp  ON)

# rgb+mono encoding
dai_add_example(rgb_mono_encoding src/rgb_mono_encoding.cpp  ON)

dai_add_example(rgb_full_resolution_saver src/rgb_full_resolution_saver.cpp  ON)

dai_add_example(mono_full_resolution_saver src/mono_full_resolution_saver.cpp  ON)

dai_add_example(rgb_mobilenet src/rgb_mobilenet.cpp  ON)
target_compile_definitions(rgb_mobilenet PRIVATE BLOB_PATH="${mobilenet_blob}"  ON)

dai_add_example(mono_mobilenet src/mono_mobilenet.cpp  ON)
target_compile_definitions(mono_mobilenet PRIVATE BLOB_PATH="${mobilenet_blob}")

dai_add_example(mono_depth_mobilenetssd src/mono_depth_mobilenetssd.cpp ON)
target_compile_definitions(mono_depth_mobilenetssd PRIVATE BLOB_PATH="${mobilenet_blob}")

dai_add_example(rgb_encoding_mono_mobilenet src/rgb_encoding_mono_mobilenet.cpp ON)
target_compile_definitions(rgb_encoding_mono_mobilenet PRIVATE BLOB_PATH="${mobilenet_blob}")

dai_add_example(rgb_encoding_mono_mobilenet_depth src/rgb_encoding_mono_mobilenet_depth.cpp ON)
target_compile_definitions(rgb_encoding_mono_mobilenet_depth PRIVATE BLOB_PATH="${mobilenet_blob}")

dai_add_example(encoding_max_limit src/encoding_max_limit.cpp ON)

# RGB Camera config example
dai_add_example(rgb_camera_control src/rgb_camera_control.cpp ON)

dai_add_example(mono_camera_control src/mono_camera_control.cpp ON)

dai_add_example(depth_crop_control src/depth_crop_control.cpp ON)

dai_add_example(rgb_mobilenet_4k src/rgb_mobilenet_4k.cpp ON)
target_compile_definitions(rgb_mobilenet_4k PRIVATE BLOB_PATH="${mobilenet_5shaves_blob}")

# Device getQueueEvent example
dai_add_example(device_queue_event src/device_queue_event.cpp ON)

dai_add_example(video_mobilenet src/video_mobilenet.cpp ON)
target_compile_definitions(video_mobilenet PRIVATE BLOB_PATH="${mobilenet_8shaves_blob}" VIDEO_PATH="${construction_vest}")

dai_add_example(rgb_encoding_mobilenet src/rgb_encoding_mobilenet.cpp ON)
target_compile_definitions(rgb_encoding_mobilenet PRIVATE BLOB_PATH="${mobilenet_blob}")

# Image Manip node examples
dai_add_example(image_manip src/image_manip_example.cpp ON)

# Imagae manip node exapmle with warping
dai_add_example(rgb_rotate_warp src/rgb_rotate_warp.cpp ON)

# Device side decoding example for tiny-yolo-v3
dai_add_example(tiny_yolo_v3_device_side_decoding src/tiny_yolo_v3_device_side_decoding.cpp  ON)
target_compile_definitions(tiny_yolo_v3_device_side_decoding PRIVATE BLOB_PATH="${tiny_yolo_v3_blob}")

# Device side decoding example for tiny-yolo-v4
dai_add_example(tiny_yolo_v4_device_side_decoding src/tiny_yolo_v4_device_side_decoding.cpp ON)
target_compile_definitions(tiny_yolo_v4_device_side_decoding PRIVATE BLOB_PATH="${tiny_yolo_v4_blob}")

# OpenCV support example
dai_add_example(opencv_support src/opencv_support.cpp ON)

# System information example
dai_add_example(system_information src/system_information.cpp ON)

# Device side decoding example for mobilenet-ssd with 3d coordinates on RGB camera
dai_add_example(spatial_mobilenet src/spatial_mobilenet.cpp ON)
target_compile_definitions(spatial_mobilenet PRIVATE BLOB_PATH="${mobilenet_blob}")

# Device side decoding example for mobilenet-ssd with 3d coordinates on right camera
dai_add_example(spatial_mobilenet_mono src/spatial_mobilenet_mono.cpp ON)
target_compile_definitions(spatial_mobilenet_mono PRIVATE BLOB_PATH="${mobilenet_blob}")

# Device side decoding example for tiny-yolo-v3 with 3d coordinates on RGB camera
dai_add_example(spatial_tiny_yolo_v3 src/spatial_tiny_yolo.cpp ON)
target_compile_definitions(spatial_tiny_yolo_v3 PRIVATE BLOB_PATH="${tiny_yolo_v3_blob}")

# Device side decoding example for tiny-yolo-v4 with 3d coordinates on RGB camera
dai_add_example(spatial_tiny_yolo_v4 src/spatial_tiny_yolo.cpp ON)
target_compile_definitions(spatial_tiny_yolo_v4 PRIVATE BLOB_PATH="${tiny_yolo_v4_blob}")

dai_add_example(spatial_location_calculator src/spatial_location_calculator.cpp ON)

# RGB camera video output example
dai_add_example(rgb_video src/rgb_video.cpp ON)

dai_add_example(object_tracker src/object_tracker.cpp ON)
target_compile_definitions(object_tracker PRIVATE BLOB_PATH="${mobilenet_blob}")

# Spatial Object tracker example on mobilenet SSD output
dai_add_example(spatial_object_tracker src/spatial_object_tracker.cpp ON)
target_compile_definitions(spatial_object_tracker PRIVATE BLOB_PATH="${mobilenet_blob}")

# Stereo Depth example
dai_add_example(stereo_depth_video src/stereo_depth_video.cpp ON)

# NeuralNetwork node, webcam input (from host)
dai_add_example(webcam_mobilenet src/webcam_mobilenet_example.cpp ON)
target_compile_definitions(webcam_mobilenet PRIVATE BLOB_PATH="${mobilenet_8shaves_blob}")

# MJPEG encoding
dai_add_example(mjpeg_encoding src/mjpeg_encoding_example.cpp ON)

# RGB-depth alignment example
dai_add_example(rgb_depth_aligned src/rgb_depth_aligned.cpp ON)

# Sync example between NN and camera frames
dai_add_example(camera_mobilenet_sync src/camera_mobilenet_sync_example.cpp ON)
target_compile_definitions(camera_mobilenet_sync PRIVATE BLOB_PATH="${mobilenet_blob}")

dai_add_example(bootloader_example src/bootloader_example.cpp OFF)

# Calibration Read and write samples
dai_add_example(calibration_flash src/calibration_flash.cpp OFF)
dai_add_example(calibration_flash_version5 src/calibration_flash_v5.cpp OFF)
dai_add_example(calibration_load src/calibration_load.cpp OFF)
dai_add_example(calibration_reader src/calibration_reader.cpp OFF)

target_compile_definitions(calibration_flash PRIVATE CALIB_PATH="${calib_v6}")
target_compile_definitions(calibration_flash_version5 PRIVATE CALIB_PATH="${calib_v5}" BOARD_PATH="${device_config}")
target_compile_definitions(calibration_load PRIVATE CALIB_PATH="${calib_v6}")<|MERGE_RESOLUTION|>--- conflicted
+++ resolved
@@ -9,14 +9,10 @@
 add_library(utility src/utility.cpp)
 target_link_libraries(utility FP16::fp16 ${OpenCV_LIBS})
 
-# Macro for adding new examples
-<<<<<<< HEAD
-function(dai_add_example example_name example_src)
+# Helper for adding new examples
+function(dai_add_example example_name example_src enable_test)
 
     # Add example
-=======
-macro(dai_add_example example_name example_src enable_test)
->>>>>>> aa072852
     add_executable("${example_name}" "${example_src}")
     target_link_libraries("${example_name}" PRIVATE utility depthai::opencv ${OpenCV_LIBS})
 
@@ -28,7 +24,7 @@
     # parse the rest of the arguments
     set(arguments ${ARGV})
     list(REMOVE_AT arguments 0 1 2)
-    
+
     # If 'DEPTHAI_TEST_EXAMPLES' is ON, then examples will be part of the test suite
     if(${enable_test} AND DEPTHAI_TEST_EXAMPLES)
         add_test(NAME ${example_name} COMMAND ${CMAKE_COMMAND}
@@ -109,7 +105,7 @@
     LOCATION construction_vest
 )
 
-# Calibration Sample files 
+# Calibration Sample files
 hunter_private_data(
     URL "https://artifacts.luxonis.com/artifactory/luxonis-depthai-data-local/misc/depthai_calib.json"
     SHA1 "ec50a47496473116c51cec1c8249bff2679383c3"
