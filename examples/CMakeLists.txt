--- conflicted
+++ resolved
@@ -23,11 +23,7 @@
 
     # parse the rest of the arguments
     set(arguments ${ARGV})
-<<<<<<< HEAD
-    list(REMOVE_AT arguments 0 1)
-=======
     list(REMOVE_AT arguments 0 1 2)
->>>>>>> 95450aac
 
     # If 'DEPTHAI_TEST_EXAMPLES' is ON, then examples will be part of the test suite
     if(${enable_test} AND DEPTHAI_TEST_EXAMPLES)
@@ -38,22 +34,12 @@
 
         # Sets a regex catching any logged warnings, errors or critical (coming either from device or host)
         set_tests_properties (${example_name} PROPERTIES FAIL_REGULAR_EXPRESSION "\\[warning\\];\\[error\\];\\[critical\\]")
-<<<<<<< HEAD
-
-        # Add sanitizers for tests as well
-        add_sanitizers(${example_name})
-=======
->>>>>>> 95450aac
 
         # Add ubsan halt on error
         set_tests_properties(${example_name} PROPERTIES ENVIRONMENT "UBSAN_OPTIONS=halt_on_error=1")
 
     endif()
-<<<<<<< HEAD
-endmacro()
-=======
 endfunction()
->>>>>>> 95450aac
 
 # Create a custom target which runs all examples for 10 seconds max, and check if they executed without errors
 
@@ -244,18 +230,9 @@
 target_compile_definitions(object_tracker PRIVATE BLOB_PATH="${mobilenet_blob}")
 
 # Spatial Object tracker example on mobilenet SSD output
-<<<<<<< HEAD
-dai_add_example(spatial_object_tracker_example src/spatial_object_tracker_example.cpp)
-target_compile_definitions(spatial_object_tracker_example PRIVATE BLOB_PATH="${mobilenet_blob}")
-
-# IMU example
-dai_add_example(imu_gyro_accelero_example src/imu_gyro_accelero_example.cpp)
-dai_add_example(imu_rotation_vector_example src/imu_rotation_vector_example.cpp)
-=======
 dai_add_example(spatial_object_tracker src/spatial_object_tracker.cpp ON)
 target_compile_definitions(spatial_object_tracker PRIVATE BLOB_PATH="${mobilenet_blob}")
 
-# Stereo Depth example
 dai_add_example(stereo_depth_video src/stereo_depth_video.cpp ON)
 
 # NeuralNetwork node, webcam input (from host)
@@ -272,7 +249,9 @@
 dai_add_example(camera_mobilenet_sync src/camera_mobilenet_sync_example.cpp ON)
 target_compile_definitions(camera_mobilenet_sync PRIVATE BLOB_PATH="${mobilenet_blob}")
 
-dai_add_example(bootloader_example src/bootloader_example.cpp OFF)
+dai_add_example(imu_gyro_accelero src/imu_gyro_accelero.cpp ON)
+dai_add_example(imu_rotation_vector src/imu_rotation_vector.cpp ON)
+
 
 # Calibration Read and write samples
 dai_add_example(calibration_flash src/calibration_flash.cpp OFF)
@@ -282,5 +261,4 @@
 
 target_compile_definitions(calibration_flash PRIVATE CALIB_PATH="${calib_v6}")
 target_compile_definitions(calibration_flash_version5 PRIVATE CALIB_PATH="${calib_v5}" BOARD_PATH="${device_config}")
-target_compile_definitions(calibration_load PRIVATE CALIB_PATH="${calib_v6}")
->>>>>>> 95450aac
+target_compile_definitions(calibration_load PRIVATE CALIB_PATH="${calib_v6}")