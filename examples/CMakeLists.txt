--- conflicted
+++ resolved
@@ -31,15 +31,11 @@
     # Add example
     add_executable(${example_name} ${example_src})
     add_default_flags(${example_name} LEAN)
-<<<<<<< HEAD
-    target_link_libraries(${example_name} PRIVATE utility depthai::opencv ${OpenCV_LIBS} Threads::Threads Eigen3::Eigen)
-=======
     target_link_libraries(${example_name} PRIVATE utility depthai::opencv ${OpenCV_LIBS} Threads::Threads)
     # Set compiler features (c++14), and disables extensions (g++14)
     set_property(TARGET ${example_name} PROPERTY CXX_STANDARD 14)
     set_property(TARGET ${example_name} PROPERTY CXX_STANDARD_REQUIRED ON)
     set_property(TARGET ${example_name} PROPERTY CXX_EXTENSIONS OFF)
->>>>>>> 6b5093dd
 
     # Add sanitizers for example
     if(COMMAND add_sanitizers)
@@ -232,11 +228,8 @@
 dai_add_example(rgb_camera_control ColorCamera/rgb_camera_control.cpp ON)
 dai_add_example(rgb_preview ColorCamera/rgb_preview.cpp ON)
 dai_add_example(rgb_video ColorCamera/rgb_video.cpp ON)
-<<<<<<< HEAD
 dai_add_example(cameraMatrixTest ColorCamera/newCameraMatrixTest.cpp ON)
-=======
 dai_add_example(rgb_isp_scale ColorCamera/rgb_isp_scale.cpp ON)
->>>>>>> 6b5093dd
 
 # EdgeDetector
 dai_add_example(edge_detector EdgeDetector/edge_detector.cpp ON)
