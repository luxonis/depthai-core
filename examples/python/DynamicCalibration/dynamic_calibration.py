#!/usr/bin/env python3

import depthai as dai
import cv2
import numpy as np

# ---------- Pipeline definition ----------
pipeline = dai.Pipeline()

# Create camera nodes
cam_left = pipeline.create(dai.node.Camera).build(dai.CameraBoardSocket.CAM_B)
cam_right = pipeline.create(dai.node.Camera).build(dai.CameraBoardSocket.CAM_C)

# Request full resolution NV12 outputs
left_out = cam_left.requestFullResolutionOutput(dai.ImgFrame.Type.NV12)
right_out = cam_right.requestFullResolutionOutput(dai.ImgFrame.Type.NV12)

# Stereo node
stereo = pipeline.create(dai.node.StereoDepth)
left_out.link(stereo.left)
right_out.link(stereo.right)

# Dynamic calibration node
dyn_calib = pipeline.create(dai.node.DynamicCalibration)
left_out.link(dyn_calib.left)
right_out.link(dyn_calib.right)

# Output queues
left_xout = stereo.syncedLeft.createOutputQueue()
right_xout = stereo.syncedRight.createOutputQueue()
disp_xout = stereo.disparity.createOutputQueue()

calibration_output = dyn_calib.calibrationOutput.createOutputQueue()
coverage_output = dyn_calib.coverageOutput.createOutputQueue()
quality_output = dyn_calib.qualityOutput.createOutputQueue()

command_input = dyn_calib.commandInput.createInputQueue()
initial_config_input = dyn_calib.configInput.createInputQueue()
 
# set config
config = dai.DynamicCalibrationConfig()
<<<<<<< HEAD
config.performanceMode = dai.PerformanceMode.OPTIMIZE_PERFORMANCE
config.loadImagePeriod = 0.5
initial_config_input.send(config)

device = pipeline.getDefaultDevice()

calibration = device.readCalibration()
new_calibration = None 
old_calibration = None 

=======
config.recalibrationMode = dai.RecalibrationMode.DEFAULT
config.performanceMode = dai.PerformanceMode.OPTIMIZE_PERFORMANCE
config.loadImagePeriod = 0.5
config.calibrationPeriod = 5.0
initial_config_input.send(config)

device = pipeline.getDefaultDevice()
calibration = device.readCalibration()
>>>>>>> 8c1717ab
device.setCalibration(calibration)
# ---------- Device and runtime loop ----------
pipeline.start()

while pipeline.isRunning():
    max_disp = stereo.initialConfig.getMaxDisparity()

    in_left = left_xout.get()
    in_right = right_xout.get()
    in_disp = disp_xout.get()

    disp_frame = in_disp.getFrame()
    disp_vis = (disp_frame * (255.0 / max_disp)).astype(np.uint8)
    disp_vis = cv2.applyColorMap(disp_vis, cv2.COLORMAP_JET)
    key = cv2.waitKey(1)
    cv2.imshow("Disparity", disp_vis)
    coverage = coverage_output.tryGet()
    if coverage:
        print(coverage.coveragePerCellA)
        print(coverage.coveragePerCellB)
        print(coverage.meanCoverage)

<<<<<<< HEAD
    calibration_result = calibration_output.tryGet()
    if calibration_result:
        if calibration_result.calibrationData:
            print("Found new calibration")
            new_calibration = calibration_result.calibrationData.newCalibration
            print(new_calibration)
        else:
            print(calibration_result.info)
=======
    calibration_data = calibration_output.tryGet()
    if calibration_data:
        if calibration_data.calibration:
            print("Found new calibration")
            oldCalibration = calibration
            calibration = calibration_data.calibration
        else:
            print(calibration_data.info)
>>>>>>> 8c1717ab

    if key == ord('q'):
        break

    if key == ord('r'):
        print("Recalibrating ...")
        command_input.send(dai.StartRecalibrationCommand())

    if key == ord('l'):
        print("Loading image ... ")
        command_input.send(dai.LoadImageCommand())

    if key == ord('n'):
<<<<<<< HEAD
        if new_calibration:
            print("Applying new calibration ... ")
            command_input.send(dai.ApplyCalibrationCommand(new_calibration))
            old_calibration = calibration
            calibration = new_calibration
            new_calibration = None

    if key == ord('p'):
        if old_calibration:
            print("Applying previous calibration ... ")
            command_input.send(dai.ApplyCalibrationCommand(old_calibration))
            new_calibration = calibration
            calibration = old_calibration
            old_calibration = None

    if key == ord('c'):
        print("Checking quality ... ")
        command_input.send(dai.LoadImageCommand())
        coverage = coverage_output.tryGet()
        command_input.send(dai.CalibrationQualityCommand(force=True))
        quality = quality_output.get()
        if quality.data:
            print(
                "|| r_current - r_new || = "
                f"{np.sqrt(quality.data.rotationChange[0]**2 + quality.data.rotationChange[1]**2 + quality.data.rotationChange[2]**2)} deg"
            ) 
            print(
                f"mean Sampson error achievable = {quality.data.sampsonErrorNew} px \n"
                f"mean Sampson error current = {quality.data.sampsonErrorCurrent} px"
            ) 
=======
        print("Applying new calibration ... ")
        command_input.send(dai.ApplyCalibrationCommand(calibration))

    if key == ord('p'):
        print("Applying previous calibration ... ")
        if oldCalibration:
            command_input.send(dai.ApplyCalibrationCommand(oldCalibration))
            calibration = oldCalibration

    if key == ord('c'):
        print("Checking quality ... ")
        command_input.send(dai.CheckQualityCommand())
        quality = quality_output.get()
        if quality.data:
            print(quality.data.rotationChange[0])
>>>>>>> 8c1717ab
        <|MERGE_RESOLUTION|>--- conflicted
+++ resolved
@@ -28,6 +28,8 @@
 # Output queues
 left_xout = stereo.syncedLeft.createOutputQueue()
 right_xout = stereo.syncedRight.createOutputQueue()
+left_xout = stereo.syncedLeft.createOutputQueue()
+right_xout = stereo.syncedRight.createOutputQueue()
 disp_xout = stereo.disparity.createOutputQueue()
 
 calibration_output = dyn_calib.calibrationOutput.createOutputQueue()
@@ -39,7 +41,6 @@
  
 # set config
 config = dai.DynamicCalibrationConfig()
-<<<<<<< HEAD
 config.performanceMode = dai.PerformanceMode.OPTIMIZE_PERFORMANCE
 config.loadImagePeriod = 0.5
 initial_config_input.send(config)
@@ -50,23 +51,18 @@
 new_calibration = None 
 old_calibration = None 
 
-=======
-config.recalibrationMode = dai.RecalibrationMode.DEFAULT
-config.performanceMode = dai.PerformanceMode.OPTIMIZE_PERFORMANCE
-config.loadImagePeriod = 0.5
-config.calibrationPeriod = 5.0
-initial_config_input.send(config)
-
-device = pipeline.getDefaultDevice()
-calibration = device.readCalibration()
->>>>>>> 8c1717ab
 device.setCalibration(calibration)
 # ---------- Device and runtime loop ----------
 pipeline.start()
 
 while pipeline.isRunning():
+
+while pipeline.isRunning():
     max_disp = stereo.initialConfig.getMaxDisparity()
 
+    in_left = left_xout.get()
+    in_right = right_xout.get()
+    in_disp = disp_xout.get()
     in_left = left_xout.get()
     in_right = right_xout.get()
     in_disp = disp_xout.get()
@@ -82,7 +78,6 @@
         print(coverage.coveragePerCellB)
         print(coverage.meanCoverage)
 
-<<<<<<< HEAD
     calibration_result = calibration_output.tryGet()
     if calibration_result:
         if calibration_result.calibrationData:
@@ -91,16 +86,6 @@
             print(new_calibration)
         else:
             print(calibration_result.info)
-=======
-    calibration_data = calibration_output.tryGet()
-    if calibration_data:
-        if calibration_data.calibration:
-            print("Found new calibration")
-            oldCalibration = calibration
-            calibration = calibration_data.calibration
-        else:
-            print(calibration_data.info)
->>>>>>> 8c1717ab
 
     if key == ord('q'):
         break
@@ -114,7 +99,6 @@
         command_input.send(dai.LoadImageCommand())
 
     if key == ord('n'):
-<<<<<<< HEAD
         if new_calibration:
             print("Applying new calibration ... ")
             command_input.send(dai.ApplyCalibrationCommand(new_calibration))
@@ -145,21 +129,4 @@
                 f"mean Sampson error achievable = {quality.data.sampsonErrorNew} px \n"
                 f"mean Sampson error current = {quality.data.sampsonErrorCurrent} px"
             ) 
-=======
-        print("Applying new calibration ... ")
-        command_input.send(dai.ApplyCalibrationCommand(calibration))
-
-    if key == ord('p'):
-        print("Applying previous calibration ... ")
-        if oldCalibration:
-            command_input.send(dai.ApplyCalibrationCommand(oldCalibration))
-            calibration = oldCalibration
-
-    if key == ord('c'):
-        print("Checking quality ... ")
-        command_input.send(dai.CheckQualityCommand())
-        quality = quality_output.get()
-        if quality.data:
-            print(quality.data.rotationChange[0])
->>>>>>> 8c1717ab
         