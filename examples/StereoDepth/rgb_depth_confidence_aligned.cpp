--- conflicted
+++ resolved
@@ -58,11 +58,7 @@
     // For now, RGB needs fixed focus to properly align with depth.
     // This value was used during calibration
     try {
-<<<<<<< HEAD
-        auto calibData = device.readCalibration();
-=======
         auto calibData = device.readCalibration2();
->>>>>>> ffe017a8
         auto lensPosition = calibData.getLensPosition(dai::CameraBoardSocket::RGB);
         if(lensPosition) {
             camRgb->initialControl.setManualFocus(lensPosition);
