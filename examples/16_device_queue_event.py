--- conflicted
+++ resolved
@@ -28,12 +28,7 @@
 camRgb.preview.link(xoutRgb.input)
 camMono.out.link(xoutMono.input)
 
-<<<<<<< HEAD
-# Pipeline is defined, now we can connect to the device
-=======
-
 # Connect and start the pipeline
->>>>>>> a60177fa
 with dai.Device(pipeline) as device:
 
     # Clear queue events
