#include <iostream>

#include "depthai/depthai.hpp"
#include "depthai/pipeline/datatype/ImgFrame.hpp"
#include "depthai/pipeline/node/host/Display.hpp"
#include "depthai/pipeline/node/host/Replay.hpp"

int main(int argc, char** argv) {
    if(argc <= 1) {
        std::cout << "Video parameter is missing" << std::endl;
        std::cout << "Usage: ./image_manip_host video_path" << std::endl;
        return -1;
    }

    dai::Pipeline pipeline(false);

    auto replay = pipeline.create<dai::node::ReplayVideo>();
    auto display = pipeline.create<dai::node::Display>();
    auto manip = pipeline.create<dai::node::ImageManip>();
    manip->setRunOnHost();
    // After doing the rest of the operations, resize the frame to 1270x710 and keep the aspect ratio by cropping from the center
    manip->setMaxOutputFrameSize(4000000);
<<<<<<< HEAD
    manip->initialConfig->setOutputSize(1280, 720, dai::ImageManipConfigV2::ResizeMode::LETTERBOX);
    manip->initialConfig->setBackgroundColor(100, 100, 100);
    manip->initialConfig->addRotateDeg(45);
    manip->initialConfig->addCrop(100, 100, 800, 600);
    manip->initialConfig->addFlipVertical();
    manip->initialConfig->setFrameType(dai::ImgFrame::Type::RGB888p);
=======
    manip->initialConfig.setOutputSize(1280, 720, dai::ImageManipConfig::ResizeMode::LETTERBOX);
    manip->initialConfig.setBackgroundColor(100, 100, 100);
    manip->initialConfig.addRotateDeg(45);
    manip->initialConfig.addCrop(100, 100, 800, 600);
    manip->initialConfig.addFlipVertical();
    manip->initialConfig.setFrameType(dai::ImgFrame::Type::RGB888p);
>>>>>>> cf17613d

    replay->setReplayVideoFile(argv[1]);
    replay->setOutFrameType(dai::ImgFrame::Type::NV12);
    replay->setFps(30);
    replay->setSize(1280, 720);

    replay->out.link(manip->inputImage);
    manip->out.link(display->input);

    pipeline.start();

    pipeline.wait();
}<|MERGE_RESOLUTION|>--- conflicted
+++ resolved
@@ -20,21 +20,12 @@
     manip->setRunOnHost();
     // After doing the rest of the operations, resize the frame to 1270x710 and keep the aspect ratio by cropping from the center
     manip->setMaxOutputFrameSize(4000000);
-<<<<<<< HEAD
-    manip->initialConfig->setOutputSize(1280, 720, dai::ImageManipConfigV2::ResizeMode::LETTERBOX);
+    manip->initialConfig->setOutputSize(1280, 720, dai::ImageManipConfig::ResizeMode::LETTERBOX);
     manip->initialConfig->setBackgroundColor(100, 100, 100);
     manip->initialConfig->addRotateDeg(45);
     manip->initialConfig->addCrop(100, 100, 800, 600);
     manip->initialConfig->addFlipVertical();
     manip->initialConfig->setFrameType(dai::ImgFrame::Type::RGB888p);
-=======
-    manip->initialConfig.setOutputSize(1280, 720, dai::ImageManipConfig::ResizeMode::LETTERBOX);
-    manip->initialConfig.setBackgroundColor(100, 100, 100);
-    manip->initialConfig.addRotateDeg(45);
-    manip->initialConfig.addCrop(100, 100, 800, 600);
-    manip->initialConfig.addFlipVertical();
-    manip->initialConfig.setFrameType(dai::ImgFrame::Type::RGB888p);
->>>>>>> cf17613d
 
     replay->setReplayVideoFile(argv[1]);
     replay->setOutFrameType(dai::ImgFrame::Type::NV12);
