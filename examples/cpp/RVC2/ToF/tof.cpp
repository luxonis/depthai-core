--- conflicted
+++ resolved
@@ -6,62 +6,6 @@
 #include "depthai/depthai.hpp"
 
 cv::Mat colorizeDepth(const cv::Mat& frameDepth) {
-<<<<<<< HEAD
-    cv::Mat invalidMask = (frameDepth == 0);
-    cv::Mat depthFrameColor;
-
-    try {
-        // Create a mask for non-zero values
-        cv::Mat nonZeroMask = (frameDepth != 0);
-
-        // Calculate percentiles for non-zero values
-        std::vector<float> nonZeroValues;
-        for(int i = 0; i < frameDepth.rows; i++) {
-            for(int j = 0; j < frameDepth.cols; j++) {
-                if(nonZeroMask.at<uchar>(i, j)) {
-                    nonZeroValues.push_back(frameDepth.at<float>(i, j));
-                }
-            }
-        }
-        std::sort(nonZeroValues.begin(), nonZeroValues.end());
-
-        float minDepth = nonZeroValues[nonZeroValues.size() * 0.03];
-        float maxDepth = nonZeroValues[nonZeroValues.size() * 0.95];
-
-        // Calculate log depth
-        cv::Mat logDepth;
-        frameDepth.convertTo(logDepth, CV_32F);
-        for(int i = 0; i < logDepth.rows; i++) {
-            for(int j = 0; j < logDepth.cols; j++) {
-                if(nonZeroMask.at<uchar>(i, j)) {
-                    logDepth.at<float>(i, j) = std::log(logDepth.at<float>(i, j));
-                }
-            }
-        }
-
-        float logMinDepth = std::log(minDepth);
-        float logMaxDepth = std::log(maxDepth);
-
-        // Clip values
-        cv::threshold(logDepth, logDepth, logMaxDepth, logMaxDepth, cv::THRESH_TRUNC);
-        cv::threshold(logDepth, logDepth, logMinDepth, logMinDepth, cv::THRESH_TOZERO);
-
-        // Interpolate to 0-255 range
-        cv::Mat depthFrameColor8U;
-        logDepth.convertTo(depthFrameColor8U, CV_8U, 255.0 / (logMaxDepth - logMinDepth), -logMinDepth * 255.0 / (logMaxDepth - logMinDepth));
-
-        // Apply color map
-        cv::applyColorMap(depthFrameColor8U, depthFrameColor, cv::COLORMAP_JET);
-
-        // Set invalid pixels to black
-        depthFrameColor.setTo(cv::Scalar(0, 0, 0), invalidMask);
-
-    } catch(const std::exception& e) {
-        // Frame is likely empty or error occurred
-        depthFrameColor = cv::Mat::zeros(frameDepth.size(), CV_8UC3);
-    }
-
-=======
     // -----------------------------------------------------------------------
     // 1.  Basic checks & convert to CV_32F
     // -----------------------------------------------------------------------
@@ -126,7 +70,6 @@
     cv::applyColorMap(depth8U, depthFrameColor, cv::COLORMAP_JET);
     depthFrameColor.setTo(cv::Scalar::all(0), ~nonZeroMask);
 
->>>>>>> 2bce940a
     return depthFrameColor;
 }
 
