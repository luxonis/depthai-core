--- conflicted
+++ resolved
@@ -51,11 +51,7 @@
     std::string_view asString(reinterpret_cast<const char*>(message.message.data), message.message.dataSize);
     std::cout << "Message: " << asString << std::endl;
     nlohmann::json j = nlohmann::json::parse(asString);
-<<<<<<< HEAD
-    std::ofstream out(std::string(RECORDING_PATH) + ".json");
-=======
     std::ofstream out(std::string(path) + ".json");
->>>>>>> f59896fd
     out << j.dump(4) << std::endl;
 
     std::string_view asString2(reinterpret_cast<const char*>(message.schema->data.data()), message.schema->data.size());
