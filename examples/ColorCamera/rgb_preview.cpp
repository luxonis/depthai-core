--- conflicted
+++ resolved
@@ -38,11 +38,7 @@
     }
 
     // Device name
-<<<<<<< HEAD
-    cout << "Device name: " << device.getDeviceName() << endl;
-=======
     cout << "Device name: " << device.getDeviceName() << " Product name: " << device.getProductName() << endl;
->>>>>>> 6b5093dd
 
     // Output queue will be used to get the rgb frames from the output defined above
     auto qRgb = device.getOutputQueue("rgb", 4, false);
