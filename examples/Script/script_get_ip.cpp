--- conflicted
+++ resolved
@@ -31,18 +31,10 @@
     )");
 
     // XLinkOut
-<<<<<<< HEAD
-    auto end = script->outputs["end"].createQueue();
-
-    // Connect to device with pipeline
-    dai::Device device(pipeline);
-    end->get<dai::Buffer>();
-=======
     auto queue = script->outputs["end"].createQueue();
 
     // Connect to device with pipeline
     dai::Device device(pipeline);
     queue->get<dai::Buffer>();
->>>>>>> ee8aa711
     return 0;
 }