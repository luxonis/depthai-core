

#include <cstdio>
#include <iostream>

#include "utility.hpp"

// Inludes common necessary includes for development using depthai library
#include "depthai/depthai.hpp"

int main() {
    using namespace std;

    // TODO - split this example into two separate examples
    bool withDepth = true;

    dai::Pipeline p;

    auto monoLeft = p.create<dai::node::MonoCamera>();
    auto monoRight = p.create<dai::node::MonoCamera>();
    auto xoutLeft = p.create<dai::node::XLinkOut>();
    auto xoutRight = p.create<dai::node::XLinkOut>();
    auto stereo = withDepth ? p.create<dai::node::StereoDepth>() : nullptr;
    auto xoutDisp = p.create<dai::node::XLinkOut>();
    auto xoutDepth = p.create<dai::node::XLinkOut>();
    auto xoutRectifL = p.create<dai::node::XLinkOut>();
    auto xoutRectifR = p.create<dai::node::XLinkOut>();

    // XLinkOut
    xoutLeft->setStreamName("left");
    xoutRight->setStreamName("right");
    if(withDepth) {
        xoutDisp->setStreamName("disparity");
        xoutDepth->setStreamName("depth");
        xoutRectifL->setStreamName("rectified_left");
        xoutRectifR->setStreamName("rectified_right");
    }

    // MonoCamera
    monoLeft->setResolution(dai::MonoCameraProperties::SensorResolution::THE_720_P);
    monoLeft->setBoardSocket(dai::CameraBoardSocket::LEFT);
    // monoLeft->setFps(5.0);
    monoRight->setResolution(dai::MonoCameraProperties::SensorResolution::THE_720_P);
    monoRight->setBoardSocket(dai::CameraBoardSocket::RIGHT);
    // monoRight->setFps(5.0);

    bool outputDepth = false;
    bool outputRectified = true;
    bool lrcheck = true;
    bool extended = false;
    bool subpixel = true;

    int maxDisp = 96;
    if(extended) maxDisp *= 2;
    if(subpixel) maxDisp *= 32;  // 5 bits fractional disparity

    if(withDepth) {
        // StereoDepth
        stereo->setOutputDepth(outputDepth);
        stereo->setOutputRectified(outputRectified);
        stereo->setConfidenceThreshold(200);
        stereo->setRectifyEdgeFillColor(0);  // black, to better see the cutout
        // stereo->loadCalibrationFile("../../../../depthai/resources/depthai.calib");
        // stereo->setInputResolution(1280, 720);
        // TODO: median filtering is disabled on device with (lrcheck || extended || subpixel)
        // stereo->setMedianFilter(dai::StereoDepthProperties::MedianFilter::MEDIAN_OFF);
        stereo->setLeftRightCheck(lrcheck);
        stereo->setExtendedDisparity(extended);
        stereo->setSubpixel(subpixel);

        // Link plugins CAM -> STEREO -> XLINK
        monoLeft->out.link(stereo->left);
        monoRight->out.link(stereo->right);

        stereo->syncedLeft.link(xoutLeft->input);
        stereo->syncedRight.link(xoutRight->input);
        if(outputRectified) {
            stereo->rectifiedLeft.link(xoutRectifL->input);
            stereo->rectifiedRight.link(xoutRectifR->input);
        }
        stereo->disparity.link(xoutDisp->input);
        stereo->depth.link(xoutDepth->input);

    } else {
        // Link plugins CAM -> XLINK
        monoLeft->out.link(xoutLeft->input);
        monoRight->out.link(xoutRight->input);
    }

    // CONNECT TO DEVICE
    dai::Device d(p);
    d.startPipeline();

    auto leftQueue = d.getOutputQueue("left", 8, false);
    auto rightQueue = d.getOutputQueue("right", 8, false);
    auto dispQueue = withDepth ? d.getOutputQueue("disparity", 8, false) : nullptr;
    auto depthQueue = withDepth ? d.getOutputQueue("depth", 8, false) : nullptr;
    auto rectifLeftQueue = withDepth ? d.getOutputQueue("rectified_left", 8, false) : nullptr;
    auto rectifRightQueue = withDepth ? d.getOutputQueue("rectified_right", 8, false) : nullptr;

    while(1) {
        auto t1 = std::chrono::steady_clock::now();
        auto left = leftQueue->get<dai::ImgFrame>();
        auto t2 = std::chrono::steady_clock::now();
        cv::imshow("left", cv::Mat(left->getHeight(), left->getWidth(), CV_8UC1, left->getData().data()));
        auto t3 = std::chrono::steady_clock::now();
        auto right = rightQueue->get<dai::ImgFrame>();
        auto t4 = std::chrono::steady_clock::now();
        cv::imshow("right", cv::Mat(right->getHeight(), right->getWidth(), CV_8UC1, right->getData().data()));
        auto t5 = std::chrono::steady_clock::now();

        if(withDepth) {
            // Note: in some configurations (if depth is enabled), disparity may output garbage data
            auto disparity = dispQueue->get<dai::ImgFrame>();
            cv::Mat disp(disparity->getHeight(), disparity->getWidth(), subpixel ? CV_16UC1 : CV_8UC1, disparity->getData().data());
            disp.convertTo(disp, CV_8UC1, 255.0 / maxDisp);  // Extend disparity range
            cv::imshow("disparity", disp);
            cv::Mat disp_color;
            cv::applyColorMap(disp, disp_color, cv::COLORMAP_JET);
            cv::imshow("disparity_color", disp_color);

            if(outputDepth) {
                auto depth = depthQueue->get<dai::ImgFrame>();
                cv::imshow("depth", cv::Mat(depth->getHeight(), depth->getWidth(), CV_16UC1, depth->getData().data()));
            }

            if(outputRectified) {
                auto rectifL = rectifLeftQueue->get<dai::ImgFrame>();
<<<<<<< HEAD
                cv::Mat rectifiedLeftFrame = rectifL->getFrame();
                cv::flip(rectifiedLeftFrame, rectifiedLeftFrame, 1);
                cv::imshow("rectified_left", rectifiedLeftFrame);

                auto rectifR = rectifRightQueue->get<dai::ImgFrame>();
                cv::Mat rectifiedRightFrame = rectifR->getFrame();

                cv::flip(rectifiedRightFrame, rectifiedRightFrame, 1);
                cv::imshow("rectified_right", rectifiedRightFrame);
=======
                cv::imshow("rectified_left", cv::Mat(rectifL->getHeight(), rectifL->getWidth(), CV_8UC1, rectifL->getData().data()));
                auto rectifR = rectifRightQueue->get<dai::ImgFrame>();
                cv::imshow("rectified_right", cv::Mat(rectifR->getHeight(), rectifR->getWidth(), CV_8UC1, rectifR->getData().data()));
>>>>>>> a675564a
            }
        }

        int ms1 = std::chrono::duration_cast<std::chrono::milliseconds>(t2 - t1).count();
        int ms2 = std::chrono::duration_cast<std::chrono::milliseconds>(t3 - t2).count();
        int ms3 = std::chrono::duration_cast<std::chrono::milliseconds>(t4 - t3).count();
        int ms4 = std::chrono::duration_cast<std::chrono::milliseconds>(t5 - t4).count();
        int loop = std::chrono::duration_cast<std::chrono::milliseconds>(t5 - t1).count();

        std::cout << ms1 << " " << ms2 << " " << ms3 << " " << ms4 << " loop: " << loop << std::endl;
        int key = cv::waitKey(1);
        if(key == 'q') {
            return 0;
        }
    }
}<|MERGE_RESOLUTION|>--- conflicted
+++ resolved
@@ -126,7 +126,6 @@
 
             if(outputRectified) {
                 auto rectifL = rectifLeftQueue->get<dai::ImgFrame>();
-<<<<<<< HEAD
                 cv::Mat rectifiedLeftFrame = rectifL->getFrame();
                 cv::flip(rectifiedLeftFrame, rectifiedLeftFrame, 1);
                 cv::imshow("rectified_left", rectifiedLeftFrame);
@@ -136,11 +135,6 @@
 
                 cv::flip(rectifiedRightFrame, rectifiedRightFrame, 1);
                 cv::imshow("rectified_right", rectifiedRightFrame);
-=======
-                cv::imshow("rectified_left", cv::Mat(rectifL->getHeight(), rectifL->getWidth(), CV_8UC1, rectifL->getData().data()));
-                auto rectifR = rectifRightQueue->get<dai::ImgFrame>();
-                cv::imshow("rectified_right", cv::Mat(rectifR->getHeight(), rectifR->getWidth(), CV_8UC1, rectifR->getData().data()));
->>>>>>> a675564a
             }
         }
 
