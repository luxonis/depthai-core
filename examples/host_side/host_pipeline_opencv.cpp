#include <iostream>

// project
#include "depthai/common/CameraBoardSocket.hpp"
#include "depthai/pipeline/Pipeline.hpp"
#include "depthai/pipeline/datatype/ImgFrame.hpp"
#include "depthai/pipeline/node/ColorCamera.hpp"
#include "depthai/pipeline/node/host/Display.hpp"


int main() {
    // Create pipeline
    dai::Pipeline pipeline(true);
    auto camRgb = pipeline.create<dai::node::ColorCamera>(dai::CameraBoardSocket::CAM_A);
    camRgb->setVideoSize(640, 480);
    auto displayDevice = pipeline.create<dai::node::Display>(std::string{"Device Display"});

    // camRgb->video.link(displayDevice->input);

    // Option 2:
    auto queue = camRgb->video.createQueue();

    pipeline.start();

    while(pipeline.isRunning()) {
        auto message = queue->get<dai::ImgFrame>();
        cv::imshow("QueueFrame", message->getCvFrame());
        auto q = cv::waitKey(1);
        if(q == 'q') {
            pipeline.stop();
            break;
        }
    }
<<<<<<< HEAD
};

int main() {
    using namespace std;
=======
>>>>>>> d41eeee8

    pipeline.wait();
    return 0;
}<|MERGE_RESOLUTION|>--- conflicted
+++ resolved
@@ -31,14 +31,9 @@
             break;
         }
     }
-<<<<<<< HEAD
-};
-
-int main() {
-    using namespace std;
-=======
->>>>>>> d41eeee8
 
     pipeline.wait();
     return 0;
+} catch (const std::exception& ex) {
+    std::cout << "Exception: " << ex.what();
 }