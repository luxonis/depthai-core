#include <emscripten/bind.h>
#include <emscripten/val.h>

#include <algorithm>
#include <chrono>
#include <fstream>
#include <iostream>
#include <iterator>
#include <vector>

// include depthai library
#include <depthai/depthai.hpp>
#include <depthai/pipeline/datatype/DatatypeEnum.hpp>
#include <depthai/pipeline/datatype/StreamMessageParser.hpp>

inline int readIntLE(std::uint8_t* data) {
    return data[0] + data[1] * 256 + data[2] * 256 * 256 + data[3] * 256 * 256 * 256;
}

template <typename T>
std::shared_ptr<T> daiDeserializeFromJS(std::vector<std::uint8_t> data) {
    auto imgFrame = std::make_shared<T>();
    const auto rc = dai::utility::deserialize(data, *imgFrame);
    if(!rc) {
        // this should never happen as exceptions are enabled !!!
        std::cout << "Deserialization failed" << std::endl;
    }
    return imgFrame;
}

struct MessageHeader {
    dai::DatatypeEnum objectType;
    int serializedObjectSize;
};

MessageHeader daiGetMessageType(std::vector<std::uint8_t> data) {
    if(data.size() < 8) {
        throw std::invalid_argument("Message header data should be at least 8 bytes long.");
    }
    MessageHeader header;
    header.serializedObjectSize = readIntLE(data.data() + data.size() - 4);
    header.objectType = static_cast<dai::DatatypeEnum>(readIntLE(data.data() + data.size() - 8));
    return header;
}

using namespace emscripten;

EMSCRIPTEN_BINDINGS(depthai_js) {
    // vector types
    register_vector<std::uint8_t>("Uint8Vector");
    register_vector<dai::ImgDetection>("ImgDetectionVector");

    // enums
    enum_<dai::DatatypeEnum>("DatatypeEnum")
        .value("ADatatype", dai::DatatypeEnum::ADatatype)
        .value("Buffer", dai::DatatypeEnum::Buffer)
        .value("ImgFrame", dai::DatatypeEnum::ImgFrame)
        .value("EncodedFrame", dai::DatatypeEnum::EncodedFrame)
        .value("NNData", dai::DatatypeEnum::NNData)
        .value("ImageManipConfig", dai::DatatypeEnum::ImageManipConfig)
        .value("CameraControl", dai::DatatypeEnum::CameraControl)
        .value("ImgDetections", dai::DatatypeEnum::ImgDetections)
        .value("SpatialImgDetections", dai::DatatypeEnum::SpatialImgDetections)
        .value("SystemInformation", dai::DatatypeEnum::SystemInformation)
        .value("SystemInformationS3", dai::DatatypeEnum::SystemInformationS3)
        .value("SpatialLocationCalculatorConfig", dai::DatatypeEnum::SpatialLocationCalculatorConfig)
        .value("SpatialLocationCalculatorData", dai::DatatypeEnum::SpatialLocationCalculatorData)
        .value("EdgeDetectorConfig", dai::DatatypeEnum::EdgeDetectorConfig)
        .value("AprilTagConfig", dai::DatatypeEnum::AprilTagConfig)
        .value("AprilTags", dai::DatatypeEnum::AprilTags)
        .value("Tracklets", dai::DatatypeEnum::Tracklets)
        .value("IMUData", dai::DatatypeEnum::IMUData)
        .value("StereoDepthConfig", dai::DatatypeEnum::StereoDepthConfig)
        .value("FeatureTrackerConfig", dai::DatatypeEnum::FeatureTrackerConfig)
        .value("ThermalConfig", dai::DatatypeEnum::ThermalConfig)
        .value("ToFConfig", dai::DatatypeEnum::ToFConfig)
        .value("TrackedFeatures", dai::DatatypeEnum::TrackedFeatures)
        .value("BenchmarkReport", dai::DatatypeEnum::BenchmarkReport)
        .value("MessageGroup", dai::DatatypeEnum::MessageGroup)
<<<<<<< HEAD
        .value("SegmentationMask", dai::DatatypeEnum::SegmentationMask);
=======
        .value("ImageFiltersConfig", dai::DatatypeEnum::ImageFiltersConfig)
        .value("Keypoints", dai::DatatypeEnum::Keypoints);
>>>>>>> 339403f5

    // structs
    value_object<MessageHeader>("MessageHeader")
        .field("objectType", &MessageHeader::objectType)
        .field("serializedObjectSize", &MessageHeader::serializedObjectSize);
    value_object<dai::ImgDetection>("ImgDetection")
        .ctor()
        .ctor(const dai::RoatatedRect&, float, std::uint32_t)
        .ctor(const dai::RotatedRect&, std::string, float, std::uint32_t)
        .ctor(const dai::RotatedRect&, const dai::KeypointsList&, float, std::uint32_t)
        .ctor(const dai::RotatedRect&, const dai::KeypointsList&, std::string, float, std::uint32_t)
        .field("label", &dai::ImgDetection::label)
        .field("confidence", &dai::ImgDetection::confidence)
        .field("xmin", &dai::ImgDetection::xmin)
        .field("xmax", &dai::ImgDetection::xmax)
        .field("ymin", &dai::ImgDetection::ymin)
        .field("ymax", &dai::ImgDetection::ymax)
        .field("labelName", &dai::ImgDetection::labelName)
        .def("setBoundingBox", &dai::ImgDetection::setBoundingBox, py::arg("boundingBox"))
        .def("getBoundingBox", &dai::ImgDetection::getBoundingBox)
        .def("setOuterBoundingBox", &dai::ImgDetection::setOuterBoundingBox, py::arg("xmin"), py::arg("ymin"), py::arg("xmax"), py::arg("ymax"))
        .def("setKeypoints", py::overload_cast<const dai::KeypointsList>(&dai::ImgDetection::setKeypoints), py::arg("keypoints"))
        .def("setKeypoints", py::overload_cast<const std::vector<dai::Keypoint>&>(&dai::ImgDetection::setKeypoints), py::arg("keypoints"))
        .def("setKeypoints",
             py::overload_cast<const std::vector<dai::Keypoint>, const std::vector<dai::Edge>>(&dai::ImgDetection::setKeypoints),
             py::arg("keypoints"),
             py::arg("edges"))
        .def("setKeypoints", py::overload_cast<const std::vector<dai::Point3f>>(&dai::ImgDetection::setKeypoints), py::arg("keypoints"))
        .def("setKeypoints", py::overload_cast<const std::vector<dai::Point2f>>(&dai::ImgDetection::setKeypoints), py::arg("keypoints"))
        .def("getKeypoints", &dai::ImgDetection::getKeypoints)
        .def("setEdges", &dai::ImgDetection::setEdges, py::arg("edges"))
        .def("getEdges", &dai::ImgDetection::getEdges)
        .def("centerX", &dai::ImgDetection::getCenterX)
        .def("centerY", &dai::ImgDetection::getCenterY)
        .def("width", &dai::ImgDetection::getWidth)
        .def("height", &dai::ImgDetection::getHeight)
        .def("angle", &dai::ImgDetection::getAngle);

    // classes
    class_<dai::ImgFrame>("ImgFrame")
        .smart_ptr_constructor("ImgFrame", &std::make_shared<dai::ImgFrame>)
        .property("width", &dai::ImgFrame::getWidth)
        .property("height", &dai::ImgFrame::getHeight);
    class_<dai::ImgDetections>("ImgDetections")
        .smart_ptr_constructor("ImgDetections", &std::make_shared<dai::ImgDetections>)
        .property("segmentationMask", &dai::ImgDetections::segmentationMask);

    // module global functions
    function("deserializeImgFrame", &daiDeserializeFromJS<dai::ImgFrame>);
    function("deserializeImgDetections", &daiDeserializeFromJS<dai::ImgDetections>);
    function("getMessageType", &daiGetMessageType);
}<|MERGE_RESOLUTION|>--- conflicted
+++ resolved
@@ -77,12 +77,9 @@
         .value("TrackedFeatures", dai::DatatypeEnum::TrackedFeatures)
         .value("BenchmarkReport", dai::DatatypeEnum::BenchmarkReport)
         .value("MessageGroup", dai::DatatypeEnum::MessageGroup)
-<<<<<<< HEAD
-        .value("SegmentationMask", dai::DatatypeEnum::SegmentationMask);
-=======
+        .value("SegmentationMask", dai::DatatypeEnum::SegmentationMask)
         .value("ImageFiltersConfig", dai::DatatypeEnum::ImageFiltersConfig)
         .value("Keypoints", dai::DatatypeEnum::Keypoints);
->>>>>>> 339403f5
 
     // structs
     value_object<MessageHeader>("MessageHeader")
