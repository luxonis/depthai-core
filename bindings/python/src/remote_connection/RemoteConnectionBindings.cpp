#include "RemoteConnectionBindings.hpp"

#include <pybind11/cast.h>
#include <pybind11/functional.h>

#include "depthai/remote_connection/RemoteConnection.hpp"
#include "depthai/pipeline/InputQueue.hpp"

void RemoteConnectionBindings::bind(pybind11::module& m, void* pCallstack) {
    using namespace dai;

    ///////////////////////////////////////////////////////////////////////
    ///////////////////////////////////////////////////////////////////////
    ///////////////////////////////////////////////////////////////////////
    // Call the rest of the type defines, then perform the actual bindings
    Callstack* callstack = (Callstack*)pCallstack;
    auto cb = callstack->top();
    callstack->pop();
    cb(m, pCallstack);
    ///////////////////////////////////////////////////////////////////////
    ///////////////////////////////////////////////////////////////////////
    ///////////////////////////////////////////////////////////////////////
#ifdef DEPTHAI_ENABLE_REMOTE_CONNECTION
    py::class_<RemoteConnection>(m, "RemoteConnection")
        .def(py::init<const std::string&, uint16_t, bool, uint16_t>(),
             py::arg("address") = RemoteConnection::DEFAULT_ADDRESS,
             py::arg("webSocketPort") = RemoteConnection::DEFAULT_WEBSOCKET_PORT,
             py::arg("serveFrontend") = true,
             py::arg("httpPort") = RemoteConnection::DEFAULT_HTTP_PORT,
             DOC(dai, RemoteConnection, RemoteConnection))
        .def("addTopic",
             py::overload_cast<const std::string&, dai::Node::Output&, const std::string&, bool>(&RemoteConnection::addTopic),
             py::arg("topicName"),
             py::arg("output"),
             py::arg("group") = "",
             py::arg("useVisualizationIfAvailable") = true,
             DOC(dai, RemoteConnection, addTopic))
        .def("addTopic",
             py::overload_cast<const std::string&, const std::string&, unsigned int, bool, bool>(&RemoteConnection::addTopic),
             py::arg("topicName"),
             py::arg("group") = "",
             py::arg("maxSize") = 16,
<<<<<<< HEAD
             py::arg("blocking") = false,
             py::arg("useVisualizationIfAvailable") = true,
             DOC(dai, RemoteConnection, addTopic))
        .def("registerPipeline", &RemoteConnection::registerPipeline, py::arg("pipeline"), DOC(dai, RemoteConnection, registerPipeline))
        .def("registerService", &RemoteConnection::registerService, py::arg("serviceName"), py::arg("callback"), DOC(dai, RemoteConnection, registerService))
        .def("waitKey",
             &RemoteConnection::waitKey,
             py::arg("delay"),
             DOC(dai, RemoteConnection, waitKey));
=======
             py::arg("blocking") = false)
        .def("registerPipeline", &RemoteConnection::registerPipeline, py::arg("pipeline"))
        .def("registerService", &RemoteConnection::registerService, py::arg("serviceName"), py::arg("callback"))
        .def("waitKey", &RemoteConnection::waitKey, py::arg("delay"), py::call_guard<py::gil_scoped_release>());
>>>>>>> dd18ef01
#else
     // Define a placeholder class for RemoteConnection
    struct RemoteConnectionPlaceholder {
        RemoteConnectionPlaceholder(const std::string& /*address*/, uint16_t /*port*/, bool /*serveFrontend*/, uint16_t /*httpPort*/) {
            throw std::runtime_error("Remote connection is not enabled in this build.");
        }
    };
     py::class_<RemoteConnectionPlaceholder>(m, "RemoteConnection")
          .def(py::init<const std::string&, uint16_t, bool, uint16_t>(), py::arg("address") = "", py::arg("port") = 0, py::arg("serveFrontend") = true, py::arg("httpPort") = 0);
#endif
}<|MERGE_RESOLUTION|>--- conflicted
+++ resolved
@@ -1,7 +1,9 @@
 #include "RemoteConnectionBindings.hpp"
 
+#include <pybind11/attr.h>
 #include <pybind11/cast.h>
 #include <pybind11/functional.h>
+#include <pybind11/gil.h>
 
 #include "depthai/remote_connection/RemoteConnection.hpp"
 #include "depthai/pipeline/InputQueue.hpp"
@@ -40,7 +42,6 @@
              py::arg("topicName"),
              py::arg("group") = "",
              py::arg("maxSize") = 16,
-<<<<<<< HEAD
              py::arg("blocking") = false,
              py::arg("useVisualizationIfAvailable") = true,
              DOC(dai, RemoteConnection, addTopic))
@@ -49,13 +50,8 @@
         .def("waitKey",
              &RemoteConnection::waitKey,
              py::arg("delay"),
+             py::call_guard<py::gil_scoped_release>(),
              DOC(dai, RemoteConnection, waitKey));
-=======
-             py::arg("blocking") = false)
-        .def("registerPipeline", &RemoteConnection::registerPipeline, py::arg("pipeline"))
-        .def("registerService", &RemoteConnection::registerService, py::arg("serviceName"), py::arg("callback"))
-        .def("waitKey", &RemoteConnection::waitKey, py::arg("delay"), py::call_guard<py::gil_scoped_release>());
->>>>>>> dd18ef01
 #else
      // Define a placeholder class for RemoteConnection
     struct RemoteConnectionPlaceholder {
