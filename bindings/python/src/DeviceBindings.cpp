#include "DeviceBindings.hpp"

// depthai
#include "depthai/device/CrashDump.hpp"
#include "depthai/device/Device.hpp"
#include "depthai/device/EepromError.hpp"
#include "depthai/pipeline/Pipeline.hpp"
#include "depthai/utility/Clock.hpp"
#include "depthai/xlink/XLinkConnection.hpp"

// std::chrono bindings
#include <pybind11/chrono.h>
// py::detail
#include <pybind11/detail/common.h>
// hedley
#include <hedley/hedley.h>
// STL Bind
#include <pybind11/stl_bind.h>

PYBIND11_MAKE_OPAQUE(std::unordered_map<std::int8_t, dai::BoardConfig::GPIO>);
PYBIND11_MAKE_OPAQUE(std::unordered_map<std::int8_t, dai::BoardConfig::UART>);

// Patch for bind_map naming
// Remove if it gets mainlined in pybind11
namespace pybind11 {
<<<<<<< HEAD
// TODO(Morato) - check if fixed, doesn't compile on v2.11.1
// template <typename Map, typename holder_type = std::unique_ptr<Map>, typename... Args>
// class_<Map, holder_type> bind_map_patched(handle scope, const std::string &name, Args &&...args) {
//     using KeyType = typename Map::key_type;
//     using MappedType = typename Map::mapped_type;
//     using KeysView = detail::keys_view<Map>;
//     using ValuesView = detail::values_view<Map>;
//     using ItemsView = detail::items_view<Map>;
//     using Class_ = class_<Map, holder_type>;

//     // If either type is a non-module-local bound type then make the map binding non-local as well;
//     // otherwise (e.g. both types are either module-local or converting) the map will be
//     // module-local.
//     auto *tinfo = detail::get_type_info(typeid(MappedType));
//     bool local = !tinfo || tinfo->module_local;
//     if (local) {
//         tinfo = detail::get_type_info(typeid(KeyType));
//         local = !tinfo || tinfo->module_local;
//     }

//     Class_ cl(scope, name.c_str(), pybind11::module_local(local), std::forward<Args>(args)...);
//     class_<KeysView> keys_view(
//         scope, ("KeysView_" + name).c_str(), pybind11::module_local(local));
//     class_<ValuesView> values_view(
//         scope, ("ValuesView_" + name).c_str(), pybind11::module_local(local));
//     class_<ItemsView> items_view(
//         scope, ("ItemsView_" + name).c_str(), pybind11::module_local(local));

//     cl.def(init<>());

//     // Register stream insertion operator (if possible)
//     detail::map_if_insertion_operator<Map, Class_>(cl, name);

//     cl.def(
//         "__bool__",
//         [](const Map &m) -> bool { return !m.empty(); },
//         "Check whether the map is nonempty");

//     cl.def(
//         "__iter__",
//         [](Map &m) { return make_key_iterator(m.begin(), m.end()); },
//         keep_alive<0, 1>() /* Essential: keep map alive while iterator exists */
//     );

//     cl.def(
//         "keys",
//         [](Map &m) { return KeysView{m}; },
//         keep_alive<0, 1>() /* Essential: keep map alive while view exists */
//     );

//     cl.def(
//         "values",
//         [](Map &m) { return ValuesView{m}; },
//         keep_alive<0, 1>() /* Essential: keep map alive while view exists */
//     );

//     cl.def(
//         "items",
//         [](Map &m) { return ItemsView{m}; },
//         keep_alive<0, 1>() /* Essential: keep map alive while view exists */
//     );

//     cl.def(
//         "__getitem__",
//         [](Map &m, const KeyType &k) -> MappedType & {
//             auto it = m.find(k);
//             if (it == m.end()) {
//                 throw key_error();
//             }
//             return it->second;
//         },
//         return_value_policy::reference_internal // ref + keepalive
//     );

//     cl.def("__contains__", [](Map &m, const KeyType &k) -> bool {
//         auto it = m.find(k);
//         if (it == m.end()) {
//             return false;
//         }
//         return true;
//     });
//     // Fallback for when the object is not of the key type
//     cl.def("__contains__", [](Map &, const object &) -> bool { return false; });

//     // Assignment provided only if the type is copyable
//     detail::map_assignment<Map, Class_>(cl);

//     cl.def("__delitem__", [](Map &m, const KeyType &k) {
//         auto it = m.find(k);
//         if (it == m.end()) {
//             throw key_error();
//         }
//         m.erase(it);
//     });

//     cl.def("__len__", &Map::size);

//     keys_view.def("__len__", [](KeysView &view) { return view.map.size(); });
//     keys_view.def(
//         "__iter__",
//         [](KeysView &view) { return make_key_iterator(view.map.begin(), view.map.end()); },
//         keep_alive<0, 1>() /* Essential: keep view alive while iterator exists */
//     );
//     keys_view.def("__contains__", [](KeysView &view, const KeyType &k) -> bool {
//         auto it = view.map.find(k);
//         if (it == view.map.end()) {
//             return false;
//         }
//         return true;
//     });
//     // Fallback for when the object is not of the key type
//     keys_view.def("__contains__", [](KeysView &, const object &) -> bool { return false; });

//     values_view.def("__len__", [](ValuesView &view) { return view.map.size(); });
//     values_view.def(
//         "__iter__",
//         [](ValuesView &view) { return make_value_iterator(view.map.begin(), view.map.end()); },
//         keep_alive<0, 1>() /* Essential: keep view alive while iterator exists */
//     );

//     items_view.def("__len__", [](ItemsView &view) { return view.map.size(); });
//     items_view.def(
//         "__iter__",
//         [](ItemsView &view) { return make_iterator(view.map.begin(), view.map.end()); },
//         keep_alive<0, 1>() /* Essential: keep view alive while iterator exists */
//     );

//     return cl;
// }
=======
template <typename Map, typename holder_type = std::unique_ptr<Map>, typename... Args>
class_<Map, holder_type> bind_map_patched(handle scope, const std::string &name, Args &&...args) {
    using KeyType = typename Map::key_type;
    using MappedType = typename Map::mapped_type;
    using KeysView = detail::keys_view<Map>;
    using ValuesView = detail::values_view<Map>;
    using ItemsView = detail::items_view<Map>;
    using Class_ = class_<Map, holder_type>;

    // If either type is a non-module-local bound type then make the map binding non-local as well;
    // otherwise (e.g. both types are either module-local or converting) the map will be
    // module-local.
    auto *tinfo = detail::get_type_info(typeid(MappedType));
    bool local = !tinfo || tinfo->module_local;
    if (local) {
        tinfo = detail::get_type_info(typeid(KeyType));
        local = !tinfo || tinfo->module_local;
    }

    Class_ cl(scope, name.c_str(), pybind11::module_local(local), std::forward<Args>(args)...);
    class_<KeysView> keys_view(
        scope, ("KeysView_" + name).c_str(), pybind11::module_local(local));
    class_<ValuesView> values_view(
        scope, ("ValuesView_" + name).c_str(), pybind11::module_local(local));
    class_<ItemsView> items_view(
        scope, ("ItemsView_" + name).c_str(), pybind11::module_local(local));

    cl.def(init<>());

    // Register stream insertion operator (if possible)
    detail::map_if_insertion_operator<Map, Class_>(cl, name);

    cl.def(
        "__bool__",
        [](const Map &m) -> bool { return !m.empty(); },
        "Check whether the map is nonempty");

    cl.def(
        "__iter__",
        [](Map &m) { return make_key_iterator(m.begin(), m.end()); },
        keep_alive<0, 1>() /* Essential: keep map alive while iterator exists */
    );

    cl.def(
        "keys",
        [](Map &m) { return KeysView{m}; },
        keep_alive<0, 1>() /* Essential: keep map alive while view exists */
    );

    cl.def(
        "values",
        [](Map &m) { return ValuesView{m}; },
        keep_alive<0, 1>() /* Essential: keep map alive while view exists */
    );

    cl.def(
        "items",
        [](Map &m) { return ItemsView{m}; },
        keep_alive<0, 1>() /* Essential: keep map alive while view exists */
    );

    cl.def(
        "__getitem__",
        [](Map &m, const KeyType &k) -> MappedType & {
            auto it = m.find(k);
            if (it == m.end()) {
                throw key_error();
            }
            return it->second;
        },
        return_value_policy::reference_internal // ref + keepalive
    );

    cl.def("__contains__", [](Map &m, const KeyType &k) -> bool {
        auto it = m.find(k);
        if (it == m.end()) {
            return false;
        }
        return true;
    });
    // Fallback for when the object is not of the key type
    cl.def("__contains__", [](Map &, const object &) -> bool { return false; });

    // Assignment provided only if the type is copyable
    detail::map_assignment<Map, Class_>(cl);

    cl.def("__delitem__", [](Map &m, const KeyType &k) {
        auto it = m.find(k);
        if (it == m.end()) {
            throw key_error();
        }
        m.erase(it);
    });

    cl.def("__len__", &Map::size);

    keys_view.def("__len__", [](KeysView &view) { return view.map.size(); });
    keys_view.def(
        "__iter__",
        [](KeysView &view) { return make_key_iterator(view.map.begin(), view.map.end()); },
        keep_alive<0, 1>() /* Essential: keep view alive while iterator exists */
    );
    keys_view.def("__contains__", [](KeysView &view, const KeyType &k) -> bool {
        auto it = view.map.find(k);
        if (it == view.map.end()) {
            return false;
        }
        return true;
    });
    // Fallback for when the object is not of the key type
    keys_view.def("__contains__", [](KeysView &, const object &) -> bool { return false; });

    values_view.def("__len__", [](ValuesView &view) { return view.map.size(); });
    values_view.def(
        "__iter__",
        [](ValuesView &view) { return make_value_iterator(view.map.begin(), view.map.end()); },
        keep_alive<0, 1>() /* Essential: keep view alive while iterator exists */
    );

    items_view.def("__len__", [](ItemsView &view) { return view.map.size(); });
    items_view.def(
        "__iter__",
        [](ItemsView &view) { return make_iterator(view.map.begin(), view.map.end()); },
        keep_alive<0, 1>() /* Essential: keep view alive while iterator exists */
    );

    return cl;
}
>>>>>>> d41eeee8

} // namespace pybind11


// Searches for available devices (as Device constructor)
// but pooling, to check for python interrupts, and releases GIL in between

template<typename DEVICE, class... Args>
static auto deviceSearchHelper(Args&&... args){

    bool found;
    dai::DeviceInfo deviceInfo;
    // releases python GIL
    py::gil_scoped_release release;
    std::tie(found, deviceInfo) = DEVICE::getAnyAvailableDevice(DEVICE::getDefaultSearchTime(), [](){
        py::gil_scoped_acquire acquire;
        if (PyErr_CheckSignals() != 0) throw py::error_already_set();
    });

    // if no devices found, then throw
    if(!found) {
        auto numConnected = DEVICE::getAllAvailableDevices().size();
        if(numConnected > 0) {
            throw std::runtime_error("No available devices (" + std::to_string(numConnected) + " connected, but in use)");
        } else {
            throw std::runtime_error("No available devices");
        }
    }

    return deviceInfo;
}


// static std::vector<std::string> deviceGetQueueEventsHelper(dai::Device& d, const std::vector<std::string>& queueNames, std::size_t maxNumEvents, std::chrono::microseconds timeout){
//     using namespace std::chrono;

//     // if timeout < 0, unlimited timeout
//     bool unlimitedTimeout = timeout < microseconds(0);
//     auto startTime = steady_clock::now();
//     do {
//         {
//             // releases python GIL
//             py::gil_scoped_release release;
//             // block for 100ms
//             auto events = d.getQueueEvents(queueNames, maxNumEvents, std::chrono::milliseconds(100));
//             if(!events.empty()) return events;
//         }
//         // reacquires python GIL for PyErr_CheckSignals call
//         // check if interrupt triggered in between
//         if (PyErr_CheckSignals() != 0) throw py::error_already_set();
//     } while(unlimitedTimeout || steady_clock::now() - startTime < timeout);

//     return std::vector<std::string>();
// }


template<typename D, typename ARG>
static void bindConstructors(ARG& arg){
    using namespace dai;

    arg
    .def(py::init([](const Pipeline& pipeline){
        auto dev = deviceSearchHelper<D>();
        py::gil_scoped_release release;
        return std::make_unique<D>(pipeline, dev);
    }), py::arg("pipeline"), DOC(dai, DeviceBase, DeviceBase))
    .def(py::init([](const Pipeline& pipeline, bool usb2Mode){
        PyErr_WarnEx(PyExc_DeprecationWarning, "Use constructor taking 'UsbSpeed' instead", 1);
        auto dev = deviceSearchHelper<D>();
        py::gil_scoped_release release;
        return std::make_unique<D>(pipeline, dev, usb2Mode);
    }), py::arg("pipeline"), py::arg("usb2Mode"), DOC(dai, DeviceBase, DeviceBase, 2))
    .def(py::init([](const Pipeline& pipeline, UsbSpeed maxUsbSpeed){
        auto dev = deviceSearchHelper<D>();
        py::gil_scoped_release release;
        return std::make_unique<D>(pipeline, dev, maxUsbSpeed);
    }), py::arg("pipeline"), py::arg("maxUsbSpeed"), DOC(dai, DeviceBase, DeviceBase, 3))
    .def(py::init([](const Pipeline& pipeline, const dai::Path& pathToCmd){
        auto dev = deviceSearchHelper<D>();
        py::gil_scoped_release release;
        return std::make_unique<D>(pipeline, dev, pathToCmd);
    }), py::arg("pipeline"), py::arg("pathToCmd"), DOC(dai, DeviceBase, DeviceBase, 4))
    .def(py::init([](const Pipeline& pipeline, const DeviceInfo& deviceInfo, bool usb2Mode){
        PyErr_WarnEx(PyExc_DeprecationWarning, "Use constructor taking 'UsbSpeed' instead", 1);
        py::gil_scoped_release release;
        return std::make_unique<D>(pipeline, deviceInfo, usb2Mode);
    }), py::arg("pipeline"), py::arg("devInfo"), py::arg("usb2Mode") = false, DOC(dai, DeviceBase, DeviceBase, 6))
    .def(py::init([](const Pipeline& pipeline, const DeviceInfo& deviceInfo, UsbSpeed maxUsbSpeed){
        py::gil_scoped_release release;
        return std::make_unique<D>(pipeline, deviceInfo, maxUsbSpeed);
    }), py::arg("pipeline"), py::arg("deviceInfo"), py::arg("maxUsbSpeed"), DOC(dai, DeviceBase, DeviceBase, 7))
    .def(py::init([](const Pipeline& pipeline, const DeviceInfo& deviceInfo, dai::Path pathToCmd){
        py::gil_scoped_release release;
        return std::make_unique<D>(pipeline, deviceInfo, pathToCmd);
    }), py::arg("pipeline"), py::arg("devInfo"), py::arg("pathToCmd"), DOC(dai, DeviceBase, DeviceBase, 8))

    // DeviceBase constructor - OpenVINO version
    .def(py::init([](OpenVINO::Version version){
        auto dev = deviceSearchHelper<D>();
        py::gil_scoped_release release;
        return std::make_unique<D>(version, dev);
    }), py::arg("version") = OpenVINO::VERSION_UNIVERSAL, DOC(dai, DeviceBase, DeviceBase, 10))
    .def(py::init([](OpenVINO::Version version, bool usb2Mode){
        PyErr_WarnEx(PyExc_DeprecationWarning, "Use constructor taking 'UsbSpeed' instead", 1);
        auto dev = deviceSearchHelper<D>();
        py::gil_scoped_release release;
        return std::make_unique<D>(version, dev, usb2Mode);
    }), py::arg("version"), py::arg("usb2Mode") = false, DOC(dai, DeviceBase, DeviceBase, 11))
    .def(py::init([](OpenVINO::Version version, UsbSpeed maxUsbSpeed){
        auto dev = deviceSearchHelper<D>();
        py::gil_scoped_release release;
        return std::make_unique<D>(version, dev, maxUsbSpeed);
    }), py::arg("version"), py::arg("maxUsbSpeed"), DOC(dai, DeviceBase, DeviceBase, 12))
    .def(py::init([](OpenVINO::Version version, const dai::Path& pathToCmd){
        auto dev = deviceSearchHelper<D>();
        py::gil_scoped_release release;
        return std::make_unique<D>(version, dev, pathToCmd);
    }), py::arg("version"), py::arg("pathToCmd"), DOC(dai, DeviceBase, DeviceBase, 13))
    .def(py::init([](OpenVINO::Version version, const DeviceInfo& deviceInfo, bool usb2Mode){
        PyErr_WarnEx(PyExc_DeprecationWarning, "Use constructor taking 'UsbSpeed' instead", 1);
        py::gil_scoped_release release;
        return std::make_unique<D>(version, deviceInfo, usb2Mode);
    }), py::arg("version"), py::arg("deviceInfo"), py::arg("usb2Mode") = false, DOC(dai, DeviceBase, DeviceBase, 15))
    .def(py::init([](OpenVINO::Version version, const DeviceInfo& deviceInfo, UsbSpeed maxUsbSpeed){
        py::gil_scoped_release release;
        return std::make_unique<D>(version, deviceInfo, maxUsbSpeed);
    }), py::arg("version"), py::arg("deviceInfo"), py::arg("maxUsbSpeed"), DOC(dai, DeviceBase, DeviceBase, 16))
    .def(py::init([](OpenVINO::Version version, const DeviceInfo& deviceInfo, dai::Path pathToCmd){
        py::gil_scoped_release release;
        return std::make_unique<D>(version, deviceInfo, pathToCmd);
    }), py::arg("version"), py::arg("deviceDesc"), py::arg("pathToCmd"), DOC(dai, DeviceBase, DeviceBase, 17))
    .def(py::init([](typename D::Config config){
        auto dev = deviceSearchHelper<D>();
        py::gil_scoped_release release;
        return std::make_unique<D>(config, dev);
    }), py::arg("config"), DOC(dai, DeviceBase, DeviceBase, 18))
    .def(py::init([](typename D::Config config, const DeviceInfo& deviceInfo){
        py::gil_scoped_release release;
        return std::make_unique<D>(config, deviceInfo);
    }), py::arg("config"), py::arg("deviceInfo"), DOC(dai, DeviceBase, DeviceBase, 19))

    // DeviceInfo version
    .def(py::init([](const DeviceInfo& deviceInfo){
        py::gil_scoped_release release;
        return std::make_unique<D>(deviceInfo);
    }), py::arg("deviceInfo"), DOC(dai, DeviceBase, DeviceBase, 20))
    .def(py::init([](const DeviceInfo& deviceInfo, UsbSpeed maxUsbSpeed){
        py::gil_scoped_release release;
        return std::make_unique<D>(deviceInfo, maxUsbSpeed);
    }), py::arg("deviceInfo"), py::arg("maxUsbSpeed"), DOC(dai, DeviceBase, DeviceBase, 21))

    // name or device id version
    .def(py::init([](std::string nameOrDeviceId){
        py::gil_scoped_release release;
        return std::make_unique<D>(std::move(nameOrDeviceId));
    }), py::arg("nameOrDeviceId"), DOC(dai, DeviceBase, DeviceBase, 22))
    .def(py::init([](std::string nameOrDeviceId, UsbSpeed maxUsbSpeed){
        py::gil_scoped_release release;
        return std::make_unique<D>(std::move(nameOrDeviceId), maxUsbSpeed);
    }), py::arg("nameOrDeviceId"), py::arg("maxUsbSpeed"), DOC(dai, DeviceBase, DeviceBase, 23))
    ;

}



void DeviceBindings::bind(pybind11::module& m, void* pCallstack){

    using namespace dai;

    // Type definitions
    py::class_<DeviceBase> deviceBase(m, "DeviceBase", DOC(dai, DeviceBase));
    py::class_<Device, DeviceBase> device(m, "Device", DOC(dai, Device));
    py::class_<Device::Config> deviceConfig(device, "Config", DOC(dai, DeviceBase, Config));
    py::class_<CrashDump> crashDump(m, "CrashDump", DOC(dai, CrashDump));
    py::class_<CrashDump::CrashReport> crashReport(crashDump, "CrashReport", DOC(dai, CrashDump, CrashReport));
    py::class_<CrashDump::CrashReport::ErrorSourceInfo> errorSourceInfo(crashReport, "ErrorSourceInfo", DOC(dai, CrashDump, CrashReport, ErrorSourceInfo));
    py::class_<CrashDump::CrashReport::ErrorSourceInfo::AssertContext> assertContext(errorSourceInfo, "AssertContext", DOC(dai, CrashDump, CrashReport, ErrorSourceInfo, AssertContext));
    py::class_<CrashDump::CrashReport::ErrorSourceInfo::TrapContext> trapContext(errorSourceInfo, "TrapContext", DOC(dai, CrashDump, CrashReport, ErrorSourceInfo, TrapContext));
    py::class_<CrashDump::CrashReport::ThreadCallstack> threadCallstack(crashReport, "ThreadCallstack", DOC(dai, CrashDump, CrashReport, ThreadCallstack));
    py::class_<CrashDump::CrashReport::ThreadCallstack::CallstackContext> callstackContext(threadCallstack, "CallstackContext", DOC(dai, CrashDump, CrashReport, ThreadCallstack, CallstackContext));
    py::class_<BoardConfig> boardConfig(m, "BoardConfig", DOC(dai, BoardConfig));
    py::class_<BoardConfig::USB> boardConfigUsb(boardConfig, "USB", DOC(dai, BoardConfig, USB));
    py::class_<BoardConfig::Network> boardConfigNetwork(boardConfig, "Network", DOC(dai, BoardConfig, Network));
    py::class_<BoardConfig::GPIO> boardConfigGpio(boardConfig, "GPIO", DOC(dai, BoardConfig, GPIO));
    py::enum_<BoardConfig::GPIO::Mode> boardConfigGpioMode(boardConfigGpio, "Mode", DOC(dai, BoardConfig, GPIO, Mode));
    py::enum_<BoardConfig::GPIO::Direction> boardConfigGpioDirection(boardConfigGpio, "Direction", DOC(dai, BoardConfig, GPIO, Direction));
    py::enum_<BoardConfig::GPIO::Level> boardConfigGpioLevel(boardConfigGpio, "Level", DOC(dai, BoardConfig, GPIO, Level));
    py::enum_<BoardConfig::GPIO::Pull> boardConfigGpioPull(boardConfigGpio, "Pull", DOC(dai, BoardConfig, GPIO, Pull));
    py::enum_<BoardConfig::GPIO::Drive> boardConfigGpioDrive(boardConfigGpio, "Drive", DOC(dai, BoardConfig, GPIO, Drive));
    py::class_<BoardConfig::UART> boardConfigUart(boardConfig, "UART", DOC(dai, BoardConfig, UART));
    py::class_<BoardConfig::UVC> boardConfigUvc(boardConfig, "UVC", DOC(dai, BoardConfig, UVC));
    struct PyClock{};
    py::class_<PyClock> clock(m, "Clock");


<<<<<<< HEAD
    // py::bind_map_patched<std::unordered_map<std::int8_t, dai::BoardConfig::GPIO>>(boardConfig, "GPIOMap");
    // py::bind_map_patched<std::unordered_map<std::int8_t, dai::BoardConfig::UART>>(boardConfig, "UARTMap");
    py::bind_map<std::unordered_map<std::int8_t, dai::BoardConfig::GPIO>>(boardConfig, "GPIOMap");
    py::bind_map<std::unordered_map<std::int8_t, dai::BoardConfig::UART>>(boardConfig, "UARTMap");
=======
    py::bind_map_patched<std::unordered_map<std::int8_t, dai::BoardConfig::GPIO>>(boardConfig, "GPIOMap");
    py::bind_map_patched<std::unordered_map<std::int8_t, dai::BoardConfig::UART>>(boardConfig, "UARTMap");
    // py::bind_map<std::unordered_map<std::int8_t, dai::BoardConfig::GPIO>>(boardConfig, "GPIOMap");
    // py::bind_map<std::unordered_map<std::int8_t, dai::BoardConfig::UART>>(boardConfig, "UARTMap");
>>>>>>> d41eeee8

    // pybind11 limitation of having actual classes as exceptions
    // Possible but requires a larger workaround
    // https://stackoverflow.com/questions/62087383/how-can-you-bind-exceptions-with-custom-fields-and-constructors-in-pybind11-and

    // Bind EepromError
    auto eepromError = py::register_exception<EepromError>(m, "EepromError", PyExc_RuntimeError);

    ///////////////////////////////////////////////////////////////////////
    ///////////////////////////////////////////////////////////////////////
    ///////////////////////////////////////////////////////////////////////
    // Call the rest of the type defines, then perform the actual bindings
    Callstack* callstack = (Callstack*) pCallstack;
    auto cb = callstack->top();
    callstack->pop();
    cb(m, pCallstack);
    ///////////////////////////////////////////////////////////////////////
    ///////////////////////////////////////////////////////////////////////
    ///////////////////////////////////////////////////////////////////////


    // Bind BoardConfig::USB
    boardConfigUsb
        .def(py::init<>())
        .def_readwrite("vid", &BoardConfig::USB::vid)
        .def_readwrite("pid", &BoardConfig::USB::pid)
        .def_readwrite("flashBootedVid", &BoardConfig::USB::flashBootedVid)
        .def_readwrite("flashBootedPid", &BoardConfig::USB::flashBootedPid)
        .def_readwrite("maxSpeed", &BoardConfig::USB::maxSpeed)
        .def_readwrite("productName", &BoardConfig::USB::productName)
        .def_readwrite("manufacturer", &BoardConfig::USB::manufacturer)
    ;

    // Bind BoardConfig::Network
    boardConfigNetwork
        .def(py::init<>())
        .def_readwrite("mtu", &BoardConfig::Network::mtu)
        .def_readwrite("xlinkTcpNoDelay", &BoardConfig::Network::xlinkTcpNoDelay)
    ;

    // GPIO Mode
    boardConfigGpioMode
        .value("ALT_MODE_0", BoardConfig::GPIO::ALT_MODE_0, DOC(dai, BoardConfig, GPIO, Mode, ALT_MODE_0))
        .value("ALT_MODE_1", BoardConfig::GPIO::ALT_MODE_1, DOC(dai, BoardConfig, GPIO, Mode, ALT_MODE_1))
        .value("ALT_MODE_2", BoardConfig::GPIO::ALT_MODE_2, DOC(dai, BoardConfig, GPIO, Mode, ALT_MODE_2))
        .value("ALT_MODE_3", BoardConfig::GPIO::ALT_MODE_3, DOC(dai, BoardConfig, GPIO, Mode, ALT_MODE_3))
        .value("ALT_MODE_4", BoardConfig::GPIO::ALT_MODE_4, DOC(dai, BoardConfig, GPIO, Mode, ALT_MODE_4))
        .value("ALT_MODE_5", BoardConfig::GPIO::ALT_MODE_5, DOC(dai, BoardConfig, GPIO, Mode, ALT_MODE_5))
        .value("ALT_MODE_6", BoardConfig::GPIO::ALT_MODE_6, DOC(dai, BoardConfig, GPIO, Mode, ALT_MODE_6))
        .value("DIRECT", BoardConfig::GPIO::DIRECT, DOC(dai, BoardConfig, GPIO, Mode, DIRECT))
        .export_values()
        ;

    // GPIO Direction
    boardConfigGpioDirection
        .value("INPUT", BoardConfig::GPIO::INPUT, DOC(dai, BoardConfig, GPIO, Direction, INPUT))
        .value("OUTPUT", BoardConfig::GPIO::OUTPUT, DOC(dai, BoardConfig, GPIO, Direction, OUTPUT))
        .export_values()
        ;

    // GPIO Level
    boardConfigGpioLevel
        .value("LOW", BoardConfig::GPIO::LOW, DOC(dai, BoardConfig, GPIO, Level, LOW))
        .value("HIGH", BoardConfig::GPIO::HIGH, DOC(dai, BoardConfig, GPIO, Level, HIGH))
        .export_values()
        ;

    // GPIO Pull
    boardConfigGpioPull
        .value("NO_PULL", BoardConfig::GPIO::NO_PULL, DOC(dai, BoardConfig, GPIO, Pull, NO_PULL))
        .value("PULL_UP", BoardConfig::GPIO::PULL_UP, DOC(dai, BoardConfig, GPIO, Pull, PULL_UP))
        .value("PULL_DOWN", BoardConfig::GPIO::PULL_DOWN, DOC(dai, BoardConfig, GPIO, Pull, PULL_DOWN))
        .value("BUS_KEEPER", BoardConfig::GPIO::BUS_KEEPER, DOC(dai, BoardConfig, GPIO, Pull, BUS_KEEPER))
        .export_values()
        ;

    // GPIO Drive
    boardConfigGpioDrive
        .value("MA_2", BoardConfig::GPIO::MA_2, DOC(dai, BoardConfig, GPIO, Drive, MA_2))
        .value("MA_4", BoardConfig::GPIO::MA_4, DOC(dai, BoardConfig, GPIO, Drive, MA_4))
        .value("MA_8", BoardConfig::GPIO::MA_8, DOC(dai, BoardConfig, GPIO, Drive, MA_8))
        .value("MA_12", BoardConfig::GPIO::MA_12, DOC(dai, BoardConfig, GPIO, Drive, MA_12))
        .export_values()
        ;

    // Bind BoardConfig::GPIO
    boardConfigGpio
        .def(py::init<>())
        .def(py::init<BoardConfig::GPIO::Direction>())
        .def(py::init<BoardConfig::GPIO::Direction, BoardConfig::GPIO::Level>())
        .def(py::init<BoardConfig::GPIO::Direction, BoardConfig::GPIO::Level, BoardConfig::GPIO::Pull>())
        .def(py::init<BoardConfig::GPIO::Direction, BoardConfig::GPIO::Mode>())
        .def(py::init<BoardConfig::GPIO::Direction, BoardConfig::GPIO::Mode, BoardConfig::GPIO::Pull>())
        .def_readwrite("mode", &BoardConfig::GPIO::mode)
        .def_readwrite("direction", &BoardConfig::GPIO::direction)
        .def_readwrite("level", &BoardConfig::GPIO::level)
        .def_readwrite("pull", &BoardConfig::GPIO::pull)
        .def_readwrite("drive", &BoardConfig::GPIO::drive)
        .def_readwrite("schmitt", &BoardConfig::GPIO::schmitt)
        .def_readwrite("slewFast", &BoardConfig::GPIO::slewFast)
    ;

    // Bind BoardConfig::UART
    boardConfigUart
        .def(py::init<>())
        .def_readwrite("tmp", &BoardConfig::UART::tmp)
    ;

    // Bind BoardConfig::UVC
    boardConfigUvc
        .def(py::init<>())
        .def(py::init<uint16_t, uint16_t>())
        .def_readwrite("cameraName", &BoardConfig::UVC::cameraName)
        .def_readwrite("width", &BoardConfig::UVC::width)
        .def_readwrite("height", &BoardConfig::UVC::height)
        .def_readwrite("frameType", &BoardConfig::UVC::frameType)
        .def_readwrite("enable", &BoardConfig::UVC::enable)
    ;

    // Bind BoardConfig
    boardConfig
        .def(py::init<>())
        .def_readwrite("usb", &BoardConfig::usb, DOC(dai, BoardConfig, usb))
        .def_readwrite("network", &BoardConfig::network, DOC(dai, BoardConfig, network))
        .def_readwrite("sysctl", &BoardConfig::sysctl, DOC(dai, BoardConfig, sysctl))
        .def_readwrite("watchdogTimeoutMs", &BoardConfig::watchdogTimeoutMs, DOC(dai, BoardConfig, watchdogTimeoutMs))
        .def_readwrite("watchdogInitialDelayMs", &BoardConfig::watchdogInitialDelayMs, DOC(dai, BoardConfig, watchdogInitialDelayMs))
        .def_readwrite("gpio", &BoardConfig::gpio, DOC(dai, BoardConfig, gpio))
        .def_readwrite("uart", &BoardConfig::uart, DOC(dai, BoardConfig, uart))
        .def_readwrite("pcieInternalClock", &BoardConfig::pcieInternalClock, DOC(dai, BoardConfig, pcieInternalClock))
        .def_readwrite("usb3PhyInternalClock", &BoardConfig::usb3PhyInternalClock, DOC(dai, BoardConfig, usb3PhyInternalClock))
        .def_readwrite("mipi4LaneRgb", &BoardConfig::mipi4LaneRgb, DOC(dai, BoardConfig, mipi4LaneRgb))
        .def_readwrite("emmc", &BoardConfig::emmc, DOC(dai, BoardConfig, emmc))
        .def_readwrite("logPath", &BoardConfig::logPath, DOC(dai, BoardConfig, logPath))
        .def_readwrite("logSizeMax", &BoardConfig::logSizeMax, DOC(dai, BoardConfig, logSizeMax))
        .def_readwrite("logVerbosity", &BoardConfig::logVerbosity, DOC(dai, BoardConfig, logVerbosity))
        .def_readwrite("logDevicePrints", &BoardConfig::logDevicePrints, DOC(dai, BoardConfig, logDevicePrints))
        .def_readwrite("uvc", &BoardConfig::uvc, DOC(dai, BoardConfig, uvc))
    ;

    // Bind Device::Config
    deviceConfig
        .def(py::init<>())
        .def_readwrite("version", &Device::Config::version)
        .def_readwrite("board", &Device::Config::board)
        .def_readwrite("nonExclusiveMode", &Device::Config::nonExclusiveMode)
        .def_readwrite("outputLogLevel", &Device::Config::outputLogLevel)
        .def_readwrite("logLevel", &Device::Config::logLevel)
    ;

    // Bind CrashDump
    crashDump
        .def(py::init<>())
        .def("serializeToJson", &CrashDump::serializeToJson, DOC(dai, CrashDump, serializeToJson))

        .def_readwrite("crashReports", &CrashDump::crashReports, DOC(dai, CrashDump, crashReports))
        .def_readwrite("depthaiCommitHash", &CrashDump::depthaiCommitHash, DOC(dai, CrashDump, depthaiCommitHash))
        .def_readwrite("deviceId", &CrashDump::deviceId, DOC(dai, CrashDump, deviceId))
    ;

    crashReport
        .def(py::init<>())
        .def_readwrite("processor", &CrashDump::CrashReport::processor, DOC(dai, CrashDump, CrashReport, processor))
        .def_readwrite("errorSource", &CrashDump::CrashReport::errorSource, DOC(dai, CrashDump, CrashReport, errorSource))
        .def_readwrite("crashedThreadId", &CrashDump::CrashReport::crashedThreadId, DOC(dai, CrashDump, CrashReport, crashedThreadId))
        .def_readwrite("threadCallstack", &CrashDump::CrashReport::threadCallstack, DOC(dai, CrashDump, CrashReport, threadCallstack))
    ;

    errorSourceInfo
        .def(py::init<>())
        .def_readwrite("assertContext", &CrashDump::CrashReport::ErrorSourceInfo::assertContext, DOC(dai, CrashDump, CrashReport, ErrorSourceInfo, assertContext))
        .def_readwrite("trapContext", &CrashDump::CrashReport::ErrorSourceInfo::trapContext, DOC(dai, CrashDump, CrashReport, ErrorSourceInfo, trapContext))
        .def_readwrite("errorId", &CrashDump::CrashReport::ErrorSourceInfo::errorId, DOC(dai, CrashDump, CrashReport, ErrorSourceInfo, errorId))
    ;

    assertContext
        .def(py::init<>())
        .def_readwrite("fileName", &CrashDump::CrashReport::ErrorSourceInfo::AssertContext::fileName, DOC(dai, CrashDump, CrashReport, ErrorSourceInfo, AssertContext, fileName))
        .def_readwrite("functionName", &CrashDump::CrashReport::ErrorSourceInfo::AssertContext::functionName, DOC(dai, CrashDump, CrashReport, ErrorSourceInfo, AssertContext, functionName))
        .def_readwrite("line", &CrashDump::CrashReport::ErrorSourceInfo::AssertContext::line, DOC(dai, CrashDump, CrashReport, ErrorSourceInfo, AssertContext, line))
    ;

    trapContext
        .def(py::init<>())
        .def_readwrite("trapNumber", &CrashDump::CrashReport::ErrorSourceInfo::TrapContext::trapNumber, DOC(dai, CrashDump, CrashReport, ErrorSourceInfo, TrapContext, trapNumber))
        .def_readwrite("trapAddress", &CrashDump::CrashReport::ErrorSourceInfo::TrapContext::trapAddress, DOC(dai, CrashDump, CrashReport, ErrorSourceInfo, TrapContext, trapAddress))
        .def_readwrite("trapName", &CrashDump::CrashReport::ErrorSourceInfo::TrapContext::trapName, DOC(dai, CrashDump, CrashReport, ErrorSourceInfo, TrapContext, trapName))
    ;

    threadCallstack
        .def(py::init<>())
        .def_readwrite("threadId", &CrashDump::CrashReport::ThreadCallstack::threadId, DOC(dai, CrashDump, CrashReport, ThreadCallstack, threadId))
        .def_readwrite("threadName", &CrashDump::CrashReport::ThreadCallstack::threadName, DOC(dai, CrashDump, CrashReport, ThreadCallstack, threadName))
        .def_readwrite("stackBottom", &CrashDump::CrashReport::ThreadCallstack::stackBottom, DOC(dai, CrashDump, CrashReport, ThreadCallstack, stackBottom))
        .def_readwrite("stackTop", &CrashDump::CrashReport::ThreadCallstack::stackTop, DOC(dai, CrashDump, CrashReport, ThreadCallstack, stackTop))
        .def_readwrite("stackPointer", &CrashDump::CrashReport::ThreadCallstack::stackPointer, DOC(dai, CrashDump, CrashReport, ThreadCallstack, stackPointer))
        .def_readwrite("instructionPointer", &CrashDump::CrashReport::ThreadCallstack::instructionPointer, DOC(dai, CrashDump, CrashReport, ThreadCallstack, instructionPointer))
        .def_readwrite("threadStatus", &CrashDump::CrashReport::ThreadCallstack::threadStatus, DOC(dai, CrashDump, CrashReport, ThreadCallstack, threadStatus))
        .def_readwrite("callStack", &CrashDump::CrashReport::ThreadCallstack::callStack, DOC(dai, CrashDump, CrashReport, ThreadCallstack, callStack))
    ;

    callstackContext
        .def(py::init<>())
        .def_readwrite("callSite", &CrashDump::CrashReport::ThreadCallstack::CallstackContext::callSite, DOC(dai, CrashDump, CrashReport, ThreadCallstack, CallstackContext, callSite))
        .def_readwrite("calledTarget", &CrashDump::CrashReport::ThreadCallstack::CallstackContext::calledTarget, DOC(dai, CrashDump, CrashReport, ThreadCallstack, CallstackContext, calledTarget))
        .def_readwrite("framePointer", &CrashDump::CrashReport::ThreadCallstack::CallstackContext::framePointer, DOC(dai, CrashDump, CrashReport, ThreadCallstack, CallstackContext, framePointer))
        .def_readwrite("context", &CrashDump::CrashReport::ThreadCallstack::CallstackContext::context, DOC(dai, CrashDump, CrashReport, ThreadCallstack, CallstackContext, context))
    ;

    // Bind constructors
    bindConstructors<DeviceBase>(deviceBase);
    // Bind the rest
    deviceBase
        // Python only methods
        .def("__enter__", [](DeviceBase& d) -> DeviceBase& { return d; })
        .def("__exit__", [](DeviceBase& d, py::object type, py::object value, py::object traceback) {
            py::gil_scoped_release release;
            d.close();
        })
        .def("close", [](DeviceBase& d) { py::gil_scoped_release release; d.close(); }, "Closes the connection to device. Better alternative is the usage of context manager: `with depthai.Device(pipeline) as device:`")
        .def("isClosed", [](DeviceBase& d) { py::gil_scoped_release release; return d.isClosed(); }, DOC(dai, DeviceBase, isClosed))

        //dai::Device methods
        //static
        .def_static("getAnyAvailableDevice", [](std::chrono::milliseconds ms){ return DeviceBase::getAnyAvailableDevice(ms); }, py::arg("timeout"), DOC(dai, DeviceBase, getAnyAvailableDevice))
        .def_static("getAnyAvailableDevice", [](){ return DeviceBase::getAnyAvailableDevice(); }, DOC(dai, DeviceBase, getAnyAvailableDevice, 2))
        .def_static("getFirstAvailableDevice", &DeviceBase::getFirstAvailableDevice, py::arg("skipInvalidDevices") = true, DOC(dai, DeviceBase, getFirstAvailableDevice))
        .def_static("getAllAvailableDevices", &DeviceBase::getAllAvailableDevices, DOC(dai, DeviceBase, getAllAvailableDevices))
        .def_static("getEmbeddedDeviceBinary", py::overload_cast<bool, OpenVINO::Version>(&DeviceBase::getEmbeddedDeviceBinary), py::arg("usb2Mode"), py::arg("version") = OpenVINO::VERSION_UNIVERSAL, DOC(dai, DeviceBase, getEmbeddedDeviceBinary))
        .def_static("getEmbeddedDeviceBinary", py::overload_cast<DeviceBase::Config>(&DeviceBase::getEmbeddedDeviceBinary), py::arg("config"), DOC(dai, DeviceBase, getEmbeddedDeviceBinary, 2))
        .def_static("getDeviceByMxId", &DeviceBase::getDeviceByMxId, py::arg("mxId"), DOC(dai, DeviceBase, getDeviceByMxId))
        .def_static("getAllConnectedDevices", &DeviceBase::getAllConnectedDevices, DOC(dai, DeviceBase, getAllConnectedDevices))
        .def_static("getGlobalProfilingData", &DeviceBase::getGlobalProfilingData, DOC(dai, DeviceBase, getGlobalProfilingData))

        // methods
        .def("getBootloaderVersion", &DeviceBase::getBootloaderVersion, DOC(dai, DeviceBase, getBootloaderVersion))
        .def("isPipelineRunning", [](DeviceBase& d) { py::gil_scoped_release release; return d.isPipelineRunning(); }, DOC(dai, DeviceBase, isPipelineRunning))
        .def("startPipeline", [](DeviceBase& d){
            // Issue an deprecation warning
            PyErr_WarnEx(PyExc_DeprecationWarning, "Device(pipeline) starts the pipeline automatically. Use Device() and startPipeline(pipeline) otherwise", 1);
            HEDLEY_DIAGNOSTIC_PUSH
            HEDLEY_DIAGNOSTIC_DISABLE_DEPRECATED
            py::gil_scoped_release release;
            d.startPipeline();
            HEDLEY_DIAGNOSTIC_POP
        }, DOC(dai, DeviceBase, startPipeline))
        .def("startPipeline", [](DeviceBase& d, const Pipeline& pipeline) { py::gil_scoped_release release; return d.startPipeline(pipeline); }, DOC(dai, DeviceBase, startPipeline, 2))

        // Doesn't require GIL release (eg, don't do RPC or long blocking things in background)
        .def("setLogOutputLevel", &DeviceBase::setLogOutputLevel, py::arg("level"), DOC(dai, DeviceBase, setLogOutputLevel))
        .def("getLogOutputLevel", &DeviceBase::getLogOutputLevel, DOC(dai, DeviceBase, getLogOutputLevel))

        // Requires GIL release
        .def("setLogLevel", [](DeviceBase& d, LogLevel l) { py::gil_scoped_release release; d.setLogLevel(l); }, py::arg("level"), DOC(dai, DeviceBase, setLogLevel))
        .def("getLogLevel", [](DeviceBase& d) { py::gil_scoped_release release; return d.getLogLevel(); }, DOC(dai, DeviceBase, getLogLevel))
        .def("setSystemInformationLoggingRate", [](DeviceBase& d, float hz) { py::gil_scoped_release release; d.setSystemInformationLoggingRate(hz); }, py::arg("rateHz"), DOC(dai, DeviceBase, setSystemInformationLoggingRate))
        .def("getSystemInformationLoggingRate", [](DeviceBase& d) { py::gil_scoped_release release; return d.getSystemInformationLoggingRate(); }, DOC(dai, DeviceBase, getSystemInformationLoggingRate))
        .def("getCrashDump", [](DeviceBase& d, bool clearCrashDump) { py::gil_scoped_release release; return d.getCrashDump(clearCrashDump); }, py::arg("clearCrashDump") = true, DOC(dai, DeviceBase, getCrashDump))
        .def("hasCrashDump", [](DeviceBase& d) { py::gil_scoped_release release; return d.hasCrashDump(); }, DOC(dai, DeviceBase, hasCrashDump))
        .def("getConnectedCameras", [](DeviceBase& d) { py::gil_scoped_release release; return d.getConnectedCameras(); }, DOC(dai, DeviceBase, getConnectedCameras))
        .def("getConnectionInterfaces", [](DeviceBase& d) { py::gil_scoped_release release; return d.getConnectionInterfaces(); }, DOC(dai, DeviceBase, getConnectionInterfaces))
        .def("getConnectedCameraFeatures", [](DeviceBase& d) { py::gil_scoped_release release; return d.getConnectedCameraFeatures(); }, DOC(dai, DeviceBase, getConnectedCameraFeatures))
        .def("getCameraSensorNames", [](DeviceBase& d) { py::gil_scoped_release release; return d.getCameraSensorNames(); }, DOC(dai, DeviceBase, getCameraSensorNames))
        .def("getStereoPairs", [](DeviceBase& d) { py::gil_scoped_release release; return d.getStereoPairs(); }, DOC(dai, DeviceBase, getStereoPairs))
        .def("getAvailableStereoPairs", [](DeviceBase& d) { py::gil_scoped_release release; return d.getAvailableStereoPairs(); }, DOC(dai, DeviceBase, getAvailableStereoPairs))
        .def("getConnectedIMU", [](DeviceBase& d) { py::gil_scoped_release release; return d.getConnectedIMU(); }, DOC(dai, DeviceBase, getConnectedIMU))
        .def("getIMUFirmwareVersion", [](DeviceBase& d) { py::gil_scoped_release release; return d.getIMUFirmwareVersion(); }, DOC(dai, DeviceBase, getIMUFirmwareVersion))
        .def("getEmbeddedIMUFirmwareVersion", [](DeviceBase& d) { py::gil_scoped_release release; return d.getEmbeddedIMUFirmwareVersion(); }, DOC(dai, DeviceBase, getEmbeddedIMUFirmwareVersion))
        .def("startIMUFirmwareUpdate", [](DeviceBase& d, bool forceUpdate) { py::gil_scoped_release release; return d.startIMUFirmwareUpdate(forceUpdate); }, py::arg("forceUpdate") = false, DOC(dai, DeviceBase, startIMUFirmwareUpdate))
        .def("getIMUFirmwareUpdateStatus", [](DeviceBase& d) { py::gil_scoped_release release; return d.getIMUFirmwareUpdateStatus(); }, DOC(dai, DeviceBase, getIMUFirmwareUpdateStatus))
        .def("getDdrMemoryUsage", [](DeviceBase& d) { py::gil_scoped_release release; return d.getDdrMemoryUsage(); }, DOC(dai, DeviceBase, getDdrMemoryUsage))
        .def("getCmxMemoryUsage", [](DeviceBase& d) { py::gil_scoped_release release; return d.getCmxMemoryUsage(); }, DOC(dai, DeviceBase, getCmxMemoryUsage))
        .def("getLeonCssHeapUsage", [](DeviceBase& d) { py::gil_scoped_release release; return d.getLeonCssHeapUsage(); }, DOC(dai, DeviceBase, getLeonCssHeapUsage))
        .def("getLeonMssHeapUsage", [](DeviceBase& d) { py::gil_scoped_release release; return d.getLeonMssHeapUsage(); }, DOC(dai, DeviceBase, getLeonMssHeapUsage))
        .def("getChipTemperature", [](DeviceBase& d) { py::gil_scoped_release release; return d.getChipTemperature(); }, DOC(dai, DeviceBase, getChipTemperature))
        .def("getLeonCssCpuUsage", [](DeviceBase& d) { py::gil_scoped_release release; return d.getLeonCssCpuUsage(); }, DOC(dai, DeviceBase, getLeonCssCpuUsage))
        .def("getLeonMssCpuUsage", [](DeviceBase& d) { py::gil_scoped_release release; return d.getLeonMssCpuUsage(); }, DOC(dai, DeviceBase, getLeonMssCpuUsage))
        .def("addLogCallback", [](DeviceBase& d, std::function<void(LogMessage)> callback) { py::gil_scoped_release release; return d.addLogCallback(callback); }, py::arg("callback"), DOC(dai, DeviceBase, addLogCallback))
        .def("removeLogCallback", [](DeviceBase& d, int cbId) { py::gil_scoped_release release; return d.removeLogCallback(cbId); }, py::arg("callbackId"), DOC(dai, DeviceBase, removeLogCallback))
        .def("getUsbSpeed", [](DeviceBase& d) { py::gil_scoped_release release; return d.getUsbSpeed(); }, DOC(dai, DeviceBase, getUsbSpeed))
        .def("getDeviceInfo", [](DeviceBase& d) { py::gil_scoped_release release; return d.getDeviceInfo(); }, DOC(dai, DeviceBase, getDeviceInfo))
        .def("getMxId", [](DeviceBase& d) { py::gil_scoped_release release; return d.getMxId(); }, DOC(dai, DeviceBase, getMxId))
        .def("getProfilingData", [](DeviceBase& d) { py::gil_scoped_release release; return d.getProfilingData(); }, DOC(dai, DeviceBase, getProfilingData))
        .def("readCalibration", [](DeviceBase& d) { py::gil_scoped_release release; return d.readCalibration(); }, DOC(dai, DeviceBase, readCalibration))
        .def("flashCalibration", [](DeviceBase& d, CalibrationHandler calibrationDataHandler) { py::gil_scoped_release release; return d.flashCalibration(calibrationDataHandler); }, py::arg("calibrationDataHandler"), DOC(dai, DeviceBase, flashCalibration))
        .def("setXLinkChunkSize", [](DeviceBase& d, int s) { py::gil_scoped_release release; d.setXLinkChunkSize(s); }, py::arg("sizeBytes"), DOC(dai, DeviceBase, setXLinkChunkSize))
        .def("getXLinkChunkSize", [](DeviceBase& d) { py::gil_scoped_release release; return d.getXLinkChunkSize(); }, DOC(dai, DeviceBase, getXLinkChunkSize))
        .def("setIrLaserDotProjectorBrightness", [](DeviceBase& d, float mA, int mask) { 
            PyErr_WarnEx(PyExc_DeprecationWarning, "Use setIrLaserDotProjectorIntensity() instead.", 1);
            HEDLEY_DIAGNOSTIC_PUSH
            HEDLEY_DIAGNOSTIC_DISABLE_DEPRECATED
            py::gil_scoped_release release;
            bool result = d.setIrLaserDotProjectorBrightness(mA, mask);
            HEDLEY_DIAGNOSTIC_POP
            return result;
        }, py::arg("mA"), py::arg("mask") = -1, DOC(dai, DeviceBase, setIrLaserDotProjectorBrightness))
        .def("setIrFloodLightBrightness", [](DeviceBase& d, float mA, int mask) {
            PyErr_WarnEx(PyExc_DeprecationWarning, "Use setIrFloodLightIntensity() instead.", 1);
            HEDLEY_DIAGNOSTIC_PUSH
            HEDLEY_DIAGNOSTIC_DISABLE_DEPRECATED
            py::gil_scoped_release release;
            bool result = d.setIrFloodLightBrightness(mA, mask);
            HEDLEY_DIAGNOSTIC_POP
            return result;
        }, py::arg("mA"), py::arg("mask") = -1, DOC(dai, DeviceBase, setIrFloodLightBrightness))
        .def("setIrLaserDotProjectorIntensity", [](DeviceBase& d, float intensity, int mask) { py::gil_scoped_release release; return d.setIrLaserDotProjectorIntensity(intensity, mask); }, py::arg("intensity"), py::arg("mask") = -1, DOC(dai, DeviceBase, setIrLaserDotProjectorIntensity))
        .def("setIrFloodLightIntensity", [](DeviceBase& d, float intensity, int mask) { py::gil_scoped_release release; return d.setIrFloodLightIntensity(intensity, mask); }, py::arg("intensity"), py::arg("mask") = -1, DOC(dai, DeviceBase, setIrFloodLightIntensity))
        .def("getIrDrivers", [](DeviceBase& d) { py::gil_scoped_release release; return d.getIrDrivers(); }, DOC(dai, DeviceBase, getIrDrivers))
        .def("isEepromAvailable", [](DeviceBase& d) { py::gil_scoped_release release; return d.isEepromAvailable(); }, DOC(dai, DeviceBase, isEepromAvailable))
        .def("flashCalibration2", [](DeviceBase& d, CalibrationHandler ch) { py::gil_scoped_release release; return d.flashCalibration2(ch); }, DOC(dai, DeviceBase, flashCalibration2))
        .def("readCalibration2", [](DeviceBase& d) { py::gil_scoped_release release; return d.readCalibration2(); }, DOC(dai, DeviceBase, readCalibration2))
        .def("readCalibrationOrDefault", [](DeviceBase& d) { py::gil_scoped_release release; return d.readCalibrationOrDefault(); }, DOC(dai, DeviceBase, readCalibrationOrDefault))
        .def("factoryResetCalibration", [](DeviceBase& d) { py::gil_scoped_release release; return d.factoryResetCalibration(); }, DOC(dai, DeviceBase, factoryResetCalibration))
        .def("flashFactoryCalibration", [](DeviceBase& d, CalibrationHandler ch) { py::gil_scoped_release release; return d.flashFactoryCalibration(ch); }, DOC(dai, DeviceBase, flashFactoryCalibration))
        .def("readFactoryCalibration", [](DeviceBase& d) { py::gil_scoped_release release; return d.readFactoryCalibration(); }, DOC(dai, DeviceBase, readFactoryCalibration))
        .def("readFactoryCalibrationOrDefault", [](DeviceBase& d) { py::gil_scoped_release release; return d.readFactoryCalibrationOrDefault(); }, DOC(dai, DeviceBase, readFactoryCalibrationOrDefault))
        .def("readCalibrationRaw", [](DeviceBase& d) { py::gil_scoped_release release; return d.readCalibrationRaw(); }, DOC(dai, DeviceBase, readCalibrationRaw))
        .def("readFactoryCalibrationRaw", [](DeviceBase& d) { py::gil_scoped_release release; return d.readFactoryCalibrationRaw(); }, DOC(dai, DeviceBase, readFactoryCalibrationRaw))
        .def("flashEepromClear", [](DeviceBase& d) { py::gil_scoped_release release; d.flashEepromClear(); }, DOC(dai, DeviceBase, flashEepromClear))
        .def("flashFactoryEepromClear", [](DeviceBase& d) { py::gil_scoped_release release; d.flashFactoryEepromClear(); }, DOC(dai, DeviceBase, flashFactoryEepromClear))
        .def("setTimesync", [](DeviceBase& d, std::chrono::milliseconds p, int s, bool r) { py::gil_scoped_release release; return d.setTimesync(p,s,r); }, DOC(dai, DeviceBase, setTimesync))
        .def("setTimesync", [](DeviceBase& d, bool e) { py::gil_scoped_release release; return d.setTimesync(e); }, py::arg("enable"), DOC(dai, DeviceBase, setTimesync, 2))
        .def("getDeviceName", [](DeviceBase& d) { std::string name; { py::gil_scoped_release release; name = d.getDeviceName(); } return py::bytes(name).attr("decode")("utf-8", "replace"); }, DOC(dai, DeviceBase, getDeviceName))
        .def("getProductName", [](DeviceBase& d) { std::string name; { py::gil_scoped_release release; name = d.getProductName(); } return py::bytes(name).attr("decode")("utf-8", "replace"); }, DOC(dai, DeviceBase, getProductName))
    ;


    // Bind constructors
    bindConstructors<Device>(device);
    // // Bind the rest
    // device
    //     .def("getOutputQueue", static_cast<std::shared_ptr<DataOutputQueue>(Device::*)(const std::string&)>(&Device::getOutputQueue), py::arg("name"), DOC(dai, Device, getOutputQueue))
    //     .def("getOutputQueue", static_cast<std::shared_ptr<DataOutputQueue>(Device::*)(const std::string&, unsigned int, bool)>(&Device::getOutputQueue), py::arg("name"), py::arg("maxSize"), py::arg("blocking") = true, DOC(dai, Device, getOutputQueue, 2))
    //     .def("getOutputQueueNames", &Device::getOutputQueueNames, DOC(dai, Device, getOutputQueueNames))

    //     .def("getInputQueue", static_cast<std::shared_ptr<DataInputQueue>(Device::*)(const std::string&)>(&Device::getInputQueue), py::arg("name"), DOC(dai, Device, getInputQueue))
    //     .def("getInputQueue", static_cast<std::shared_ptr<DataInputQueue>(Device::*)(const std::string&, unsigned int, bool)>(&Device::getInputQueue), py::arg("name"), py::arg("maxSize"), py::arg("blocking") = true, DOC(dai, Device, getInputQueue, 2))
    //     .def("getInputQueueNames", &Device::getInputQueueNames, DOC(dai, Device, getInputQueueNames))

    //     .def("getQueueEvents", [](Device& d, const std::vector<std::string>& queueNames, std::size_t maxNumEvents, std::chrono::microseconds timeout) {
    //         return deviceGetQueueEventsHelper(d, queueNames, maxNumEvents, timeout);
    //     }, py::arg("queueNames"), py::arg("maxNumEvents") = std::numeric_limits<std::size_t>::max(), py::arg("timeout") = std::chrono::microseconds(-1), DOC(dai, Device, getQueueEvents))
    //     .def("getQueueEvents", [](Device& d, std::string queueName, std::size_t maxNumEvents, std::chrono::microseconds timeout) {
    //         return deviceGetQueueEventsHelper(d, std::vector<std::string>{queueName}, maxNumEvents, timeout);
    //     }, py::arg("queueName"), py::arg("maxNumEvents") = std::numeric_limits<std::size_t>::max(), py::arg("timeout") = std::chrono::microseconds(-1), DOC(dai, Device, getQueueEvents, 3))
    //     .def("getQueueEvents", [](Device& d, std::size_t maxNumEvents, std::chrono::microseconds timeout) {
    //         return deviceGetQueueEventsHelper(d, d.getOutputQueueNames(), maxNumEvents, timeout);
    //     }, py::arg("maxNumEvents") = std::numeric_limits<std::size_t>::max(), py::arg("timeout") = std::chrono::microseconds(-1), DOC(dai, Device, getQueueEvents, 4))

    //     .def("getQueueEvent", [](Device& d, const std::vector<std::string>& queueNames, std::chrono::microseconds timeout) {
    //         auto events = deviceGetQueueEventsHelper(d, queueNames, std::numeric_limits<std::size_t>::max(), timeout);
    //         if(events.empty()) return std::string("");
    //         return events[0];
    //     }, py::arg("queueNames"), py::arg("timeout") = std::chrono::microseconds(-1), DOC(dai, Device, getQueueEvent))

    //     .def("getQueueEvent", [](Device& d, std::string queueName, std::chrono::microseconds timeout) {
    //         auto events = deviceGetQueueEventsHelper(d, std::vector<std::string>{queueName}, std::numeric_limits<std::size_t>::max(), timeout);
    //         if(events.empty()) return std::string("");
    //         return events[0];
    //     }, py::arg("queueName"), py::arg("timeout") = std::chrono::microseconds(-1), DOC(dai, Device, getQueueEvent, 3))

    //     .def("getQueueEvent", [](Device& d, std::chrono::microseconds timeout) {
    //         auto events = deviceGetQueueEventsHelper(d, d.getOutputQueueNames(), std::numeric_limits<std::size_t>::max(), timeout);
    //         if(events.empty()) return std::string("");
    //         return events[0];
    //     }, py::arg("timeout") = std::chrono::microseconds(-1), DOC(dai, Device, getQueueEvent, 4))

        //.def("setCallback", DeviceWrapper::wrap(&Device::setCallback), py::arg("name"), py::arg("callback"))

    ;

    clock.def("now", &Clock::now);

}<|MERGE_RESOLUTION|>--- conflicted
+++ resolved
@@ -23,137 +23,6 @@
 // Patch for bind_map naming
 // Remove if it gets mainlined in pybind11
 namespace pybind11 {
-<<<<<<< HEAD
-// TODO(Morato) - check if fixed, doesn't compile on v2.11.1
-// template <typename Map, typename holder_type = std::unique_ptr<Map>, typename... Args>
-// class_<Map, holder_type> bind_map_patched(handle scope, const std::string &name, Args &&...args) {
-//     using KeyType = typename Map::key_type;
-//     using MappedType = typename Map::mapped_type;
-//     using KeysView = detail::keys_view<Map>;
-//     using ValuesView = detail::values_view<Map>;
-//     using ItemsView = detail::items_view<Map>;
-//     using Class_ = class_<Map, holder_type>;
-
-//     // If either type is a non-module-local bound type then make the map binding non-local as well;
-//     // otherwise (e.g. both types are either module-local or converting) the map will be
-//     // module-local.
-//     auto *tinfo = detail::get_type_info(typeid(MappedType));
-//     bool local = !tinfo || tinfo->module_local;
-//     if (local) {
-//         tinfo = detail::get_type_info(typeid(KeyType));
-//         local = !tinfo || tinfo->module_local;
-//     }
-
-//     Class_ cl(scope, name.c_str(), pybind11::module_local(local), std::forward<Args>(args)...);
-//     class_<KeysView> keys_view(
-//         scope, ("KeysView_" + name).c_str(), pybind11::module_local(local));
-//     class_<ValuesView> values_view(
-//         scope, ("ValuesView_" + name).c_str(), pybind11::module_local(local));
-//     class_<ItemsView> items_view(
-//         scope, ("ItemsView_" + name).c_str(), pybind11::module_local(local));
-
-//     cl.def(init<>());
-
-//     // Register stream insertion operator (if possible)
-//     detail::map_if_insertion_operator<Map, Class_>(cl, name);
-
-//     cl.def(
-//         "__bool__",
-//         [](const Map &m) -> bool { return !m.empty(); },
-//         "Check whether the map is nonempty");
-
-//     cl.def(
-//         "__iter__",
-//         [](Map &m) { return make_key_iterator(m.begin(), m.end()); },
-//         keep_alive<0, 1>() /* Essential: keep map alive while iterator exists */
-//     );
-
-//     cl.def(
-//         "keys",
-//         [](Map &m) { return KeysView{m}; },
-//         keep_alive<0, 1>() /* Essential: keep map alive while view exists */
-//     );
-
-//     cl.def(
-//         "values",
-//         [](Map &m) { return ValuesView{m}; },
-//         keep_alive<0, 1>() /* Essential: keep map alive while view exists */
-//     );
-
-//     cl.def(
-//         "items",
-//         [](Map &m) { return ItemsView{m}; },
-//         keep_alive<0, 1>() /* Essential: keep map alive while view exists */
-//     );
-
-//     cl.def(
-//         "__getitem__",
-//         [](Map &m, const KeyType &k) -> MappedType & {
-//             auto it = m.find(k);
-//             if (it == m.end()) {
-//                 throw key_error();
-//             }
-//             return it->second;
-//         },
-//         return_value_policy::reference_internal // ref + keepalive
-//     );
-
-//     cl.def("__contains__", [](Map &m, const KeyType &k) -> bool {
-//         auto it = m.find(k);
-//         if (it == m.end()) {
-//             return false;
-//         }
-//         return true;
-//     });
-//     // Fallback for when the object is not of the key type
-//     cl.def("__contains__", [](Map &, const object &) -> bool { return false; });
-
-//     // Assignment provided only if the type is copyable
-//     detail::map_assignment<Map, Class_>(cl);
-
-//     cl.def("__delitem__", [](Map &m, const KeyType &k) {
-//         auto it = m.find(k);
-//         if (it == m.end()) {
-//             throw key_error();
-//         }
-//         m.erase(it);
-//     });
-
-//     cl.def("__len__", &Map::size);
-
-//     keys_view.def("__len__", [](KeysView &view) { return view.map.size(); });
-//     keys_view.def(
-//         "__iter__",
-//         [](KeysView &view) { return make_key_iterator(view.map.begin(), view.map.end()); },
-//         keep_alive<0, 1>() /* Essential: keep view alive while iterator exists */
-//     );
-//     keys_view.def("__contains__", [](KeysView &view, const KeyType &k) -> bool {
-//         auto it = view.map.find(k);
-//         if (it == view.map.end()) {
-//             return false;
-//         }
-//         return true;
-//     });
-//     // Fallback for when the object is not of the key type
-//     keys_view.def("__contains__", [](KeysView &, const object &) -> bool { return false; });
-
-//     values_view.def("__len__", [](ValuesView &view) { return view.map.size(); });
-//     values_view.def(
-//         "__iter__",
-//         [](ValuesView &view) { return make_value_iterator(view.map.begin(), view.map.end()); },
-//         keep_alive<0, 1>() /* Essential: keep view alive while iterator exists */
-//     );
-
-//     items_view.def("__len__", [](ItemsView &view) { return view.map.size(); });
-//     items_view.def(
-//         "__iter__",
-//         [](ItemsView &view) { return make_iterator(view.map.begin(), view.map.end()); },
-//         keep_alive<0, 1>() /* Essential: keep view alive while iterator exists */
-//     );
-
-//     return cl;
-// }
-=======
 template <typename Map, typename holder_type = std::unique_ptr<Map>, typename... Args>
 class_<Map, holder_type> bind_map_patched(handle scope, const std::string &name, Args &&...args) {
     using KeyType = typename Map::key_type;
@@ -282,7 +151,6 @@
 
     return cl;
 }
->>>>>>> d41eeee8
 
 } // namespace pybind11
 
@@ -479,17 +347,10 @@
     py::class_<PyClock> clock(m, "Clock");
 
 
-<<<<<<< HEAD
-    // py::bind_map_patched<std::unordered_map<std::int8_t, dai::BoardConfig::GPIO>>(boardConfig, "GPIOMap");
-    // py::bind_map_patched<std::unordered_map<std::int8_t, dai::BoardConfig::UART>>(boardConfig, "UARTMap");
-    py::bind_map<std::unordered_map<std::int8_t, dai::BoardConfig::GPIO>>(boardConfig, "GPIOMap");
-    py::bind_map<std::unordered_map<std::int8_t, dai::BoardConfig::UART>>(boardConfig, "UARTMap");
-=======
     py::bind_map_patched<std::unordered_map<std::int8_t, dai::BoardConfig::GPIO>>(boardConfig, "GPIOMap");
     py::bind_map_patched<std::unordered_map<std::int8_t, dai::BoardConfig::UART>>(boardConfig, "UARTMap");
     // py::bind_map<std::unordered_map<std::int8_t, dai::BoardConfig::GPIO>>(boardConfig, "GPIOMap");
     // py::bind_map<std::unordered_map<std::int8_t, dai::BoardConfig::UART>>(boardConfig, "UARTMap");
->>>>>>> d41eeee8
 
     // pybind11 limitation of having actual classes as exceptions
     // Possible but requires a larger workaround
