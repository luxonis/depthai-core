#include "DeviceBindings.hpp"

// depthai
#include "depthai/device/CrashDump.hpp"
#include "depthai/device/Device.hpp"
#include "depthai/device/EepromError.hpp"
#include "depthai/pipeline/Pipeline.hpp"
#include "depthai/utility/Clock.hpp"
#include "depthai/utility/CompilerWarnings.hpp"
#include "depthai/xlink/XLinkConnection.hpp"

// std::chrono bindings
#include <pybind11/chrono.h>
// py::detail
#include <pybind11/detail/common.h>
// hedley
#include <hedley/hedley.h>
// STL Bind
#include <pybind11/pytypes.h>
#include <pybind11/stl_bind.h>

PYBIND11_MAKE_OPAQUE(std::unordered_map<std::int8_t, dai::BoardConfig::GPIO>);
PYBIND11_MAKE_OPAQUE(std::unordered_map<std::int8_t, dai::BoardConfig::UART>);

// Searches for available devices (as Device constructor)
// but pooling, to check for python interrupts, and releases GIL in between

template <typename DEVICE, class... Args>
static auto deviceSearchHelper(Args&&... args) {
    bool found;
    dai::DeviceInfo deviceInfo;
    // releases python GIL
    py::gil_scoped_release release;
    std::tie(found, deviceInfo) = DEVICE::getAnyAvailableDevice(DEVICE::getDefaultSearchTime(), []() {
        py::gil_scoped_acquire acquire;
        if(PyErr_CheckSignals() != 0) throw py::error_already_set();
    });

    // if no devices found, then throw
    if(!found) {
        auto numConnected = DEVICE::getAllAvailableDevices().size();
        if(numConnected > 0) {
            throw std::runtime_error("No available devices (" + std::to_string(numConnected) + " connected, but in use)");
        } else {
            throw std::runtime_error("No available devices");
        }
    }

    return deviceInfo;
}

// static std::vector<std::string> deviceGetQueueEventsHelper(dai::Device& d, const std::vector<std::string>& queueNames, std::size_t maxNumEvents,
// std::chrono::microseconds timeout){
//     using namespace std::chrono;

//     // if timeout < 0, unlimited timeout
//     bool unlimitedTimeout = timeout < microseconds(0);
//     auto startTime = steady_clock::now();
//     do {
//         {
//             // releases python GIL
//             py::gil_scoped_release release;
//             // block for 100ms
//             auto events = d.getQueueEvents(queueNames, maxNumEvents, std::chrono::milliseconds(100));
//             if(!events.empty()) return events;
//         }
//         // reacquires python GIL for PyErr_CheckSignals call
//         // check if interrupt triggered in between
//         if (PyErr_CheckSignals() != 0) throw py::error_already_set();
//     } while(unlimitedTimeout || steady_clock::now() - startTime < timeout);

//     return std::vector<std::string>();
// }

template <typename D, typename ARG>
static void bindConstructors(ARG& arg) {
    using namespace dai;

    arg.def(py::init([]() {
                auto dev = deviceSearchHelper<D>();
                py::gil_scoped_release release;
                return std::make_unique<D>(dev);
            }),
            DOC(dai, DeviceBase, DeviceBase))
        .def(py::init([](UsbSpeed maxUsbSpeed) {
                 auto dev = deviceSearchHelper<D>();
                 py::gil_scoped_release release;
                 return std::make_unique<D>(dev, maxUsbSpeed);
             }),
             py::arg("maxUsbSpeed"),
             DOC(dai, DeviceBase, DeviceBase, 2))
        .def(py::init([](const DeviceInfo& deviceInfo, UsbSpeed maxUsbSpeed) {
                 py::gil_scoped_release release;
                 return std::make_unique<D>(deviceInfo, maxUsbSpeed);
             }),
             py::arg("deviceInfo"),
             py::arg("maxUsbSpeed"),
             DOC(dai, DeviceBase, DeviceBase, 3))
        .def(py::init([](const DeviceInfo& deviceInfo, std::filesystem::path pathToCmd) {
                 py::gil_scoped_release release;
                 return std::make_unique<D>(deviceInfo, pathToCmd);
             }),
             py::arg("deviceDesc"),
             py::arg("pathToCmd"),
             DOC(dai, DeviceBase, DeviceBase, 4))
        .def(py::init([](typename D::Config config) {
                 auto dev = deviceSearchHelper<D>();
                 py::gil_scoped_release release;
                 return std::make_unique<D>(config, dev);
             }),
             py::arg("config"),
             DOC(dai, DeviceBase, DeviceBase, 5))
        .def(py::init([](typename D::Config config, const DeviceInfo& deviceInfo) {
                 py::gil_scoped_release release;
                 return std::make_unique<D>(config, deviceInfo);
             }),
             py::arg("config"),
             py::arg("deviceInfo"),
             DOC(dai, DeviceBase, DeviceBase, 6))

        // DeviceInfo version
        .def(py::init([](const DeviceInfo& deviceInfo) {
                 py::gil_scoped_release release;
                 return std::make_unique<D>(deviceInfo);
             }),
             py::arg("deviceInfo"),
             DOC(dai, DeviceBase, DeviceBase, 7))
        .def(py::init([](const DeviceInfo& deviceInfo, UsbSpeed maxUsbSpeed) {
                 py::gil_scoped_release release;
                 return std::make_unique<D>(deviceInfo, maxUsbSpeed);
             }),
             py::arg("deviceInfo"),
             py::arg("maxUsbSpeed"),
             DOC(dai, DeviceBase, DeviceBase, 8))

        // name or device id version
        .def(py::init([](std::string nameOrDeviceId) {
                 py::gil_scoped_release release;
                 return std::make_unique<D>(std::move(nameOrDeviceId));
             }),
             py::arg("nameOrDeviceId"),
             DOC(dai, DeviceBase, DeviceBase, 9))
        .def(py::init([](std::string nameOrDeviceId, UsbSpeed maxUsbSpeed) {
                 py::gil_scoped_release release;
                 return std::make_unique<D>(std::move(nameOrDeviceId), maxUsbSpeed);
             }),
             py::arg("nameOrDeviceId"),
             py::arg("maxUsbSpeed"),
             DOC(dai, DeviceBase, DeviceBase, 10));
}

void DeviceBindings::bind(pybind11::module& m, void* pCallstack) {
    using namespace dai;

    // Type definitions
    py::class_<DeviceBase, std::shared_ptr<DeviceBase>> deviceBase(m, "DeviceBase", DOC(dai, DeviceBase));
    py::class_<Device, DeviceBase, std::shared_ptr<Device>> device(m, "Device", DOC(dai, Device));
    py::class_<Device::Config> deviceConfig(device, "Config", DOC(dai, DeviceBase, Config));
    py::class_<CrashDump> crashDump(m, "CrashDump", DOC(dai, CrashDump));
    py::class_<CrashDump::CrashReport> crashReport(crashDump, "CrashReport", DOC(dai, CrashDump, CrashReport));
    py::class_<CrashDump::CrashReport::ErrorSourceInfo> errorSourceInfo(crashReport, "ErrorSourceInfo", DOC(dai, CrashDump, CrashReport, ErrorSourceInfo));
    py::class_<CrashDump::CrashReport::ErrorSourceInfo::AssertContext> assertContext(
        errorSourceInfo, "AssertContext", DOC(dai, CrashDump, CrashReport, ErrorSourceInfo, AssertContext));
    py::class_<CrashDump::CrashReport::ErrorSourceInfo::TrapContext> trapContext(
        errorSourceInfo, "TrapContext", DOC(dai, CrashDump, CrashReport, ErrorSourceInfo, TrapContext));
    py::class_<CrashDump::CrashReport::ThreadCallstack> threadCallstack(crashReport, "ThreadCallstack", DOC(dai, CrashDump, CrashReport, ThreadCallstack));
    py::class_<CrashDump::CrashReport::ThreadCallstack::CallstackContext> callstackContext(
        threadCallstack, "CallstackContext", DOC(dai, CrashDump, CrashReport, ThreadCallstack, CallstackContext));
    py::class_<BoardConfig> boardConfig(m, "BoardConfig", DOC(dai, BoardConfig));
    py::class_<BoardConfig::USB> boardConfigUsb(boardConfig, "USB", DOC(dai, BoardConfig, USB));
    py::class_<BoardConfig::Network> boardConfigNetwork(boardConfig, "Network", DOC(dai, BoardConfig, Network));
    py::class_<BoardConfig::GPIO> boardConfigGpio(boardConfig, "GPIO", DOC(dai, BoardConfig, GPIO));
    py::enum_<dai::Device::ReconnectionStatus> enumReconnectionStatus(device, "ReconnectionStatus", DOC(dai, DeviceBase, ReconnectionStatus));
    py::enum_<BoardConfig::GPIO::Mode> boardConfigGpioMode(boardConfigGpio, "Mode", DOC(dai, BoardConfig, GPIO, Mode));
    py::enum_<BoardConfig::GPIO::Direction> boardConfigGpioDirection(boardConfigGpio, "Direction", DOC(dai, BoardConfig, GPIO, Direction));
    py::enum_<BoardConfig::GPIO::Level> boardConfigGpioLevel(boardConfigGpio, "Level", DOC(dai, BoardConfig, GPIO, Level));
    py::enum_<BoardConfig::GPIO::Pull> boardConfigGpioPull(boardConfigGpio, "Pull", DOC(dai, BoardConfig, GPIO, Pull));
    py::enum_<BoardConfig::GPIO::Drive> boardConfigGpioDrive(boardConfigGpio, "Drive", DOC(dai, BoardConfig, GPIO, Drive));
    py::class_<BoardConfig::UART> boardConfigUart(boardConfig, "UART", DOC(dai, BoardConfig, UART));
    py::class_<BoardConfig::UVC> boardConfigUvc(boardConfig, "UVC", DOC(dai, BoardConfig, UVC));
    py::enum_<Platform> platform(m, "Platform", DOC(dai, Platform));
    struct PyClock {};
    py::class_<PyClock> clock(m, "Clock");

    py::bind_map<std::unordered_map<std::int8_t, dai::BoardConfig::GPIO>>(boardConfig, "GPIOMap");
    py::bind_map<std::unordered_map<std::int8_t, dai::BoardConfig::UART>>(boardConfig, "UARTMap");

    // pybind11 limitation of having actual classes as exceptions
    // Possible but requires a larger workaround
    // https://stackoverflow.com/questions/62087383/how-can-you-bind-exceptions-with-custom-fields-and-constructors-in-pybind11-and

    // Bind EepromError
    auto eepromError = py::register_exception<EepromError>(m, "EepromError", PyExc_RuntimeError);

    ///////////////////////////////////////////////////////////////////////
    ///////////////////////////////////////////////////////////////////////
    ///////////////////////////////////////////////////////////////////////
    // Call the rest of the type defines, then perform the actual bindings
    Callstack* callstack = (Callstack*)pCallstack;
    auto cb = callstack->top();
    callstack->pop();
    cb(m, pCallstack);
    ///////////////////////////////////////////////////////////////////////
    ///////////////////////////////////////////////////////////////////////
    ///////////////////////////////////////////////////////////////////////

    // Bind BoardConfig::USB
    boardConfigUsb.def(py::init<>())
        .def_readwrite("vid", &BoardConfig::USB::vid)
        .def_readwrite("pid", &BoardConfig::USB::pid)
        .def_readwrite("flashBootedVid", &BoardConfig::USB::flashBootedVid)
        .def_readwrite("flashBootedPid", &BoardConfig::USB::flashBootedPid)
        .def_readwrite("maxSpeed", &BoardConfig::USB::maxSpeed)
        .def_readwrite("productName", &BoardConfig::USB::productName)
        .def_readwrite("manufacturer", &BoardConfig::USB::manufacturer);

    // Bind BoardConfig::Network
    boardConfigNetwork.def(py::init<>())
        .def_readwrite("mtu", &BoardConfig::Network::mtu)
        .def_readwrite("xlinkTcpNoDelay", &BoardConfig::Network::xlinkTcpNoDelay);

    // GPIO Mode
    boardConfigGpioMode.value("ALT_MODE_0", BoardConfig::GPIO::ALT_MODE_0, DOC(dai, BoardConfig, GPIO, Mode, ALT_MODE_0))
        .value("ALT_MODE_1", BoardConfig::GPIO::ALT_MODE_1, DOC(dai, BoardConfig, GPIO, Mode, ALT_MODE_1))
        .value("ALT_MODE_2", BoardConfig::GPIO::ALT_MODE_2, DOC(dai, BoardConfig, GPIO, Mode, ALT_MODE_2))
        .value("ALT_MODE_3", BoardConfig::GPIO::ALT_MODE_3, DOC(dai, BoardConfig, GPIO, Mode, ALT_MODE_3))
        .value("ALT_MODE_4", BoardConfig::GPIO::ALT_MODE_4, DOC(dai, BoardConfig, GPIO, Mode, ALT_MODE_4))
        .value("ALT_MODE_5", BoardConfig::GPIO::ALT_MODE_5, DOC(dai, BoardConfig, GPIO, Mode, ALT_MODE_5))
        .value("ALT_MODE_6", BoardConfig::GPIO::ALT_MODE_6, DOC(dai, BoardConfig, GPIO, Mode, ALT_MODE_6))
        .value("DIRECT", BoardConfig::GPIO::DIRECT, DOC(dai, BoardConfig, GPIO, Mode, DIRECT))
        .export_values();

    // GPIO Direction
    boardConfigGpioDirection.value("INPUT", BoardConfig::GPIO::INPUT, DOC(dai, BoardConfig, GPIO, Direction, INPUT))
        .value("OUTPUT", BoardConfig::GPIO::OUTPUT, DOC(dai, BoardConfig, GPIO, Direction, OUTPUT))
        .export_values();

    // GPIO Level
    boardConfigGpioLevel.value("LOW", BoardConfig::GPIO::LOW, DOC(dai, BoardConfig, GPIO, Level, LOW))
        .value("HIGH", BoardConfig::GPIO::HIGH, DOC(dai, BoardConfig, GPIO, Level, HIGH))
        .export_values();

    // GPIO Pull
    boardConfigGpioPull.value("NO_PULL", BoardConfig::GPIO::NO_PULL, DOC(dai, BoardConfig, GPIO, Pull, NO_PULL))
        .value("PULL_UP", BoardConfig::GPIO::PULL_UP, DOC(dai, BoardConfig, GPIO, Pull, PULL_UP))
        .value("PULL_DOWN", BoardConfig::GPIO::PULL_DOWN, DOC(dai, BoardConfig, GPIO, Pull, PULL_DOWN))
        .value("BUS_KEEPER", BoardConfig::GPIO::BUS_KEEPER, DOC(dai, BoardConfig, GPIO, Pull, BUS_KEEPER))
        .export_values();

    // GPIO Drive
    boardConfigGpioDrive.value("MA_2", BoardConfig::GPIO::MA_2, DOC(dai, BoardConfig, GPIO, Drive, MA_2))
        .value("MA_4", BoardConfig::GPIO::MA_4, DOC(dai, BoardConfig, GPIO, Drive, MA_4))
        .value("MA_8", BoardConfig::GPIO::MA_8, DOC(dai, BoardConfig, GPIO, Drive, MA_8))
        .value("MA_12", BoardConfig::GPIO::MA_12, DOC(dai, BoardConfig, GPIO, Drive, MA_12))
        .export_values();

    // Bind BoardConfig::GPIO
    boardConfigGpio.def(py::init<>())
        .def(py::init<BoardConfig::GPIO::Direction>())
        .def(py::init<BoardConfig::GPIO::Direction, BoardConfig::GPIO::Level>())
        .def(py::init<BoardConfig::GPIO::Direction, BoardConfig::GPIO::Level, BoardConfig::GPIO::Pull>())
        .def(py::init<BoardConfig::GPIO::Direction, BoardConfig::GPIO::Mode>())
        .def(py::init<BoardConfig::GPIO::Direction, BoardConfig::GPIO::Mode, BoardConfig::GPIO::Pull>())
        .def_readwrite("mode", &BoardConfig::GPIO::mode)
        .def_readwrite("direction", &BoardConfig::GPIO::direction)
        .def_readwrite("level", &BoardConfig::GPIO::level)
        .def_readwrite("pull", &BoardConfig::GPIO::pull)
        .def_readwrite("drive", &BoardConfig::GPIO::drive)
        .def_readwrite("schmitt", &BoardConfig::GPIO::schmitt)
        .def_readwrite("slewFast", &BoardConfig::GPIO::slewFast);

    // Bind BoardConfig::UART
    boardConfigUart.def(py::init<>()).def_readwrite("tmp", &BoardConfig::UART::tmp);

    // Bind BoardConfig::UVC
    boardConfigUvc.def(py::init<>())
        .def(py::init<uint16_t, uint16_t>())
        .def_readwrite("cameraName", &BoardConfig::UVC::cameraName)
        .def_readwrite("width", &BoardConfig::UVC::width)
        .def_readwrite("height", &BoardConfig::UVC::height)
        .def_readwrite("frameType", &BoardConfig::UVC::frameType)
        .def_readwrite("enable", &BoardConfig::UVC::enable);

    // Bind Platform
    platform.value("RVC2", Platform::RVC2, DOC(dai, Platform, RVC2))
        .value("RVC3", Platform::RVC3, DOC(dai, Platform, RVC3))
        .value("RVC4", Platform::RVC4, DOC(dai, Platform, RVC4));

    // Bind Device::ReconnectionStatus
    enumReconnectionStatus.value("RECONNECT_FAILED", Device::ReconnectionStatus::RECONNECT_FAILED);
    enumReconnectionStatus.value("RECONNECTED", Device::ReconnectionStatus::RECONNECTED);
    enumReconnectionStatus.value("RECONNECTING", Device::ReconnectionStatus::RECONNECTING);

    // Platform - string conversion
    m.def("platform2string", &platform2string, DOC(dai, platform2string));
    m.def("string2platform", &string2platform, DOC(dai, string2platform));

    // Bind BoardConfig
    boardConfig.def(py::init<>())
        .def_readwrite("usb", &BoardConfig::usb, DOC(dai, BoardConfig, usb))
        .def_readwrite("network", &BoardConfig::network, DOC(dai, BoardConfig, network))
        .def_readwrite("sysctl", &BoardConfig::sysctl, DOC(dai, BoardConfig, sysctl))
        .def_readwrite("watchdogTimeoutMs", &BoardConfig::watchdogTimeoutMs, DOC(dai, BoardConfig, watchdogTimeoutMs))
        .def_readwrite("watchdogInitialDelayMs", &BoardConfig::watchdogInitialDelayMs, DOC(dai, BoardConfig, watchdogInitialDelayMs))
        .def_readwrite("gpio", &BoardConfig::gpio, DOC(dai, BoardConfig, gpio))
        .def_readwrite("uart", &BoardConfig::uart, DOC(dai, BoardConfig, uart))
        .def_readwrite("pcieInternalClock", &BoardConfig::pcieInternalClock, DOC(dai, BoardConfig, pcieInternalClock))
        .def_readwrite("usb3PhyInternalClock", &BoardConfig::usb3PhyInternalClock, DOC(dai, BoardConfig, usb3PhyInternalClock))
        .def_readwrite("mipi4LaneRgb", &BoardConfig::mipi4LaneRgb, DOC(dai, BoardConfig, mipi4LaneRgb))
        .def_readwrite("emmc", &BoardConfig::emmc, DOC(dai, BoardConfig, emmc))
        .def_readwrite("logPath", &BoardConfig::logPath, DOC(dai, BoardConfig, logPath))
        .def_readwrite("logSizeMax", &BoardConfig::logSizeMax, DOC(dai, BoardConfig, logSizeMax))
        .def_readwrite("logVerbosity", &BoardConfig::logVerbosity, DOC(dai, BoardConfig, logVerbosity))
        .def_readwrite("logDevicePrints", &BoardConfig::logDevicePrints, DOC(dai, BoardConfig, logDevicePrints))
        .def_readwrite("uvc", &BoardConfig::uvc, DOC(dai, BoardConfig, uvc));

    // Bind Device::Config
    deviceConfig.def(py::init<>())
        .def_readwrite("version", &Device::Config::version)
        .def_readwrite("board", &Device::Config::board)
        .def_readwrite("nonExclusiveMode", &Device::Config::nonExclusiveMode)
        .def_readwrite("outputLogLevel", &Device::Config::outputLogLevel)
        .def_readwrite("logLevel", &Device::Config::logLevel);

    // Bind CrashDump
    crashDump.def(py::init<>())
        .def("serializeToJson", &CrashDump::serializeToJson, DOC(dai, CrashDump, serializeToJson))

        .def_readwrite("crashReports", &CrashDump::crashReports, DOC(dai, CrashDump, crashReports))
        .def_readwrite("depthaiCommitHash", &CrashDump::depthaiCommitHash, DOC(dai, CrashDump, depthaiCommitHash))
        .def_readwrite("deviceId", &CrashDump::deviceId, DOC(dai, CrashDump, deviceId));

    crashReport.def(py::init<>())
        .def_readwrite("processor", &CrashDump::CrashReport::processor, DOC(dai, CrashDump, CrashReport, processor))
        .def_readwrite("errorSource", &CrashDump::CrashReport::errorSource, DOC(dai, CrashDump, CrashReport, errorSource))
        .def_readwrite("crashedThreadId", &CrashDump::CrashReport::crashedThreadId, DOC(dai, CrashDump, CrashReport, crashedThreadId))
        .def_readwrite("threadCallstack", &CrashDump::CrashReport::threadCallstack, DOC(dai, CrashDump, CrashReport, threadCallstack));

    errorSourceInfo.def(py::init<>())
        .def_readwrite(
            "assertContext", &CrashDump::CrashReport::ErrorSourceInfo::assertContext, DOC(dai, CrashDump, CrashReport, ErrorSourceInfo, assertContext))
        .def_readwrite("trapContext", &CrashDump::CrashReport::ErrorSourceInfo::trapContext, DOC(dai, CrashDump, CrashReport, ErrorSourceInfo, trapContext))
        .def_readwrite("errorId", &CrashDump::CrashReport::ErrorSourceInfo::errorId, DOC(dai, CrashDump, CrashReport, ErrorSourceInfo, errorId));

    assertContext.def(py::init<>())
        .def_readwrite("fileName",
                       &CrashDump::CrashReport::ErrorSourceInfo::AssertContext::fileName,
                       DOC(dai, CrashDump, CrashReport, ErrorSourceInfo, AssertContext, fileName))
        .def_readwrite("functionName",
                       &CrashDump::CrashReport::ErrorSourceInfo::AssertContext::functionName,
                       DOC(dai, CrashDump, CrashReport, ErrorSourceInfo, AssertContext, functionName))
        .def_readwrite(
            "line", &CrashDump::CrashReport::ErrorSourceInfo::AssertContext::line, DOC(dai, CrashDump, CrashReport, ErrorSourceInfo, AssertContext, line));

    trapContext.def(py::init<>())
        .def_readwrite("trapNumber",
                       &CrashDump::CrashReport::ErrorSourceInfo::TrapContext::trapNumber,
                       DOC(dai, CrashDump, CrashReport, ErrorSourceInfo, TrapContext, trapNumber))
        .def_readwrite("trapAddress",
                       &CrashDump::CrashReport::ErrorSourceInfo::TrapContext::trapAddress,
                       DOC(dai, CrashDump, CrashReport, ErrorSourceInfo, TrapContext, trapAddress))
        .def_readwrite("trapName",
                       &CrashDump::CrashReport::ErrorSourceInfo::TrapContext::trapName,
                       DOC(dai, CrashDump, CrashReport, ErrorSourceInfo, TrapContext, trapName));

    threadCallstack.def(py::init<>())
        .def_readwrite("threadId", &CrashDump::CrashReport::ThreadCallstack::threadId, DOC(dai, CrashDump, CrashReport, ThreadCallstack, threadId))
        .def_readwrite("threadName", &CrashDump::CrashReport::ThreadCallstack::threadName, DOC(dai, CrashDump, CrashReport, ThreadCallstack, threadName))
        .def_readwrite("stackBottom", &CrashDump::CrashReport::ThreadCallstack::stackBottom, DOC(dai, CrashDump, CrashReport, ThreadCallstack, stackBottom))
        .def_readwrite("stackTop", &CrashDump::CrashReport::ThreadCallstack::stackTop, DOC(dai, CrashDump, CrashReport, ThreadCallstack, stackTop))
        .def_readwrite("stackPointer", &CrashDump::CrashReport::ThreadCallstack::stackPointer, DOC(dai, CrashDump, CrashReport, ThreadCallstack, stackPointer))
        .def_readwrite("instructionPointer",
                       &CrashDump::CrashReport::ThreadCallstack::instructionPointer,
                       DOC(dai, CrashDump, CrashReport, ThreadCallstack, instructionPointer))
        .def_readwrite("threadStatus", &CrashDump::CrashReport::ThreadCallstack::threadStatus, DOC(dai, CrashDump, CrashReport, ThreadCallstack, threadStatus))
        .def_readwrite("callStack", &CrashDump::CrashReport::ThreadCallstack::callStack, DOC(dai, CrashDump, CrashReport, ThreadCallstack, callStack));

    callstackContext.def(py::init<>())
        .def_readwrite("callSite",
                       &CrashDump::CrashReport::ThreadCallstack::CallstackContext::callSite,
                       DOC(dai, CrashDump, CrashReport, ThreadCallstack, CallstackContext, callSite))
        .def_readwrite("calledTarget",
                       &CrashDump::CrashReport::ThreadCallstack::CallstackContext::calledTarget,
                       DOC(dai, CrashDump, CrashReport, ThreadCallstack, CallstackContext, calledTarget))
        .def_readwrite("framePointer",
                       &CrashDump::CrashReport::ThreadCallstack::CallstackContext::framePointer,
                       DOC(dai, CrashDump, CrashReport, ThreadCallstack, CallstackContext, framePointer))
        .def_readwrite("context",
                       &CrashDump::CrashReport::ThreadCallstack::CallstackContext::context,
                       DOC(dai, CrashDump, CrashReport, ThreadCallstack, CallstackContext, context));

    // Bind constructors
    bindConstructors<DeviceBase>(deviceBase);
    // Bind the rest
    deviceBase
        // Python only methods
        .def("__enter__", [](DeviceBase& d) -> DeviceBase& { return d; })
        .def("__exit__",
             [](DeviceBase& d, py::object type, py::object value, py::object traceback) {
                 py::gil_scoped_release release;
                 d.close();
             })
        .def(
            "close",
            [](DeviceBase& d) {
                py::gil_scoped_release release;
                d.close();
            },
            "Closes the connection to device. Better alternative is the usage of context manager: `with depthai.Device(pipeline) as device:`")
        .def(
            "isClosed",
            [](DeviceBase& d) {
                py::gil_scoped_release release;
                return d.isClosed();
            },
            DOC(dai, DeviceBase, isClosed))
        .def("setMaxReconnectionAttempts",
             &DeviceBase::setMaxReconnectionAttempts,
             py::arg("maxAttempts"),
             py::arg("callback") = py::none(),
             DOC(dai, DeviceBase, setMaxReconnectionAttempts))

        // dai::Device methods
        // static
        .def_static(
            "getAnyAvailableDevice",
            [](std::chrono::milliseconds ms) { return DeviceBase::getAnyAvailableDevice(ms); },
            py::arg("timeout"),
            DOC(dai, DeviceBase, getAnyAvailableDevice))
        .def_static(
            "getAnyAvailableDevice", []() { return DeviceBase::getAnyAvailableDevice(); }, DOC(dai, DeviceBase, getAnyAvailableDevice, 2))
        .def_static("getFirstAvailableDevice",
                    &DeviceBase::getFirstAvailableDevice,
                    py::arg("skipInvalidDevices") = true,
                    DOC(dai, DeviceBase, getFirstAvailableDevice))
        .def_static("getAllAvailableDevices", &DeviceBase::getAllAvailableDevices, DOC(dai, DeviceBase, getAllAvailableDevices))
        .def_static("getEmbeddedDeviceBinary",
                    py::overload_cast<bool, OpenVINO::Version>(&DeviceBase::getEmbeddedDeviceBinary),
                    py::arg("usb2Mode"),
                    py::arg("version") = OpenVINO::VERSION_UNIVERSAL,
                    DOC(dai, DeviceBase, getEmbeddedDeviceBinary))
        .def_static("getEmbeddedDeviceBinary",
                    py::overload_cast<DeviceBase::Config>(&DeviceBase::getEmbeddedDeviceBinary),
                    py::arg("config"),
                    DOC(dai, DeviceBase, getEmbeddedDeviceBinary, 2))
        .def_static("getDeviceById", &DeviceBase::getDeviceById, py::arg("deviceId"), DOC(dai, DeviceBase, getDeviceById))
        .def_static("getAllConnectedDevices", &DeviceBase::getAllConnectedDevices, DOC(dai, DeviceBase, getAllConnectedDevices))
        .def_static("getGlobalProfilingData", &DeviceBase::getGlobalProfilingData, DOC(dai, DeviceBase, getGlobalProfilingData))

        // methods
        .def("getBootloaderVersion", &DeviceBase::getBootloaderVersion, DOC(dai, DeviceBase, getBootloaderVersion))
        .def(
            "isPipelineRunning",
            [](DeviceBase& d) {
                py::gil_scoped_release release;
                return d.isPipelineRunning();
            },
            DOC(dai, DeviceBase, isPipelineRunning))

        // Doesn't require GIL release (eg, don't do RPC or long blocking things in background)
        .def("setLogOutputLevel", &DeviceBase::setLogOutputLevel, py::arg("level"), DOC(dai, DeviceBase, setLogOutputLevel))
        .def("getLogOutputLevel", &DeviceBase::getLogOutputLevel, DOC(dai, DeviceBase, getLogOutputLevel))

        // Requires GIL release
        .def(
            "setLogLevel",
            [](DeviceBase& d, LogLevel l) {
                py::gil_scoped_release release;
                d.setLogLevel(l);
            },
            py::arg("level"),
            DOC(dai, DeviceBase, setLogLevel))
        .def(
            "getLogLevel",
            [](DeviceBase& d) {
                py::gil_scoped_release release;
                return d.getLogLevel();
            },
            DOC(dai, DeviceBase, getLogLevel))
        .def(
            "setSystemInformationLoggingRate",
            [](DeviceBase& d, float hz) {
                py::gil_scoped_release release;
                d.setSystemInformationLoggingRate(hz);
            },
            py::arg("rateHz"),
            DOC(dai, DeviceBase, setSystemInformationLoggingRate))
        .def(
            "getSystemInformationLoggingRate",
            [](DeviceBase& d) {
                py::gil_scoped_release release;
                return d.getSystemInformationLoggingRate();
            },
            DOC(dai, DeviceBase, getSystemInformationLoggingRate))
        .def(
            "getCrashDump",
            [](DeviceBase& d, bool clearCrashDump) {
                py::gil_scoped_release release;
                return d.getCrashDump(clearCrashDump);
            },
            py::arg("clearCrashDump") = true,
            DOC(dai, DeviceBase, getCrashDump))
        .def(
            "hasCrashDump",
            [](DeviceBase& d) {
                py::gil_scoped_release release;
                return d.hasCrashDump();
            },
            DOC(dai, DeviceBase, hasCrashDump))
        .def(
            "getConnectedCameras",
            [](DeviceBase& d) {
                py::gil_scoped_release release;
                return d.getConnectedCameras();
            },
            DOC(dai, DeviceBase, getConnectedCameras))
        .def(
            "getConnectionInterfaces",
            [](DeviceBase& d) {
                py::gil_scoped_release release;
                return d.getConnectionInterfaces();
            },
            DOC(dai, DeviceBase, getConnectionInterfaces))
        .def(
            "getConnectedCameraFeatures",
            [](DeviceBase& d) {
                py::gil_scoped_release release;
                return d.getConnectedCameraFeatures();
            },
            DOC(dai, DeviceBase, getConnectedCameraFeatures))
        .def(
            "getCameraSensorNames",
            [](DeviceBase& d) {
                py::gil_scoped_release release;
                return d.getCameraSensorNames();
            },
            DOC(dai, DeviceBase, getCameraSensorNames))
        .def(
            "getStereoPairs",
            [](DeviceBase& d) {
                py::gil_scoped_release release;
                return d.getStereoPairs();
            },
            DOC(dai, DeviceBase, getStereoPairs))
        .def(
            "getAvailableStereoPairs",
            [](DeviceBase& d) {
                py::gil_scoped_release release;
                return d.getAvailableStereoPairs();
            },
            DOC(dai, DeviceBase, getAvailableStereoPairs))
        .def(
            "getConnectedIMU",
            [](DeviceBase& d) {
                py::gil_scoped_release release;
                return d.getConnectedIMU();
            },
            DOC(dai, DeviceBase, getConnectedIMU))
        .def(
            "getIMUFirmwareVersion",
            [](DeviceBase& d) {
                py::gil_scoped_release release;
                return d.getIMUFirmwareVersion();
            },
            DOC(dai, DeviceBase, getIMUFirmwareVersion))
        .def(
            "getEmbeddedIMUFirmwareVersion",
            [](DeviceBase& d) {
                py::gil_scoped_release release;
                return d.getEmbeddedIMUFirmwareVersion();
            },
            DOC(dai, DeviceBase, getEmbeddedIMUFirmwareVersion))
        .def(
            "startIMUFirmwareUpdate",
            [](DeviceBase& d, bool forceUpdate) {
                py::gil_scoped_release release;
                return d.startIMUFirmwareUpdate(forceUpdate);
            },
            py::arg("forceUpdate") = false,
            DOC(dai, DeviceBase, startIMUFirmwareUpdate))
        .def(
            "getIMUFirmwareUpdateStatus",
            [](DeviceBase& d) {
                py::gil_scoped_release release;
                return d.getIMUFirmwareUpdateStatus();
            },
            DOC(dai, DeviceBase, getIMUFirmwareUpdateStatus))
        .def(
            "getDdrMemoryUsage",
            [](DeviceBase& d) {
                py::gil_scoped_release release;
                return d.getDdrMemoryUsage();
            },
            DOC(dai, DeviceBase, getDdrMemoryUsage))
        .def(
            "getCmxMemoryUsage",
            [](DeviceBase& d) {
                py::gil_scoped_release release;
                return d.getCmxMemoryUsage();
            },
            DOC(dai, DeviceBase, getCmxMemoryUsage))
        .def(
            "getLeonCssHeapUsage",
            [](DeviceBase& d) {
                py::gil_scoped_release release;
                return d.getLeonCssHeapUsage();
            },
            DOC(dai, DeviceBase, getLeonCssHeapUsage))
        .def(
            "getLeonMssHeapUsage",
            [](DeviceBase& d) {
                py::gil_scoped_release release;
                return d.getLeonMssHeapUsage();
            },
            DOC(dai, DeviceBase, getLeonMssHeapUsage))
        .def(
            "getChipTemperature",
            [](DeviceBase& d) {
                py::gil_scoped_release release;
                return d.getChipTemperature();
            },
            DOC(dai, DeviceBase, getChipTemperature))
        .def(
            "getLeonCssCpuUsage",
            [](DeviceBase& d) {
                py::gil_scoped_release release;
                return d.getLeonCssCpuUsage();
            },
            DOC(dai, DeviceBase, getLeonCssCpuUsage))
        .def(
            "getLeonMssCpuUsage",
            [](DeviceBase& d) {
                py::gil_scoped_release release;
                return d.getLeonMssCpuUsage();
            },
            DOC(dai, DeviceBase, getLeonMssCpuUsage))
        .def(
            "addLogCallback",
            [](DeviceBase& d, std::function<void(LogMessage)> callback) {
                py::gil_scoped_release release;
                return d.addLogCallback(callback);
            },
            py::arg("callback"),
            DOC(dai, DeviceBase, addLogCallback))
        .def(
            "removeLogCallback",
            [](DeviceBase& d, int cbId) {
                py::gil_scoped_release release;
                return d.removeLogCallback(cbId);
            },
            py::arg("callbackId"),
            DOC(dai, DeviceBase, removeLogCallback))
        .def(
            "getUsbSpeed",
            [](DeviceBase& d) {
                py::gil_scoped_release release;
                return d.getUsbSpeed();
            },
            DOC(dai, DeviceBase, getUsbSpeed))
        .def(
            "getDeviceInfo",
            [](DeviceBase& d) {
                py::gil_scoped_release release;
                return d.getDeviceInfo();
            },
            DOC(dai, DeviceBase, getDeviceInfo))
        .def(
            "getMxId",
            [](DeviceBase& d) {
                PyErr_WarnEx(PyExc_DeprecationWarning, "Use getDeviceId() instead.", 1);
                py::gil_scoped_release release;
                DEPTHAI_BEGIN_SUPPRESS_DEPRECATION_WARNING
                return d.getMxId();
                DEPTHAI_END_SUPPRESS_DEPRECATION_WARNING
            },
            DOC(dai, DeviceBase, getMxId))
        .def(
            "getDeviceId",
            [](DeviceBase& d) {
                py::gil_scoped_release release;
                return d.getDeviceId();
            },
            DOC(dai, DeviceBase, getDeviceId))
        .def(
            "getProfilingData",
            [](DeviceBase& d) {
                py::gil_scoped_release release;
                return d.getProfilingData();
            },
            DOC(dai, DeviceBase, getProfilingData))
        .def(
            "readCalibration",
            [](DeviceBase& d) {
                py::gil_scoped_release release;
                return d.readCalibration();
            },
            DOC(dai, DeviceBase, readCalibration))
        .def(
            "tryFlashCalibration",
            [](DeviceBase& d, CalibrationHandler calibrationDataHandler) {
                py::gil_scoped_release release;
                return d.tryFlashCalibration(calibrationDataHandler);
            },
            py::arg("calibrationDataHandler"),
            DOC(dai, DeviceBase, tryFlashCalibration))
        .def(
            "setXLinkChunkSize",
            [](DeviceBase& d, int s) {
                py::gil_scoped_release release;
                d.setXLinkChunkSize(s);
            },
            py::arg("sizeBytes"),
            DOC(dai, DeviceBase, setXLinkChunkSize))
        .def(
            "getXLinkChunkSize",
            [](DeviceBase& d) {
                py::gil_scoped_release release;
                return d.getXLinkChunkSize();
            },
            DOC(dai, DeviceBase, getXLinkChunkSize))

        .def(
            "setIrLaserDotProjectorIntensity",
            [](DeviceBase& d, float intensity, int mask) {
                py::gil_scoped_release release;
                return d.setIrLaserDotProjectorIntensity(intensity, mask);
            },
            py::arg("intensity"),
            py::arg("mask") = -1,
            DOC(dai, DeviceBase, setIrLaserDotProjectorIntensity))
        .def(
            "setIrFloodLightIntensity",
            [](DeviceBase& d, float intensity, int mask) {
                py::gil_scoped_release release;
                return d.setIrFloodLightIntensity(intensity, mask);
            },
            py::arg("intensity"),
            py::arg("mask") = -1,
            DOC(dai, DeviceBase, setIrFloodLightIntensity))
        .def(
            "getIrDrivers",
            [](DeviceBase& d) {
                py::gil_scoped_release release;
                return d.getIrDrivers();
            },
            DOC(dai, DeviceBase, getIrDrivers))
        .def(
            "isEepromAvailable",
            [](DeviceBase& d) {
                py::gil_scoped_release release;
                return d.isEepromAvailable();
            },
            DOC(dai, DeviceBase, isEepromAvailable))
        .def(
            "flashCalibration",
            [](DeviceBase& d, CalibrationHandler ch) {
                py::gil_scoped_release release;
                return d.flashCalibration(ch);
            },
            DOC(dai, DeviceBase, flashCalibration))
        .def(
            "setCalibration",
            [](DeviceBase& d, CalibrationHandler ch) {
                py::gil_scoped_release release;
                return d.setCalibration(ch);
            },
            DOC(dai, DeviceBase, setCalibration))
        .def(
            "getCalibration",
            [](DeviceBase& d) {
                py::gil_scoped_release release;
                return d.getCalibration();
            },
            DOC(dai, DeviceBase, getCalibration))
        .def(
            "readCalibration2",
            [](DeviceBase& d) {
                py::gil_scoped_release release;
                return d.readCalibration2();
            },
            DOC(dai, DeviceBase, readCalibration2))
        .def(
            "readCalibrationOrDefault",
            [](DeviceBase& d) {
                py::gil_scoped_release release;
                return d.readCalibrationOrDefault();
            },
            DOC(dai, DeviceBase, readCalibrationOrDefault))
        .def(
            "factoryResetCalibration",
            [](DeviceBase& d) {
                py::gil_scoped_release release;
                return d.factoryResetCalibration();
            },
            DOC(dai, DeviceBase, factoryResetCalibration))
        .def(
            "setCalibration",
            [](DeviceBase& d, CalibrationHandler ch) {
                py::gil_scoped_release release;
                return d.setCalibration(ch);
            },
            DOC(dai, DeviceBase, setCalibration))
        .def(
<<<<<<< HEAD
=======
            "getCalibration",
            [](DeviceBase& d) {
                py::gil_scoped_release release;
                return d.getCalibration();
            },
            DOC(dai, DeviceBase, getCalibration))
        .def(
>>>>>>> 59040eb5
            "flashFactoryCalibration",
            [](DeviceBase& d, CalibrationHandler ch) {
                py::gil_scoped_release release;
                return d.flashFactoryCalibration(ch);
            },
            DOC(dai, DeviceBase, flashFactoryCalibration))
        .def(
            "readFactoryCalibration",
            [](DeviceBase& d) {
                py::gil_scoped_release release;
                return d.readFactoryCalibration();
            },
            DOC(dai, DeviceBase, readFactoryCalibration))
        .def(
            "readFactoryCalibrationOrDefault",
            [](DeviceBase& d) {
                py::gil_scoped_release release;
                return d.readFactoryCalibrationOrDefault();
            },
            DOC(dai, DeviceBase, readFactoryCalibrationOrDefault))
        .def(
            "readCalibrationRaw",
            [](DeviceBase& d) {
                py::gil_scoped_release release;
                return d.readCalibrationRaw();
            },
            DOC(dai, DeviceBase, readCalibrationRaw))
        .def(
            "readFactoryCalibrationRaw",
            [](DeviceBase& d) {
                py::gil_scoped_release release;
                return d.readFactoryCalibrationRaw();
            },
            DOC(dai, DeviceBase, readFactoryCalibrationRaw))
        .def(
            "flashEepromClear",
            [](DeviceBase& d) {
                py::gil_scoped_release release;
                d.flashEepromClear();
            },
            DOC(dai, DeviceBase, flashEepromClear))
        .def(
            "flashFactoryEepromClear",
            [](DeviceBase& d) {
                py::gil_scoped_release release;
                d.flashFactoryEepromClear();
            },
            DOC(dai, DeviceBase, flashFactoryEepromClear))
        .def(
            "setTimesync",
            [](DeviceBase& d, std::chrono::milliseconds p, int s, bool r) {
                py::gil_scoped_release release;
                return d.setTimesync(p, s, r);
            },
            DOC(dai, DeviceBase, setTimesync))
        .def(
            "setTimesync",
            [](DeviceBase& d, bool e) {
                py::gil_scoped_release release;
                return d.setTimesync(e);
            },
            py::arg("enable"),
            DOC(dai, DeviceBase, setTimesync, 2))
        .def(
            "getDeviceName",
            [](DeviceBase& d) {
                std::string name;
                {
                    py::gil_scoped_release release;
                    name = d.getDeviceName();
                }
                return py::bytes(name).attr("decode")("utf-8", "replace");
            },
            DOC(dai, DeviceBase, getDeviceName))
        .def(
            "getProductName",
            [](DeviceBase& d) {
                std::string name;
                {
                    py::gil_scoped_release release;
                    name = d.getProductName();
                }
                return py::bytes(name).attr("decode")("utf-8", "replace");
            },
            DOC(dai, DeviceBase, getProductName))
        .def(
            "crashDevice",
            [](DeviceBase& d) {
                py::gil_scoped_release release;
                return d.crashDevice();
            },
            DOC(dai, DeviceBase, crashDevice));

    // Bind constructors
    bindConstructors<Device>(device);

    device.def("getPlatform", &Device::getPlatform, DOC(dai, Device, getPlatform))
        .def("getPlatformAsString", &Device::getPlatformAsString, DOC(dai, Device, getPlatformAsString));

    clock.def("now", &Clock::now);
}<|MERGE_RESOLUTION|>--- conflicted
+++ resolved
@@ -801,8 +801,6 @@
             },
             DOC(dai, DeviceBase, setCalibration))
         .def(
-<<<<<<< HEAD
-=======
             "getCalibration",
             [](DeviceBase& d) {
                 py::gil_scoped_release release;
@@ -810,7 +808,6 @@
             },
             DOC(dai, DeviceBase, getCalibration))
         .def(
->>>>>>> 59040eb5
             "flashFactoryCalibration",
             [](DeviceBase& d, CalibrationHandler ch) {
                 py::gil_scoped_release release;
