--- conflicted
+++ resolved
@@ -136,15 +136,12 @@
         .value("ImageAlignConfig", DatatypeEnum::ImageAlignConfig)
         .value("ImgAnnotations", DatatypeEnum::ImgAnnotations)
         .value("RGBDData", DatatypeEnum::RGBDData)
-<<<<<<< HEAD
         .value("PipelineEvent", DatatypeEnum::PipelineEvent)
-        .value("PipelineState", DatatypeEnum::PipelineState);
-=======
+        .value("PipelineState", DatatypeEnum::PipelineState)
         .value("ImageFiltersConfig", DatatypeEnum::ImageFiltersConfig)
         .value("ToFDepthConfidenceFilterConfig", DatatypeEnum::ToFDepthConfidenceFilterConfig)
         .value("DynamicCalibrationControl", DatatypeEnum::DynamicCalibrationControl)
         .value("DynamicCalibrationResult", DatatypeEnum::DynamicCalibrationResult)
         .value("CalibrationQuality", DatatypeEnum::CalibrationQuality)
         .value("CoverageData", DatatypeEnum::CoverageData);
->>>>>>> 4808a7b4
 }