#include "DatatypeBindings.hpp"

#include "depthai/pipeline/datatype/DatatypeEnum.hpp"
#include "pipeline/CommonBindings.hpp"

void bind_adatatype(pybind11::module& m, void* pCallstack);
void bind_apriltagconfig(pybind11::module& m, void* pCallstack);
void bind_apriltags(pybind11::module& m, void* pCallstack);
void bind_buffer(pybind11::module& m, void* pCallstack);
void bind_cameracontrol(pybind11::module& m, void* pCallstack);
void bind_edgedetectorconfig(pybind11::module& m, void* pCallstack);
void bind_featuretrackerconfig(pybind11::module& m, void* pCallstack);
void bind_thermalconfig(pybind11::module& m, void* pCallstack);
void bind_tofconfig(pybind11::module& m, void* pCallstack);
void bind_imagemanipconfig(pybind11::module& m, void* pCallstack);
void bind_imagemanipconfigv2(pybind11::module& m, void* pCallstack);
void bind_imgdetections(pybind11::module& m, void* pCallstack);
void bind_imgframe(pybind11::module& m, void* pCallstack);
void bind_encodedframe(pybind11::module& m, void* pCallstack);
void bind_imudata(pybind11::module& m, void* pCallstack);
void bind_message_group(pybind11::module& m, void* pCallstack);
void bind_nndata(pybind11::module& m, void* pCallstack);
void bind_spatialimgdetections(pybind11::module& m, void* pCallstack);
void bind_spatiallocationcalculatorconfig(pybind11::module& m, void* pCallstack);
void bind_spatiallocationcalculatordata(pybind11::module& m, void* pCallstack);
void bind_stereodepthconfig(pybind11::module& m, void* pCallstack);
void bind_systeminformation(pybind11::module& m, void* pCallstack);
void bind_systeminformationS3(pybind11::module& m, void* pCallstack);
void bind_trackedfeatures(pybind11::module& m, void* pCallstack);
void bind_tracklets(pybind11::module& m, void* pCallstack);
void bind_benchmarkreport(pybind11::module& m, void* pCallstack);
void bind_pointcloudconfig(pybind11::module& m, void* pCallstack);
void bind_pointclouddata(pybind11::module& m, void* pCallstack);
void bind_transformdata(pybind11::module& m, void* pCallstack);
void bind_imagealignconfig(pybind11::module& m, void* pCallstack);
void bind_imageannotations(pybind11::module& m, void* pCallstack);

void DatatypeBindings::addToCallstack(std::deque<StackFunction>& callstack) {
     // Bind common datatypebindings
    callstack.push_front(DatatypeBindings::bind);

    // Bind all datatypes (order matters)
    callstack.push_front(bind_adatatype);
    callstack.push_front(bind_buffer);
    callstack.push_front(bind_apriltagconfig);
    callstack.push_front(bind_apriltags);
    callstack.push_front(bind_cameracontrol);
    callstack.push_front(bind_edgedetectorconfig);
    callstack.push_front(bind_featuretrackerconfig);
    callstack.push_front(bind_thermalconfig);
    callstack.push_front(bind_tofconfig);
    callstack.push_front(bind_imagemanipconfig);
    callstack.push_front(bind_imagemanipconfigv2);
    callstack.push_front(bind_imgdetections);
    callstack.push_front(bind_imgframe);
    callstack.push_front(bind_encodedframe);
    callstack.push_front(bind_imudata);
    callstack.push_front(bind_message_group);
    callstack.push_front(bind_nndata);
    callstack.push_front(bind_spatialimgdetections);
    callstack.push_front(bind_spatiallocationcalculatorconfig);
    callstack.push_front(bind_spatiallocationcalculatordata);
    callstack.push_front(bind_stereodepthconfig);
    callstack.push_front(bind_systeminformation);
    callstack.push_front(bind_systeminformationS3);
    callstack.push_front(bind_trackedfeatures);
    callstack.push_front(bind_tracklets);
    callstack.push_front(bind_benchmarkreport);
    callstack.push_front(bind_pointcloudconfig);
    callstack.push_front(bind_pointclouddata);
    callstack.push_front(bind_transformdata);
    callstack.push_front(bind_imagealignconfig);
	callstack.push_front(bind_imageannotations);
}

void DatatypeBindings::bind(pybind11::module& m, void* pCallstack){
    using namespace dai;

    py::enum_<DatatypeEnum> datatypeEnum(m, "DatatypeEnum", DOC(dai, DatatypeEnum));

    ///////////////////////////////////////////////////////////////////////
    ///////////////////////////////////////////////////////////////////////
    ///////////////////////////////////////////////////////////////////////
    // Call the rest of the type defines, then perform the actual bindings
    Callstack* callstack = (Callstack*) pCallstack;
    auto cb = callstack->top();
    callstack->pop();
    cb(m, pCallstack);
    // Actual bindings
    ///////////////////////////////////////////////////////////////////////
    ///////////////////////////////////////////////////////////////////////
    ///////////////////////////////////////////////////////////////////////

    m.def("isDatatypeSubclassOf", &isDatatypeSubclassOf);

    datatypeEnum.value("ADatatype", DatatypeEnum::ADatatype)
        .value("Buffer", DatatypeEnum::Buffer)
        .value("ImgFrame", DatatypeEnum::ImgFrame)
        .value("EncodedFrame", DatatypeEnum::EncodedFrame)
        .value("NNData", DatatypeEnum::NNData)
        .value("ImageManipConfig", DatatypeEnum::ImageManipConfig)
        .value("ImageManipConfigV2", DatatypeEnum::ImageManipConfigV2)
        .value("CameraControl", DatatypeEnum::CameraControl)
        .value("ImgDetections", DatatypeEnum::ImgDetections)
        .value("SpatialImgDetections", DatatypeEnum::SpatialImgDetections)
        .value("SystemInformation", DatatypeEnum::SystemInformation)
        .value("SystemInformationS3", DatatypeEnum::SystemInformationS3)
        .value("SpatialLocationCalculatorConfig", DatatypeEnum::SpatialLocationCalculatorConfig)
        .value("SpatialLocationCalculatorData", DatatypeEnum::SpatialLocationCalculatorData)
        .value("EdgeDetectorConfig", DatatypeEnum::EdgeDetectorConfig)
        .value("AprilTagConfig", DatatypeEnum::AprilTagConfig)
        .value("AprilTags", DatatypeEnum::AprilTags)
        .value("Tracklets", DatatypeEnum::Tracklets)
        .value("IMUData", DatatypeEnum::IMUData)
        .value("StereoDepthConfig", DatatypeEnum::StereoDepthConfig)
        .value("FeatureTrackerConfig", DatatypeEnum::FeatureTrackerConfig)
        .value("ThermalConfig", DatatypeEnum::ThermalConfig)
        .value("ToFConfig", DatatypeEnum::ToFConfig)
        .value("TrackedFeatures", DatatypeEnum::TrackedFeatures)
        .value("BenchmarkReport", DatatypeEnum::BenchmarkReport)
        .value("MessageGroup", DatatypeEnum::MessageGroup)
        .value("TransformData", DatatypeEnum::TransformData)
        .value("PointCloudConfig", DatatypeEnum::PointCloudConfig)
        .value("PointCloudData", DatatypeEnum::PointCloudData)
        .value("ImageAlignConfig", DatatypeEnum::ImageAlignConfig)
<<<<<<< HEAD
		.value("ImageAnnotations", DatatypeEnum::ImageAnnotations)
=======
		.value("ImgAnnotations", DatatypeEnum::ImgAnnotations)
>>>>>>> a7e4a16d
    ;

}<|MERGE_RESOLUTION|>--- conflicted
+++ resolved
@@ -123,11 +123,7 @@
         .value("PointCloudConfig", DatatypeEnum::PointCloudConfig)
         .value("PointCloudData", DatatypeEnum::PointCloudData)
         .value("ImageAlignConfig", DatatypeEnum::ImageAlignConfig)
-<<<<<<< HEAD
-		.value("ImageAnnotations", DatatypeEnum::ImageAnnotations)
-=======
 		.value("ImgAnnotations", DatatypeEnum::ImgAnnotations)
->>>>>>> a7e4a16d
     ;
 
 }