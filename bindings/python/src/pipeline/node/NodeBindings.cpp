--- conflicted
+++ resolved
@@ -105,35 +105,10 @@
 
 void bind_xlinkin(pybind11::module& m, void* pCallstack);
 void bind_xlinkout(pybind11::module& m, void* pCallstack);
-// void bind_benchmark(pybind11::module& m, void* pCallstack);
+void bind_benchmark(pybind11::module& m, void* pCallstack);
 void bind_colorcamera(pybind11::module& m, void* pCallstack);
 void bind_camera(pybind11::module& m, void* pCallstack);
 void bind_monocamera(pybind11::module& m, void* pCallstack);
-<<<<<<< HEAD
-// void bind_stereodepth(pybind11::module& m, void* pCallstack);
-// void bind_neuralnetwork(pybind11::module& m, void* pCallstack);
-// void bind_videoencoder(pybind11::module& m, void* pCallstack);
-// void bind_imagemanip(pybind11::module& m, void* pCallstack);
-// void bind_warp(pybind11::module& m, void* pCallstack);
-// void bind_spiout(pybind11::module& m, void* pCallstack);
-// void bind_spiin(pybind11::module& m, void* pCallstack);
-// void bind_detectionnetwork(pybind11::module& m, void* pCallstack);
-// void bind_systemlogger(pybind11::module& m, void* pCallstack);
-// void bind_script(pybind11::module& m, void* pCallstack);
-// void bind_spatiallocationcalculator(pybind11::module& m, void* pCallstack);
-// void bind_spatialdetectionnetwork(pybind11::module& m, void* pCallstack);
-// void bind_objecttracker(pybind11::module& m, void* pCallstack);
-// void bind_imu(pybind11::module& m, void* pCallstack);
-// void bind_edgedetector(pybind11::module& m, void* pCallstack);
-// void bind_featuretracker(pybind11::module& m, void* pCallstack);
-// void bind_apriltag(pybind11::module& m, void* pCallstack);
-// void bind_detectionparser(pybind11::module& m, void* pCallstack);
-// void bind_uvc(pybind11::module& m, void* pCallstack);
-// void bind_tof(pybind11::module& m, void* pCallstack);
-// void bind_sync(pybind11::module& m, void* pCallstack);
-// void bind_messagedemux(pybind11::module& m, void* pCallstack);
-void bind_hostnode(pybind11::module& m, void* pCallstack);
-=======
 void bind_stereodepth(pybind11::module& m, void* pCallstack);
 void bind_neuralnetwork(pybind11::module& m, void* pCallstack);
 void bind_videoencoder(pybind11::module& m, void* pCallstack);
@@ -160,7 +135,6 @@
 void bind_hostnode(pybind11::module& m, void* pCallstack);
 void bind_record(pybind11::module& m, void* pCallstack);
 void bind_replay(pybind11::module& m, void* pCallstack);
->>>>>>> d41eeee8
 
 void NodeBindings::addToCallstack(std::deque<StackFunction>& callstack) {
     // Bind Node et al
@@ -169,35 +143,10 @@
     // Bind all other nodes
     callstack.push_front(bind_xlinkin);
     callstack.push_front(bind_xlinkout);
-    // callstack.push_front(bind_benchmark);
+    callstack.push_front(bind_benchmark);
     callstack.push_front(bind_colorcamera);
-    // callstack.push_front(bind_camera);
+    callstack.push_front(bind_camera);
     callstack.push_front(bind_monocamera);
-<<<<<<< HEAD
-    // callstack.push_front(bind_stereodepth);
-    // callstack.push_front(bind_neuralnetwork);
-    // callstack.push_front(bind_videoencoder);
-    // callstack.push_front(bind_imagemanip);
-    // callstack.push_front(bind_warp);
-    // callstack.push_front(bind_spiout);
-    // callstack.push_front(bind_spiin);
-    // callstack.push_front(bind_detectionnetwork);
-    // callstack.push_front(bind_systemlogger);
-    // callstack.push_front(bind_script);
-    // callstack.push_front(bind_spatiallocationcalculator);
-    // callstack.push_front(bind_spatialdetectionnetwork);
-    // callstack.push_front(bind_objecttracker);
-    // callstack.push_front(bind_imu);
-    // callstack.push_front(bind_edgedetector);
-    // callstack.push_front(bind_featuretracker);
-    // callstack.push_front(bind_apriltag);
-    // callstack.push_front(bind_detectionparser);
-    // callstack.push_front(bind_uvc);
-    // callstack.push_front(bind_tof);
-    // callstack.push_front(bind_sync);
-    // callstack.push_front(bind_messagedemux);
-    callstack.push_front(bind_hostnode);
-=======
     callstack.push_front(bind_stereodepth);
     callstack.push_front(bind_neuralnetwork);
     callstack.push_front(bind_videoencoder);
@@ -224,7 +173,6 @@
     callstack.push_front(bind_hostnode);
     callstack.push_front(bind_record);
     callstack.push_front(bind_replay);
->>>>>>> d41eeee8
 }
 
 void NodeBindings::bind(pybind11::module& m, void* pCallstack) {
@@ -238,11 +186,7 @@
     // Properties
     py::class_<Node, std::shared_ptr<Node>> pyNode(m, "Node", DOC(dai, Node));
 
-<<<<<<< HEAD
-    py::class_<Node::Input> pyInput(pyNode, "Input", DOC(dai, Node, Input));
-=======
     py::class_<Node::Input, MessageQueue, std::shared_ptr<Node::Input>> pyInput(pyNode, "Input", DOC(dai, Node, Input));
->>>>>>> d41eeee8
     py::enum_<Node::Input::Type> nodeInputType(pyInput, "Type");
     py::class_<Node::Output> pyOutput(pyNode, "Output", DOC(dai, Node, Output));
     py::enum_<Node::Output::Type> nodeOutputType(pyOutput, "Type");
@@ -294,21 +238,6 @@
     nodeInputType.value("SReceiver", Node::Input::Type::SReceiver).value("MReceiver", Node::Input::Type::MReceiver);
 
     pyInput
-<<<<<<< HEAD
-        .def(py::init<Node&>(), py::arg("parent"), py::keep_alive<2,1>()) // Keep the input alive as long as the parent is alive
-        .def(py::init<Node&, const std::string&>(), py::arg("parent"), py::arg("name"), py::keep_alive<2,1>())
-        // .def_readwrite("group", &Node::Input::group, DOC(dai, Node, Input, group))
-        // .def_readwrite("name", &Node::Input::name, DOC(dai, Node, Input, name))
-        // .def_readwrite("type", &Node::Input::type, DOC(dai, Node, Input, type))
-        .def_readwrite("possibleDatatypes", &Node::Input::possibleDatatypes, DOC(dai, Node, Input, possibleDatatypes))
-        .def("getParent", static_cast<const Node& (Node::Input::*)() const>(&Node::Input::getParent), py::return_value_policy::reference_internal, DOC(dai, Node, Input, getParent))
-        .def("getParent", static_cast<Node& (Node::Input::*)()>(&Node::Input::getParent), py::return_value_policy::reference_internal, DOC(dai, Node, Input, getParent))
-        .def("setBlocking", &Node::Input::setBlocking, py::arg("blocking"), DOC(dai, Node, Input, setBlocking))
-        .def("getBlocking", &Node::Input::getBlocking, DOC(dai, Node, Input, getBlocking))
-        .def("setQueueSize", &Node::Input::setQueueSize, py::arg("size"), DOC(dai, Node, Input, setQueueSize))
-        .def("getQueueSize", &Node::Input::getQueueSize, DOC(dai, Node, Input, getQueueSize))
-        // .def_readwrite("waitForMessage", &Node::Input::waitForMessage, DOC(dai, Node, Input, waitForMessage))
-=======
         .def(
             py::init([](Node& parent,
                         const std::string& name,
@@ -338,7 +267,6 @@
              static_cast<Node& (Node::Input::*)()>(&Node::Input::getParent),
              py::return_value_policy::reference_internal,
              DOC(dai, Node, Input, getParent))
->>>>>>> d41eeee8
         .def("setWaitForMessage", &Node::Input::setWaitForMessage, py::arg("waitForMessage"), DOC(dai, Node, Input, setWaitForMessage))
         .def("getWaitForMessage", &Node::Input::getWaitForMessage, DOC(dai, Node, Input, getWaitForMessage))
         .def("setReusePreviousMessage", &Node::Input::setReusePreviousMessage, py::arg("reusePreviousMessage"), DOC(dai, Node, Input, setReusePreviousMessage))
@@ -347,23 +275,6 @@
     // Node::Output bindings
     nodeOutputType.value("MSender", Node::Output::Type::MSender).value("SSender", Node::Output::Type::SSender);
     pyOutput
-<<<<<<< HEAD
-        .def(py::init<Node&>(), py::arg("parent"), py::keep_alive<2,1>())
-        .def(py::init<Node&, const std::string&>(), py::arg("parent"), py::arg("name"), py::keep_alive<2,1>())
-        .def_readwrite("group", &Node::Output::group, DOC(dai, Node, Output, group))
-        .def_readwrite("name", &Node::Output::name, DOC(dai, Node, Output, name))
-        .def_readwrite("type", &Node::Output::type, DOC(dai, Node, Output, type))
-        .def_readwrite("possibleDatatypes", &Node::Output::possibleDatatypes, DOC(dai, Node, Output, possibleDatatypes))
-        .def("getParent", static_cast<const Node& (Node::Output::*)() const>(&Node::Output::getParent), py::return_value_policy::reference_internal, DOC(dai, Node, Output, getParent))
-        .def("getParent", static_cast<Node& (Node::Output::*)()>(&Node::Output::getParent), py::return_value_policy::reference_internal, DOC(dai, Node, Output, getParent))
-        .def("isSamePipeline", &Node::Output::isSamePipeline, py::arg("input"), DOC(dai, Node, Output, isSamePipeline))
-        .def("canConnect", &Node::Output::canConnect, py::arg("input"), DOC(dai, Node, Output, canConnect))
-        .def("link", static_cast<void(Node::Output::*)(const std::shared_ptr<dai::MessageQueue>&)>(&Node::Output::link), py::arg("input"), DOC(dai, Node, Output, link))
-        .def("link", static_cast<void(Node::Output::*)(Node::Input&)>(&Node::Output::link), py::arg("input"), DOC(dai, Node, Output, link))
-        .def("unlink", static_cast<void(Node::Output::*)(const std::shared_ptr<dai::MessageQueue>&)>(&Node::Output::unlink), py::arg("input"), DOC(dai, Node, Output, unlink))
-        .def("unlink", static_cast<void(Node::Output::*)(Node::Input&)>(&Node::Output::unlink), py::arg("input"), DOC(dai, Node, Output, unlink))
-        // .def("getConnections", &Node::Output::getConnections, DOC(dai, Node, Output, getConnections))
-=======
         .def(py::init([](Node& parent, const std::string& name, const std::string& group, std::vector<Node::DatatypeHierarchy> types) {
                  return std::unique_ptr<Node::Output>(new Node::Output(parent, {.name = name, .group = group, .types = std::move(types)}));
              }),
@@ -386,7 +297,6 @@
         .def("createQueue", &Node::Output::createQueue, py::arg("maxSize") = 16, py::arg("blocking") = true, DOC(dai, Node, Output, createQueue))
         .def("link", static_cast<void (Node::Output::*)(Node::Input&)>(&Node::Output::link), py::arg("input"), DOC(dai, Node, Output, link))
         .def("unlink", static_cast<void (Node::Output::*)(Node::Input&)>(&Node::Output::unlink), py::arg("input"), DOC(dai, Node, Output, unlink))
->>>>>>> d41eeee8
         .def("send", &Node::Output::send, py::arg("msg"), DOC(dai, Node, Output, send))
         .def("trySend", &Node::Output::trySend, py::arg("msg"), DOC(dai, Node, Output, trySend));
 
@@ -402,34 +312,6 @@
         .def("getOutputs", &Node::getOutputs, DOC(dai, Node, getOutputs))
         .def("getInputs", &Node::getInputs, DOC(dai, Node, getInputs))
         .def("stopPipeline", &Node::stopPipeline, DOC(dai, Node, stopPipeline), py::call_guard<py::gil_scoped_release>())
-<<<<<<< HEAD
-        .def("getOutputRefs", static_cast<std::vector< Node::Output*> (Node::*)()>(&Node::getOutputRefs), DOC(dai, Node, getOutputRefs), py::return_value_policy::reference_internal)
-        .def("getInputRefs", static_cast<std::vector<Node::Input*> (Node::*)()>(&Node::getInputRefs), DOC(dai, Node, getInputRefs), py::return_value_policy::reference_internal)
-        .def("getOutputRefs", static_cast<std::vector<const Node::Output*> (Node::*)() const>(&Node::getOutputRefs), DOC(dai, Node, getOutputRefs), py::return_value_policy::reference_internal)
-        .def("getInputRefs", static_cast<std::vector<const Node::Input*> (Node::*)() const>(&Node::getInputRefs), DOC(dai, Node, getInputRefs), py::return_value_policy::reference_internal)
-        .def("getInputMapRefs", static_cast<std::vector<Node::InputMap*> (Node::*)()>(&Node::getInputMapRefs), DOC(dai, Node, getInputMapRefs), py::return_value_policy::reference_internal)
-        .def("getOutputMapRefs", static_cast<std::vector<Node::OutputMap*> (Node::*)()>(&Node::getOutputMapRefs), DOC(dai, Node, getOutputMapRefs), py::return_value_policy::reference_internal)
-        .def("getParentPipeline", py::overload_cast<>(&Node::getParentPipeline), DOC(dai, Node, getParentPipeline))
-        .def("getParentPipeline", py::overload_cast<>(&Node::getParentPipeline, py::const_), DOC(dai, Node, getParentPipeline))
-        .def("getAssetManager", static_cast<const AssetManager& (Node::*)() const>(&Node::getAssetManager), py::return_value_policy::reference_internal, DOC(dai, Node, getAssetManager))
-        .def("getAssetManager", static_cast<AssetManager& (Node::*)()>(&Node::getAssetManager), py::return_value_policy::reference_internal, DOC(dai, Node, getAssetManager))
-        .def_property_readonly( // TODO - This casting of the inputs/outputs might be illegal / cause bad behavior
-            "io",
-            [](Node& n) -> py::object {
-                auto dict = py::dict();
-                for(auto& output : n.getOutputRefs()) {
-                    // TODO - Revisit, pybind might try to release the output when refcount goes to zero
-                    dict[py::str(output->name)] = output;
-                }
-                for(auto& input : n.getInputRefs()) {
-                    // TODO - Revisit, pybind might try to release the input when refcount goes to zero
-                    dict[py::str(input->getName())] = input;
-                }
-                return dict;
-            },
-            py::return_value_policy::reference_internal)
-    ;
-=======
         .def("getOutputRefs",
              static_cast<std::vector<Node::Output*> (Node::*)()>(&Node::getOutputRefs),
              DOC(dai, Node, getOutputRefs),
@@ -479,7 +361,6 @@
     //         return dict;
     //     },
     //     py::return_value_policy::reference_internal);
->>>>>>> d41eeee8
 
     // TODO(themarpe) - refactor, threaded node could be separate from Node
     pyThreadedNode.def("trace", [](dai::ThreadedNode& node, const std::string& msg) { node.logger->trace(msg); })
