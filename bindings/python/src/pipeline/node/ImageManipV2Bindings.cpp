#include "Common.hpp"
#include "NodeBindings.hpp"
#include "depthai/pipeline/Node.hpp"
#include "depthai/pipeline/Pipeline.hpp"
#include "depthai/pipeline/node/ImageManipV2.hpp"

void bind_imagemanipv2(pybind11::module& m, void* pCallstack) {
    using namespace dai;
    using namespace dai::node;

    // Node and Properties declare upfront
    // TODO(themarpe) - properties
    auto imageManip = ADD_NODE(ImageManipV2);

    ///////////////////////////////////////////////////////////////////////
    ///////////////////////////////////////////////////////////////////////
    // Call the rest of the type defines, then perform the actual bindings
    Callstack* callstack = (Callstack*)pCallstack;
    auto cb = callstack->top();
    callstack->pop();
    cb(m, pCallstack);
    // Actual bindings
    ///////////////////////////////////////////////////////////////////////
    ///////////////////////////////////////////////////////////////////////
    ///////////////////////////////////////////////////////////////////////
    py::enum_<ImageManipV2::PerformanceMode> perfMode(imageManip, "PerformanceMode");
    perfMode.value("BALANCED", ImageManipV2::PerformanceMode::BALANCED)
        .value("PERFORMANCE", ImageManipV2::PerformanceMode::PERFORMANCE)
        .value("LOW_POWER", ImageManipV2::PerformanceMode::LOW_POWER);
<<<<<<< HEAD
=======

    py::enum_<ImageManipV2::Backend> backend(imageManip, "Backend");
    backend.value("HW", ImageManipV2::Backend::HW)
        .value("CPU", ImageManipV2::Backend::CPU);
>>>>>>> 6f55df1d

    // ImageManip Node
    imageManip.def_readonly("inputConfig", &ImageManipV2::inputConfig, DOC(dai, node, ImageManipV2, inputConfig))
        .def_readonly("inputImage", &ImageManipV2::inputImage, DOC(dai, node, ImageManipV2, inputImage))
        .def_readonly("out", &ImageManipV2::out, DOC(dai, node, ImageManipV2, out))
        .def_readonly("initialConfig", &ImageManipV2::initialConfig, DOC(dai, node, ImageManipV2, initialConfig))
        .def("setRunOnHost", &ImageManipV2::setRunOnHost, DOC(dai, node, ImageManipV2, setRunOnHost))
<<<<<<< HEAD
        .def("setBackendCPU", &ImageManipV2::setBackendCPU, DOC(dai, node, ImageManipV2, setBackendCPU))
        .def("setBackendHW", &ImageManipV2::setBackendHW, DOC(dai, node, ImageManipV2, setBackendHW))
=======
        .def("setBackend", &ImageManipV2::setBackend, DOC(dai, node, ImageManipV2, setBackend))
>>>>>>> 6f55df1d
        .def("setPerformanceMode", &ImageManipV2::setPerformanceMode, DOC(dai, node, ImageManipV2, setPerformanceMode))
        .def("setNumFramesPool", &ImageManipV2::setNumFramesPool, DOC(dai, node, ImageManipV2, setNumFramesPool))
        .def("setMaxOutputFrameSize", &ImageManipV2::setMaxOutputFrameSize, DOC(dai, node, ImageManipV2, setMaxOutputFrameSize));
}<|MERGE_RESOLUTION|>--- conflicted
+++ resolved
@@ -27,13 +27,10 @@
     perfMode.value("BALANCED", ImageManipV2::PerformanceMode::BALANCED)
         .value("PERFORMANCE", ImageManipV2::PerformanceMode::PERFORMANCE)
         .value("LOW_POWER", ImageManipV2::PerformanceMode::LOW_POWER);
-<<<<<<< HEAD
-=======
 
     py::enum_<ImageManipV2::Backend> backend(imageManip, "Backend");
     backend.value("HW", ImageManipV2::Backend::HW)
         .value("CPU", ImageManipV2::Backend::CPU);
->>>>>>> 6f55df1d
 
     // ImageManip Node
     imageManip.def_readonly("inputConfig", &ImageManipV2::inputConfig, DOC(dai, node, ImageManipV2, inputConfig))
@@ -41,12 +38,7 @@
         .def_readonly("out", &ImageManipV2::out, DOC(dai, node, ImageManipV2, out))
         .def_readonly("initialConfig", &ImageManipV2::initialConfig, DOC(dai, node, ImageManipV2, initialConfig))
         .def("setRunOnHost", &ImageManipV2::setRunOnHost, DOC(dai, node, ImageManipV2, setRunOnHost))
-<<<<<<< HEAD
-        .def("setBackendCPU", &ImageManipV2::setBackendCPU, DOC(dai, node, ImageManipV2, setBackendCPU))
-        .def("setBackendHW", &ImageManipV2::setBackendHW, DOC(dai, node, ImageManipV2, setBackendHW))
-=======
         .def("setBackend", &ImageManipV2::setBackend, DOC(dai, node, ImageManipV2, setBackend))
->>>>>>> 6f55df1d
         .def("setPerformanceMode", &ImageManipV2::setPerformanceMode, DOC(dai, node, ImageManipV2, setPerformanceMode))
         .def("setNumFramesPool", &ImageManipV2::setNumFramesPool, DOC(dai, node, ImageManipV2, setNumFramesPool))
         .def("setMaxOutputFrameSize", &ImageManipV2::setMaxOutputFrameSize, DOC(dai, node, ImageManipV2, setMaxOutputFrameSize));
