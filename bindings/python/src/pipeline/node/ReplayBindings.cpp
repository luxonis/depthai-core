#include "Common.hpp"

// #include "depthai/pipeline/node/host/Replay.hpp"

void bind_replay(pybind11::module& m, void* pCallstack){

<<<<<<< HEAD
    // using namespace dai;
    // using namespace node;
    //
    // auto replay = ADD_NODE_DERIVED(Replay, HostNode);
    //
    // ///////////////////////////////////////////////////////////////////////
    // ///////////////////////////////////////////////////////////////////////
    // ///////////////////////////////////////////////////////////////////////
    // // Call the rest of the type defines, then perform the actual bindings
    // Callstack* callstack = (Callstack*) pCallstack;
    // auto cb = callstack->top();
    // callstack->pop();
    // cb(m, pCallstack);
    // // Actual bindings
    // ///////////////////////////////////////////////////////////////////////
    // ///////////////////////////////////////////////////////////////////////
    // ///////////////////////////////////////////////////////////////////////
    // // Node
    // replay.def_readonly("out", &Replay::out, DOC(dai, node, Replay, out))
    //     .def("setReplayFile", &Replay::setReplayFile, py::arg("replayFile"), DOC(dai, node, Replay, setReplayFile))
    //     .def("setReplayVideo", &Replay::setReplayVideo, py::arg("replayVideo"), DOC(dai, node, Replay, setReplayVideo))
    //     .def("setOutFrameType", &Replay::setOutFrameType, py::arg("frameType"), DOC(dai, node, Replay, setOutFrameType));

=======
    using namespace dai;
    using namespace node;

    auto replay = ADD_NODE_DERIVED(Replay, ThreadedHostNode);

    ///////////////////////////////////////////////////////////////////////
    ///////////////////////////////////////////////////////////////////////
    ///////////////////////////////////////////////////////////////////////
    // Call the rest of the type defines, then perform the actual bindings
    Callstack* callstack = (Callstack*) pCallstack;
    auto cb = callstack->top();
    callstack->pop();
    cb(m, pCallstack);
    // Actual bindings
    ///////////////////////////////////////////////////////////////////////
    ///////////////////////////////////////////////////////////////////////
    ///////////////////////////////////////////////////////////////////////
    // Node
    replay.def_readonly("out", &Replay::out, DOC(dai, node, Replay, out))
        .def("setReplayFile", &Replay::setReplayFile, py::arg("replayFile"), DOC(dai, node, Replay, setReplayFile))
        .def("setReplayVideo", &Replay::setReplayVideo, py::arg("replayVideo"), DOC(dai, node, Replay, setReplayVideo))
        .def("setOutFrameType", &Replay::setOutFrameType, py::arg("frameType"), DOC(dai, node, Replay, setOutFrameType))
        .def("setSize", py::overload_cast<int, int>(&Replay::setSize), py::arg("width"), py::arg("height"), DOC(dai, node, Replay, setSize))
        .def("setSize", py::overload_cast<std::tuple<int, int>>(&Replay::setSize), py::arg("size"), DOC(dai, node, Replay, setSize))
        .def("setFps", &Replay::setFps, py::arg("fps"), DOC(dai, node, Replay, setFps));
>>>>>>> 0663674d
}<|MERGE_RESOLUTION|>--- conflicted
+++ resolved
@@ -1,34 +1,8 @@
 #include "Common.hpp"
 
-// #include "depthai/pipeline/node/host/Replay.hpp"
+#include "depthai/pipeline/node/host/Replay.hpp"
 
 void bind_replay(pybind11::module& m, void* pCallstack){
-
-<<<<<<< HEAD
-    // using namespace dai;
-    // using namespace node;
-    //
-    // auto replay = ADD_NODE_DERIVED(Replay, HostNode);
-    //
-    // ///////////////////////////////////////////////////////////////////////
-    // ///////////////////////////////////////////////////////////////////////
-    // ///////////////////////////////////////////////////////////////////////
-    // // Call the rest of the type defines, then perform the actual bindings
-    // Callstack* callstack = (Callstack*) pCallstack;
-    // auto cb = callstack->top();
-    // callstack->pop();
-    // cb(m, pCallstack);
-    // // Actual bindings
-    // ///////////////////////////////////////////////////////////////////////
-    // ///////////////////////////////////////////////////////////////////////
-    // ///////////////////////////////////////////////////////////////////////
-    // // Node
-    // replay.def_readonly("out", &Replay::out, DOC(dai, node, Replay, out))
-    //     .def("setReplayFile", &Replay::setReplayFile, py::arg("replayFile"), DOC(dai, node, Replay, setReplayFile))
-    //     .def("setReplayVideo", &Replay::setReplayVideo, py::arg("replayVideo"), DOC(dai, node, Replay, setReplayVideo))
-    //     .def("setOutFrameType", &Replay::setOutFrameType, py::arg("frameType"), DOC(dai, node, Replay, setOutFrameType));
-
-=======
     using namespace dai;
     using namespace node;
 
@@ -54,5 +28,4 @@
         .def("setSize", py::overload_cast<int, int>(&Replay::setSize), py::arg("width"), py::arg("height"), DOC(dai, node, Replay, setSize))
         .def("setSize", py::overload_cast<std::tuple<int, int>>(&Replay::setSize), py::arg("size"), DOC(dai, node, Replay, setSize))
         .def("setFps", &Replay::setFps, py::arg("fps"), DOC(dai, node, Replay, setFps));
->>>>>>> 0663674d
 }