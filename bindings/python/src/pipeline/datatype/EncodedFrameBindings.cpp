#include <memory>
#include <unordered_map>

#include "DatatypeBindings.hpp"
#include "depthai/pipeline/datatype/EncodedFrame.hpp"
#include "pipeline/CommonBindings.hpp"

// depthai
#include "depthai/pipeline/datatype/EncodedFrame.hpp"

// pybind
#include <pybind11/chrono.h>
#include <pybind11/numpy.h>

void bind_encodedframe(pybind11::module& m, void* pCallstack) {
    using namespace dai;

    py::class_<EncodedFrame, Buffer, std::shared_ptr<EncodedFrame>> encodedFrame(m, "EncodedFrame", DOC(dai, EncodedFrame));
    py::enum_<EncodedFrame::Profile> encodedFrameProfile(encodedFrame, "Profile");
    py::enum_<EncodedFrame::FrameType> encodedFrameType(encodedFrame, "FrameType", DOC(dai, EncodedFrame, FrameType));

    ///////////////////////////////////////////////////////////////////////
    ///////////////////////////////////////////////////////////////////////
    ///////////////////////////////////////////////////////////////////////
    // Call the rest of the type defines, then perform the actual bindings
    Callstack* callstack = (Callstack*)pCallstack;
    auto cb = callstack->top();
    callstack->pop();
    cb(m, pCallstack);
    // Actual bindings
    ///////////////////////////////////////////////////////////////////////
    ///////////////////////////////////////////////////////////////////////
    ///////////////////////////////////////////////////////////////////////

    // Metadata / raw

    //   rawEncodedFrame.def(py::init<>())
    //       .def_readwrite("quality", &RawEncodedFrame::quality)
    //       .def_readwrite("bitrate", &RawEncodedFrame::bitrate)
    //       .def_readwrite("profile", &RawEncodedFrame::profile)
    //       .def_readwrite("lossless", &RawEncodedFrame::lossless)
    //       .def_readwrite("type", &RawEncodedFrame::type)
    //       .def_readwrite("instanceNum", &RawEncodedFrame::instanceNum)
    //       .def_readwrite("sequenceNum", &RawEncodedFrame::sequenceNum)
    //       .def_property(
    //           "ts",
    //           [](const RawEncodedFrame &o) {
    //             double ts = o.ts.sec + o.ts.nsec / 1000000000.0;
    //             return ts;
    //           },
    //           [](RawEncodedFrame &o, double ts) {
    //             o.ts.sec = ts;
    //             o.ts.nsec = (ts - o.ts.sec) * 1000000000.0;
    //           })
    //       .def_property(
    //           "tsDevice",
    //           [](const RawEncodedFrame &o) {
    //             double ts = o.tsDevice.sec + o.tsDevice.nsec / 1000000000.0;
    //             return ts;
    //           },
    //           [](RawEncodedFrame &o, double ts) {
    //             o.tsDevice.sec = ts;
    //             o.tsDevice.nsec = (ts - o.tsDevice.sec) * 1000000000.0;
    //           });

    encodedFrameProfile.value("JPEG", EncodedFrame::Profile::JPEG).value("AVC", EncodedFrame::Profile::AVC).value("HEVC", EncodedFrame::Profile::HEVC);

    encodedFrameType.value("I", EncodedFrame::FrameType::I)
        .value("P", EncodedFrame::FrameType::P)
        .value("B", EncodedFrame::FrameType::B)
        .value("Unknown", EncodedFrame::FrameType::Unknown);

<<<<<<< HEAD
    // Message
    encodedFrame
        .def(py::init<>())
        // getters
        .def("getTimestamp", py::overload_cast<>(&EncodedFrame::Buffer::getTimestamp, py::const_), DOC(dai, Buffer, getTimestamp))
        .def("getTimestampDevice", py::overload_cast<>(&EncodedFrame::Buffer::getTimestampDevice, py::const_), DOC(dai, Buffer, getTimestampDevice))
        .def("getInstanceNum", &EncodedFrame::getInstanceNum, DOC(dai, EncodedFrame, getInstanceNum))
        .def("getWidth", &EncodedFrame::getWidth, DOC(dai, EncodedFrame, getWidth))
        .def("getHeight", &EncodedFrame::getHeight, DOC(dai, EncodedFrame, getHeight))
        .def("getSequenceNum", &EncodedFrame::Buffer::getSequenceNum, DOC(dai, Buffer, getSequenceNum))
        .def("getExposureTime", &EncodedFrame::getExposureTime, DOC(dai, EncodedFrame, getExposureTime))
        .def("getSensitivity", &EncodedFrame::getSensitivity, DOC(dai, EncodedFrame, getSensitivity))
        .def("getColorTemperature", &EncodedFrame::getColorTemperature, DOC(dai, EncodedFrame, getColorTemperature))
        .def("getLensPosition", &EncodedFrame::getLensPosition, DOC(dai, EncodedFrame, getLensPosition))
        .def("getQuality", &EncodedFrame::getQuality, DOC(dai, EncodedFrame, getQuality))
        .def("getBitrate", &EncodedFrame::getBitrate, DOC(dai, EncodedFrame, getBitrate))
        .def("getFrameType", &EncodedFrame::getFrameType, DOC(dai, EncodedFrame, getFrameType))
        .def("getLossless", &EncodedFrame::getLossless, DOC(dai, EncodedFrame, getLossless))
        .def("getProfile", &EncodedFrame::getProfile, DOC(dai, EncodedFrame, getProfile))
=======
  // Message
  encodedFrame
      .def(py::init<>())
      // getters
      .def("getTimestamp",
           py::overload_cast<>(&EncodedFrame::Buffer::getTimestamp, py::const_),
           DOC(dai, Buffer, getTimestamp))
      .def("getTimestampDevice",
           py::overload_cast<>(&EncodedFrame::Buffer::getTimestampDevice, py::const_),
           DOC(dai, Buffer, getTimestampDevice))
      .def("getInstanceNum", &EncodedFrame::getInstanceNum,
           DOC(dai, EncodedFrame, getInstanceNum))
      .def("getSequenceNum", &EncodedFrame::Buffer::getSequenceNum,
           DOC(dai, Buffer, getSequenceNum))
      .def("getExposureTime", &EncodedFrame::getExposureTime,
           DOC(dai, EncodedFrame, getExposureTime))
      .def("getSensitivity", &EncodedFrame::getSensitivity,
           DOC(dai, EncodedFrame, getSensitivity))
      .def("getColorTemperature", &EncodedFrame::getColorTemperature,
           DOC(dai, EncodedFrame, getColorTemperature))
      .def("getLensPosition", &EncodedFrame::getLensPosition,
           DOC(dai, EncodedFrame, getLensPosition))
      .def("getLensPositionRaw", &EncodedFrame::getLensPositionRaw, 
           DOC(dai, EncodedFrame, getLensPositionRaw))
      .def("getQuality", &EncodedFrame::getQuality,
           DOC(dai, EncodedFrame, getQuality))
      .def("getBitrate", &EncodedFrame::getBitrate,
           DOC(dai, EncodedFrame, getBitrate))
      .def("getFrameType", &EncodedFrame::getFrameType,
           DOC(dai, EncodedFrame, getFrameType))
      .def("getLossless", &EncodedFrame::getLossless,
           DOC(dai, EncodedFrame, getLossless))
      .def("getProfile", &EncodedFrame::getProfile,
           DOC(dai, EncodedFrame, getProfile))
>>>>>>> 639fdaba

        //  // setters
        //  .def("setTimestamp", &EncodedFrame::setTimestamp,
        //       DOC(dai, EncodedFrame, setTimestamp))
        //  .def("setTimestampDevice", &EncodedFrame::setTimestampDevice,
        //       DOC(dai, EncodedFrame, setTimestampDevice))
        //  .def("setSequenceNum", &EncodedFrame::setSequenceNum,
        //       DOC(dai, EncodedFrame, setSequenceNum))
        .def("setWidth", &EncodedFrame::setWidth, py::arg("width"), DOC(dai, EncodedFrame, setWidth))
        .def("setHeight", &EncodedFrame::setHeight, py::arg("height"), DOC(dai, EncodedFrame, setHeight))
        .def("setSize",
             static_cast<EncodedFrame& (EncodedFrame::*)(unsigned int, unsigned int)>(&EncodedFrame::setSize),
             py::arg("width"),
             py::arg("height"),
             DOC(dai, EncodedFrame, setSize))
        .def("setSize",
             static_cast<EncodedFrame& (EncodedFrame::*)(std::tuple<unsigned int, unsigned int>)>(&EncodedFrame::setSize),
             py::arg("sizer"),
             DOC(dai, EncodedFrame, setSize, 2))
        .def("setQuality", &EncodedFrame::setQuality, DOC(dai, EncodedFrame, getQuality))
        .def("setBitrate", &EncodedFrame::setBitrate, DOC(dai, EncodedFrame, getBitrate))
        .def("setFrameType", &EncodedFrame::setFrameType, DOC(dai, EncodedFrame, getFrameType))
        .def("setLossless", &EncodedFrame::setLossless, DOC(dai, EncodedFrame, getLossless))
        .def("setProfile", &EncodedFrame::setProfile, DOC(dai, EncodedFrame, getProfile));
    //   // add aliases dai.ImgFrame.Type and dai.ImgFrame.Specs
    //   m.attr("EncodedFrame").attr("FrameType") =
    //       m.attr("RawEncodedFrame").attr("FrameType");
    //   m.attr("EncodedFrame").attr("Profile") =
    //       m.attr("RawEncodedFrame").attr("Profile");
}<|MERGE_RESOLUTION|>--- conflicted
+++ resolved
@@ -70,7 +70,6 @@
         .value("B", EncodedFrame::FrameType::B)
         .value("Unknown", EncodedFrame::FrameType::Unknown);
 
-<<<<<<< HEAD
     // Message
     encodedFrame
         .def(py::init<>())
@@ -85,47 +84,12 @@
         .def("getSensitivity", &EncodedFrame::getSensitivity, DOC(dai, EncodedFrame, getSensitivity))
         .def("getColorTemperature", &EncodedFrame::getColorTemperature, DOC(dai, EncodedFrame, getColorTemperature))
         .def("getLensPosition", &EncodedFrame::getLensPosition, DOC(dai, EncodedFrame, getLensPosition))
+        .def("getLensPositionRaw", &EncodedFrame::getLensPositionRaw, DOC(dai, EncodedFrame, getLensPositionRaw))
         .def("getQuality", &EncodedFrame::getQuality, DOC(dai, EncodedFrame, getQuality))
         .def("getBitrate", &EncodedFrame::getBitrate, DOC(dai, EncodedFrame, getBitrate))
         .def("getFrameType", &EncodedFrame::getFrameType, DOC(dai, EncodedFrame, getFrameType))
         .def("getLossless", &EncodedFrame::getLossless, DOC(dai, EncodedFrame, getLossless))
         .def("getProfile", &EncodedFrame::getProfile, DOC(dai, EncodedFrame, getProfile))
-=======
-  // Message
-  encodedFrame
-      .def(py::init<>())
-      // getters
-      .def("getTimestamp",
-           py::overload_cast<>(&EncodedFrame::Buffer::getTimestamp, py::const_),
-           DOC(dai, Buffer, getTimestamp))
-      .def("getTimestampDevice",
-           py::overload_cast<>(&EncodedFrame::Buffer::getTimestampDevice, py::const_),
-           DOC(dai, Buffer, getTimestampDevice))
-      .def("getInstanceNum", &EncodedFrame::getInstanceNum,
-           DOC(dai, EncodedFrame, getInstanceNum))
-      .def("getSequenceNum", &EncodedFrame::Buffer::getSequenceNum,
-           DOC(dai, Buffer, getSequenceNum))
-      .def("getExposureTime", &EncodedFrame::getExposureTime,
-           DOC(dai, EncodedFrame, getExposureTime))
-      .def("getSensitivity", &EncodedFrame::getSensitivity,
-           DOC(dai, EncodedFrame, getSensitivity))
-      .def("getColorTemperature", &EncodedFrame::getColorTemperature,
-           DOC(dai, EncodedFrame, getColorTemperature))
-      .def("getLensPosition", &EncodedFrame::getLensPosition,
-           DOC(dai, EncodedFrame, getLensPosition))
-      .def("getLensPositionRaw", &EncodedFrame::getLensPositionRaw, 
-           DOC(dai, EncodedFrame, getLensPositionRaw))
-      .def("getQuality", &EncodedFrame::getQuality,
-           DOC(dai, EncodedFrame, getQuality))
-      .def("getBitrate", &EncodedFrame::getBitrate,
-           DOC(dai, EncodedFrame, getBitrate))
-      .def("getFrameType", &EncodedFrame::getFrameType,
-           DOC(dai, EncodedFrame, getFrameType))
-      .def("getLossless", &EncodedFrame::getLossless,
-           DOC(dai, EncodedFrame, getLossless))
-      .def("getProfile", &EncodedFrame::getProfile,
-           DOC(dai, EncodedFrame, getProfile))
->>>>>>> 639fdaba
 
         //  // setters
         //  .def("setTimestamp", &EncodedFrame::setTimestamp,
