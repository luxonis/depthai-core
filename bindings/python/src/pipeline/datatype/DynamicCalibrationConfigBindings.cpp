--- conflicted
+++ resolved
@@ -6,6 +6,9 @@
 #include "DatatypeBindings.hpp"
 #include "depthai/pipeline/datatype/DynamicCalibrationConfig.hpp"
 
+namespace py = pybind11;
+
+void bind_dynamic_calibration_config(py::module& m, void* pCallstack) {
 namespace py = pybind11;
 
 void bind_dynamic_calibration_config(py::module& m, void* pCallstack) {
@@ -28,12 +31,34 @@
         .value("OPTIMIZE_SPEED", dcl::PerformanceMode::OPTIMIZE_SPEED)
         .value("OPTIMIZE_PERFORMANCE", dcl::PerformanceMode::OPTIMIZE_PERFORMANCE)
         .value("SKIP_CHECKS", dcl::PerformanceMode::SKIP_CHECKS)
+    // ----- Enums -----
+
+    // RecalibrationMode (in dai::DynamicCalibrationConfig)
+    py::enum_<DynamicCalibrationConfig::RecalibrationMode>(m, "RecalibrationMode")
+        .value("DEFAULT", DynamicCalibrationConfig::RecalibrationMode::DEFAULT)
+        .value("CONTINUOUS", DynamicCalibrationConfig::RecalibrationMode::CONTINUOUS)
         .export_values();
+
+    // dcl::PerformanceMode (bind here unless it’s already exposed elsewhere)
+    // If it's already bound in another TU, remove this block to avoid duplicate definitions.
+    py::enum_<dcl::PerformanceMode>(m, "PerformanceMode")
+        .value("DEFAULT", dcl::PerformanceMode::DEFAULT)
+        .value("STATIC_SCENERY", dcl::PerformanceMode::STATIC_SCENERY)
+        .value("OPTIMIZE_SPEED", dcl::PerformanceMode::OPTIMIZE_SPEED)
+        .value("OPTIMIZE_PERFORMANCE", dcl::PerformanceMode::OPTIMIZE_PERFORMANCE)
+        .value("SKIP_CHECKS", dcl::PerformanceMode::SKIP_CHECKS)
+        .export_values();
+
+    // ----- Config -----
 
     // ----- Config -----
 
     py::class_<DynamicCalibrationConfig, Buffer, std::shared_ptr<DynamicCalibrationConfig>>(m, "DynamicCalibrationConfig")
         .def(py::init<>())
+        .def_readwrite("recalibrationMode", &DynamicCalibrationConfig::recalibrationMode)
+        .def_readwrite("performanceMode", &DynamicCalibrationConfig::performanceMode)
+        .def_readwrite("loadImagePeriod", &DynamicCalibrationConfig::loadImagePeriod)
+        .def_readwrite("calibrationPeriod", &DynamicCalibrationConfig::calibrationPeriod);
         .def_readwrite("recalibrationMode", &DynamicCalibrationConfig::recalibrationMode)
         .def_readwrite("performanceMode", &DynamicCalibrationConfig::performanceMode)
         .def_readwrite("loadImagePeriod", &DynamicCalibrationConfig::loadImagePeriod)
@@ -46,7 +71,6 @@
     // ----- Concrete commands -----
 
     py::class_<RecalibrateCommand, DynamicCalibrationCommand, std::shared_ptr<RecalibrateCommand>>(m, "RecalibrateCommand")
-<<<<<<< HEAD
         .def(py::init<bool, dcl::PerformanceMode>(), "force"_a = false, "performanceMode"_a = dcl::PerformanceMode::DEFAULT)
         .def_readwrite("performanceMode", &RecalibrateCommand::performanceMode)
         .def_readwrite("force", &RecalibrateCommand::force);
@@ -59,17 +83,6 @@
     py::class_<StartRecalibrationCommand, DynamicCalibrationCommand, std::shared_ptr<StartRecalibrationCommand>>(m, "StartRecalibrationCommand")
         .def(py::init<dcl::PerformanceMode>(), "performanceMode"_a = dcl::PerformanceMode::DEFAULT)
         .def_readwrite("performanceMode", &StartRecalibrationCommand::performanceMode);
-=======
-        .def(py::init<>())
-        .def_readwrite("force", &RecalibrateCommand::force);
-
-    py::class_<CalibrationQualityCommand, DynamicCalibrationCommand, std::shared_ptr<CalibrationQualityCommand>>(m, "CalibrationQualityCommand")
-        .def(py::init<>())
-        .def_readwrite("force", &CalibrationQualityCommand::force);
-
-    py::class_<StartRecalibrationCommand, DynamicCalibrationCommand, std::shared_ptr<StartRecalibrationCommand>>(m, "StartRecalibrationCommand")
-        .def(py::init<>());
->>>>>>> 8c1717ab
 
     py::class_<LoadImageCommand, DynamicCalibrationCommand, std::shared_ptr<LoadImageCommand>>(m, "LoadImageCommand").def(py::init<>());
 
