cmake_minimum_required(VERSION 3.20)

# Set policies
# CMP0074 dictates that find_package searches environment variable "[packageName]_ROOT" along with regular variable [packageName]_ROOT
if(POLICY CMP0074)
  cmake_policy(SET CMP0074 NEW) # Only introduced in 3.12
endif()

if(POLICY CMP0028)
  cmake_policy(SET CMP0028 NEW)
endif()

# Specify path separator
set(SYS_PATH_SEPARATOR ";")
if(UNIX)
    set(SYS_PATH_SEPARATOR ":")
endif()

# Move binary dir if windows, to shorten the path
if(WIN32)
    set(HUNTER_BINARY_DIR "${HUNTER_GATE_ROOT}/_bin" CACHE STRING "Hunter binary directory")
endif()

# Pybindings project
set(TARGET_NAME depthai)
project(depthai VERSION "0") # revision of bindings [depthai-core].[rev]

# Add module paths
list(APPEND CMAKE_MODULE_PATH "${PROJECT_SOURCE_DIR}/cmake/")

# Constants
set(DOCSTRINGS_INCLUDE_PLACEHOLDER_DIR ${CMAKE_CURRENT_BINARY_DIR}/generated/include)
set(DOCSTRINGS_INCLUDE_PLACEHOLDER_PATH ${DOCSTRINGS_INCLUDE_PLACEHOLDER_DIR}/docstring.hpp)
set(DEFAULT_DOCSTRINGS_OUTPUT ${CMAKE_CURRENT_BINARY_DIR}/generated/depthai_python_docstring.hpp)

# First specify options
# option(DEPTHAI_PYTHON_USE_FIND_PACKAGE "Use find_package for depthai-core" OFF)
option(DEPTHAI_PYTHON_ENABLE_TESTS "Enable tests" OFF)
option(DEPTHAI_PYTHON_ENABLE_EXAMPLES "Enable examples" OFF)
option(DEPTHAI_PYTHON_BUILD_DOCSTRINGS "Generate docstrings from header files if module 'pybind11_mkdoc' available" ON)
option(DEPTHAI_PYTHON_EMBEDDED_MODULE "Create an embeddable module" OFF)

# Add pybind11 dependency
#add_subdirectory(pybind11-2.5.0)

# Disable LTO if MINGW compiler
if(MINGW)
    set(PYBIND11_LTO_CXX_FLAGS "" CACHE STRING "" FORCE)
endif()

# Add external dependencies
add_subdirectory(external)

set(SOURCE_LIST
    src/py_bindings.cpp
    src/XLinkBindings.cpp
    src/DeviceBindings.cpp
    src/CalibrationHandlerBindings.cpp
    src/DeviceBootloaderBindings.cpp
    src/DatatypeBindings.cpp
    src/MessageQueueBindings.cpp
    src/pipeline/PipelineBindings.cpp
    src/pipeline/CommonBindings.cpp
    src/pipeline/AssetManagerBindings.cpp
    src/openvino/OpenVINOBindings.cpp
    src/nn_archive/NNArchiveBindings.cpp
    src/log/LogBindings.cpp
    src/VersionBindings.cpp
    src/common/ModelTypeBindings.cpp

    src/pipeline/node/NodeBindings.cpp

    src/pipeline/node/ColorCameraBindings.cpp
    src/pipeline/node/CameraBindings.cpp
    src/pipeline/node/MonoCameraBindings.cpp
    src/pipeline/node/StereoDepthBindings.cpp
    src/pipeline/node/NeuralNetworkBindings.cpp
    src/pipeline/node/VideoEncoderBindings.cpp
    src/pipeline/node/ImageManipBindings.cpp
    src/pipeline/node/SPIOutBindings.cpp
    src/pipeline/node/SPIInBindings.cpp
    src/pipeline/node/DetectionNetworkBindings.cpp
    src/pipeline/node/SystemLoggerBindings.cpp
    src/pipeline/node/ScriptBindings.cpp
    src/pipeline/node/SpatialLocationCalculatorBindings.cpp
    src/pipeline/node/SpatialDetectionNetworkBindings.cpp
    src/pipeline/node/ObjectTrackerBindings.cpp
    src/pipeline/node/IMUBindings.cpp
    src/pipeline/node/EdgeDetectorBindings.cpp
    src/pipeline/node/FeatureTrackerBindings.cpp
    src/pipeline/node/ThermalBindings.cpp
    src/pipeline/node/ToFBindings.cpp
    src/pipeline/node/AprilTagBindings.cpp
    src/pipeline/node/DetectionParserBindings.cpp
    src/pipeline/node/WarpBindings.cpp
    src/pipeline/node/SyncBindings.cpp
    src/pipeline/node/BenchmarkBindings.cpp
    src/pipeline/node/UVCBindings.cpp
    src/pipeline/node/ToFBindings.cpp
    src/pipeline/node/PointCloudBindings.cpp
    src/pipeline/node/SyncBindings.cpp
    src/pipeline/node/MessageDemuxBindings.cpp
    src/pipeline/node/HostNodeBindings.cpp
    src/pipeline/node/RecordBindings.cpp
    src/pipeline/node/ReplayBindings.cpp
    src/pipeline/node/ImageAlignBindings.cpp
    src/pipeline/node/RGBDBindings.cpp
    src/pipeline/node/ImageFiltersBindings.cpp
    src/pipeline/FilterParamsBindings.cpp

    src/pipeline/datatype/ADatatypeBindings.cpp
    src/pipeline/datatype/AprilTagConfigBindings.cpp
    src/pipeline/datatype/AprilTagsBindings.cpp
    src/pipeline/datatype/BufferBindings.cpp
    src/pipeline/datatype/CameraControlBindings.cpp
    src/pipeline/datatype/EdgeDetectorConfigBindings.cpp
    src/pipeline/datatype/FeatureTrackerConfigBindings.cpp
    src/pipeline/datatype/ThermalConfigBindings.cpp
    src/pipeline/datatype/ToFConfigBindings.cpp
    src/pipeline/datatype/ImageManipConfigBindings.cpp
    src/pipeline/datatype/ImgDetectionsBindings.cpp
    src/pipeline/datatype/ImgFrameBindings.cpp
    src/pipeline/datatype/EncodedFrameBindings.cpp
    src/pipeline/datatype/IMUDataBindings.cpp
    src/pipeline/datatype/MessageGroupBindings.cpp
    src/pipeline/datatype/NNDataBindings.cpp
    src/pipeline/datatype/RGBDDataBindings.cpp
    src/pipeline/datatype/SpatialImgDetectionsBindings.cpp
    src/pipeline/datatype/SpatialLocationCalculatorConfigBindings.cpp
    src/pipeline/datatype/SpatialLocationCalculatorDataBindings.cpp
    src/pipeline/datatype/StereoDepthConfigBindings.cpp
    src/pipeline/datatype/SystemInformationBindings.cpp
    src/pipeline/datatype/TrackedFeaturesBindings.cpp
    src/pipeline/datatype/TrackletsBindings.cpp
    src/pipeline/datatype/BenchmarkReportBindings.cpp
    src/pipeline/datatype/PointCloudConfigBindings.cpp
    src/pipeline/datatype/ObjectTrackerConfigBindings.cpp
    src/pipeline/datatype/PointCloudDataBindings.cpp
    src/pipeline/datatype/TransformDataBindings.cpp
    src/pipeline/datatype/ImageAlignConfigBindings.cpp
    src/pipeline/datatype/ImgAnnotationsBindings.cpp
    src/remote_connection/RemoteConnectionBindings.cpp
<<<<<<< HEAD
    src/pipeline/datatype/SegmentationMaskBindings.cpp

=======
    src/pipeline/datatype/KeypointsBindings.cpp
>>>>>>> 339403f5
    src/capabilities/CapabilityBindings.cpp
    src/capabilities/CapabilityRangeBindings.cpp
    src/capabilities/ImgFrameCapabilityBindings.cpp

    src/modelzoo/ZooBindings.cpp

    src/remote_connection/RemoteConnectionBindings.cpp
    src/utility/EventsManagerBindings.cpp
)
if(DEPTHAI_MERGED_TARGET)
    list(APPEND SOURCE_LIST
        external/pybind11_opencv_numpy/ndarray_converter.cpp
    )
endif()

if(DEPTHAI_BASALT_SUPPORT)
    list(APPEND SOURCE_LIST
        src/pipeline/node/BasaltVIOBindings.cpp
    )
endif()

if(DEPTHAI_RTABMAP_SUPPORT)
    list(APPEND SOURCE_LIST
        src/pipeline/node/RTABMapVIOBindings.cpp
        src/pipeline/node/RTABMapSLAMBindings.cpp
    )
endif()

if(DEPTHAI_DYNAMIC_CALIBRATION_SUPPORT)
    list(APPEND SOURCE_LIST
        src/pipeline/node/DynamicCalibrationBindings.cpp
        src/pipeline/datatype/DynamicCalibrationResultsBindings.cpp
        src/pipeline/datatype/DynamicCalibrationConfigBindings.cpp
    )
endif()

# Add files for python module
if(DEPTHAI_PYTHON_EMBEDDED_MODULE)
    add_library(${TARGET_NAME} ${SOURCE_LIST})
else()
    pybind11_add_module(${TARGET_NAME} ${SOURCE_LIST})
endif()

if(WIN32)
    # Copy dlls to target directory - Windows only
    # TARGET_RUNTIME_DLLS generator expression available since CMake 3.21
    if(CMAKE_VERSION VERSION_LESS "3.21")
        file(GLOB depthai_dll_libraries "${HUNTER_INSTALL_PREFIX}/bin/*.dll")
    else()
        set(depthai_dll_libraries "$<TARGET_RUNTIME_DLLS:${TARGET_NAME}>")
    endif()
    add_custom_command(TARGET ${TARGET_NAME} POST_BUILD COMMAND
        "$<$<BOOL:${depthai_dll_libraries}>:${CMAKE_COMMAND};-E;copy_if_different;${depthai_dll_libraries};$<TARGET_FILE_DIR:${TARGET_NAME}>>"
        COMMAND_EXPAND_LISTS
        VERBATIM
    )

    # Disable "d" postfix, so python can import the library as is
    set_target_properties(${TARGET_NAME} PROPERTIES DEBUG_POSTFIX "")
endif()

# Add stubs (pyi) generation step after building bindings
execute_process(COMMAND "${PYTHON_EXECUTABLE}" "-c" "from mypy import api" RESULT_VARIABLE error OUTPUT_QUIET ERROR_QUIET)
if(error OR CMAKE_CROSSCOMPILING)
    message(WARNING "Mypy not available or cross compiling - stubs won't be generated or checked")
else()
    get_target_property(bindings_directory ${TARGET_NAME} LIBRARY_OUTPUT_DIRECTORY)
    if(NOT bindings_directory)
        set(bindings_directory ${CMAKE_CURRENT_BINARY_DIR})
    endif()

    message(STATUS "Mypy available, creating and checking stubs. Running with generate_stubs.py ${TARGET_NAME} ${bindings_directory}")
    if (NOT EXISTS "${CMAKE_CURRENT_LIST_DIR}/generate_stubs.py")
        message(FATAL_ERROR "Cannot add custom build command, ${CMAKE_CURRENT_LIST_DIR}/generate_stubs.py not found")
    endif ()
    add_custom_command(TARGET ${TARGET_NAME} POST_BUILD COMMAND
        ${CMAKE_COMMAND} -E env
        # Python path (to find compiled module)
        "PYTHONPATH=$<TARGET_FILE_DIR:${TARGET_NAME}>${SYS_PATH_SEPARATOR}$ENV{PYTHONPATH}"
        ${PYTHON_EXECUTABLE} "${CMAKE_CURRENT_LIST_DIR}/generate_stubs.py" "${TARGET_NAME}" "$<TARGET_FILE_DIR:${TARGET_NAME}>" "${PIP_TEMP_LIB_FOLDER}"
        WORKING_DIRECTORY "${CMAKE_CURRENT_BINARY_DIR}"
    )
endif()

# Docstring options
if(DEPTHAI_PYTHON_DOCSTRINGS_INPUT AND DEPTHAI_PYTHON_DOCSTRINGS_OUTPUT)
    message(FATAL_ERROR "DEPTHAI_PYTHON_DOCSTRINGS_INPUT and DEPTHAI_PYTHON_DOCSTRINGS_OUTPUT are mutually exclusive")
endif()

if(DEPTHAI_PYTHON_DOCSTRINGS_OUTPUT)
    # If output is specified set both input and output to same the path
    set(docstring_input_path ${DEPTHAI_PYTHON_DOCSTRINGS_OUTPUT})
    set(docstring_output_path ${DEPTHAI_PYTHON_DOCSTRINGS_OUTPUT})
else()
    # If input docstrings explicitly specified, use those and disable building
    if(DEPTHAI_PYTHON_DOCSTRINGS_INPUT)
        set(docstring_input_path ${DEPTHAI_PYTHON_DOCSTRINGS_INPUT})
        message(STATUS "Disabled building of docstrings - using docstrings specified by DEPTHAI_PYTHON_DOCSTRINGS_INPUT (${DEPTHAI_PYTHON_DOCSTRINGS_INPUT})")
        set(DEPTHAI_PYTHON_BUILD_DOCSTRINGS OFF CACHE BOOL "Generate docstrings from header files if module 'pybind11_mkdoc' available" FORCE)
    else()
        # Otherwise set default location as input
        set(docstring_input_path ${DEFAULT_DOCSTRINGS_OUTPUT})
    endif()

    # Set default output location
    set(docstring_output_path ${DEFAULT_DOCSTRINGS_OUTPUT})
endif()

if(DEPTHAI_PYTHON_BUILD_DOCSTRINGS)
    option(DEPTHAI_PYTHON_FORCE_DOCSTRINGS "Force that docstrings are generated, module 'pybind11_mkdoc' required" OFF)
endif()

# Configure include placeholder with INPUT path
configure_file(cmake/docstring.hpp.in ${DOCSTRINGS_INCLUDE_PLACEHOLDER_PATH})
# Add target to generate docstrings
if (DEPTHAI_PYTHON_BUILD_DOCSTRINGS)
    include(pybind11-mkdoc)
    set(DEPTHAI_MKDOC_TARGETS depthai::core)
    if(DEPTHAI_BASALT_SUPPORT AND NOT DEPTHAI_MERGED_TARGET)
        list(APPEND DEPTHAI_MKDOC_TARGETS depthai::basalt)
    endif()
    if(DEPTHAI_RTABMAP_SUPPORT AND NOT DEPTHAI_MERGED_TARGET)
        list(APPEND DEPTHAI_MKDOC_TARGETS depthai::rtabmap)
    endif()
    # Set up docstrings for combined targets
    target_pybind11_mkdoc_setup_combined(${docstring_output_path} ${DEPTHAI_PYTHON_FORCE_DOCSTRINGS} ${DEPTHAI_MKDOC_TARGETS})

    if(TARGET pybind11_mkdoc)
        # Add dependency to mkdoc target (makes sure that mkdoc is executed, and docstrings available)
        add_dependencies(${TARGET_NAME} pybind11_mkdoc)
    else()
        # Generate default docstrings to OUTPUT path
        configure_file(cmake/default_docstring.hpp.in ${docstring_output_path} COPYONLY)
    endif()
else()
    # Generate default docstrings to OUTPUT path
    configure_file(cmake/default_docstring.hpp.in ${docstring_output_path} COPYONLY)
endif()

# Add include directory
target_include_directories(${TARGET_NAME} PRIVATE src ${DOCSTRINGS_INCLUDE_PLACEHOLDER_DIR} "${CMAKE_CURRENT_LIST_DIR}/../../src")
if(DEPTHAI_MERGED_TARGET)
    target_include_directories(${TARGET_NAME} PRIVATE external/pybind11_opencv_numpy)
endif()

set(DEPTHAI_LINK_TARGET depthai::core)
if(NOT DEPTHAI_MERGED_TARGET)
    list(APPEND DEPTHAI_LINK_TARGET depthai::opencv)
endif()

if(DEPTHAI_BASALT_SUPPORT AND NOT DEPTHAI_MERGED_TARGET)
    list(APPEND DEPTHAI_LINK_TARGET depthai::basalt)
endif()
if(DEPTHAI_RTABMAP_SUPPORT AND DEPTHAI_PCL_SUPPORT AND NOT DEPTHAI_MERGED_TARGET)
    list(APPEND DEPTHAI_LINK_TARGET depthai::rtabmap)
endif()

target_link_libraries(${TARGET_NAME}
    PUBLIC
        # pybind11
        pybind11::pybind11
        ${DEPTHAI_LINK_TARGET}
        hedley
        pybind11_json
        xtensor-python
        spdlog::spdlog
)

# Add embedded module option, otherwise link to pybind11 as usual
if(DEPTHAI_PYTHON_EMBEDDED_MODULE)
    target_compile_definitions(${TARGET_NAME} PRIVATE DEPTHAI_PYTHON_EMBEDDED_MODULE)
endif()

if(DEPTHAI_ENABLE_REMOTE_CONNECTION)
    target_compile_definitions(${TARGET_NAME} PRIVATE DEPTHAI_ENABLE_REMOTE_CONNECTION)
endif()
if(DEPTHAI_ENABLE_EVENTS_MANAGER)
    target_compile_definitions(${TARGET_NAME} PRIVATE DEPTHAI_ENABLE_EVENTS_MANAGER)
endif()

# Add the clang-format target
if(COMMAND target_clangformat_setup)
    set(header_dirs "${CMAKE_CURRENT_LIST_DIR}/src")
    target_clangformat_setup(${TARGET_NAME} "${header_dirs}")
endif()

# Find Git
find_package(Git)

# Add build information (commit, date)
set(BUILD_COMMIT "dev")
if(GIT_FOUND)
    execute_process(
        COMMAND ${GIT_EXECUTABLE} rev-parse HEAD
        WORKING_DIRECTORY ${CMAKE_CURRENT_LIST_DIR}
        OUTPUT_VARIABLE BUILD_COMMIT
        ERROR_QUIET
        OUTPUT_STRIP_TRAILING_WHITESPACE
    )
    execute_process(
        COMMAND ${GIT_EXECUTABLE} show -s --format=%ci ${BUILD_COMMIT}
        WORKING_DIRECTORY ${CMAKE_CURRENT_LIST_DIR}
        OUTPUT_VARIABLE BUILD_COMMIT_DATETIME
        ERROR_QUIET
        OUTPUT_STRIP_TRAILING_WHITESPACE
    )
endif()

# Add local commit hash (or 'dev' if unable to retrieve) if not build by CI
if(NOT DEFINED ENV{CI} AND NOT DEPTHAI_PYTHON_COMMIT_HASH)
    set(DEPTHAI_PYTHON_COMMIT_HASH ${BUILD_COMMIT})
endif()

# Get version to use
set(version_command "import find_version as v; print(v.get_package_version())")
if(DEPTHAI_PYTHON_COMMIT_HASH)
    set(version_command "import find_version as v; print(v.get_package_dev_version('${DEPTHAI_PYTHON_COMMIT_HASH}'))")
endif()
execute_process(COMMAND ${PYTHON_EXECUTABLE} "-c" "${version_command}"
    OUTPUT_VARIABLE DEPTHAI_PYTHON_VERSION
    OUTPUT_STRIP_TRAILING_WHITESPACE
    WORKING_DIRECTORY ${CMAKE_CURRENT_LIST_DIR}
)


string(TIMESTAMP BUILD_DATETIME "%Y-%m-%d %H:%M:%S +0000" UTC)
target_compile_definitions(${TARGET_NAME}
    PRIVATE
        DEPTHAI_PYTHON_VERSION="${DEPTHAI_PYTHON_VERSION}"
        DEPTHAI_PYTHON_COMMIT_HASH="${BUILD_COMMIT}"
        DEPTHAI_PYTHON_COMMIT_DATETIME="${BUILD_COMMIT_DATETIME}"
        DEPTHAI_PYTHON_BUILD_DATETIME="${BUILD_DATETIME}"
)

# ASAN Settings as we are building and using shared library
if(SANITIZE_ADDRESS OR SANITIZE_MEMORY OR SANITIZE_THREAD OR SANITIZE_UNDEFINED)
    # Get asan library to preload
    if (CMAKE_CXX_COMPILER_ID STREQUAL "Clang")
        execute_process(COMMAND ${CMAKE_CXX_COMPILER} -print-file-name=libclang_rt.asan-${CMAKE_HOST_SYSTEM_PROCESSOR}.so OUTPUT_VARIABLE LIBASAN_PATH OUTPUT_STRIP_TRAILING_WHITESPACE)
    elseif (CMAKE_CXX_COMPILER_ID STREQUAL "GNU")
        execute_process(COMMAND ${CMAKE_CXX_COMPILER} -print-file-name=libasan.so OUTPUT_VARIABLE LIBASAN_PATH OUTPUT_STRIP_TRAILING_WHITESPACE)
    endif()
    # Set preload env variable
    if(APPLE)
        set(ASAN_ENVIRONMENT_VARS "DYLD_INSERT_LIBRARIES=${LIBASAN_PATH}" "ASAN_OPTIONS=leak_check_at_exit=0")
    elseif(UNIX)
        set(ASAN_ENVIRONMENT_VARS "LD_PRELOAD=${LIBASAN_PATH}" "ASAN_OPTIONS=leak_check_at_exit=0")
    endif()
    message(STATUS "ASAN environment variables: ${ASAN_ENVIRONMENT_VARS}")
endif()

########################
# Testing
########################
if(DEPTHAI_PYTHON_ENABLE_TESTS OR DEPTHAI_PYTHON_ENABLE_EXAMPLES)
    include(CTest)
    enable_testing()
endif()

########################
# Tests
########################
if (DEPTHAI_PYTHON_ENABLE_TESTS)
    add_subdirectory(tests)
endif()

########################
# Examples (can also act as tests)
########################
if (DEPTHAI_PYTHON_ENABLE_EXAMPLES)
    add_subdirectory(../../examples/python ${CMAKE_BINARY_DIR}/examples/python)
endif()<|MERGE_RESOLUTION|>--- conflicted
+++ resolved
@@ -140,12 +140,8 @@
     src/pipeline/datatype/ImageAlignConfigBindings.cpp
     src/pipeline/datatype/ImgAnnotationsBindings.cpp
     src/remote_connection/RemoteConnectionBindings.cpp
-<<<<<<< HEAD
+    src/pipeline/datatype/KeypointsBindings.cpp    
     src/pipeline/datatype/SegmentationMaskBindings.cpp
-
-=======
-    src/pipeline/datatype/KeypointsBindings.cpp
->>>>>>> 339403f5
     src/capabilities/CapabilityBindings.cpp
     src/capabilities/CapabilityRangeBindings.cpp
     src/capabilities/ImgFrameCapabilityBindings.cpp
