--- conflicted
+++ resolved
@@ -1,4 +1,14 @@
 cmake_minimum_required(VERSION 3.4) # For Hunter
+
+# Set policies
+# CMP0074 dictates that find_package searches environment variable "[packageName]_ROOT" along with regular variable [packageName]_ROOT
+if(POLICY CMP0074)
+  cmake_policy(SET CMP0074 NEW) # Only introduced in 3.12
+endif()
+
+if(POLICY CMP0028)
+  cmake_policy(SET CMP0028 NEW)
+endif()
 
 # Specify path separator
 set(SYS_PATH_SEPARATOR ";")
@@ -68,36 +78,8 @@
     src/pipeline/node/XLinkInBindings.cpp
     src/pipeline/node/XLinkOutBindings.cpp
     src/pipeline/node/ColorCameraBindings.cpp
-    # src/pipeline/node/CameraBindings.cpp
+    src/pipeline/node/CameraBindings.cpp
     src/pipeline/node/MonoCameraBindings.cpp
-<<<<<<< HEAD
-    # src/pipeline/node/StereoDepthBindings.cpp
-    # src/pipeline/node/NeuralNetworkBindings.cpp
-    # src/pipeline/node/VideoEncoderBindings.cpp
-    # src/pipeline/node/ImageManipBindings.cpp
-    # src/pipeline/node/SPIOutBindings.cpp
-    # src/pipeline/node/SPIInBindings.cpp
-    # src/pipeline/node/DetectionNetworkBindings.cpp
-    # src/pipeline/node/SystemLoggerBindings.cpp
-    # src/pipeline/node/ScriptBindings.cpp
-    # src/pipeline/node/SpatialLocationCalculatorBindings.cpp
-    # src/pipeline/node/SpatialDetectionNetworkBindings.cpp
-    # src/pipeline/node/ObjectTrackerBindings.cpp
-    # src/pipeline/node/IMUBindings.cpp
-    # src/pipeline/node/EdgeDetectorBindings.cpp
-    # src/pipeline/node/FeatureTrackerBindings.cpp
-    # src/pipeline/node/ToFBindings.cpp
-    # src/pipeline/node/AprilTagBindings.cpp
-    # src/pipeline/node/DetectionParserBindings.cpp
-    # src/pipeline/node/WarpBindings.cpp
-    # src/pipeline/node/SyncBindings.cpp
-    # src/pipeline/node/BenchmarkBindings.cpp
-    # src/pipeline/node/UVCBindings.cpp
-    # src/pipeline/node/ToFBindings.cpp
-    # src/pipeline/node/SyncBindings.cpp
-    # src/pipeline/node/MessageDemuxBindings.cpp
-    src/pipeline/node/HostNodeBindings.cpp
-=======
     src/pipeline/node/StereoDepthBindings.cpp
     src/pipeline/node/NeuralNetworkBindings.cpp
     src/pipeline/node/VideoEncoderBindings.cpp
@@ -127,7 +109,6 @@
     src/pipeline/node/HostNodeBindings.cpp
     src/pipeline/node/RecordBindings.cpp
     src/pipeline/node/ReplayBindings.cpp
->>>>>>> d41eeee8
 
     src/pipeline/datatype/ADatatypeBindings.cpp
     src/pipeline/datatype/AprilTagConfigBindings.cpp
@@ -152,6 +133,8 @@
     src/pipeline/datatype/TrackedFeaturesBindings.cpp
     src/pipeline/datatype/TrackletsBindings.cpp
     src/pipeline/datatype/BenchmarkReportBindings.cpp
+    src/pipeline/datatype/PointCloudConfigBindings.cpp
+    src/pipeline/datatype/PointCloudDataBindings.cpp
 )
 
 # Add files for python module
