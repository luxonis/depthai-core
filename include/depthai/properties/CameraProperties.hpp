--- conflicted
+++ resolved
@@ -92,7 +92,6 @@
 
     /** Isp pool */
     int numFramesPoolIsp = 3;
-<<<<<<< HEAD
     int maxSizePoolIsp = 1024 * 1024 * 10;  // 10MB
 
     /** Video pool */
@@ -103,13 +102,8 @@
 
     /** Still pool */
     int numFramesPoolStill = 4;  // No max size in bytes for still pool, used in mono and color cameras only, those are deprecated
-=======
-    int numFramesPoolVideo = 4;
-    int numFramesPoolPreview = 4;
-    int numFramesPoolStill = 4;
 
     ~CameraProperties() override;
->>>>>>> bdaab4a3
 };
 
 DEPTHAI_SERIALIZE_EXT(CameraProperties,
