--- conflicted
+++ resolved
@@ -10,9 +10,6 @@
  * Specify properties for ImageManip
  */
 struct ImageManipPropertiesV2 : PropertiesSerializable<Properties, ImageManipPropertiesV2> {
-<<<<<<< HEAD
-    enum class Backend : uint8_t { CPU, HW };
-=======
     /**
      * Enable hardware accelerated image manipulation if set to HW. Only applied on RVC4.
      * This can cause some unexpected behavior when using multiple ImageManipV2 nodes in series.
@@ -27,7 +24,6 @@
      * OpenCV.
      *  - LOW_POWER: Low performance, low power consumption. Uses the FastCV backend configured for low power where possible with a fallback to OpenCV.
      */
->>>>>>> 6f55df1d
     enum class PerformanceMode : uint8_t { PERFORMANCE, BALANCED, LOW_POWER };
 
     /// Initial configuration for ImageManip node
