#pragma once

// Std
#include <atomic>
#include <chrono>
#include <cstdint>
#include <list>
#include <memory>
#include <mutex>
#include <stdexcept>
#include <string>
#include <thread>
#include <tuple>
#include <unordered_map>
#include <utility>
#include <vector>

// libraries
#include <XLink/XLinkPublicDefines.h>
#include <XLink/XLinkTime.h>

// project
#include "depthai/xlink/XLinkConnection.hpp"

namespace dai {

class StreamPacketDesc : public streamPacketDesc_t {
   public:
    StreamPacketDesc() noexcept : streamPacketDesc_t{nullptr, 0, {}, {}} {};
    StreamPacketDesc(const StreamPacketDesc&) = delete;
    StreamPacketDesc(StreamPacketDesc&& other) noexcept;
    StreamPacketDesc& operator=(const StreamPacketDesc&) = delete;
    StreamPacketDesc& operator=(StreamPacketDesc&& other) noexcept;
    ~StreamPacketDesc() noexcept;
};

class XLinkStream {
    // static
    constexpr static int STREAM_OPEN_RETRIES = 5;
    constexpr static std::chrono::milliseconds WAIT_FOR_STREAM_RETRY{50};

    std::shared_ptr<XLinkConnection> connection;
    std::string streamName;
    streamId_t streamId{INVALID_STREAM_ID};

   public:
    XLinkStream(const std::shared_ptr<XLinkConnection> conn, const std::string& name, std::size_t maxWriteSize);
    XLinkStream(const XLinkStream&) = delete;
    XLinkStream(XLinkStream&& stream);
    XLinkStream& operator=(const XLinkStream&) = delete;
    XLinkStream& operator=(XLinkStream&& stream);
    ~XLinkStream();

    // Blocking
    void write(const void* data, std::size_t size);
    void write(const std::uint8_t* data, std::size_t size);
    void write(const std::vector<std::uint8_t>& data);
    std::vector<std::uint8_t> read();
<<<<<<< HEAD
=======
    std::vector<std::uint8_t> read(std::chrono::milliseconds timeout);
>>>>>>> a99f2415
    std::vector<std::uint8_t> read(XLinkTimespec& timestampReceived);
    void read(std::vector<std::uint8_t>& data);
    void read(std::vector<std::uint8_t>& data, XLinkTimespec& timestampReceived);
    // split write helper
    void writeSplit(const void* data, std::size_t size, std::size_t split);
    void writeSplit(const std::vector<uint8_t>& data, std::size_t split);
    StreamPacketDesc readMove();

    // Timeout
    bool write(const void* data, std::size_t size, std::chrono::milliseconds timeout);
    bool write(const std::uint8_t* data, std::size_t size, std::chrono::milliseconds timeout);
    bool write(const std::vector<std::uint8_t>& data, std::chrono::milliseconds timeout);
    bool read(std::vector<std::uint8_t>& data, std::chrono::milliseconds timeout);
    bool readMove(StreamPacketDesc& packet, const std::chrono::milliseconds timeout);
    // TODO optional<StreamPacketDesc> readMove(timeout) -or- tuple<bool, StreamPacketDesc> readMove(timeout)

    // deprecated use readMove() instead; readRaw leads to memory violations and/or memory leaks
    [[deprecated("use readMove()")]] streamPacketDesc_t* readRaw();
    // deprecated use readMove(packet, timeout) instead; readRaw leads to memory violations and/or memory leaks
    [[deprecated("use readMove(packet, timeout)")]] bool readRaw(streamPacketDesc_t*& pPacket, std::chrono::milliseconds timeout);
    // deprecated; unsafe leads to memory violations and/or memory leaks
    [[deprecated]] void readRawRelease();

    streamId_t getStreamId() const;
};

struct XLinkError : public std::runtime_error {
    const XLinkError_t status = X_LINK_ERROR;
    const std::string streamName;

    using std::runtime_error::runtime_error;

    XLinkError(XLinkError_t statusID, std::string stream, const std::string& message)
        : runtime_error(message), status(statusID), streamName(std::move(stream)) {}
};
struct XLinkReadError : public XLinkError {
    using XLinkError = XLinkError;
    XLinkReadError(XLinkError_t status, const std::string& stream);
};
struct XLinkWriteError : public XLinkError {
    using XLinkError = XLinkError;
    XLinkWriteError(XLinkError_t status, const std::string& stream);
};

}  // namespace dai<|MERGE_RESOLUTION|>--- conflicted
+++ resolved
@@ -56,10 +56,7 @@
     void write(const std::uint8_t* data, std::size_t size);
     void write(const std::vector<std::uint8_t>& data);
     std::vector<std::uint8_t> read();
-<<<<<<< HEAD
-=======
     std::vector<std::uint8_t> read(std::chrono::milliseconds timeout);
->>>>>>> a99f2415
     std::vector<std::uint8_t> read(XLinkTimespec& timestampReceived);
     void read(std::vector<std::uint8_t>& data);
     void read(std::vector<std::uint8_t>& data, XLinkTimespec& timestampReceived);
