#pragma once

// Std
#include <atomic>
#include <chrono>
#include <cstdint>
#include <list>
#include <mutex>
#include <string>
#include <thread>
#include <tuple>
#include <unordered_map>
#include <vector>

// project
#include "depthai/utility/Path.hpp"

// Libraries
#include <XLink/XLinkPublicDefines.h>

namespace dai {

/**
 * Describes a connected device
 */
struct DeviceInfo {
    DeviceInfo() = default;
<<<<<<< HEAD
    /**
     * Creates a DeviceInfo by checking whether supplied parameter is a MXID or IP/USB name
     * @param mxidOrName Either MXID, IP Address or USB port name
     */
    DeviceInfo(std::string mxidOrName);
    DeviceInfo(const deviceDesc_t& desc);
    deviceDesc_t getXLinkDeviceDesc() const;
=======
    explicit DeviceInfo(const char*);
    explicit DeviceInfo(std::string);
    deviceDesc_t desc = {};
    XLinkDeviceState_t state = X_LINK_ANY_STATE;
>>>>>>> fcc16d54
    std::string getMxId() const;
    std::string toString() const;

    std::string name = "";
    std::string mxid = "";
    XLinkDeviceState_t state = X_LINK_ANY_STATE;
    XLinkProtocol_t protocol = X_LINK_ANY_PROTOCOL;
    XLinkPlatform_t platform = X_LINK_ANY_PLATFORM;
    XLinkError_t status = X_LINK_SUCCESS;
};

/**
 * Represents connection between host and device over XLink protocol
 */
class XLinkConnection {
   public:
    // static API
    static std::vector<DeviceInfo> getAllConnectedDevices(XLinkDeviceState_t state = X_LINK_ANY_STATE, bool skipInvalidDevices = true);
    static std::tuple<bool, DeviceInfo> getFirstDevice(XLinkDeviceState_t state = X_LINK_ANY_STATE, bool skipInvalidDevices = true);
    static std::tuple<bool, DeviceInfo> getDeviceByMxId(std::string, XLinkDeviceState_t state = X_LINK_ANY_STATE, bool skipInvalidDevice = true);
    static DeviceInfo bootBootloader(const DeviceInfo& devInfo);

    XLinkConnection(const DeviceInfo& deviceDesc, std::vector<std::uint8_t> mvcmdBinary, XLinkDeviceState_t expectedState = X_LINK_BOOTED);
    XLinkConnection(const DeviceInfo& deviceDesc, dai::Path pathToMvcmd, XLinkDeviceState_t expectedState = X_LINK_BOOTED);
    explicit XLinkConnection(const DeviceInfo& deviceDesc, XLinkDeviceState_t expectedState = X_LINK_BOOTED);

    ~XLinkConnection();

    void setRebootOnDestruction(bool reboot);
    bool getRebootOnDestruction() const;

    int getLinkId() const;

    /**
     * Explicitly closes xlink connection.
     * @note This function does not need to be explicitly called
     * as destructor closes the connection automatically
     */
    void close();

    /**
     * Is the connection already closed (or disconnected)
     */
    bool isClosed() const;

   private:
    friend struct XLinkReadError;
    friend struct XLinkWriteError;
    // static
    static bool bootAvailableDevice(const deviceDesc_t& deviceToBoot, const dai::Path& pathToMvcmd);
    static bool bootAvailableDevice(const deviceDesc_t& deviceToBoot, std::vector<std::uint8_t>& mvcmd);
    static std::string convertErrorCodeToString(XLinkError_t errorCode);

    void initDevice(const DeviceInfo& deviceToInit, XLinkDeviceState_t expectedState = X_LINK_BOOTED);
    void checkClosed() const;

    bool bootDevice = true;
    bool bootWithPath = true;
    dai::Path pathToMvcmd;
    std::vector<std::uint8_t> mvcmd;

    bool rebootOnDestruction{true};

    int deviceLinkId = -1;

    DeviceInfo deviceInfo;

    // closed
    std::atomic<bool> closed{false};

    constexpr static std::chrono::milliseconds WAIT_FOR_BOOTUP_TIMEOUT{15000};
    constexpr static std::chrono::milliseconds WAIT_FOR_CONNECT_TIMEOUT{5000};
    constexpr static std::chrono::milliseconds POLLING_DELAY_TIME{10};
};

}  // namespace dai<|MERGE_RESOLUTION|>--- conflicted
+++ resolved
@@ -25,20 +25,13 @@
  */
 struct DeviceInfo {
     DeviceInfo() = default;
-<<<<<<< HEAD
     /**
      * Creates a DeviceInfo by checking whether supplied parameter is a MXID or IP/USB name
      * @param mxidOrName Either MXID, IP Address or USB port name
      */
-    DeviceInfo(std::string mxidOrName);
-    DeviceInfo(const deviceDesc_t& desc);
+    explicit DeviceInfo(std::string mxidOrName);
+    explicit DeviceInfo(const deviceDesc_t& desc);
     deviceDesc_t getXLinkDeviceDesc() const;
-=======
-    explicit DeviceInfo(const char*);
-    explicit DeviceInfo(std::string);
-    deviceDesc_t desc = {};
-    XLinkDeviceState_t state = X_LINK_ANY_STATE;
->>>>>>> fcc16d54
     std::string getMxId() const;
     std::string toString() const;
 
