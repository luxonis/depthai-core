#pragma once

#include <ostream>

#include "depthai-shared/common/CameraBoardSocket.hpp"

// Global namespace
inline std::ostream& operator<<(std::ostream& out, const dai::CameraBoardSocket& socket) {
    switch(socket) {
        case dai::CameraBoardSocket::AUTO:
            out << "AUTO";
            break;
<<<<<<< HEAD
        case dai::CameraBoardSocket::RGB:
            out << "RGB/CENTER/CAM_A";
            break;
        case dai::CameraBoardSocket::LEFT:
            out << "LEFT/CAM_B";
            break;
        case dai::CameraBoardSocket::RIGHT:
            out << "RIGHT/CAM_C";
=======
        case dai::CameraBoardSocket::CAM_A:
            out << "CAM_A";
            break;
        case dai::CameraBoardSocket::CAM_B:
            out << "CAM_B";
            break;
        case dai::CameraBoardSocket::CAM_C:
            out << "CAM_C";
>>>>>>> 82ab07d0
            break;
        case dai::CameraBoardSocket::CAM_D:
            out << "CAM_D";
            break;
        case dai::CameraBoardSocket::CAM_E:
            out << "CAM_E";
            break;
        case dai::CameraBoardSocket::CAM_F:
            out << "CAM_F";
            break;
        case dai::CameraBoardSocket::CAM_G:
            out << "CAM_G";
            break;
        case dai::CameraBoardSocket::CAM_H:
            out << "CAM_H";
<<<<<<< HEAD
=======
            break;
        case dai::CameraBoardSocket::CAM_I:
            out << "CAM_I";
            break;
        case dai::CameraBoardSocket::CAM_J:
            out << "CAM_J";
>>>>>>> 82ab07d0
            break;
    }
    return out;
}<|MERGE_RESOLUTION|>--- conflicted
+++ resolved
@@ -10,16 +10,6 @@
         case dai::CameraBoardSocket::AUTO:
             out << "AUTO";
             break;
-<<<<<<< HEAD
-        case dai::CameraBoardSocket::RGB:
-            out << "RGB/CENTER/CAM_A";
-            break;
-        case dai::CameraBoardSocket::LEFT:
-            out << "LEFT/CAM_B";
-            break;
-        case dai::CameraBoardSocket::RIGHT:
-            out << "RIGHT/CAM_C";
-=======
         case dai::CameraBoardSocket::CAM_A:
             out << "CAM_A";
             break;
@@ -28,7 +18,6 @@
             break;
         case dai::CameraBoardSocket::CAM_C:
             out << "CAM_C";
->>>>>>> 82ab07d0
             break;
         case dai::CameraBoardSocket::CAM_D:
             out << "CAM_D";
@@ -44,15 +33,12 @@
             break;
         case dai::CameraBoardSocket::CAM_H:
             out << "CAM_H";
-<<<<<<< HEAD
-=======
             break;
         case dai::CameraBoardSocket::CAM_I:
             out << "CAM_I";
             break;
         case dai::CameraBoardSocket::CAM_J:
             out << "CAM_J";
->>>>>>> 82ab07d0
             break;
     }
     return out;
