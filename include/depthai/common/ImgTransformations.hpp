--- conflicted
+++ resolved
@@ -123,8 +123,6 @@
      * @return vector of distortion coefficients
      */
     std::vector<float> getDistortionCoefficients() const;
-<<<<<<< HEAD
-=======
     /**
      * Retrieve the total intrinsic matrix calculated from intrinsic * transform.
      * @return total intrinsic matrix
@@ -153,7 +151,7 @@
      * @return Vertical field of view in degrees
      */
     float getVFov(bool source = false) const;
->>>>>>> 77c70112
+
     std::vector<dai::RotatedRect> getSrcCrops() const;
 
     /**
