--- conflicted
+++ resolved
@@ -98,11 +98,7 @@
 
 NLOHMANN_DEFINE_TYPE_NON_INTRUSIVE(IMUPacketSchema, orientation, acceleration, magneticField, rotationVector)
 
-<<<<<<< HEAD
-struct ImuRecordSchema {
-=======
 struct IMURecordSchema {
->>>>>>> f59896fd
     VersionSchema version{0, 0, 1};
     RecordType type = RecordType::Imu;
     std::vector<IMUPacketSchema> packets;
