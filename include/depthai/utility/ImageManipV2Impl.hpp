--- conflicted
+++ resolved
@@ -52,8 +52,8 @@
                         const ImageManipConfigV2& initialConfig,
                         std::shared_ptr<spdlog::async_logger> logger,
                         std::function<size_t(const ImageManipConfigV2&, const ImgFrame&)> build,
-                        std::function<bool(std::shared_ptr<Memory>&, span<uint8_t>)> apply,
-                        std::function<void(const ImageManipConfigV2&, const ImgFrame&, ImgFrame&)> getFrame) {
+                        std::function<bool(std::shared_ptr<Memory>&, std::shared_ptr<ImageManipData>)> apply,
+                        std::function<void(const ImgFrame&, ImgFrame&)> getFrame) {
     using namespace std::chrono;
     auto config = initialConfig;
 
@@ -121,10 +121,10 @@
             bool success = true;
             {
                 auto t3 = steady_clock::now();
-                success = apply(inImage->data, outImageData->getData());
+                success = apply(inImage->data, outImageData);
                 auto t4 = steady_clock::now();
 
-                getFrame(config, *inImage, *outImage);
+                getFrame(*inImage, *outImage);
 
                 logger->trace("Build time: {}us, Process time: {}us, Total time: {}us, image manip id: {}",
                               duration_cast<microseconds>(t2 - t1).count(),
@@ -149,6 +149,7 @@
         logger->trace("ImageManip | total process took {}ns ({}ms)", loopNanos, (double)loopNanos / 1e6);
     }
 }
+
 
 class _ImageManipMemory : public Memory {
     std::shared_ptr<std::vector<uint8_t>> _data;
@@ -2995,94 +2996,6 @@
 }
 
 template <template <typename T> typename ImageManipBuffer, typename ImageManipData>
-<<<<<<< HEAD
-void Warp<ImageManipBuffer, ImageManipData>::transform(const uint8_t* src,
-                                                       uint8_t* dst,
-                                                       const size_t srcWidth,
-                                                       const size_t srcHeight,
-                                                       const size_t srcStride,
-                                                       const size_t dstWidth,
-                                                       const size_t dstHeight,
-                                                       const size_t dstStride,
-                                                       const uint16_t numChannels,
-                                                       const uint16_t bpp,
-                                                       const std::array<std::array<float, 3>, 3> matrix,
-                                                       const std::vector<uint32_t>& background) {
-#if defined(DEPTHAI_HAVE_OPENCV_SUPPORT) && DEPTHAI_IMAGEMANIPV2_OPENCV
-    auto type = CV_8UC1;
-    switch(numChannels) {
-        case 1:
-            switch(bpp) {
-                case 1:
-                    type = CV_8UC1;
-                    break;
-                case 2:
-                    type = CV_16UC1;
-                    break;
-                default:
-                    assert(false);
-            }
-            break;
-        case 2:
-            assert(bpp == 1);
-            type = CV_8UC2;
-            break;
-        case 3:
-            assert(bpp == 1);
-            type = CV_8UC3;
-            break;
-        default:
-            assert(false);
-    }
-    auto bg = numChannels == 1 ? cv::Scalar(background[0])
-                               : (numChannels == 2 ? cv::Scalar(background[0], background[1]) : cv::Scalar(background[0], background[1], background[2]));
-    const cv::Mat cvSrc(srcHeight, srcWidth, type, const_cast<uint8_t*>(src), srcStride);
-    cv::Mat cvDst(dstHeight, dstWidth, type, dst, dstStride);
-#elif defined(DEPTHAI_HAVE_FASTCV_SUPPORT) && DEPTHAI_IMAGEMANIPV2_FASTCV
-    if(numChannels != 3 && numChannels != 1) throw std::runtime_error("Only 1 or 3 channels supported with FastCV");
-    if(bpp != 1) throw std::runtime_error("Only 8bpp supported with FastCV");
-    if(!((ptrdiff_t)src % 128 == 0 && (ptrdiff_t)dst % 128 == 0 && (ptrdiff_t)fastCvBorder->data() % 128 == 0 && srcStride % 8 == 0 && srcStride > 0)) {
-        throw std::runtime_error("Assumptions not taken into account");
-    }
-#endif
-    int ssF = srcSpecs.width / srcWidth;
-    assert(ssF == (int)(srcSpecs.height / srcHeight) && (ssF == 1 || ssF == 2));  // Sanity check
-    if(floatEq(matrix[2][0], 0) && floatEq(matrix[2][1], 0) && floatEq(matrix[2][2], 1)) {
-        // Affine transform
-        float affine[6] = {matrix[0][0], matrix[0][1], matrix[0][2] / ssF, matrix[1][0], matrix[1][1], matrix[1][2] / ssF};
-#if defined(DEPTHAI_HAVE_OPENCV_SUPPORT) && DEPTHAI_IMAGEMANIPV2_OPENCV
-        cv::Rect roi(sourceMinX / ssF, sourceMinY / ssF, (sourceMaxX - sourceMinX) / ssF, (sourceMaxY - sourceMinY) / ssF);
-        if(sourceMinX != 0 || sourceMinY != 0) {
-            affine[2] = affine[0] * (float)(sourceMinX / ssF) + affine[1] * (float)(sourceMinY / ssF) + affine[2];
-            affine[5] = affine[3] * (float)(sourceMinX / ssF) + affine[4] * (float)(sourceMinY / ssF) + affine[5];
-        }
-        cv::Mat cvAffine(2, 3, CV_32F, affine);
-        cv::warpAffine(cvSrc(roi),
-                       cvDst,
-                       cvAffine,
-                       cv::Size(dstWidth, dstHeight),
-                       cv::INTER_LINEAR,
-                       cv::BORDER_CONSTANT,
-                       bg);  // TODO(asahtik): Add support for different border types
-#elif defined(DEPTHAI_HAVE_FASTCV_SUPPORT) && DEPTHAI_IMAGEMANIPV2_FASTCV
-        if(isSingleChannelu8(src)) {
-            fcvTransformAffineClippedu8_v3(src,
-                                           srcWidth,
-                                           srcHeight,
-                                           srcStride,
-                                           affine,
-                                           dst,
-                                           dstWidth,
-                                           dstHeight,
-                                           dstStride,
-                                           nullptr,
-                                           FASTCV_INTERPOLATION_TYPE_BILINEAR,
-                                           FASTCV_BORDER_CONSTANT,
-                                           0);
-        } else {
-            fcv3ChannelTransformAffineClippedBCu8(src, srcWidth, srcHeight, srcStride, affine, dst, dstWidth, dstHeight, dstStride, fastCvBorder->data());
-        }
-=======
 void WarpH<ImageManipBuffer, ImageManipData>::transform(const std::shared_ptr<ImageManipData> src,
                                                         std::shared_ptr<ImageManipData> dst,
                                                         const size_t srcWidth,
@@ -3116,7 +3029,6 @@
                         this->sourceMaxY);
 #else
         throw std::runtime_error("OpenCV backend not available");
->>>>>>> 54acc850
 #endif
     } else {
 #ifdef DEPTHAI_IMAGEMANIPV2_FASTCV
