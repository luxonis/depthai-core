#pragma once
#include <string>
#define _USE_MATH_DEFINES

#include <spdlog/async_logger.h>
#include <stdint.h>

#include <cmath>
#include <depthai/pipeline/datatype/ImageManipConfigV2.hpp>
#include <depthai/pipeline/datatype/ImgFrame.hpp>
#include <depthai/properties/ImageManipPropertiesV2.hpp>
#include <sstream>

#include "depthai/common/RotatedRect.hpp"

#ifdef DEPTHAI_HAVE_OPENCV_SUPPORT
    #include <opencv2/core/base.hpp>
    #include <opencv2/core/types.hpp>
#endif

#ifndef DEPTHAI_STRIDE_ALIGNMENT
    #define DEPTHAI_STRIDE_ALIGNMENT 128
#endif
#ifndef DEPTHAI_HEIGHT_ALIGNMENT
    #define DEPTHAI_HEIGHT_ALIGNMENT 32
#endif
#ifndef DEPTHAI_PLANE_ALIGNMENT
    #define DEPTHAI_PLANE_ALIGNMENT 128 * 32
#endif

#if defined(WIN32) || defined(_WIN32)
    #define _RESTRICT
#else
    #define _RESTRICT __restrict__
#endif

#ifdef DEPTHAI_HAVE_OPENCV_SUPPORT
    #define DEPTHAI_IMAGEMANIPV2_OPENCV 1
    #include <opencv2/opencv.hpp>
#endif
#ifdef DEPTHAI_HAVE_FASTCV_SUPPORT
<<<<<<< HEAD
    // #define DEPTHAI_IMAGEMANIPV2_FASTCV 1
=======
>>>>>>> 6f55df1d
    #include <fastcv/fastcv.h>
#endif
#ifndef M_PI
    #define M_PI 3.14159265358979323846
#endif

namespace dai {
namespace impl {

class _ImageManipMemory : public Memory {
    std::shared_ptr<std::vector<uint8_t>> _data;
    span<uint8_t> _span;
    size_t _offset = 0;

   public:
    _ImageManipMemory() = default;
    _ImageManipMemory(size_t size) {
        _data = std::make_shared<std::vector<uint8_t>>(size);
        _span = span(*_data);
    }
    _ImageManipMemory(span<uint8_t> data) : _span(data) {}
    uint8_t* data() {
        return _span.data() + _offset;
    }
    const uint8_t* data() const {
        return _span.data() + _offset;
    }
    size_t size() const {
        return _span.size() - _offset;
    }
    span<uint8_t> getData() override {
        return span(data(), data() + size());
    }
    span<const uint8_t> getData() const override {
        return span(data(), data() + size());
    }
    size_t getMaxSize() const override {
        return _span.size();
    }
    size_t getOffset() const override {
        return _offset;
    }
    void setSize(size_t size) override {
        if(size > _span.size()) {
            auto oldData = _data;
            _data = std::make_shared<std::vector<uint8_t>>(size);
            std::copy(oldData->begin(), oldData->end(), _data->begin());
            _span = span(*_data);
        } else {
            _span = _span.subspan(0, size);
        }
    }
    void setOffset(size_t offset) {
        _offset = std::min(_offset + offset, _span.size());
    }
    void shallowCopyFrom(_ImageManipMemory& other) {
        if(_data) {
            _data = other._data;
        }
        _span = other._span;
        _offset = other._offset;
    }
    std::shared_ptr<_ImageManipMemory> offset(size_t offset) {
        auto mem = std::make_shared<_ImageManipMemory>();
        mem->shallowCopyFrom(*this);
        mem->setOffset(offset);
        return mem;
    }
};

template <typename T>
class _ImageManipBuffer {
    std::vector<T> _data;

   public:
    _ImageManipBuffer() = default;
    _ImageManipBuffer(size_t size) : _data(size) {}
    T* data() {
        return _data.data();
    }
    const T* data() const {
        return _data.data();
    }
    size_t size() const {
        return _data.size();
    }
    span<T> getData() {
        return span(data(), data() + size());
    }
    span<const T> getData() const {
        return span(data(), data() + size());
    }
};

struct FrameSpecs {
    uint32_t width;
    uint32_t height;
    uint32_t p1Offset;
    uint32_t p2Offset;
    uint32_t p3Offset;
    uint32_t p1Stride;
    uint32_t p2Stride;
    uint32_t p3Stride;
};

template <template <typename T> typename ImageManipBuffer, typename ImageManipData>
class Warp {
   protected:
    using Container = std::vector<ManipOp>;

    std::shared_ptr<spdlog::async_logger> logger;

   public:
    std::array<std::array<float, 3>, 3> matrix;
    ImageManipOpsBase<Container>::Background background = ImageManipOpsBase<Container>::Background::COLOR;
    uint32_t backgroundColor[3] = {0, 0, 0};

    ImgFrame::Type type;
    FrameSpecs srcSpecs;
    FrameSpecs dstSpecs;

    size_t sourceMinX;
    size_t sourceMinY;
    size_t sourceMaxX;
    size_t sourceMaxY;

    Warp() = default;
    Warp(std::shared_ptr<spdlog::async_logger> logger) : logger(logger) {}
    virtual ~Warp() = default;

    virtual void init(ImageManipPropertiesV2& /* properties */) {}
    virtual void build(const FrameSpecs srcFrameSpecs,
                       const FrameSpecs dstFrameSpecs,
                       const ImgFrame::Type type,
                       const std::array<std::array<float, 3>, 3> matrix,
                       std::vector<std::array<std::array<float, 2>, 4>> srcCorners) = 0;

    virtual void apply(const std::shared_ptr<ImageManipData> src, std::shared_ptr<ImageManipData> dst) = 0;

    void setLogger(std::shared_ptr<spdlog::async_logger> logger) {
        this->logger = logger;
    }

    Warp& setBackgroundColor(uint32_t r, uint32_t g, uint32_t b);
};

template <template <typename T> typename ImageManipBuffer, typename ImageManipData>
class WarpH : public Warp<ImageManipBuffer, ImageManipData> {
    std::shared_ptr<ImageManipBuffer<uint32_t>> fastCvBorder;

    void transform(const std::shared_ptr<ImageManipData> srcData,
                   std::shared_ptr<ImageManipData> dstData,
                   const size_t srcWidth,
                   const size_t srcHeight,
                   const size_t srcStride,
                   const size_t dstWidth,
                   const size_t dstHeight,
                   const size_t dstStride,
                   const uint16_t numChannels,
                   const uint16_t bpp,
                   const std::array<std::array<float, 3>, 3> matrix,
                   const std::vector<uint32_t>& backgroundColor);

   public:
    void build(const FrameSpecs srcFrameSpecs,
               const FrameSpecs dstFrameSpecs,
               const ImgFrame::Type type,
               const std::array<std::array<float, 3>, 3> matrix,
               std::vector<std::array<std::array<float, 2>, 4>> srcCorners) override;

    void apply(const std::shared_ptr<ImageManipData> src, std::shared_ptr<ImageManipData> dst) override;
};

template <template <typename T> typename ImageManipBuffer, typename ImageManipData>
class ColorChange {
    std::shared_ptr<spdlog::async_logger> logger;

    std::shared_ptr<ImageManipData> ccAuxFrame;
    ImgFrame::Type from;
    ImgFrame::Type to;

    FrameSpecs srcSpecs;
    FrameSpecs dstSpecs;

    bool colorConvertToRGB888i(const std::shared_ptr<ImageManipData> inputFrame,
                               std::shared_ptr<ImageManipData> outputFrame,
                               FrameSpecs srcSpecs,
                               FrameSpecs dstSpecs,
                               ImgFrame::Type from);
    bool colorConvertToBGR888p(const std::shared_ptr<ImageManipData> inputFrame,
                               std::shared_ptr<ImageManipData> outputFrame,
                               FrameSpecs srcSpecs,
                               FrameSpecs dstSpecs,
                               ImgFrame::Type from);
    bool colorConvertToRGB888p(const std::shared_ptr<ImageManipData> inputFrame,
                               std::shared_ptr<ImageManipData> outputFrame,
                               FrameSpecs srcSpecs,
                               FrameSpecs dstSpecs,
                               ImgFrame::Type from);
    bool colorConvertToBGR888i(const std::shared_ptr<ImageManipData> inputFrame,
                               std::shared_ptr<ImageManipData> outputFrame,
                               FrameSpecs srcSpecs,
                               FrameSpecs dstSpecs,
                               ImgFrame::Type from);
    bool colorConvertToNV12(const std::shared_ptr<ImageManipData> inputFrame,
                            std::shared_ptr<ImageManipData> outputFrame,
                            FrameSpecs srcSpecs,
                            FrameSpecs dstSpecs,
                            ImgFrame::Type from);
    bool colorConvertToYUV420p(const std::shared_ptr<ImageManipData> inputFrame,
                               std::shared_ptr<ImageManipData> outputFrame,
                               FrameSpecs srcSpecs,
                               FrameSpecs dstSpecs,
                               ImgFrame::Type from);
    bool colorConvertToGRAY8(const std::shared_ptr<ImageManipData> inputFrame,
                             std::shared_ptr<ImageManipData> outputFrame,
                             FrameSpecs srcSpecs,
                             FrameSpecs dstSpecs,
                             ImgFrame::Type from);
    bool colorConvert(const std::shared_ptr<ImageManipData> inputFrame,
                      std::shared_ptr<ImageManipData> outputFrame,
                      FrameSpecs srcSpecs,
                      FrameSpecs dstSpecs,
                      ImgFrame::Type from,
                      ImgFrame::Type to);

   public:
    ColorChange() = default;
    ColorChange(std::shared_ptr<spdlog::async_logger> logger) : logger(logger) {}

    void setLogger(std::shared_ptr<spdlog::async_logger> logger) {
        this->logger = logger;
    }

    void build(const FrameSpecs srcFrameSpecs, const FrameSpecs dstFrameSpecs, const ImgFrame::Type typeFrom, const ImgFrame::Type typeTo);

    void apply(const std::shared_ptr<ImageManipData> src, std::shared_ptr<ImageManipData> dst);
};

template <template <typename T> typename ImageManipBuffer,
          typename ImageManipData,
          template <template <typename T> typename Buf, typename Dat> typename WarpBackend>
class ImageManipOperations {
    static_assert(std::is_base_of<Warp<ImageManipBuffer, ImageManipData>, WarpBackend<ImageManipBuffer, ImageManipData>>::value,
                  "WarpBackend must be derived from Warp");
    using Container = std::vector<ManipOp>;

    static constexpr uint8_t MODE_CONVERT = 1;
    static constexpr uint8_t MODE_COLORMAP = 1 << 1;
    static constexpr uint8_t MODE_WARP = 1 << 2;

    ImageManipPropertiesV2 properties;

    uint8_t mode = 0;
    std::string prevConfig;

    std::vector<ManipOp> outputOps;

    std::array<std::array<float, 3>, 3> matrix{{{1, 0, 0}, {0, 1, 0}, {0, 0, 1}}};
    std::array<std::array<float, 3>, 3> matrixInv{{{1, 0, 0}, {0, 1, 0}, {0, 0, 1}}};
    std::vector<std::array<std::array<float, 2>, 4>> srcCorners;
    ImageManipOpsBase<Container> base;
    ImgFrame::Type outputFrameType;
    ImgFrame::Type type;
    ImgFrame::Type inType;

    bool convertInput = false;
    bool convertOnly = false;

    std::shared_ptr<ImageManipData> colormapFrame;
    std::shared_ptr<ImageManipData> convertedFrame;
    std::shared_ptr<ImageManipData> warpedFrame;

    std::shared_ptr<spdlog::async_logger> logger;

    FrameSpecs srcSpecs;

    ColorChange<ImageManipBuffer, ImageManipData> preprocCc;
    WarpBackend<ImageManipBuffer, ImageManipData> warpEngine;
    ColorChange<ImageManipBuffer, ImageManipData> clrChange;

   public:
    ImageManipOperations(ImageManipPropertiesV2 props, std::shared_ptr<spdlog::async_logger> logger = nullptr) : properties(props), logger(logger) {
        preprocCc.setLogger(logger);
        warpEngine.setLogger(logger);
        clrChange.setLogger(logger);
        warpEngine.init(props);
    }

    ImageManipOperations& build(const ImageManipOpsBase<Container>& base, ImgFrame::Type outputFrameType, FrameSpecs srcFrameSpecs, ImgFrame::Type type);

    bool apply(const std::shared_ptr<ImageManipData> src, std::shared_ptr<ImageManipData> dst);

    size_t getOutputPlaneSize(uint8_t plane = 0) const;
    size_t getOutputSize() const;
    size_t getOutputWidth() const;
    size_t getOutputHeight() const;
    size_t getOutputStride(uint8_t plane = 0) const;
    FrameSpecs getOutputFrameSpecs(ImgFrame::Type type) const;
    ImgFrame::Type getOutputFrameType() const {
        return outputFrameType;
    }
    std::vector<RotatedRect> getSrcCrops() const;
    std::array<std::array<float, 3>, 3> getMatrix() const;

    std::string toString() const;
};

FrameSpecs getSrcFrameSpecs(dai::ImgFrame::Specs srcSpecs);
size_t getAlignedOutputFrameSize(ImgFrame::Type type, size_t width, size_t height);

}  // namespace impl
}  // namespace dai

namespace dai {
namespace impl {

constexpr ImgFrame::Type VALID_TYPE_COLOR = ImgFrame::Type::RGB888i;
constexpr ImgFrame::Type VALID_TYPE_GRAY = ImgFrame::Type::GRAY8;

#ifndef ALIGN_UP
template <typename T>
constexpr T ALIGN_UP(T value, std::size_t alignment) {
    return (value + (alignment - 1)) & ~(alignment - 1);
}
#endif

FrameSpecs getSrcFrameSpecs(dai::ImgFrame::Specs srcSpecs);
FrameSpecs getCcDstFrameSpecs(FrameSpecs srcSpecs, dai::ImgFrame::Type from, dai::ImgFrame::Type to);
FrameSpecs getDstFrameSpecs(size_t width, size_t height, dai::ImgFrame::Type type);

void transformOpenCV(const uint8_t* src,
                     uint8_t* dst,
                     const size_t srcWidth,
                     const size_t srcHeight,
                     const size_t srcStride,
                     const size_t dstWidth,
                     const size_t dstHeight,
                     const size_t dstStride,
                     const uint16_t numChannels,
                     const uint16_t bpp,
                     const std::array<std::array<float, 3>, 3> matrix,
                     const std::vector<uint32_t>& background,
                     const FrameSpecs& srcImgSpecs,
                     const size_t sourceMinX,
                     const size_t sourceMinY,
                     const size_t sourceMaxX,
                     const size_t sourceMaxY);
void transformFastCV(const uint8_t* src,
                     uint8_t* dst,
                     const size_t srcWidth,
                     const size_t srcHeight,
                     const size_t srcStride,
                     const size_t dstWidth,
                     const size_t dstHeight,
                     const size_t dstStride,
                     const uint16_t numChannels,
                     const uint16_t bpp,
                     const std::array<std::array<float, 3>, 3> matrix,
                     const std::vector<uint32_t>& background,
                     const FrameSpecs& srcImgSpecs,
                     const size_t sourceMinX,
                     const size_t sourceMinY,
                     const size_t sourceMaxX,
                     const size_t sourceMaxY,
                     uint32_t* fastCvBorder);

static inline int clampi(int val, int minv, int maxv) {
    // return val < minv ? minv : (val > maxv ? maxv : val);
    return std::clamp(val, minv, maxv);
}
static inline float clampf(float val, float minv, float maxv) {
    // return val < minv ? minv : (val > maxv ? maxv : val);
    return std::clamp(val, minv, maxv);
}

bool isTypeSupported(dai::ImgFrame::Type type);

bool getFrameTypeInfo(dai::ImgFrame::Type outFrameType, int& outNumPlanes, float& outBpp);

//-----------------------------
//--- Frame type conversion ---
//-----------------------------

static inline void YUVfromRGB(float& Y, float& U, float& V, const float R, const float G, const float B) {
    Y = 0.257f * R + 0.504f * G + 0.098f * B + 16;
    U = -0.148f * R - 0.291f * G + 0.439f * B + 128;
    V = 0.439f * R - 0.368f * G - 0.071f * B + 128;
}
static inline void RGBfromYUV(float& R, float& G, float& B, float Y, float U, float V) {
    Y -= 16;
    U -= 128;
    V -= 128;
    R = 1.164f * Y + 1.596f * V;
    G = 1.164f * Y - 0.392f * U - 0.813f * V;
    B = 1.164f * Y + 2.017f * U;
}

template <template <typename T> typename ImageManipBuffer, typename ImageManipData>
bool ColorChange<ImageManipBuffer, ImageManipData>::colorConvertToRGB888p(const std::shared_ptr<ImageManipData> inputFrame,
                                                                          std::shared_ptr<ImageManipData> outputFrame,
                                                                          FrameSpecs srcSpecs,
                                                                          FrameSpecs dstSpecs,
                                                                          dai::ImgFrame::Type from) {
    // dai::ImgFrame::Type to = dai::ImgFrame::Type::RGB888p;

    auto src = inputFrame->getData().data();
    auto inputSize = inputFrame->getSize();
    uint32_t auxStride = ALIGN_UP(3 * srcSpecs.width, DEPTHAI_STRIDE_ALIGNMENT);

    bool done = false;
    switch(from) {
        case dai::ImgFrame::Type::RGB888p:
            std::copy(src, src + inputSize, outputFrame->data());
            done = true;
            break;
        case dai::ImgFrame::Type::BGR888p:
            std::copy(src + srcSpecs.p1Offset, src + srcSpecs.p2Offset, outputFrame->data() + dstSpecs.p3Offset);
            std::copy(src + srcSpecs.p2Offset, src + srcSpecs.p3Offset, outputFrame->data() + dstSpecs.p2Offset);
            std::copy(src + srcSpecs.p3Offset, src + inputSize, outputFrame->data() + dstSpecs.p1Offset);
            done = true;
            break;
        case dai::ImgFrame::Type::RGB888i: {
#if defined(DEPTHAI_HAVE_FASTCV_SUPPORT)
            fcvChannelExtractu8(src + srcSpecs.p1Offset,
                                srcSpecs.width,
                                srcSpecs.height,
                                srcSpecs.p1Stride,
                                0,
                                0,
                                0,
                                0,
                                FASTCV_CHANNEL_0,
                                FASTCV_RGB,
                                outputFrame->data() + dstSpecs.p1Offset,
                                dstSpecs.p1Stride);
            fcvChannelExtractu8(src + srcSpecs.p1Offset,
                                srcSpecs.width,
                                srcSpecs.height,
                                srcSpecs.p1Stride,
                                0,
                                0,
                                0,
                                0,
                                FASTCV_CHANNEL_1,
                                FASTCV_RGB,
                                outputFrame->data() + dstSpecs.p2Offset,
                                dstSpecs.p2Stride);
            fcvChannelExtractu8(src + srcSpecs.p1Offset,
                                srcSpecs.width,
                                srcSpecs.height,
                                srcSpecs.p1Stride,
                                0,
                                0,
                                0,
                                0,
                                FASTCV_CHANNEL_2,
                                FASTCV_RGB,
                                outputFrame->data() + dstSpecs.p3Offset,
                                dstSpecs.p3Stride);
#elif defined(DEPTHAI_HAVE_OPENCV_SUPPORT)
            cv::Mat img(srcSpecs.height, srcSpecs.width, CV_8UC3, const_cast<uint8_t*>(src + srcSpecs.p1Offset), srcSpecs.p1Stride);
            std::vector<cv::Mat> channels;
            channels.reserve(3);
            channels.emplace_back(dstSpecs.height, dstSpecs.width, CV_8UC1, outputFrame->data() + dstSpecs.p1Offset, dstSpecs.p1Stride);
            channels.emplace_back(dstSpecs.height, dstSpecs.width, CV_8UC1, outputFrame->data() + dstSpecs.p2Offset, dstSpecs.p2Stride);
            channels.emplace_back(dstSpecs.height, dstSpecs.width, CV_8UC1, outputFrame->data() + dstSpecs.p3Offset, dstSpecs.p3Stride);
            cv::split(img, channels);
#else
            for(uint32_t i = 0; i < srcSpecs.height; ++i) {
                uint32_t lineStart = srcSpecs.p1Offset + i * srcSpecs.p1Stride;
                for(uint32_t j = 0; j < srcSpecs.width; ++j) {
                    uint32_t srcPos = lineStart + j * 3;
                    uint32_t p1Pos = dstSpecs.p1Offset + i * dstSpecs.p1Stride + j;
                    uint32_t p2Pos = dstSpecs.p2Offset + i * dstSpecs.p2Stride + j;
                    uint32_t p3Pos = dstSpecs.p3Offset + i * dstSpecs.p3Stride + j;
                    outputFrame->getData()[p1Pos] = src[srcPos + 0];
                    outputFrame->getData()[p2Pos] = src[srcPos + 1];
                    outputFrame->getData()[p3Pos] = src[srcPos + 2];
                }
            }
#endif
            done = true;
            break;
        }
        case dai::ImgFrame::Type::BGR888i: {
#if defined(DEPTHAI_HAVE_FASTCV_SUPPORT)
            fcvChannelExtractu8(src + srcSpecs.p1Offset,
                                srcSpecs.width,
                                srcSpecs.height,
                                srcSpecs.p1Stride,
                                0,
                                0,
                                0,
                                0,
                                FASTCV_CHANNEL_2,
                                FASTCV_RGB,
                                outputFrame->data() + dstSpecs.p1Offset,
                                dstSpecs.p1Stride);
            fcvChannelExtractu8(src + srcSpecs.p1Offset,
                                srcSpecs.width,
                                srcSpecs.height,
                                srcSpecs.p1Stride,
                                0,
                                0,
                                0,
                                0,
                                FASTCV_CHANNEL_1,
                                FASTCV_RGB,
                                outputFrame->data() + dstSpecs.p2Offset,
                                dstSpecs.p2Stride);
            fcvChannelExtractu8(src + srcSpecs.p1Offset,
                                srcSpecs.width,
                                srcSpecs.height,
                                srcSpecs.p1Stride,
                                0,
                                0,
                                0,
                                0,
                                FASTCV_CHANNEL_0,
                                FASTCV_RGB,
                                outputFrame->data() + dstSpecs.p3Offset,
                                dstSpecs.p3Stride);
#elif defined(DEPTHAI_HAVE_OPENCV_SUPPORT)
            cv::Mat img(srcSpecs.height, srcSpecs.width, CV_8UC3, const_cast<uint8_t*>(src + srcSpecs.p1Offset), srcSpecs.p1Stride);
            std::vector<cv::Mat> channels;
            channels.reserve(3);
            channels.emplace_back(dstSpecs.height, dstSpecs.width, CV_8UC1, outputFrame->data() + dstSpecs.p3Offset, dstSpecs.p3Stride);
            channels.emplace_back(dstSpecs.height, dstSpecs.width, CV_8UC1, outputFrame->data() + dstSpecs.p2Offset, dstSpecs.p2Stride);
            channels.emplace_back(dstSpecs.height, dstSpecs.width, CV_8UC1, outputFrame->data() + dstSpecs.p1Offset, dstSpecs.p1Stride);
            cv::split(img, channels);
#else
            for(uint32_t i = 0; i < srcSpecs.height; ++i) {
                uint32_t lineStart = srcSpecs.p1Offset + i * srcSpecs.p1Stride;
                for(uint32_t j = 0; j < srcSpecs.width; ++j) {
                    uint32_t srcPos = lineStart + j * 3;
                    uint32_t p1Pos = dstSpecs.p3Offset + i * dstSpecs.p3Stride + j;
                    uint32_t p2Pos = dstSpecs.p2Offset + i * dstSpecs.p2Stride + j;
                    uint32_t p3Pos = dstSpecs.p1Offset + i * dstSpecs.p1Stride + j;
                    outputFrame->getData()[p1Pos] = src[srcPos + 0];
                    outputFrame->getData()[p2Pos] = src[srcPos + 1];
                    outputFrame->getData()[p3Pos] = src[srcPos + 2];
                }
            }
#endif
            done = true;
            break;
        }
        case dai::ImgFrame::Type::NV12: {
#if defined(DEPTHAI_HAVE_FASTCV_SUPPORT)
            fcvColorYCbCr420PseudoPlanarToRGB888u8(src + srcSpecs.p1Offset,
                                                   src + srcSpecs.p2Offset,
                                                   srcSpecs.width,
                                                   srcSpecs.height,
                                                   srcSpecs.p1Stride,
                                                   srcSpecs.p2Stride,
                                                   ccAuxFrame->data(),
                                                   auxStride);
            fcvChannelExtractu8(ccAuxFrame->data(),
                                srcSpecs.width,
                                srcSpecs.height,
                                auxStride,
                                0,
                                0,
                                0,
                                0,
                                FASTCV_CHANNEL_0,
                                FASTCV_RGB,
                                outputFrame->data() + dstSpecs.p1Offset,
                                dstSpecs.p1Stride);
            fcvChannelExtractu8(ccAuxFrame->data(),
                                srcSpecs.width,
                                srcSpecs.height,
                                auxStride,
                                0,
                                0,
                                0,
                                0,
                                FASTCV_CHANNEL_1,
                                FASTCV_RGB,
                                outputFrame->data() + dstSpecs.p2Offset,
                                dstSpecs.p2Stride);
            fcvChannelExtractu8(ccAuxFrame->data(),
                                srcSpecs.width,
                                srcSpecs.height,
                                auxStride,
                                0,
                                0,
                                0,
                                0,
                                FASTCV_CHANNEL_2,
                                FASTCV_RGB,
                                outputFrame->data() + dstSpecs.p3Offset,
                                dstSpecs.p3Stride);
#elif defined(DEPTHAI_HAVE_OPENCV_SUPPORT)
            cv::Mat frameY(srcSpecs.height, srcSpecs.width, CV_8UC1, const_cast<uint8_t*>(src + srcSpecs.p1Offset), srcSpecs.p1Stride);
            cv::Mat frameUV(srcSpecs.height / 2, srcSpecs.width / 2, CV_8UC2, const_cast<uint8_t*>(src + srcSpecs.p2Offset), srcSpecs.p2Stride);
            cv::Mat auxBGR(srcSpecs.height, srcSpecs.width, CV_8UC3, ccAuxFrame->data(), auxStride);
            cv::cvtColorTwoPlane(frameY, frameUV, auxBGR, cv::COLOR_YUV2BGR_NV12);
            std::vector<cv::Mat> channels;
            channels.reserve(3);
            channels.emplace_back(dstSpecs.height, dstSpecs.width, CV_8UC1, outputFrame->data() + dstSpecs.p3Offset, dstSpecs.p3Stride);
            channels.emplace_back(dstSpecs.height, dstSpecs.width, CV_8UC1, outputFrame->data() + dstSpecs.p2Offset, dstSpecs.p2Stride);
            channels.emplace_back(dstSpecs.height, dstSpecs.width, CV_8UC1, outputFrame->data() + dstSpecs.p1Offset, dstSpecs.p1Stride);
            cv::split(auxBGR, channels);
#else
            throw std::runtime_error("FastCV or OpenCV support required for this conversion");
#endif
            done = true;
            break;
        }
        case dai::ImgFrame::Type::YUV420p: {
#if defined(DEPTHAI_HAVE_FASTCV_SUPPORT)
            fcvColorYCbCr420PlanarToRGB888u8(src + srcSpecs.p1Offset,
                                             src + srcSpecs.p2Offset,
                                             src + srcSpecs.p3Offset,
                                             srcSpecs.width,
                                             srcSpecs.height,
                                             srcSpecs.p1Stride,
                                             srcSpecs.p2Stride,
                                             srcSpecs.p3Stride,
                                             ccAuxFrame->data(),
                                             auxStride);
            fcvChannelExtractu8(ccAuxFrame->data(),
                                srcSpecs.width,
                                srcSpecs.height,
                                auxStride,
                                0,
                                0,
                                0,
                                0,
                                FASTCV_CHANNEL_0,
                                FASTCV_RGB,
                                outputFrame->data() + dstSpecs.p1Offset,
                                dstSpecs.p1Stride);
            fcvChannelExtractu8(ccAuxFrame->data(),
                                srcSpecs.width,
                                srcSpecs.height,
                                auxStride,
                                0,
                                0,
                                0,
                                0,
                                FASTCV_CHANNEL_1,
                                FASTCV_RGB,
                                outputFrame->data() + dstSpecs.p2Offset,
                                dstSpecs.p2Stride);
            fcvChannelExtractu8(ccAuxFrame->data(),
                                srcSpecs.width,
                                srcSpecs.height,
                                auxStride,
                                0,
                                0,
                                0,
                                0,
                                FASTCV_CHANNEL_2,
                                FASTCV_RGB,
                                outputFrame->data() + dstSpecs.p3Offset,
                                dstSpecs.p3Stride);
#else
            for(uint32_t i = 0; i < srcSpecs.height; ++i) {
                const uint32_t lineStartY = srcSpecs.p1Offset + i * srcSpecs.p1Stride;
                const uint32_t lineStartU = srcSpecs.p2Offset + (i / 2) * srcSpecs.p2Stride;
                const uint32_t lineStartV = srcSpecs.p3Offset + (i / 2) * srcSpecs.p3Stride;
                for(uint32_t j = 0; j < srcSpecs.width; ++j) {
                    const uint32_t p1Pos = dstSpecs.p1Offset + i * dstSpecs.p1Stride + j;
                    const uint32_t p2Pos = dstSpecs.p2Offset + i * dstSpecs.p2Stride + j;
                    const uint32_t p3Pos = dstSpecs.p3Offset + i * dstSpecs.p3Stride + j;
                    float Y = src[lineStartY + j];
                    float U = src[lineStartU + (uint32_t)(j / 2)];
                    float V = src[lineStartV + (uint32_t)(j / 2)];
                    float R, G, B;
                    RGBfromYUV(R, G, B, Y, U, V);
                    outputFrame->getData()[p1Pos] = static_cast<uint8_t>(clampi(roundf(R), 0, 255));
                    outputFrame->getData()[p2Pos] = static_cast<uint8_t>(clampi(roundf(G), 0, 255));
                    outputFrame->getData()[p3Pos] = static_cast<uint8_t>(clampi(roundf(B), 0, 255));
                }
            }
#endif
            done = true;
            break;
        }
        case ImgFrame::Type::YUV422i:
        case ImgFrame::Type::YUV444p:
        case ImgFrame::Type::YUV422p:
        case ImgFrame::Type::YUV400p:
        case ImgFrame::Type::RGBA8888:
        case ImgFrame::Type::RGB161616:
        case ImgFrame::Type::LUT2:
        case ImgFrame::Type::LUT4:
        case ImgFrame::Type::LUT16:
        case ImgFrame::Type::RAW16:
        case ImgFrame::Type::RAW14:
        case ImgFrame::Type::RAW12:
        case ImgFrame::Type::RAW10:
        case ImgFrame::Type::RAW8:
        case ImgFrame::Type::PACK10:
        case ImgFrame::Type::PACK12:
        case ImgFrame::Type::YUV444i:
        case ImgFrame::Type::NV21:
        case ImgFrame::Type::BITSTREAM:
        case ImgFrame::Type::HDR:
        case ImgFrame::Type::RGBF16F16F16p:
        case ImgFrame::Type::BGRF16F16F16p:
        case ImgFrame::Type::RGBF16F16F16i:
        case ImgFrame::Type::BGRF16F16F16i:
        case ImgFrame::Type::GRAY8:
        case ImgFrame::Type::GRAYF16:
        case ImgFrame::Type::RAW32:
        case ImgFrame::Type::NONE:
            break;
    }

    return done;
}

template <template <typename T> typename ImageManipBuffer, typename ImageManipData>
bool ColorChange<ImageManipBuffer, ImageManipData>::colorConvertToBGR888p(const std::shared_ptr<ImageManipData> inputFrame,
                                                                          std::shared_ptr<ImageManipData> outputFrame,
                                                                          FrameSpecs srcSpecs,
                                                                          FrameSpecs dstSpecs,
                                                                          dai::ImgFrame::Type from) {
    // dai::ImgFrame::Type to = dai::ImgFrame::Type::BGR888p;

    auto src = inputFrame->getData().data();
    auto inputSize = inputFrame->getSize();
    uint32_t auxStride = ALIGN_UP(3 * srcSpecs.width, DEPTHAI_STRIDE_ALIGNMENT);

    bool done = false;
    switch(from) {
        case dai::ImgFrame::Type::RGB888p:
            std::copy(src + srcSpecs.p1Offset, src + srcSpecs.p2Offset, outputFrame->data() + dstSpecs.p3Offset);
            std::copy(src + srcSpecs.p2Offset, src + srcSpecs.p3Offset, outputFrame->data() + dstSpecs.p2Offset);
            std::copy(src + srcSpecs.p3Offset, src + inputSize, outputFrame->data() + dstSpecs.p1Offset);
            done = true;
            break;
        case dai::ImgFrame::Type::BGR888p:
            std::copy(src, src + inputSize, outputFrame->data());
            done = true;
            break;
        case dai::ImgFrame::Type::RGB888i: {
#if defined(DEPTHAI_HAVE_FASTCV_SUPPORT)
            fcvChannelExtractu8(src + srcSpecs.p1Offset,
                                srcSpecs.width,
                                srcSpecs.height,
                                srcSpecs.p1Stride,
                                0,
                                0,
                                0,
                                0,
                                FASTCV_CHANNEL_2,
                                FASTCV_RGB,
                                outputFrame->data() + dstSpecs.p1Offset,
                                dstSpecs.p1Stride);
            fcvChannelExtractu8(src + srcSpecs.p1Offset,
                                srcSpecs.width,
                                srcSpecs.height,
                                srcSpecs.p1Stride,
                                0,
                                0,
                                0,
                                0,
                                FASTCV_CHANNEL_1,
                                FASTCV_RGB,
                                outputFrame->data() + dstSpecs.p2Offset,
                                dstSpecs.p2Stride);
            fcvChannelExtractu8(src + srcSpecs.p1Offset,
                                srcSpecs.width,
                                srcSpecs.height,
                                srcSpecs.p1Stride,
                                0,
                                0,
                                0,
                                0,
                                FASTCV_CHANNEL_0,
                                FASTCV_RGB,
                                outputFrame->data() + dstSpecs.p3Offset,
                                dstSpecs.p3Stride);
#elif defined(DEPTHAI_HAVE_OPENCV_SUPPORT)
            cv::Mat img(srcSpecs.height, srcSpecs.width, CV_8UC3, const_cast<uint8_t*>(src + srcSpecs.p1Offset), srcSpecs.p1Stride);
            std::vector<cv::Mat> channels;
            channels.reserve(3);
            channels.emplace_back(dstSpecs.height, dstSpecs.width, CV_8UC1, outputFrame->data() + dstSpecs.p3Offset, dstSpecs.p3Stride);
            channels.emplace_back(dstSpecs.height, dstSpecs.width, CV_8UC1, outputFrame->data() + dstSpecs.p2Offset, dstSpecs.p2Stride);
            channels.emplace_back(dstSpecs.height, dstSpecs.width, CV_8UC1, outputFrame->data() + dstSpecs.p1Offset, dstSpecs.p1Stride);
            cv::split(img, channels);
#else
            for(uint32_t i = 0; i < srcSpecs.height; ++i) {
                uint32_t lineStart = srcSpecs.p1Offset + i * srcSpecs.p1Stride;
                for(uint32_t j = 0; j < srcSpecs.width; ++j) {
                    uint32_t srcPos = lineStart + j * 3;
                    uint32_t p1Pos = dstSpecs.p3Offset + i * dstSpecs.p3Stride + j;
                    uint32_t p2Pos = dstSpecs.p2Offset + i * dstSpecs.p2Stride + j;
                    uint32_t p3Pos = dstSpecs.p1Offset + i * dstSpecs.p1Stride + j;
                    outputFrame->getData()[p1Pos] = src[srcPos + 0];
                    outputFrame->getData()[p2Pos] = src[srcPos + 1];
                    outputFrame->getData()[p3Pos] = src[srcPos + 2];
                }
            }
#endif
            done = true;
            break;
        }
        case dai::ImgFrame::Type::BGR888i: {
#if defined(DEPTHAI_HAVE_FASTCV_SUPPORT)
            fcvChannelExtractu8(src + srcSpecs.p1Offset,
                                srcSpecs.width,
                                srcSpecs.height,
                                srcSpecs.p1Stride,
                                0,
                                0,
                                0,
                                0,
                                FASTCV_CHANNEL_0,
                                FASTCV_RGB,
                                outputFrame->data() + dstSpecs.p1Offset,
                                dstSpecs.p1Stride);
            fcvChannelExtractu8(src + srcSpecs.p1Offset,
                                srcSpecs.width,
                                srcSpecs.height,
                                srcSpecs.p1Stride,
                                0,
                                0,
                                0,
                                0,
                                FASTCV_CHANNEL_1,
                                FASTCV_RGB,
                                outputFrame->data() + dstSpecs.p2Offset,
                                dstSpecs.p2Stride);
            fcvChannelExtractu8(src + srcSpecs.p1Offset,
                                srcSpecs.width,
                                srcSpecs.height,
                                srcSpecs.p1Stride,
                                0,
                                0,
                                0,
                                0,
                                FASTCV_CHANNEL_2,
                                FASTCV_RGB,
                                outputFrame->data() + dstSpecs.p3Offset,
                                dstSpecs.p3Stride);
#elif defined(DEPTHAI_HAVE_OPENCV_SUPPORT)
            cv::Mat img(srcSpecs.height, srcSpecs.width, CV_8UC3, const_cast<uint8_t*>(src + srcSpecs.p1Offset), srcSpecs.p1Stride);
            std::vector<cv::Mat> channels;
            channels.reserve(3);
            channels.emplace_back(dstSpecs.height, dstSpecs.width, CV_8UC1, outputFrame->data() + dstSpecs.p1Offset, dstSpecs.p1Stride);
            channels.emplace_back(dstSpecs.height, dstSpecs.width, CV_8UC1, outputFrame->data() + dstSpecs.p2Offset, dstSpecs.p2Stride);
            channels.emplace_back(dstSpecs.height, dstSpecs.width, CV_8UC1, outputFrame->data() + dstSpecs.p3Offset, dstSpecs.p3Stride);
            cv::split(img, channels);
#else
            for(uint32_t i = 0; i < srcSpecs.height; ++i) {
                uint32_t lineStart = srcSpecs.p1Offset + i * srcSpecs.p1Stride;
                for(uint32_t j = 0; j < srcSpecs.width; ++j) {
                    uint32_t srcPos = lineStart + j * 3;
                    uint32_t p1Pos = dstSpecs.p1Offset + i * dstSpecs.p1Stride + j;
                    uint32_t p2Pos = dstSpecs.p2Offset + i * dstSpecs.p2Stride + j;
                    uint32_t p3Pos = dstSpecs.p3Offset + i * dstSpecs.p3Stride + j;
                    outputFrame->getData()[p1Pos] = src[srcPos + 0];
                    outputFrame->getData()[p2Pos] = src[srcPos + 1];
                    outputFrame->getData()[p3Pos] = src[srcPos + 2];
                }
            }
#endif
            done = true;
            break;
        }
        case dai::ImgFrame::Type::NV12: {
#if defined(DEPTHAI_HAVE_FASTCV_SUPPORT)
            fcvColorYCbCr420PseudoPlanarToRGB888u8(src + srcSpecs.p1Offset,
                                                   src + srcSpecs.p2Offset,
                                                   srcSpecs.width,
                                                   srcSpecs.height,
                                                   srcSpecs.p1Stride,
                                                   srcSpecs.p2Stride,
                                                   ccAuxFrame->data(),
                                                   auxStride);
            fcvChannelExtractu8(ccAuxFrame->data(),
                                srcSpecs.width,
                                srcSpecs.height,
                                auxStride,
                                0,
                                0,
                                0,
                                0,
                                FASTCV_CHANNEL_2,
                                FASTCV_RGB,
                                outputFrame->data() + dstSpecs.p1Offset,
                                dstSpecs.p1Stride);
            fcvChannelExtractu8(ccAuxFrame->data(),
                                srcSpecs.width,
                                srcSpecs.height,
                                auxStride,
                                0,
                                0,
                                0,
                                0,
                                FASTCV_CHANNEL_1,
                                FASTCV_RGB,
                                outputFrame->data() + dstSpecs.p2Offset,
                                dstSpecs.p2Stride);
            fcvChannelExtractu8(ccAuxFrame->data(),
                                srcSpecs.width,
                                srcSpecs.height,
                                auxStride,
                                0,
                                0,
                                0,
                                0,
                                FASTCV_CHANNEL_0,
                                FASTCV_RGB,
                                outputFrame->data() + dstSpecs.p3Offset,
                                dstSpecs.p3Stride);
#elif defined(DEPTHAI_HAVE_OPENCV_SUPPORT)
            cv::Mat frameY(srcSpecs.height, srcSpecs.width, CV_8UC1, const_cast<uint8_t*>(src + srcSpecs.p1Offset), srcSpecs.p1Stride);
            cv::Mat frameUV(srcSpecs.height / 2, srcSpecs.width / 2, CV_8UC2, const_cast<uint8_t*>(src + srcSpecs.p2Offset), srcSpecs.p2Stride);
            cv::Mat auxBGR(srcSpecs.height, srcSpecs.width, CV_8UC3, ccAuxFrame->data(), auxStride);
            cv::cvtColorTwoPlane(frameY, frameUV, auxBGR, cv::COLOR_YUV2BGR_NV12);
            std::vector<cv::Mat> channels;
            channels.reserve(3);
            channels.emplace_back(dstSpecs.height, dstSpecs.width, CV_8UC1, outputFrame->data() + dstSpecs.p1Offset, dstSpecs.p1Stride);
            channels.emplace_back(dstSpecs.height, dstSpecs.width, CV_8UC1, outputFrame->data() + dstSpecs.p2Offset, dstSpecs.p2Stride);
            channels.emplace_back(dstSpecs.height, dstSpecs.width, CV_8UC1, outputFrame->data() + dstSpecs.p3Offset, dstSpecs.p3Stride);
            cv::split(auxBGR, channels);
#else
            throw std::runtime_error("FastCV or OpenCV support required for this conversion");
#endif
            done = true;
            break;
        }
        case dai::ImgFrame::Type::YUV420p: {
#if defined(DEPTHAI_HAVE_FASTCV_SUPPORT)
            fcvColorYCbCr420PlanarToRGB888u8(src + srcSpecs.p1Offset,
                                             src + srcSpecs.p2Offset,
                                             src + srcSpecs.p3Offset,
                                             srcSpecs.width,
                                             srcSpecs.height,
                                             srcSpecs.p1Stride,
                                             srcSpecs.p2Stride,
                                             srcSpecs.p3Stride,
                                             ccAuxFrame->data(),
                                             auxStride);
            fcvChannelExtractu8(ccAuxFrame->data(),
                                srcSpecs.width,
                                srcSpecs.height,
                                auxStride,
                                0,
                                0,
                                0,
                                0,
                                FASTCV_CHANNEL_2,
                                FASTCV_RGB,
                                outputFrame->data() + dstSpecs.p1Offset,
                                dstSpecs.p1Stride);
            fcvChannelExtractu8(ccAuxFrame->data(),
                                srcSpecs.width,
                                srcSpecs.height,
                                auxStride,
                                0,
                                0,
                                0,
                                0,
                                FASTCV_CHANNEL_1,
                                FASTCV_RGB,
                                outputFrame->data() + dstSpecs.p2Offset,
                                dstSpecs.p2Stride);
            fcvChannelExtractu8(ccAuxFrame->data(),
                                srcSpecs.width,
                                srcSpecs.height,
                                auxStride,
                                0,
                                0,
                                0,
                                0,
                                FASTCV_CHANNEL_0,
                                FASTCV_RGB,
                                outputFrame->data() + dstSpecs.p3Offset,
                                dstSpecs.p3Stride);
#else
            for(uint32_t i = 0; i < srcSpecs.height; ++i) {
                const uint32_t lineStartY = srcSpecs.p1Offset + i * srcSpecs.p1Stride;
                const uint32_t lineStartU = srcSpecs.p2Offset + (i / 2) * srcSpecs.p2Stride;
                const uint32_t lineStartV = srcSpecs.p3Offset + (i / 2) * srcSpecs.p3Stride;
                for(uint32_t j = 0; j < srcSpecs.width; ++j) {
                    const uint32_t p1Pos = dstSpecs.p1Offset + i * dstSpecs.p1Stride + j;
                    const uint32_t p2Pos = dstSpecs.p2Offset + i * dstSpecs.p2Stride + j;
                    const uint32_t p3Pos = dstSpecs.p3Offset + i * dstSpecs.p3Stride + j;
                    float Y = src[lineStartY + j];
                    float U = src[lineStartU + (uint32_t)(j / 2)];
                    float V = src[lineStartV + (uint32_t)(j / 2)];
                    float R, G, B;
                    RGBfromYUV(R, G, B, Y, U, V);
                    outputFrame->getData()[p1Pos] = static_cast<uint8_t>(clampi(roundf(B), 0, 255));
                    outputFrame->getData()[p2Pos] = static_cast<uint8_t>(clampi(roundf(G), 0, 255));
                    outputFrame->getData()[p3Pos] = static_cast<uint8_t>(clampi(roundf(R), 0, 255));
                }
            }
#endif
            done = true;
            break;
        }
        case ImgFrame::Type::YUV422i:
        case ImgFrame::Type::YUV444p:
        case ImgFrame::Type::YUV422p:
        case ImgFrame::Type::YUV400p:
        case ImgFrame::Type::RGBA8888:
        case ImgFrame::Type::RGB161616:
        case ImgFrame::Type::LUT2:
        case ImgFrame::Type::LUT4:
        case ImgFrame::Type::LUT16:
        case ImgFrame::Type::RAW16:
        case ImgFrame::Type::RAW14:
        case ImgFrame::Type::RAW12:
        case ImgFrame::Type::RAW10:
        case ImgFrame::Type::RAW8:
        case ImgFrame::Type::PACK10:
        case ImgFrame::Type::PACK12:
        case ImgFrame::Type::YUV444i:
        case ImgFrame::Type::NV21:
        case ImgFrame::Type::BITSTREAM:
        case ImgFrame::Type::HDR:
        case ImgFrame::Type::RGBF16F16F16p:
        case ImgFrame::Type::BGRF16F16F16p:
        case ImgFrame::Type::RGBF16F16F16i:
        case ImgFrame::Type::BGRF16F16F16i:
        case ImgFrame::Type::GRAY8:
        case ImgFrame::Type::GRAYF16:
        case ImgFrame::Type::RAW32:
        case ImgFrame::Type::NONE:
            break;
    }

    return done;
}

template <template <typename T> typename ImageManipBuffer, typename ImageManipData>
bool ColorChange<ImageManipBuffer, ImageManipData>::colorConvertToRGB888i(const std::shared_ptr<ImageManipData> inputFrame,
                                                                          std::shared_ptr<ImageManipData> outputFrame,
                                                                          FrameSpecs srcSpecs,
                                                                          FrameSpecs dstSpecs,
                                                                          dai::ImgFrame::Type from) {
    // dai::ImgFrame::Type to = dai::ImgFrame::Type::RGB888i;

    auto src = inputFrame->getData().data();
    auto inputSize = inputFrame->getSize();
    uint32_t auxStride = ALIGN_UP(3 * srcSpecs.width, DEPTHAI_STRIDE_ALIGNMENT);

    bool done = false;
    switch(from) {
        case dai::ImgFrame::Type::RGB888p: {
#if defined(DEPTHAI_HAVE_FASTCV_SUPPORT)
            fcvChannelCombine3Planesu8(src + srcSpecs.p1Offset,
                                       srcSpecs.width,
                                       srcSpecs.height,
                                       srcSpecs.p1Stride,
                                       src + srcSpecs.p2Offset,
                                       srcSpecs.p2Stride,
                                       src + srcSpecs.p3Offset,
                                       srcSpecs.p3Stride,
                                       outputFrame->data() + dstSpecs.p1Offset,
                                       dstSpecs.p1Stride);
#elif defined(DEPTHAI_HAVE_OPENCV_SUPPORT)
            std::vector<cv::Mat> channels;
            channels.reserve(3);
            channels.emplace_back(srcSpecs.height, srcSpecs.width, CV_8UC1, const_cast<uint8_t*>(src + srcSpecs.p1Offset), srcSpecs.p1Stride);
            channels.emplace_back(srcSpecs.height, srcSpecs.width, CV_8UC1, const_cast<uint8_t*>(src + srcSpecs.p2Offset), srcSpecs.p2Stride);
            channels.emplace_back(srcSpecs.height, srcSpecs.width, CV_8UC1, const_cast<uint8_t*>(src + srcSpecs.p3Offset), srcSpecs.p3Stride);
            cv::Mat img(dstSpecs.height, dstSpecs.width, CV_8UC3, outputFrame->data() + dstSpecs.p1Offset, dstSpecs.p1Stride);
            cv::merge(channels, img);
#else
            for(uint32_t i = 0; i < srcSpecs.height; ++i) {
                uint32_t lineStart = dstSpecs.p1Offset + i * dstSpecs.p1Stride;
                for(uint32_t j = 0; j < srcSpecs.width; ++j) {
                    uint32_t dstPos = lineStart + j * 3;
                    uint32_t p1Pos = srcSpecs.p1Offset + i * srcSpecs.p1Stride + j;
                    uint32_t p2Pos = srcSpecs.p2Offset + i * srcSpecs.p2Stride + j;
                    uint32_t p3Pos = srcSpecs.p3Offset + i * srcSpecs.p3Stride + j;
                    outputFrame->getData()[dstPos + 0] = src[p1Pos];
                    outputFrame->getData()[dstPos + 1] = src[p2Pos];
                    outputFrame->getData()[dstPos + 2] = src[p3Pos];
                }
            }
#endif
            done = true;
            break;
        }
        case dai::ImgFrame::Type::BGR888p: {
#if defined(DEPTHAI_HAVE_FASTCV_SUPPORT)
            fcvChannelCombine3Planesu8(src + srcSpecs.p3Offset,
                                       srcSpecs.width,
                                       srcSpecs.height,
                                       srcSpecs.p3Stride,
                                       src + srcSpecs.p2Offset,
                                       srcSpecs.p2Stride,
                                       src + srcSpecs.p1Offset,
                                       srcSpecs.p1Stride,
                                       outputFrame->data() + dstSpecs.p1Offset,
                                       dstSpecs.p1Stride);
#elif defined(DEPTHAI_HAVE_OPENCV_SUPPORT)
            std::vector<cv::Mat> channels;
            channels.reserve(3);
            channels.emplace_back(srcSpecs.height, srcSpecs.width, CV_8UC1, const_cast<uint8_t*>(src + srcSpecs.p3Offset), srcSpecs.p3Stride);
            channels.emplace_back(srcSpecs.height, srcSpecs.width, CV_8UC1, const_cast<uint8_t*>(src + srcSpecs.p2Offset), srcSpecs.p2Stride);
            channels.emplace_back(srcSpecs.height, srcSpecs.width, CV_8UC1, const_cast<uint8_t*>(src + srcSpecs.p1Offset), srcSpecs.p1Stride);
            cv::Mat img(dstSpecs.height, dstSpecs.width, CV_8UC3, outputFrame->data() + dstSpecs.p1Offset, dstSpecs.p1Stride);
            cv::merge(channels, img);
#else
            for(uint32_t i = 0; i < srcSpecs.height; ++i) {
                uint32_t lineStart = dstSpecs.p1Offset + i * dstSpecs.p1Stride;
                for(uint32_t j = 0; j < srcSpecs.width; ++j) {
                    uint32_t dstPos = lineStart + j * 3;
                    uint32_t p1Pos = srcSpecs.p3Offset + i * srcSpecs.p3Stride + j;
                    uint32_t p2Pos = srcSpecs.p2Offset + i * srcSpecs.p2Stride + j;
                    uint32_t p3Pos = srcSpecs.p1Offset + i * srcSpecs.p1Stride + j;
                    outputFrame->getData()[dstPos + 0] = src[p1Pos];
                    outputFrame->getData()[dstPos + 1] = src[p2Pos];
                    outputFrame->getData()[dstPos + 2] = src[p3Pos];
                }
            }
#endif
            done = true;
            break;
        }
        case dai::ImgFrame::Type::RGB888i:
            std::copy(src, src + inputSize, outputFrame->data());
            done = true;
            break;
        case dai::ImgFrame::Type::BGR888i: {
#if defined(DEPTHAI_HAVE_FASTCV_SUPPORT)
            fcvColorRGB888ToBGR888u8(
                src + srcSpecs.p1Offset, srcSpecs.width, srcSpecs.height, srcSpecs.p1Stride, outputFrame->data() + dstSpecs.p1Offset, dstSpecs.p1Stride);
#elif defined(DEPTHAI_HAVE_OPENCV_SUPPORT)
            cv::Mat img(srcSpecs.height, srcSpecs.width, CV_8UC3, const_cast<uint8_t*>(src + srcSpecs.p1Offset), srcSpecs.p1Stride);
            cv::Mat imgBGR(srcSpecs.height, srcSpecs.width, CV_8UC3, outputFrame->data() + dstSpecs.p1Offset, dstSpecs.p1Stride);
            cv::cvtColor(img, imgBGR, cv::COLOR_RGB2BGR);
#else
            for(uint32_t i = 0; i < srcSpecs.height; ++i) {
                uint32_t lineStartSrc = srcSpecs.p1Offset + i * srcSpecs.p1Stride;
                uint32_t lineStartDst = dstSpecs.p1Offset + i * dstSpecs.p1Stride;
                for(uint32_t j = 0; j < srcSpecs.width; ++j) {
                    uint32_t dstPos = lineStartDst + j * 3;
                    uint32_t srcPos = lineStartSrc + j * 3;
                    outputFrame->getData()[dstPos + 0] = src[srcPos + 2];
                    outputFrame->getData()[dstPos + 1] = src[srcPos + 1];
                    outputFrame->getData()[dstPos + 2] = src[srcPos + 0];
                }
            }
#endif
            done = true;
            break;
        }
        case dai::ImgFrame::Type::NV12: {
#if defined(DEPTHAI_HAVE_FASTCV_SUPPORT)
            fcvColorYCbCr420PseudoPlanarToRGB888u8(src + srcSpecs.p1Offset,
                                                   src + srcSpecs.p2Offset,
                                                   srcSpecs.width,
                                                   srcSpecs.height,
                                                   srcSpecs.p1Stride,
                                                   srcSpecs.p2Stride,
                                                   outputFrame->data() + dstSpecs.p1Offset,
                                                   dstSpecs.p1Stride);
#elif defined(DEPTHAI_HAVE_OPENCV_SUPPORT)
            cv::Mat frameY(srcSpecs.height, srcSpecs.width, CV_8UC1, const_cast<uint8_t*>(src + srcSpecs.p1Offset), srcSpecs.p1Stride);
            cv::Mat frameUV(srcSpecs.height / 2, srcSpecs.width / 2, CV_8UC2, const_cast<uint8_t*>(src + srcSpecs.p2Offset), srcSpecs.p2Stride);
            cv::Mat auxBGR(srcSpecs.height, srcSpecs.width, CV_8UC3, ccAuxFrame->data(), auxStride);
            cv::cvtColorTwoPlane(frameY, frameUV, auxBGR, cv::COLOR_YUV2BGR_NV12);
            cv::Mat img(dstSpecs.height, dstSpecs.width, CV_8UC3, outputFrame->data() + dstSpecs.p1Offset, dstSpecs.p1Stride);
            cv::cvtColor(auxBGR, img, cv::COLOR_RGB2BGR);
#else
            throw std::runtime_error("FastCV or OpenCV support required for this conversion");
#endif
            done = true;
            break;
        }
        case dai::ImgFrame::Type::YUV420p: {
#if defined(DEPTHAI_HAVE_FASTCV_SUPPORT)
            fcvColorYCbCr420PlanarToRGB888u8(src + srcSpecs.p1Offset,
                                             src + srcSpecs.p2Offset,
                                             src + srcSpecs.p3Offset,
                                             srcSpecs.width,
                                             srcSpecs.height,
                                             srcSpecs.p1Stride,
                                             srcSpecs.p2Stride,
                                             srcSpecs.p3Stride,
                                             outputFrame->data() + dstSpecs.p1Offset,
                                             dstSpecs.p1Stride);
#else
            for(uint32_t i = 0; i < srcSpecs.height; ++i) {
                const uint32_t lineStartY = srcSpecs.p1Offset + i * srcSpecs.p1Stride;
                const uint32_t lineStartU = srcSpecs.p2Offset + (i / 2) * srcSpecs.p2Stride;
                const uint32_t lineStartV = srcSpecs.p3Offset + (i / 2) * srcSpecs.p3Stride;
                for(uint32_t j = 0; j < srcSpecs.width; ++j) {
                    const uint32_t pos = dstSpecs.p1Offset + i * dstSpecs.p1Stride + 3 * j;
                    float Y = src[lineStartY + j];
                    float U = src[lineStartU + (uint32_t)(j / 2)];
                    float V = src[lineStartV + (uint32_t)(j / 2)];
                    float R, G, B;
                    RGBfromYUV(R, G, B, Y, U, V);
                    outputFrame->getData()[pos + 0] = static_cast<uint8_t>(clampi(roundf(R), 0, 255.0f));
                    outputFrame->getData()[pos + 1] = static_cast<uint8_t>(clampi(roundf(G), 0, 255.0f));
                    outputFrame->getData()[pos + 2] = static_cast<uint8_t>(clampi(roundf(B), 0, 255.0f));
                }
            }
#endif
            done = true;
            break;
        }
        case ImgFrame::Type::YUV422i:
        case ImgFrame::Type::YUV444p:
        case ImgFrame::Type::YUV422p:
        case ImgFrame::Type::YUV400p:
        case ImgFrame::Type::RGBA8888:
        case ImgFrame::Type::RGB161616:
        case ImgFrame::Type::LUT2:
        case ImgFrame::Type::LUT4:
        case ImgFrame::Type::LUT16:
        case ImgFrame::Type::RAW16:
        case ImgFrame::Type::RAW14:
        case ImgFrame::Type::RAW12:
        case ImgFrame::Type::RAW10:
        case ImgFrame::Type::RAW8:
        case ImgFrame::Type::PACK10:
        case ImgFrame::Type::PACK12:
        case ImgFrame::Type::YUV444i:
        case ImgFrame::Type::NV21:
        case ImgFrame::Type::BITSTREAM:
        case ImgFrame::Type::HDR:
        case ImgFrame::Type::RGBF16F16F16p:
        case ImgFrame::Type::BGRF16F16F16p:
        case ImgFrame::Type::RGBF16F16F16i:
        case ImgFrame::Type::BGRF16F16F16i:
        case ImgFrame::Type::GRAY8:
        case ImgFrame::Type::GRAYF16:
        case ImgFrame::Type::RAW32:
        case ImgFrame::Type::NONE:
            break;
    }

    return done;
}

template <template <typename T> typename ImageManipBuffer, typename ImageManipData>
bool ColorChange<ImageManipBuffer, ImageManipData>::colorConvertToBGR888i(const std::shared_ptr<ImageManipData> inputFrame,
                                                                          std::shared_ptr<ImageManipData> outputFrame,
                                                                          FrameSpecs srcSpecs,
                                                                          FrameSpecs dstSpecs,
                                                                          dai::ImgFrame::Type from) {
    // dai::ImgFrame::Type to = dai::ImgFrame::Type::BGR888i;

    auto src = inputFrame->getData().data();
    auto inputSize = inputFrame->getSize();
#if defined(DEPTHAI_HAVE_FASTCV_SUPPORT)
    uint32_t auxStride = ALIGN_UP(3 * srcSpecs.width, DEPTHAI_STRIDE_ALIGNMENT);
#endif

    bool done = false;
    switch(from) {
        case dai::ImgFrame::Type::RGB888p: {
#if defined(DEPTHAI_HAVE_FASTCV_SUPPORT)
            fcvChannelCombine3Planesu8(src + srcSpecs.p3Offset,
                                       srcSpecs.width,
                                       srcSpecs.height,
                                       srcSpecs.p3Stride,
                                       src + srcSpecs.p2Offset,
                                       srcSpecs.p2Stride,
                                       src + srcSpecs.p1Offset,
                                       srcSpecs.p1Stride,
                                       outputFrame->data() + dstSpecs.p1Offset,
                                       dstSpecs.p1Stride);
#elif defined(DEPTHAI_HAVE_OPENCV_SUPPORT)
            std::vector<cv::Mat> channels;
            channels.reserve(3);
            channels.emplace_back(srcSpecs.height, srcSpecs.width, CV_8UC1, const_cast<uint8_t*>(src + srcSpecs.p3Offset), srcSpecs.p3Stride);
            channels.emplace_back(srcSpecs.height, srcSpecs.width, CV_8UC1, const_cast<uint8_t*>(src + srcSpecs.p2Offset), srcSpecs.p2Stride);
            channels.emplace_back(srcSpecs.height, srcSpecs.width, CV_8UC1, const_cast<uint8_t*>(src + srcSpecs.p1Offset), srcSpecs.p1Stride);
            cv::Mat img(dstSpecs.height, dstSpecs.width, CV_8UC3, outputFrame->data() + dstSpecs.p1Offset, dstSpecs.p1Stride);
            cv::merge(channels, img);
#else
            for(uint32_t i = 0; i < srcSpecs.height; ++i) {
                uint32_t lineStart = dstSpecs.p1Offset + i * dstSpecs.p1Stride;
                for(uint32_t j = 0; j < srcSpecs.width; ++j) {
                    uint32_t dstPos = lineStart + j * 3;
                    uint32_t p1Pos = srcSpecs.p3Offset + i * srcSpecs.p3Stride + j;
                    uint32_t p2Pos = srcSpecs.p2Offset + i * srcSpecs.p2Stride + j;
                    uint32_t p3Pos = srcSpecs.p1Offset + i * srcSpecs.p1Stride + j;
                    outputFrame->getData()[dstPos + 0] = src[p1Pos];
                    outputFrame->getData()[dstPos + 1] = src[p2Pos];
                    outputFrame->getData()[dstPos + 2] = src[p3Pos];
                }
            }
#endif
            done = true;
            break;
        }
        case dai::ImgFrame::Type::BGR888p: {
#if defined(DEPTHAI_HAVE_FASTCV_SUPPORT)
            fcvChannelCombine3Planesu8(src + srcSpecs.p1Offset,
                                       srcSpecs.width,
                                       srcSpecs.height,
                                       srcSpecs.p1Stride,
                                       src + srcSpecs.p2Offset,
                                       srcSpecs.p2Stride,
                                       src + srcSpecs.p3Offset,
                                       srcSpecs.p3Stride,
                                       outputFrame->data() + dstSpecs.p1Offset,
                                       dstSpecs.p1Stride);
#elif defined(DEPTHAI_HAVE_OPENCV_SUPPORT)
            std::vector<cv::Mat> channels;
            channels.reserve(3);
            channels.emplace_back(srcSpecs.height, srcSpecs.width, CV_8UC1, const_cast<uint8_t*>(src + srcSpecs.p1Offset), srcSpecs.p1Stride);
            channels.emplace_back(srcSpecs.height, srcSpecs.width, CV_8UC1, const_cast<uint8_t*>(src + srcSpecs.p2Offset), srcSpecs.p2Stride);
            channels.emplace_back(srcSpecs.height, srcSpecs.width, CV_8UC1, const_cast<uint8_t*>(src + srcSpecs.p3Offset), srcSpecs.p3Stride);
            cv::Mat img(dstSpecs.height, dstSpecs.width, CV_8UC3, outputFrame->data() + dstSpecs.p1Offset, dstSpecs.p1Stride);
            cv::merge(channels, img);
#else
            for(uint32_t i = 0; i < srcSpecs.height; ++i) {
                uint32_t lineStart = dstSpecs.p1Offset + i * dstSpecs.p1Stride;
                for(uint32_t j = 0; j < srcSpecs.width; ++j) {
                    uint32_t dstPos = lineStart + j * 3;
                    uint32_t p1Pos = srcSpecs.p1Offset + i * srcSpecs.p1Stride + j;
                    uint32_t p2Pos = srcSpecs.p2Offset + i * srcSpecs.p2Stride + j;
                    uint32_t p3Pos = srcSpecs.p3Offset + i * srcSpecs.p3Stride + j;
                    outputFrame->getData()[dstPos + 0] = src[p1Pos];
                    outputFrame->getData()[dstPos + 1] = src[p2Pos];
                    outputFrame->getData()[dstPos + 2] = src[p3Pos];
                }
            }
#endif
            done = true;
            break;
        }
        case dai::ImgFrame::Type::RGB888i: {
#if defined(DEPTHAI_HAVE_FASTCV_SUPPORT)
            fcvColorRGB888ToBGR888u8(
                src + srcSpecs.p1Offset, srcSpecs.width, srcSpecs.height, srcSpecs.p1Stride, outputFrame->data() + dstSpecs.p1Offset, dstSpecs.p1Stride);
#elif defined(DEPTHAI_HAVE_OPENCV_SUPPORT)
            cv::Mat img(srcSpecs.height, srcSpecs.width, CV_8UC3, const_cast<uint8_t*>(src + srcSpecs.p1Offset), srcSpecs.p1Stride);
            cv::Mat imgBGR(srcSpecs.height, srcSpecs.width, CV_8UC3, outputFrame->data() + dstSpecs.p1Offset, dstSpecs.p1Stride);
            cv::cvtColor(img, imgBGR, cv::COLOR_RGB2BGR);
#else
            for(uint32_t i = 0; i < srcSpecs.height; ++i) {
                uint32_t lineStartSrc = srcSpecs.p1Offset + i * srcSpecs.p1Stride;
                uint32_t lineStartDst = dstSpecs.p1Offset + i * dstSpecs.p1Stride;
                for(uint32_t j = 0; j < srcSpecs.width; ++j) {
                    uint32_t dstPos = lineStartDst + j * 3;
                    uint32_t srcPos = lineStartSrc + j * 3;
                    outputFrame->getData()[dstPos + 0] = src[srcPos + 2];
                    outputFrame->getData()[dstPos + 1] = src[srcPos + 1];
                    outputFrame->getData()[dstPos + 2] = src[srcPos + 0];
                }
            }
#endif
            done = true;
            break;
        }
        case dai::ImgFrame::Type::BGR888i:
            std::copy(src, src + inputSize, outputFrame->data());
            done = true;
            break;
        case dai::ImgFrame::Type::NV12: {
#if defined(DEPTHAI_HAVE_FASTCV_SUPPORT)
            fcvColorYCbCr420PseudoPlanarToRGB888u8(src + srcSpecs.p1Offset,
                                                   src + srcSpecs.p2Offset,
                                                   srcSpecs.width,
                                                   srcSpecs.height,
                                                   srcSpecs.p1Stride,
                                                   srcSpecs.p2Stride,
                                                   ccAuxFrame->data(),
                                                   auxStride);
            fcvColorRGB888ToBGR888u8(
                ccAuxFrame->data(), srcSpecs.width, srcSpecs.height, auxStride, outputFrame->data() + dstSpecs.p1Offset, dstSpecs.p1Stride);
#elif defined(DEPTHAI_HAVE_OPENCV_SUPPORT)
            cv::Mat frameY(srcSpecs.height, srcSpecs.width, CV_8UC1, const_cast<uint8_t*>(src + srcSpecs.p1Offset), srcSpecs.p1Stride);
            cv::Mat frameUV(srcSpecs.height / 2, srcSpecs.width / 2, CV_8UC2, const_cast<uint8_t*>(src + srcSpecs.p2Offset), srcSpecs.p2Stride);
            cv::Mat img(dstSpecs.height, dstSpecs.width, CV_8UC3, outputFrame->data() + dstSpecs.p1Offset, dstSpecs.p1Stride);
            cv::cvtColorTwoPlane(frameY, frameUV, img, cv::COLOR_YUV2BGR_NV12);
#else
            throw std::runtime_error("FastCV or OpenCV support required for this conversion");
#endif
            done = true;
            break;
        }
        case dai::ImgFrame::Type::YUV420p: {
#if defined(DEPTHAI_HAVE_FASTCV_SUPPORT)
            fcvColorYCbCr420PlanarToRGB888u8(src + srcSpecs.p1Offset,
                                             src + srcSpecs.p2Offset,
                                             src + srcSpecs.p3Offset,
                                             srcSpecs.width,
                                             srcSpecs.height,
                                             srcSpecs.p1Stride,
                                             srcSpecs.p2Stride,
                                             srcSpecs.p3Stride,
                                             ccAuxFrame->data(),
                                             auxStride);
            fcvColorRGB888ToBGR888u8(
                ccAuxFrame->data(), srcSpecs.width, srcSpecs.height, auxStride, outputFrame->data() + dstSpecs.p1Offset, dstSpecs.p1Stride);
#else
            for(uint32_t i = 0; i < srcSpecs.height; ++i) {
                const uint32_t lineStartY = srcSpecs.p1Offset + i * srcSpecs.p1Stride;
                const uint32_t lineStartU = srcSpecs.p2Offset + (i / 2) * srcSpecs.p2Stride;
                const uint32_t lineStartV = srcSpecs.p3Offset + (i / 2) * srcSpecs.p3Stride;
                for(uint32_t j = 0; j < srcSpecs.width; ++j) {
                    const uint32_t pos = dstSpecs.p1Offset + i * dstSpecs.p1Stride + 3 * j;
                    float Y = src[lineStartY + j];
                    float U = src[lineStartU + (uint32_t)(j / 2)];
                    float V = src[lineStartV + (uint32_t)(j / 2)];
                    float R, G, B;
                    RGBfromYUV(R, G, B, Y, U, V);
                    outputFrame->getData()[pos + 0] = static_cast<uint8_t>(clampi(roundf(B), 0, 255.0f));
                    outputFrame->getData()[pos + 1] = static_cast<uint8_t>(clampi(roundf(G), 0, 255.0f));
                    outputFrame->getData()[pos + 2] = static_cast<uint8_t>(clampi(roundf(R), 0, 255.0f));
                }
            }
#endif
            done = true;
            break;
        }
        case ImgFrame::Type::YUV422i:
        case ImgFrame::Type::YUV444p:
        case ImgFrame::Type::YUV422p:
        case ImgFrame::Type::YUV400p:
        case ImgFrame::Type::RGBA8888:
        case ImgFrame::Type::RGB161616:
        case ImgFrame::Type::LUT2:
        case ImgFrame::Type::LUT4:
        case ImgFrame::Type::LUT16:
        case ImgFrame::Type::RAW16:
        case ImgFrame::Type::RAW14:
        case ImgFrame::Type::RAW12:
        case ImgFrame::Type::RAW10:
        case ImgFrame::Type::RAW8:
        case ImgFrame::Type::PACK10:
        case ImgFrame::Type::PACK12:
        case ImgFrame::Type::YUV444i:
        case ImgFrame::Type::NV21:
        case ImgFrame::Type::BITSTREAM:
        case ImgFrame::Type::HDR:
        case ImgFrame::Type::RGBF16F16F16p:
        case ImgFrame::Type::BGRF16F16F16p:
        case ImgFrame::Type::RGBF16F16F16i:
        case ImgFrame::Type::BGRF16F16F16i:
        case ImgFrame::Type::GRAY8:
        case ImgFrame::Type::GRAYF16:
        case ImgFrame::Type::RAW32:
        case ImgFrame::Type::NONE:
            break;
    }

    return done;
}

template <template <typename T> typename ImageManipBuffer, typename ImageManipData>
bool ColorChange<ImageManipBuffer, ImageManipData>::colorConvertToNV12(const std::shared_ptr<ImageManipData> inputFrame,
                                                                       std::shared_ptr<ImageManipData> outputFrame,
                                                                       FrameSpecs srcSpecs,
                                                                       FrameSpecs dstSpecs,
                                                                       dai::ImgFrame::Type from) {
    // dai::ImgFrame::Type to = dai::ImgFrame::Type::NV12;

    auto src = inputFrame->getData().data();
    auto inputSize = inputFrame->getSize();
#if defined(DEPTHAI_HAVE_FASTCV_SUPPORT)
    uint32_t auxStride = ALIGN_UP(3 * srcSpecs.width, DEPTHAI_STRIDE_ALIGNMENT);
#endif

    bool done = false;
    switch(from) {
        case dai::ImgFrame::Type::RGB888p: {
#if defined(DEPTHAI_HAVE_FASTCV_SUPPORT)
            fcvChannelCombine3Planesu8(src + srcSpecs.p3Offset,
                                       srcSpecs.width,
                                       srcSpecs.height,
                                       srcSpecs.p3Stride,
                                       src + srcSpecs.p2Offset,
                                       srcSpecs.p2Stride,
                                       src + srcSpecs.p1Offset,
                                       srcSpecs.p1Stride,
                                       ccAuxFrame->data(),
                                       auxStride);
            fcvColorRGB888ToYCbCr420PseudoPlanaru8(ccAuxFrame->data(),
                                                   srcSpecs.width,
                                                   srcSpecs.height,
                                                   auxStride,
                                                   outputFrame->data() + dstSpecs.p1Offset,
                                                   outputFrame->data() + dstSpecs.p2Offset,
                                                   dstSpecs.p1Stride,
                                                   dstSpecs.p2Stride);
#else
            for(uint32_t i = 0; i < srcSpecs.height; ++i) {
                const uint32_t lineStartR = srcSpecs.p1Offset + i * srcSpecs.p1Stride;
                const uint32_t lineStartG = srcSpecs.p2Offset + i * srcSpecs.p2Stride;
                const uint32_t lineStartB = srcSpecs.p3Offset + i * srcSpecs.p3Stride;
                for(uint32_t j = 0; j < srcSpecs.width; ++j) {
                    const uint32_t p1Pos = dstSpecs.p1Offset + i * dstSpecs.p1Stride + j;
                    const uint32_t p2Pos = dstSpecs.p2Offset + (i / 2) * dstSpecs.p2Stride + (j / 2) * 2;
                    const uint32_t p3Pos = dstSpecs.p2Offset + (i / 2) * dstSpecs.p2Stride + (j / 2) * 2 + 1;
                    float R = src[lineStartR + j];
                    float G = src[lineStartG + j];
                    float B = src[lineStartB + j];
                    float Y, U, V;
                    YUVfromRGB(Y, U, V, R, G, B);
                    outputFrame->getData()[p1Pos] = static_cast<uint8_t>(Y);
                    if(i % 2 == 0 && j % 2 == 0) {
                        outputFrame->getData()[p2Pos] = static_cast<uint8_t>(U);
                        outputFrame->getData()[p3Pos] = static_cast<uint8_t>(V);
                    }
                }
            }
#endif
            done = true;
            break;
        }
        case dai::ImgFrame::Type::BGR888p: {
#if defined(DEPTHAI_HAVE_FASTCV_SUPPORT)
            fcvChannelCombine3Planesu8(src + srcSpecs.p1Offset,
                                       srcSpecs.width,
                                       srcSpecs.height,
                                       srcSpecs.p1Stride,
                                       src + srcSpecs.p2Offset,
                                       srcSpecs.p2Stride,
                                       src + srcSpecs.p3Offset,
                                       srcSpecs.p3Stride,
                                       ccAuxFrame->data(),
                                       auxStride);
            fcvColorRGB888ToYCbCr420PseudoPlanaru8(ccAuxFrame->data(),
                                                   srcSpecs.width,
                                                   srcSpecs.height,
                                                   auxStride,
                                                   outputFrame->data() + dstSpecs.p1Offset,
                                                   outputFrame->data() + dstSpecs.p2Offset,
                                                   dstSpecs.p1Stride,
                                                   dstSpecs.p2Stride);
#else
            for(uint32_t i = 0; i < srcSpecs.height; ++i) {
                const uint32_t lineStartB = srcSpecs.p1Offset + i * srcSpecs.p1Stride;
                const uint32_t lineStartG = srcSpecs.p2Offset + i * srcSpecs.p2Stride;
                const uint32_t lineStartR = srcSpecs.p3Offset + i * srcSpecs.p3Stride;
                for(uint32_t j = 0; j < srcSpecs.width; ++j) {
                    const uint32_t p1Pos = dstSpecs.p1Offset + i * dstSpecs.p1Stride + j;
                    const uint32_t p2Pos = dstSpecs.p2Offset + (i / 2) * dstSpecs.p2Stride + (j / 2) * 2;
                    const uint32_t p3Pos = dstSpecs.p2Offset + (i / 2) * dstSpecs.p2Stride + (j / 2) * 2 + 1;
                    float R = src[lineStartR + j];
                    float G = src[lineStartG + j];
                    float B = src[lineStartB + j];
                    float Y, U, V;
                    YUVfromRGB(Y, U, V, R, G, B);
                    outputFrame->getData()[p1Pos] = static_cast<uint8_t>(Y);
                    if(i % 2 == 0 && j % 2 == 0) {
                        outputFrame->getData()[p2Pos] = static_cast<uint8_t>(U);
                        outputFrame->getData()[p3Pos] = static_cast<uint8_t>(V);
                    }
                }
            }
#endif
            done = true;
            break;
        }
        case dai::ImgFrame::Type::RGB888i: {
#if defined(DEPTHAI_HAVE_FASTCV_SUPPORT)
            fcvColorRGB888ToBGR888u8(src + srcSpecs.p1Offset, srcSpecs.width, srcSpecs.height, srcSpecs.p1Stride, ccAuxFrame->data(), auxStride);
            fcvColorRGB888ToYCbCr420PseudoPlanaru8(ccAuxFrame->data(),
                                                   srcSpecs.width,
                                                   srcSpecs.height,
                                                   auxStride,
                                                   outputFrame->data() + dstSpecs.p1Offset,
                                                   outputFrame->data() + dstSpecs.p2Offset,
                                                   dstSpecs.p1Stride,
                                                   dstSpecs.p2Stride);
#else
            for(uint32_t i = 0; i < srcSpecs.height; ++i) {
                const uint32_t lineStart = srcSpecs.p1Offset + i * srcSpecs.p1Stride;
                for(uint32_t j = 0; j < srcSpecs.width; ++j) {
                    const uint32_t pos = lineStart + j * 3;
                    const uint32_t p1Pos = dstSpecs.p1Offset + i * dstSpecs.p1Stride + j;
                    const uint32_t p2Pos = dstSpecs.p2Offset + (i / 2) * dstSpecs.p2Stride + (j / 2) * 2;
                    const uint32_t p3Pos = dstSpecs.p2Offset + (i / 2) * dstSpecs.p2Stride + (j / 2) * 2 + 1;
                    float R = src[pos + 0];
                    float G = src[pos + 1];
                    float B = src[pos + 2];
                    float Y, U, V;
                    YUVfromRGB(Y, U, V, R, G, B);
                    outputFrame->getData()[p1Pos] = static_cast<uint8_t>(Y);
                    if(i % 2 == 0 && j % 2 == 0) {
                        outputFrame->getData()[p2Pos] = static_cast<uint8_t>(U);
                        outputFrame->getData()[p3Pos] = static_cast<uint8_t>(V);
                    }
                }
            }
#endif
            done = true;
            break;
        }
        case dai::ImgFrame::Type::BGR888i:
#if defined(DEPTHAI_HAVE_FASTCV_SUPPORT)
            fcvColorRGB888ToYCbCr420PseudoPlanaru8(src + srcSpecs.p1Offset,
                                                   srcSpecs.width,
                                                   srcSpecs.height,
                                                   srcSpecs.p1Stride,
                                                   outputFrame->data() + dstSpecs.p1Offset,
                                                   outputFrame->data() + dstSpecs.p2Offset,
                                                   dstSpecs.p1Stride,
                                                   dstSpecs.p2Stride);
#else
            for(uint32_t i = 0; i < srcSpecs.height; ++i) {
                const uint32_t lineStart = srcSpecs.p1Offset + i * srcSpecs.p1Stride;
                for(uint32_t j = 0; j < srcSpecs.width; ++j) {
                    const uint32_t pos = lineStart + j * 3;
                    const uint32_t p1Pos = dstSpecs.p1Offset + i * dstSpecs.p1Stride + j;
                    const uint32_t p2Pos = dstSpecs.p2Offset + (i / 2) * dstSpecs.p2Stride + (j / 2) * 2;
                    const uint32_t p3Pos = dstSpecs.p2Offset + (i / 2) * dstSpecs.p2Stride + (j / 2) * 2 + 1;
                    float B = src[pos + 0];
                    float G = src[pos + 1];
                    float R = src[pos + 2];
                    float Y, U, V;
                    YUVfromRGB(Y, U, V, R, G, B);
                    outputFrame->getData()[p1Pos] = static_cast<uint8_t>(Y);
                    if(i % 2 == 0 && j % 2 == 0) {
                        outputFrame->getData()[p2Pos] = static_cast<uint8_t>(U);
                        outputFrame->getData()[p3Pos] = static_cast<uint8_t>(V);
                    }
                }
            }
#endif
            done = true;
            break;
        case dai::ImgFrame::Type::NV12:
            std::copy(src, src + inputSize, outputFrame->data());
            done = true;
            break;
        case dai::ImgFrame::Type::YUV420p: {
#if defined(DEPTHAI_HAVE_FASTCV_SUPPORT)
            fcvChannelExtractu8(src + srcSpecs.p1Offset,
                                srcSpecs.width,
                                srcSpecs.height,
                                srcSpecs.p1Stride,
                                src + srcSpecs.p2Offset,
                                srcSpecs.p2Stride,
                                src + srcSpecs.p3Offset,
                                srcSpecs.p3Stride,
                                FASTCV_CHANNEL_0,
                                FASTCV_IYUV,
                                outputFrame->data() + dstSpecs.p1Offset,
                                dstSpecs.p1Stride);
            fcvChannelCombine2Planesu8(src + srcSpecs.p2Offset,
                                       srcSpecs.width / 2,
                                       srcSpecs.height / 2,
                                       srcSpecs.p2Stride,
                                       src + srcSpecs.p3Offset,
                                       srcSpecs.p3Stride,
                                       outputFrame->data() + dstSpecs.p2Offset,
                                       dstSpecs.p2Stride);
#elif defined(DEPTHAI_HAVE_OPENCV_SUPPORT)
            std::vector<cv::Mat> channels;
            channels.reserve(2);
            channels.emplace_back(srcSpecs.height / 2, srcSpecs.width / 2, CV_8UC1, const_cast<uint8_t*>(src + srcSpecs.p2Offset), srcSpecs.p2Stride);
            channels.emplace_back(srcSpecs.height / 2, srcSpecs.width / 2, CV_8UC1, const_cast<uint8_t*>(src + srcSpecs.p3Offset), srcSpecs.p3Stride);
            cv::Mat frameUV(dstSpecs.height / 2, dstSpecs.width / 2, CV_8UC2, outputFrame->data() + dstSpecs.p2Offset, dstSpecs.p2Stride);
            cv::merge(channels, frameUV);
            cv::Mat srcY(srcSpecs.height, srcSpecs.width, CV_8UC1, const_cast<uint8_t*>(src + srcSpecs.p1Offset), srcSpecs.p1Stride);
            cv::Mat dstY(dstSpecs.height, dstSpecs.width, CV_8UC1, outputFrame->data() + dstSpecs.p1Offset, dstSpecs.p1Stride);
            srcY.copyTo(dstY);
#else
            throw std::runtime_error("FastCV or OpenCV support required for this conversion");
#endif
            done = true;
            break;
        }
        case ImgFrame::Type::RAW8:
        case ImgFrame::Type::GRAY8:
            std::copy(src, src + inputSize, outputFrame->data());
            memset(outputFrame->data() + dstSpecs.p2Offset, 128, dstSpecs.p2Stride * dstSpecs.height / 2);
            done = true;
            break;
        case ImgFrame::Type::YUV422i:
        case ImgFrame::Type::YUV444p:
        case ImgFrame::Type::YUV422p:
        case ImgFrame::Type::YUV400p:
        case ImgFrame::Type::RGBA8888:
        case ImgFrame::Type::RGB161616:
        case ImgFrame::Type::LUT2:
        case ImgFrame::Type::LUT4:
        case ImgFrame::Type::LUT16:
        case ImgFrame::Type::RAW16:
        case ImgFrame::Type::RAW14:
        case ImgFrame::Type::RAW12:
        case ImgFrame::Type::RAW10:
        case ImgFrame::Type::PACK10:
        case ImgFrame::Type::PACK12:
        case ImgFrame::Type::YUV444i:
        case ImgFrame::Type::NV21:
        case ImgFrame::Type::BITSTREAM:
        case ImgFrame::Type::HDR:
        case ImgFrame::Type::RGBF16F16F16p:
        case ImgFrame::Type::BGRF16F16F16p:
        case ImgFrame::Type::RGBF16F16F16i:
        case ImgFrame::Type::BGRF16F16F16i:
        case ImgFrame::Type::GRAYF16:
        case ImgFrame::Type::RAW32:
        case ImgFrame::Type::NONE:
            break;
    }

    return done;
}

template <template <typename T> typename ImageManipBuffer, typename ImageManipData>
bool ColorChange<ImageManipBuffer, ImageManipData>::colorConvertToYUV420p(const std::shared_ptr<ImageManipData> inputFrame,
                                                                          std::shared_ptr<ImageManipData> outputFrame,
                                                                          FrameSpecs srcSpecs,
                                                                          FrameSpecs dstSpecs,
                                                                          dai::ImgFrame::Type from) {
    // dai::ImgFrame::Type to = dai::ImgFrame::Type::YUV420p;

    auto src = inputFrame->getData().data();
    auto inputSize = inputFrame->getSize();
#if defined(DEPTHAI_HAVE_FASTCV_SUPPORT)
    uint32_t auxStride = ALIGN_UP(3 * srcSpecs.width, DEPTHAI_STRIDE_ALIGNMENT);
#endif

    bool done = false;
    switch(from) {
        case dai::ImgFrame::Type::RGB888p: {
#if defined(DEPTHAI_HAVE_FASTCV_SUPPORT)
            fcvChannelCombine3Planesu8(src + srcSpecs.p3Offset,
                                       srcSpecs.width,
                                       srcSpecs.height,
                                       srcSpecs.p3Stride,
                                       src + srcSpecs.p2Offset,
                                       srcSpecs.p2Stride,
                                       src + srcSpecs.p1Offset,
                                       srcSpecs.p1Stride,
                                       ccAuxFrame->data(),
                                       auxStride);
            fcvColorRGB888ToYCbCr420Planaru8(ccAuxFrame->data(),
                                             srcSpecs.width,
                                             srcSpecs.height,
                                             auxStride,
                                             outputFrame->data() + dstSpecs.p1Offset,
                                             outputFrame->data() + dstSpecs.p2Offset,
                                             outputFrame->data() + dstSpecs.p3Offset,
                                             dstSpecs.p1Stride,
                                             dstSpecs.p2Stride,
                                             dstSpecs.p3Stride);
#else
            for(uint32_t i = 0; i < srcSpecs.height; ++i) {
                const uint32_t lineStartR = srcSpecs.p1Offset + i * srcSpecs.p1Stride;
                const uint32_t lineStartG = srcSpecs.p2Offset + i * srcSpecs.p2Stride;
                const uint32_t lineStartB = srcSpecs.p3Offset + i * srcSpecs.p3Stride;
                for(uint32_t j = 0; j < srcSpecs.width; ++j) {
                    const uint32_t p1Pos = dstSpecs.p1Offset + i * dstSpecs.p1Stride + j;
                    const uint32_t p2Pos = dstSpecs.p2Offset + (i / 2) * dstSpecs.p2Stride + (j / 2);
                    const uint32_t p3Pos = dstSpecs.p3Offset + (i / 2) * dstSpecs.p3Stride + (j / 2);
                    float R = src[lineStartR + j];
                    float G = src[lineStartG + j];
                    float B = src[lineStartB + j];
                    float Y, U, V;
                    YUVfromRGB(Y, U, V, R, G, B);
                    outputFrame->getData()[p1Pos] = static_cast<uint8_t>(Y);
                    if(i % 2 == 0 && j % 2 == 0) {
                        outputFrame->getData()[p2Pos] = static_cast<uint8_t>(U);
                        outputFrame->getData()[p3Pos] = static_cast<uint8_t>(V);
                    }
                }
            }
#endif
            done = true;
            break;
        }
        case dai::ImgFrame::Type::BGR888p: {
#if defined(DEPTHAI_HAVE_FASTCV_SUPPORT)
            fcvChannelCombine3Planesu8(src + srcSpecs.p1Offset,
                                       srcSpecs.width,
                                       srcSpecs.height,
                                       srcSpecs.p1Stride,
                                       src + srcSpecs.p2Offset,
                                       srcSpecs.p2Stride,
                                       src + srcSpecs.p3Offset,
                                       srcSpecs.p3Stride,
                                       ccAuxFrame->data(),
                                       auxStride);
            fcvColorRGB888ToYCbCr420Planaru8(ccAuxFrame->data(),
                                             srcSpecs.width,
                                             srcSpecs.height,
                                             auxStride,
                                             outputFrame->data() + dstSpecs.p1Offset,
                                             outputFrame->data() + dstSpecs.p2Offset,
                                             outputFrame->data() + dstSpecs.p3Offset,
                                             dstSpecs.p1Stride,
                                             dstSpecs.p2Stride,
                                             dstSpecs.p3Stride);
#else
            for(uint32_t i = 0; i < srcSpecs.height; ++i) {
                const uint32_t lineStartR = srcSpecs.p1Offset + i * srcSpecs.p1Stride;
                const uint32_t lineStartG = srcSpecs.p2Offset + i * srcSpecs.p2Stride;
                const uint32_t lineStartB = srcSpecs.p3Offset + i * srcSpecs.p3Stride;
                for(uint32_t j = 0; j < srcSpecs.width; ++j) {
                    const uint32_t p1Pos = dstSpecs.p1Offset + i * dstSpecs.p1Stride + j;
                    const uint32_t p2Pos = dstSpecs.p2Offset + (i / 2) * dstSpecs.p2Stride + (j / 2);
                    const uint32_t p3Pos = dstSpecs.p3Offset + (i / 2) * dstSpecs.p3Stride + (j / 2);
                    float B = src[lineStartR + j];
                    float G = src[lineStartG + j];
                    float R = src[lineStartB + j];
                    float Y, U, V;
                    YUVfromRGB(Y, U, V, R, G, B);
                    outputFrame->getData()[p1Pos] = static_cast<uint8_t>(Y);
                    if(i % 2 == 0 && j % 2 == 0) {
                        outputFrame->getData()[p2Pos] = static_cast<uint8_t>(U);
                        outputFrame->getData()[p3Pos] = static_cast<uint8_t>(V);
                    }
                }
            }
#endif
            done = true;
            break;
        }
        case dai::ImgFrame::Type::RGB888i: {
#if defined(DEPTHAI_HAVE_FASTCV_SUPPORT)
            fcvColorRGB888ToBGR888u8(src + srcSpecs.p1Offset, srcSpecs.width, srcSpecs.height, srcSpecs.p1Stride, ccAuxFrame->data(), auxStride);
            fcvColorRGB888ToYCbCr420Planaru8(ccAuxFrame->data(),
                                             srcSpecs.width,
                                             srcSpecs.height,
                                             auxStride,
                                             outputFrame->data() + dstSpecs.p1Offset,
                                             outputFrame->data() + dstSpecs.p2Offset,
                                             outputFrame->data() + dstSpecs.p3Offset,
                                             dstSpecs.p1Stride,
                                             dstSpecs.p2Stride,
                                             dstSpecs.p3Stride);
#else
            for(uint32_t i = 0; i < srcSpecs.height; ++i) {
                const uint32_t lineStart = srcSpecs.p1Offset + i * srcSpecs.p1Stride;
                for(uint32_t j = 0; j < srcSpecs.width; ++j) {
                    const uint32_t pos = lineStart + j * 3;
                    const uint32_t p1Pos = dstSpecs.p1Offset + i * dstSpecs.p1Stride + j;
                    const uint32_t p2Pos = dstSpecs.p2Offset + (i / 2) * dstSpecs.p2Stride + (j / 2);
                    const uint32_t p3Pos = dstSpecs.p3Offset + (i / 2) * dstSpecs.p3Stride + (j / 2);
                    float R = src[pos + 0];
                    float G = src[pos + 1];
                    float B = src[pos + 2];
                    float Y, U, V;
                    YUVfromRGB(Y, U, V, R, G, B);
                    outputFrame->getData()[p1Pos] = static_cast<uint8_t>(Y);
                    if(i % 2 == 0 && j % 2 == 0) {
                        outputFrame->getData()[p2Pos] = static_cast<uint8_t>(U);
                        outputFrame->getData()[p3Pos] = static_cast<uint8_t>(V);
                    }
                }
            }
#endif
            done = true;
            break;
        }
        case dai::ImgFrame::Type::BGR888i:
#if defined(DEPTHAI_HAVE_FASTCV_SUPPORT)
            fcvColorRGB888ToYCbCr420Planaru8(src + srcSpecs.p1Offset,
                                             srcSpecs.width,
                                             srcSpecs.height,
                                             srcSpecs.p1Stride,
                                             outputFrame->data() + dstSpecs.p1Offset,
                                             outputFrame->data() + dstSpecs.p2Offset,
                                             outputFrame->data() + dstSpecs.p3Offset,
                                             dstSpecs.p1Stride,
                                             dstSpecs.p2Stride,
                                             dstSpecs.p3Stride);
#else
            for(uint32_t i = 0; i < srcSpecs.height; ++i) {
                const uint32_t lineStart = srcSpecs.p1Offset + i * srcSpecs.p1Stride;
                for(uint32_t j = 0; j < srcSpecs.width; ++j) {
                    const uint32_t pos = lineStart + j * 3;
                    const uint32_t p1Pos = dstSpecs.p1Offset + i * dstSpecs.p1Stride + j;
                    const uint32_t p2Pos = dstSpecs.p2Offset + (i / 2) * dstSpecs.p2Stride + (j / 2);
                    const uint32_t p3Pos = dstSpecs.p3Offset + (i / 2) * dstSpecs.p3Stride + (j / 2);
                    float B = src[pos + 0];
                    float G = src[pos + 1];
                    float R = src[pos + 2];
                    float Y, U, V;
                    YUVfromRGB(Y, U, V, R, G, B);
                    outputFrame->getData()[p1Pos] = static_cast<uint8_t>(Y);
                    if(i % 2 == 0 && j % 2 == 0) {
                        outputFrame->getData()[p2Pos] = static_cast<uint8_t>(U);
                        outputFrame->getData()[p3Pos] = static_cast<uint8_t>(V);
                    }
                }
            }
#endif
            done = true;
            break;
        case dai::ImgFrame::Type::NV12: {
#if defined(DEPTHAI_HAVE_FASTCV_SUPPORT)
            fcvChannelExtractu8(src + srcSpecs.p1Offset,
                                srcSpecs.width,
                                srcSpecs.height,
                                srcSpecs.p1Stride,
                                src + srcSpecs.p2Offset,
                                srcSpecs.p2Stride,
                                0,
                                0,
                                FASTCV_CHANNEL_Y,
                                FASTCV_NV12,
                                outputFrame->data() + dstSpecs.p1Offset,
                                dstSpecs.p1Stride);
            fcvChannelExtractu8(src + srcSpecs.p1Offset,
                                srcSpecs.width,
                                srcSpecs.height,
                                srcSpecs.p1Stride,
                                src + srcSpecs.p2Offset,
                                srcSpecs.p2Stride,
                                0,
                                0,
                                FASTCV_CHANNEL_U,
                                FASTCV_NV12,
                                outputFrame->data() + dstSpecs.p2Offset,
                                dstSpecs.p2Stride);
            fcvChannelExtractu8(src + srcSpecs.p1Offset,
                                srcSpecs.width,
                                srcSpecs.height,
                                srcSpecs.p1Stride,
                                src + srcSpecs.p2Offset,
                                srcSpecs.p2Stride,
                                0,
                                0,
                                FASTCV_CHANNEL_V,
                                FASTCV_NV12,
                                outputFrame->data() + dstSpecs.p3Offset,
                                dstSpecs.p3Stride);
#elif defined(DEPTHAI_HAVE_OPENCV_SUPPORT)
            cv::Mat frameUV(srcSpecs.height / 2, srcSpecs.width / 2, CV_8UC2, const_cast<uint8_t*>(src + srcSpecs.p2Offset), srcSpecs.p2Stride);
            std::vector<cv::Mat> channels;
            channels.reserve(2);
            channels.emplace_back(dstSpecs.height / 2, dstSpecs.width / 2, CV_8UC1, outputFrame->data() + dstSpecs.p2Offset, dstSpecs.p2Stride);
            channels.emplace_back(dstSpecs.height / 2, dstSpecs.width / 2, CV_8UC1, outputFrame->data() + dstSpecs.p3Offset, dstSpecs.p3Stride);
            cv::split(frameUV, channels);
            cv::Mat srcY(srcSpecs.height, srcSpecs.width, CV_8UC1, const_cast<uint8_t*>(src + srcSpecs.p1Offset), srcSpecs.p1Stride);
            cv::Mat dstY(dstSpecs.height, dstSpecs.width, CV_8UC1, outputFrame->data() + dstSpecs.p1Offset, dstSpecs.p1Stride);
            srcY.copyTo(dstY);
#else
            throw std::runtime_error("FastCV or OpenCV support required for this conversion");
#endif
            done = true;
            break;
        }
        case dai::ImgFrame::Type::YUV420p:
            std::copy(src, src + inputSize, outputFrame->data());
            done = true;
            break;
        case ImgFrame::Type::YUV422i:
        case ImgFrame::Type::YUV444p:
        case ImgFrame::Type::YUV422p:
        case ImgFrame::Type::YUV400p:
        case ImgFrame::Type::RGBA8888:
        case ImgFrame::Type::RGB161616:
        case ImgFrame::Type::LUT2:
        case ImgFrame::Type::LUT4:
        case ImgFrame::Type::LUT16:
        case ImgFrame::Type::RAW16:
        case ImgFrame::Type::RAW14:
        case ImgFrame::Type::RAW12:
        case ImgFrame::Type::RAW10:
        case ImgFrame::Type::RAW8:
        case ImgFrame::Type::PACK10:
        case ImgFrame::Type::PACK12:
        case ImgFrame::Type::YUV444i:
        case ImgFrame::Type::NV21:
        case ImgFrame::Type::BITSTREAM:
        case ImgFrame::Type::HDR:
        case ImgFrame::Type::RGBF16F16F16p:
        case ImgFrame::Type::BGRF16F16F16p:
        case ImgFrame::Type::RGBF16F16F16i:
        case ImgFrame::Type::BGRF16F16F16i:
        case ImgFrame::Type::GRAY8:
        case ImgFrame::Type::GRAYF16:
        case ImgFrame::Type::RAW32:
        case ImgFrame::Type::NONE:
            break;
    }

    return done;
}

template <template <typename T> typename ImageManipBuffer, typename ImageManipData>
bool ColorChange<ImageManipBuffer, ImageManipData>::colorConvertToGRAY8(const std::shared_ptr<ImageManipData> inputFrame,
                                                                        std::shared_ptr<ImageManipData> outputFrame,
                                                                        FrameSpecs srcSpecs,
                                                                        FrameSpecs dstSpecs,
                                                                        dai::ImgFrame::Type from) {
    // dai::ImgFrame::Type to = dai::ImgFrame::Type::GRAY8;

    auto src = inputFrame->getData().data();
    auto inputSize = inputFrame->getSize();
    uint32_t auxStride = ALIGN_UP(3 * srcSpecs.width, DEPTHAI_STRIDE_ALIGNMENT);

    bool done = false;
    switch(from) {
        case dai::ImgFrame::Type::RGB888p: {
#if defined(DEPTHAI_HAVE_FASTCV_SUPPORT)
            fcvChannelCombine3Planesu8(src + srcSpecs.p1Offset,
                                       srcSpecs.width,
                                       srcSpecs.height,
                                       srcSpecs.p1Stride,
                                       src + srcSpecs.p2Offset,
                                       srcSpecs.p2Stride,
                                       src + srcSpecs.p3Offset,
                                       srcSpecs.p3Stride,
                                       ccAuxFrame->data(),
                                       auxStride);
            fcvColorRGB888ToGrayu8(ccAuxFrame->data(), srcSpecs.width, srcSpecs.height, auxStride, outputFrame->data() + dstSpecs.p1Offset, dstSpecs.p1Stride);
#elif defined(DEPTHAI_HAVE_OPENCV_SUPPORT)
            std::vector<cv::Mat> channels;
            channels.reserve(3);
            channels.emplace_back(srcSpecs.height, srcSpecs.width, CV_8UC1, const_cast<uint8_t*>(src + srcSpecs.p1Offset), srcSpecs.p1Stride);
            channels.emplace_back(srcSpecs.height, srcSpecs.width, CV_8UC1, const_cast<uint8_t*>(src + srcSpecs.p2Offset), srcSpecs.p2Stride);
            channels.emplace_back(srcSpecs.height, srcSpecs.width, CV_8UC1, const_cast<uint8_t*>(src + srcSpecs.p3Offset), srcSpecs.p3Stride);
            cv::Mat auxRGB(srcSpecs.height, srcSpecs.width, CV_8UC3, ccAuxFrame->data(), auxStride);
            cv::merge(channels, auxRGB);
            // Convert to grayscale
            cv::Mat gray(dstSpecs.height, dstSpecs.width, CV_8UC1, outputFrame->data() + dstSpecs.p1Offset, dstSpecs.p1Stride);
            cv::cvtColor(auxRGB, gray, cv::COLOR_RGB2GRAY);
#else
            throw std::runtime_error("FastCV or OpenCV support required for this conversion");
#endif
            done = true;
            break;
        }
        case dai::ImgFrame::Type::BGR888p: {
#if defined(DEPTHAI_HAVE_FASTCV_SUPPORT)
            fcvChannelCombine3Planesu8(src + srcSpecs.p3Offset,
                                       srcSpecs.width,
                                       srcSpecs.height,
                                       srcSpecs.p3Stride,
                                       src + srcSpecs.p2Offset,
                                       srcSpecs.p2Stride,
                                       src + srcSpecs.p1Offset,
                                       srcSpecs.p1Stride,
                                       ccAuxFrame->data(),
                                       auxStride);
            fcvColorRGB888ToGrayu8(ccAuxFrame->data(), srcSpecs.width, srcSpecs.height, auxStride, outputFrame->data() + dstSpecs.p1Offset, dstSpecs.p1Stride);
#elif defined(DEPTHAI_HAVE_OPENCV_SUPPORT)
            std::vector<cv::Mat> channels;
            channels.reserve(3);
            channels.emplace_back(srcSpecs.height, srcSpecs.width, CV_8UC1, const_cast<uint8_t*>(src + srcSpecs.p1Offset), srcSpecs.p1Stride);
            channels.emplace_back(srcSpecs.height, srcSpecs.width, CV_8UC1, const_cast<uint8_t*>(src + srcSpecs.p2Offset), srcSpecs.p2Stride);
            channels.emplace_back(srcSpecs.height, srcSpecs.width, CV_8UC1, const_cast<uint8_t*>(src + srcSpecs.p3Offset), srcSpecs.p3Stride);
            cv::Mat auxRGB(srcSpecs.height, srcSpecs.width, CV_8UC3, ccAuxFrame->data(), auxStride);
            cv::merge(channels, auxRGB);
            cv::Mat gray(dstSpecs.height, dstSpecs.width, CV_8UC1, outputFrame->data() + dstSpecs.p1Offset, dstSpecs.p1Stride);
            cv::cvtColor(auxRGB, gray, cv::COLOR_BGR2GRAY);
#else
            throw std::runtime_error("FastCV or OpenCV support required for this conversion");
#endif
            done = true;
            break;
        }
        case dai::ImgFrame::Type::RGB888i: {
#if defined(DEPTHAI_HAVE_FASTCV_SUPPORT)
            fcvColorRGB888ToGrayu8(
                src + srcSpecs.p1Offset, srcSpecs.width, srcSpecs.height, srcSpecs.p1Stride, outputFrame->data() + dstSpecs.p1Offset, dstSpecs.p1Stride);
#elif defined(DEPTHAI_HAVE_OPENCV_SUPPORT)
            cv::Mat frameRGB(srcSpecs.height, srcSpecs.width, CV_8UC3, const_cast<uint8_t*>(src + srcSpecs.p1Offset), srcSpecs.p1Stride);
            cv::Mat gray(dstSpecs.height, dstSpecs.width, CV_8UC1, outputFrame->data() + dstSpecs.p1Offset, dstSpecs.p1Stride);
            cv::cvtColor(frameRGB, gray, cv::COLOR_RGB2GRAY);
#else
            throw std::runtime_error("FastCV or OpenCV support required for this conversion");
#endif
            done = true;
            break;
        }
        case dai::ImgFrame::Type::BGR888i: {
#if defined(DEPTHAI_HAVE_FASTCV_SUPPORT)
            fcvColorRGB888ToBGR888u8(src + srcSpecs.p1Offset, srcSpecs.width, srcSpecs.height, srcSpecs.p1Stride, ccAuxFrame->data(), auxStride);
            fcvColorRGB888ToGrayu8(ccAuxFrame->data(), srcSpecs.width, srcSpecs.height, auxStride, outputFrame->data() + dstSpecs.p1Offset, dstSpecs.p1Stride);
#elif defined(DEPTHAI_HAVE_OPENCV_SUPPORT)
            cv::Mat frameBGR(srcSpecs.height, srcSpecs.width, CV_8UC3, const_cast<uint8_t*>(src + srcSpecs.p1Offset), srcSpecs.p1Stride);
            cv::Mat gray(dstSpecs.height, dstSpecs.width, CV_8UC1, outputFrame->data() + dstSpecs.p1Offset, dstSpecs.p1Stride);
            cv::cvtColor(frameBGR, gray, cv::COLOR_BGR2GRAY);
#else
            throw std::runtime_error("FastCV or OpenCV support required for this conversion");
#endif
            done = true;
            break;
        }
        case dai::ImgFrame::Type::NV12: {
#if defined(DEPTHAI_HAVE_FASTCV_SUPPORT)
            fcvColorYCbCr420PseudoPlanarToRGB888u8(src + srcSpecs.p1Offset,
                                                   src + srcSpecs.p2Offset,
                                                   srcSpecs.width,
                                                   srcSpecs.height,
                                                   srcSpecs.p1Stride,
                                                   srcSpecs.p2Stride,
                                                   ccAuxFrame->data(),
                                                   auxStride);
            fcvColorRGB888ToGrayu8(ccAuxFrame->data(), srcSpecs.width, srcSpecs.height, auxStride, outputFrame->data() + dstSpecs.p1Offset, dstSpecs.p1Stride);
#elif defined(DEPTHAI_HAVE_OPENCV_SUPPORT)
            cv::Mat frameY(srcSpecs.height, srcSpecs.width, CV_8UC1, const_cast<uint8_t*>(src + srcSpecs.p1Offset), srcSpecs.p1Stride);
            cv::Mat frameUV(srcSpecs.height / 2, srcSpecs.width / 2, CV_8UC2, const_cast<uint8_t*>(src + srcSpecs.p2Offset), srcSpecs.p2Stride);
            cv::Mat auxBGR(srcSpecs.height, srcSpecs.width, CV_8UC3, ccAuxFrame->data(), auxStride);
            cv::cvtColorTwoPlane(frameY, frameUV, auxBGR, cv::COLOR_YUV2BGR_NV12);
            cv::Mat gray(dstSpecs.height, dstSpecs.width, CV_8UC1, outputFrame->data() + dstSpecs.p1Offset, dstSpecs.p1Stride);
            cv::cvtColor(auxBGR, gray, cv::COLOR_BGR2GRAY);
#else
            throw std::runtime_error("FastCV or OpenCV support required for this conversion");
#endif
            done = true;
            break;
        }
        case dai::ImgFrame::Type::YUV420p: {
#if defined(DEPTHAI_HAVE_FASTCV_SUPPORT)
            fcvColorYCbCr420PlanarToRGB888u8(src + srcSpecs.p1Offset,
                                             src + srcSpecs.p2Offset,
                                             src + srcSpecs.p3Offset,
                                             srcSpecs.width,
                                             srcSpecs.height,
                                             srcSpecs.p1Stride,
                                             srcSpecs.p2Stride,
                                             srcSpecs.p3Stride,
                                             ccAuxFrame->data(),
                                             auxStride);
            fcvColorRGB888ToGrayu8(ccAuxFrame->data(), srcSpecs.width, srcSpecs.height, auxStride, outputFrame->data() + dstSpecs.p1Offset, dstSpecs.p1Stride);
#elif defined(DEPTHAI_HAVE_OPENCV_SUPPORT)
            for(uint32_t i = 0; i < srcSpecs.height; ++i) {
                const uint32_t lineStartY = srcSpecs.p1Offset + i * srcSpecs.p1Stride;
                const uint32_t lineStartU = srcSpecs.p2Offset + (i / 2) * srcSpecs.p2Stride;
                const uint32_t lineStartV = srcSpecs.p3Offset + (i / 2) * srcSpecs.p3Stride;
                for(uint32_t j = 0; j < srcSpecs.width; ++j) {
                    const uint32_t pos = srcSpecs.p1Offset + i * auxStride + 3 * j;
                    float Y = src[lineStartY + j];
                    float U = src[lineStartU + (uint32_t)(j / 2)];
                    float V = src[lineStartV + (uint32_t)(j / 2)];
                    float R, G, B;
                    RGBfromYUV(R, G, B, Y, U, V);
                    ccAuxFrame->data()[pos + 0] = static_cast<uint8_t>(clampi(roundf(B), 0, 255.0f));
                    ccAuxFrame->data()[pos + 1] = static_cast<uint8_t>(clampi(roundf(G), 0, 255.0f));
                    ccAuxFrame->data()[pos + 2] = static_cast<uint8_t>(clampi(roundf(R), 0, 255.0f));
                }
            }
            cv::Mat auxBGR(srcSpecs.height, srcSpecs.width, CV_8UC3, ccAuxFrame->data(), auxStride);
            cv::Mat gray(dstSpecs.height, dstSpecs.width, CV_8UC1, outputFrame->data() + dstSpecs.p1Offset, dstSpecs.p1Stride);
            cv::cvtColor(auxBGR, gray, cv::COLOR_BGR2GRAY);
#else
            throw std::runtime_error("FastCV or OpenCV support required for this conversion");
#endif
            done = true;
            break;
        }
        case dai::ImgFrame::Type::RAW8:
        case dai::ImgFrame::Type::GRAY8:
            std::copy(src, src + inputSize, outputFrame->data());
            done = true;
            break;
        case ImgFrame::Type::YUV422i:
        case ImgFrame::Type::YUV444p:
        case ImgFrame::Type::YUV422p:
        case ImgFrame::Type::YUV400p:
        case ImgFrame::Type::RGBA8888:
        case ImgFrame::Type::RGB161616:
        case ImgFrame::Type::LUT2:
        case ImgFrame::Type::LUT4:
        case ImgFrame::Type::LUT16:
        case ImgFrame::Type::RAW16:
        case ImgFrame::Type::RAW14:
        case ImgFrame::Type::RAW12:
        case ImgFrame::Type::RAW10:
        case ImgFrame::Type::PACK10:
        case ImgFrame::Type::PACK12:
        case ImgFrame::Type::YUV444i:
        case ImgFrame::Type::NV21:
        case ImgFrame::Type::BITSTREAM:
        case ImgFrame::Type::HDR:
        case ImgFrame::Type::RGBF16F16F16p:
        case ImgFrame::Type::BGRF16F16F16p:
        case ImgFrame::Type::RGBF16F16F16i:
        case ImgFrame::Type::BGRF16F16F16i:
        case ImgFrame::Type::GRAYF16:
        case ImgFrame::Type::RAW32:
        case ImgFrame::Type::NONE:
            break;
    }

    return done;
}

template <template <typename T> typename ImageManipBuffer, typename ImageManipData>
void ColorChange<ImageManipBuffer, ImageManipData>::build(const FrameSpecs srcFrameSpecs,
                                                          const FrameSpecs dstFrameSpecs,
                                                          const ImgFrame::Type typeFrom,
                                                          const ImgFrame::Type typeTo) {
    from = typeFrom;
    to = typeTo;
    srcSpecs = srcFrameSpecs;
    dstSpecs = dstFrameSpecs;
    size_t newAuxFrameSize = ALIGN_UP(srcSpecs.height, DEPTHAI_HEIGHT_ALIGNMENT) * ALIGN_UP(3 * srcSpecs.width, DEPTHAI_STRIDE_ALIGNMENT);
    if(!ccAuxFrame || ccAuxFrame->size() < newAuxFrameSize) ccAuxFrame = std::make_shared<ImageManipData>(newAuxFrameSize);
}

template <template <typename T> typename ImageManipBuffer, typename ImageManipData>
void ColorChange<ImageManipBuffer, ImageManipData>::apply(const std::shared_ptr<ImageManipData> src, std::shared_ptr<ImageManipData> dst) {
    float bpp;
    int numPlanes;
    getFrameTypeInfo(to, numPlanes, bpp);

    // logger->debug("From {} ({}):\n\t{}x{}\n\tstride {} {} {}\n\toffset {} {} {}\n\ttotal size {}\n",
    //               (int)from,
    //               (void*)src.data(),
    //               (int)srcSpecs.width,
    //               (int)srcSpecs.height,
    //               (int)srcSpecs.p1Stride,
    //               (int)srcSpecs.p2Stride,
    //               (int)srcSpecs.p3Stride,
    //               (int)srcSpecs.p1Offset,
    //               (int)srcSpecs.p2Offset,
    //               (int)srcSpecs.p3Offset,
    //               (int)src.size());
    // logger->debug("To {} ({}):\n\t{}x{}\n\tstride {} {} {}\n\toffset {} {} {}\n\ttotal size {}\n",
    //               (int)to,
    //               (void*)dst.data(),
    //               (int)dstSpecs.width,
    //               (int)dstSpecs.height,
    //               (int)dstSpecs.p1Stride,
    //               (int)dstSpecs.p2Stride,
    //               (int)dstSpecs.p3Stride,
    //               (int)dstSpecs.p1Offset,
    //               (int)dstSpecs.p2Offset,
    //               (int)dstSpecs.p3Offset,
    //               (int)dst.size());

    bool done = false;
    auto start = std::chrono::steady_clock::now();
    switch(to) {
        case dai::ImgFrame::Type::RGB888p:
            done = colorConvertToRGB888p(src, dst, srcSpecs, dstSpecs, from);
            break;
        case dai::ImgFrame::Type::BGR888p:
            done = colorConvertToBGR888p(src, dst, srcSpecs, dstSpecs, from);
            break;
        case dai::ImgFrame::Type::RGB888i:
            done = colorConvertToRGB888i(src, dst, srcSpecs, dstSpecs, from);
            break;
        case dai::ImgFrame::Type::BGR888i:
            done = colorConvertToBGR888i(src, dst, srcSpecs, dstSpecs, from);
            break;
        case dai::ImgFrame::Type::NV12:
            done = colorConvertToNV12(src, dst, srcSpecs, dstSpecs, from);
            break;
        case dai::ImgFrame::Type::YUV420p:
            done = colorConvertToYUV420p(src, dst, srcSpecs, dstSpecs, from);
            break;
        case dai::ImgFrame::Type::GRAY8:
        case dai::ImgFrame::Type::RAW8:
            done = colorConvertToGRAY8(src, dst, srcSpecs, dstSpecs, from);
            break;
        case ImgFrame::Type::YUV422i:
        case ImgFrame::Type::YUV444p:
        case ImgFrame::Type::YUV422p:
        case ImgFrame::Type::YUV400p:
        case ImgFrame::Type::RGBA8888:
        case ImgFrame::Type::RGB161616:
        case ImgFrame::Type::LUT2:
        case ImgFrame::Type::LUT4:
        case ImgFrame::Type::LUT16:
        case ImgFrame::Type::RAW16:
        case ImgFrame::Type::RAW14:
        case ImgFrame::Type::RAW12:
        case ImgFrame::Type::RAW10:
        case ImgFrame::Type::PACK10:
        case ImgFrame::Type::PACK12:
        case ImgFrame::Type::YUV444i:
        case ImgFrame::Type::NV21:
        case ImgFrame::Type::BITSTREAM:
        case ImgFrame::Type::HDR:
        case ImgFrame::Type::RGBF16F16F16p:
        case ImgFrame::Type::BGRF16F16F16p:
        case ImgFrame::Type::RGBF16F16F16i:
        case ImgFrame::Type::BGRF16F16F16i:
        case ImgFrame::Type::GRAYF16:
        case ImgFrame::Type::RAW32:
        case ImgFrame::Type::NONE:
            break;
    }
    auto diff = std::chrono::steady_clock::now() - start;
    if(logger) logger->trace("ImageManip | colorConvert took {}ns", std::chrono::duration_cast<std::chrono::nanoseconds>(diff).count());

    if(!done) {
        if(logger) logger->error("Convert color from {} to {} not supported or failed.", (int)from, (int)to);
        std::copy(src->data(), src->data() + (src->size() <= dst->size() ? src->size() : dst->size()), dst->data());
    }
}

//------------
//--- Warp ---
//------------

// helper type for the visitor #4
template <class... Ts>
struct overloaded : Ts... {
    using Ts::operator()...;
};
// explicit deduction guide (not needed as of C++20)
template <class... Ts>
overloaded(Ts...) -> overloaded<Ts...>;

inline bool float_eq(float a, float b) {
    return fabs(a - b) <= 1e-6f;
}

inline bool isSingleChannelu8(const std::shared_ptr<dai::ImgFrame> img) {
    return img->getType() == dai::ImgFrame::Type::GRAY8 || img->getType() == dai::ImgFrame::Type::RAW8;
}
inline bool isSingleChannelu8(const dai::ImgFrame::Type type) {
    return type == dai::ImgFrame::Type::GRAY8 || type == dai::ImgFrame::Type::RAW8;
}
inline bool isSingleChannel(const dai::ImgFrame::Type type) {
    return type == dai::ImgFrame::Type::GRAY8 || type == dai::ImgFrame::Type::RAW8 || type == dai::ImgFrame::Type::RAW16 || type == dai::ImgFrame::Type::GRAYF16
           || type == dai::ImgFrame::Type::RAW32;
}

template <typename T>
inline std::string getOpStr(const T& op) {
    return op.toStr();
}

template <typename C>
std::string getConfigString(const dai::ImageManipOpsBase<C>& ops) {
    std::stringstream configSS;
    const auto operations = ops.getOperations();
    for(auto i = 0U; i < operations.size(); ++i) {
        configSS << std::visit([](auto&& op) { return getOpStr(op); }, operations[i].op);
        if(i != operations.size() - 1) configSS << " ";
    }
    configSS << "| o=" << ops.outputWidth << "x" << ops.outputHeight << " c=" << ops.center << " rm=" << (int)ops.resizeMode << " b=" << (int)ops.background
             << " bc=" << ops.backgroundR << "," << ops.backgroundG << "," << ops.backgroundB << " c=" << (int)ops.colormap << " u=" << (int)ops.undistort;
    return configSS.str();
}

inline std::array<std::array<float, 3>, 3> matmul(std::array<std::array<float, 3>, 3> A, std::array<std::array<float, 3>, 3> B) {
    return {{{A[0][0] * B[0][0] + A[0][1] * B[1][0] + A[0][2] * B[2][0],
              A[0][0] * B[0][1] + A[0][1] * B[1][1] + A[0][2] * B[2][1],
              A[0][0] * B[0][2] + A[0][1] * B[1][2] + A[0][2] * B[2][2]},
             {A[1][0] * B[0][0] + A[1][1] * B[1][0] + A[1][2] * B[2][0],
              A[1][0] * B[0][1] + A[1][1] * B[1][1] + A[1][2] * B[2][1],
              A[1][0] * B[0][2] + A[1][1] * B[1][2] + A[1][2] * B[2][2]},
             {A[2][0] * B[0][0] + A[2][1] * B[1][0] + A[2][2] * B[2][0],
              A[2][0] * B[0][1] + A[2][1] * B[1][1] + A[2][2] * B[2][1],
              A[2][0] * B[0][2] + A[2][1] * B[1][2] + A[2][2] * B[2][2]}}};
}

inline std::array<float, 2> matvecmul(std::array<std::array<float, 3>, 3> M, std::array<float, 2> vec) {
    auto x = M[0][0] * vec[0] + M[0][1] * vec[1] + M[0][2];
    auto y = M[1][0] * vec[0] + M[1][1] * vec[1] + M[1][2];
    auto z = M[2][0] * vec[0] + M[2][1] * vec[1] + M[2][2];
    return {x / z, y / z};
}
inline std::array<float, 2> matvecmul(std::array<std::array<float, 2>, 2> M, std::array<float, 2> vec) {
    auto x = M[0][0] * vec[0] + M[0][1] * vec[1];
    auto y = M[1][0] * vec[0] + M[1][1] * vec[1];
    return {x, y};
}

std::tuple<float, float, float, float> getOuterRect(const std::vector<std::array<float, 2>> points);

std::vector<std::array<float, 2>> getHull(const std::vector<std::array<float, 2>> points);

std::array<std::array<float, 2>, 2> getInverse(const std::array<std::array<float, 2>, 2> mat);

std::array<std::array<float, 3>, 3> getInverse(const std::array<std::array<float, 3>, 3>& matrix);

std::array<std::array<float, 2>, 4> getOuterRotatedRect(const std::vector<std::array<float, 2>>& points);

dai::RotatedRect getRotatedRectFromPoints(const std::vector<std::array<float, 2>>& points);

std::array<std::array<float, 3>, 3> getResizeMat(Resize o, float width, float height, uint32_t outputWidth, uint32_t outputHeight);

void getTransformImpl(const ManipOp& op,
                      std::array<std::array<float, 3>, 3>& transform,
                      std::array<std::array<float, 2>, 4>& imageCorners,
                      std::vector<std::array<std::array<float, 2>, 4>>& srcCorners,
                      uint32_t& outputWidth,
                      uint32_t& outputHeight);

template <typename C>
std::tuple<std::array<std::array<float, 3>, 3>, std::array<std::array<float, 2>, 4>, std::vector<std::array<std::array<float, 2>, 4>>> getTransform(
    const C& ops, uint32_t inputWidth, uint32_t inputHeight, uint32_t outputWidth, uint32_t outputHeight) {
    std::array<std::array<float, 3>, 3> transform{{{1, 0, 0}, {0, 1, 0}, {0, 0, 1}}};
    std::array<std::array<float, 2>, 4> imageCorners{{{0, 0}, {(float)inputWidth, 0}, {(float)inputWidth, (float)inputHeight}, {0, (float)inputHeight}}};
    std::vector<std::array<std::array<float, 2>, 4>> srcCorners;
    for(const auto& op : ops) {
        getTransformImpl(op, transform, imageCorners, srcCorners, outputWidth, outputHeight);
    }
    return {transform, imageCorners, srcCorners};
}

void getOutputSizeFromCorners(const std::array<std::array<float, 2>, 4>& corners,
                              const bool center,
                              const std::array<std::array<float, 3>, 3> transformInv,
                              const uint32_t srcWidth,
                              const uint32_t srcHeight,
                              uint32_t& outputWidth,
                              uint32_t& outputHeight);

template <typename C>
std::tuple<std::array<std::array<float, 3>, 3>, std::array<std::array<float, 2>, 4>, std::vector<std::array<std::array<float, 2>, 4>>> getFullTransform(
    dai::ImageManipOpsBase<C>& base, size_t inputWidth, size_t inputHeight, dai::ImgFrame::Type type, dai::ImgFrame::Type outputFrameType, C& outputOps) {
    using namespace dai;
    using namespace dai::impl;

    outputOps.clear();

    auto operations = base.getOperations();

    auto [matrix, imageCorners, srcCorners] = getTransform(operations, inputWidth, inputHeight, base.outputWidth, base.outputHeight);

    getOutputSizeFromCorners(imageCorners, base.center, getInverse(matrix), inputWidth, inputHeight, base.outputWidth, base.outputHeight);

    if(base.resizeMode != ImageManipOpsBase<C>::ResizeMode::NONE) {
        Resize res;
        switch(base.resizeMode) {
            case ImageManipOpsBase<C>::ResizeMode::NONE:
                break;
            case ImageManipOpsBase<C>::ResizeMode::STRETCH:
                res = Resize(base.outputWidth, base.outputHeight);
                break;
            case ImageManipOpsBase<C>::ResizeMode::LETTERBOX:
                res = Resize::fit();
                break;
            case ImageManipOpsBase<C>::ResizeMode::CENTER_CROP:
                res = Resize::fill();
                break;
        }
        auto [minx, maxx, miny, maxy] = getOuterRect(std::vector(imageCorners.begin(), imageCorners.end()));
        auto mat = getResizeMat(res, maxx - minx, maxy - miny, base.outputWidth, base.outputHeight);
        imageCorners = {
            {{matvecmul(mat, imageCorners[0])}, {matvecmul(mat, imageCorners[1])}, {matvecmul(mat, imageCorners[2])}, {matvecmul(mat, imageCorners[2])}}};
        matrix = matmul(mat, matrix);
        outputOps.emplace_back(res);
    }

    if(base.center) {
        float width = base.outputWidth;
        float height = base.outputHeight;
        auto [minx, maxx, miny, maxy] = getOuterRect(std::vector(imageCorners.begin(), imageCorners.end()));
        float tx = -minx + (width - (maxx - minx)) / 2;
        float ty = -miny + (height - (maxy - miny)) / 2;
        std::array<std::array<float, 3>, 3> mat = {{{1, 0, tx}, {0, 1, ty}, {0, 0, 1}}};
        imageCorners = {
            {{matvecmul(mat, imageCorners[0])}, {matvecmul(mat, imageCorners[1])}, {matvecmul(mat, imageCorners[2])}, {matvecmul(mat, imageCorners[3])}}};
        matrix = matmul(mat, matrix);
        outputOps.emplace_back(Translate(tx, ty));
    }

    auto matrixInv = getInverse(matrix);

    if(type == ImgFrame::Type::NV12 || type == ImgFrame::Type::YUV420p || outputFrameType == ImgFrame::Type::NV12
       || outputFrameType == ImgFrame::Type::YUV420p) {
        base.outputWidth = base.outputWidth - (base.outputWidth % 2);
        base.outputHeight = base.outputHeight - (base.outputHeight % 2);
    }

    srcCorners.push_back({matvecmul(matrixInv, {0, 0}),
                          matvecmul(matrixInv, {(float)base.outputWidth, 0}),
                          matvecmul(matrixInv, {(float)base.outputWidth, (float)base.outputHeight}),
                          matvecmul(matrixInv, {0, (float)base.outputHeight})});

    return {matrix, imageCorners, srcCorners};
}

inline dai::ImgFrame::Type getValidType(dai::ImgFrame::Type type) {
    return isSingleChannelu8(type) ? VALID_TYPE_GRAY : VALID_TYPE_COLOR;
}

template <template <typename T> typename ImageManipBuffer,
          typename ImageManipData,
          template <template <typename T> typename Buf, typename Dat> typename WarpBackend>
ImageManipOperations<ImageManipBuffer, ImageManipData, WarpBackend>& ImageManipOperations<ImageManipBuffer, ImageManipData, WarpBackend>::build(
    const ImageManipOpsBase<Container>& newBase, ImgFrame::Type outType, FrameSpecs srcFrameSpecs, ImgFrame::Type inFrameType) {
    const auto newCfgStr = newBase.str();
    if(outType == ImgFrame::Type::NONE) {
        if(base.colormap != Colormap::NONE)
            outType = VALID_TYPE_COLOR;
        else
            outType = inFrameType;
    }
    if(newCfgStr == prevConfig && outType == outputFrameType && srcFrameSpecs.width == srcSpecs.width && srcFrameSpecs.height == srcSpecs.height
       && inFrameType == inType)
        return *this;
    prevConfig = newCfgStr;
    outputOps.clear();

    if(srcFrameSpecs.width <= 1 || srcFrameSpecs.height <= 1) {
        throw std::runtime_error("Input image is one dimensional");
    }

    if(newBase.hasWarp(srcFrameSpecs.width, srcFrameSpecs.height)) mode = mode | MODE_WARP;
    if(newBase.colormap != Colormap::NONE && isSingleChannelu8(inFrameType)) mode = mode | MODE_COLORMAP;
    if(outType != inFrameType) mode = mode | MODE_CONVERT;

    assert(inFrameType != ImgFrame::Type::NONE);
    base = newBase;
    outputFrameType = outType;
    inType = inFrameType;
    type = inType;
    srcSpecs = srcFrameSpecs;

    if(!isSingleChannelu8(inType) && base.colormap != Colormap::NONE) {
        if(logger) logger->warn("ImageManip | Colormap can only be applied to single channel images, ignoring colormap");
        base.colormap = Colormap::NONE;
    }

    if(mode == 0) {
        return *this;
    } else if(mode == MODE_CONVERT) {
        auto ccDstSpecs = getCcDstFrameSpecs(srcSpecs, inType, outputFrameType);
        preprocCc.build(srcSpecs, ccDstSpecs, inType, outputFrameType);
    } else {
        if(!isTypeSupported(inType)) {
            auto color = getValidType(inType);
            auto ccDstSpecs = getCcDstFrameSpecs(srcSpecs, inType, color);
            preprocCc.build(srcSpecs, ccDstSpecs, inType, color);
            srcSpecs = ccDstSpecs;
            type = color;
            convertInput = true;
            if(outputFrameType != color)
                mode = mode & ~MODE_CONVERT;
            else
                mode = mode | MODE_CONVERT;
        }
    }

    const uint32_t inputWidth = srcSpecs.width;
    const uint32_t inputHeight = srcSpecs.height;
    assert(inputWidth > 0 && inputHeight > 0);
    matrix = {{{1, 0, 0}, {0, 1, 0}, {0, 0, 1}}};

    if(mode & MODE_WARP) {
        auto [matrix, imageCorners, _srcCorners] = getFullTransform<Container>(base, inputWidth, inputHeight, type, outputFrameType, outputOps);

        this->matrix = matrix;
        this->matrixInv = getInverse(matrix);
        this->srcCorners = _srcCorners;

        if(logger) {
            logger->trace("Image corners: ");
            logger->trace("|{} {}|{} {}|", imageCorners[0][0], imageCorners[0][1], imageCorners[1][0], imageCorners[1][1]);
            logger->trace("-------------");
            logger->trace("|{} {}|{} {}|", imageCorners[3][0], imageCorners[3][1], imageCorners[2][0], imageCorners[2][1]);
            logger->trace("Transformation matrix: ");
            logger->trace("|{} {} {}|", matrix[0][0], matrix[0][1], matrix[0][2]);
            logger->trace("-------------");
            logger->trace("|{} {} {}|", matrix[1][0], matrix[1][1], matrix[1][2]);
            logger->trace("-------------");
            logger->trace("|{} {} {}|", matrix[2][0], matrix[2][1], matrix[2][2]);
            logger->trace("Transformation matrix inverse: ");
            logger->trace("|{} {} {}|", matrixInv[0][0], matrixInv[0][1], matrixInv[0][2]);
            logger->trace("-------------");
            logger->trace("|{} {} {}|", matrixInv[1][0], matrixInv[1][1], matrixInv[1][2]);
            logger->trace("-------------");
            logger->trace("|{} {} {}|", matrixInv[2][0], matrixInv[2][1], matrixInv[2][2]);
        }

        warpEngine.build(srcSpecs, getOutputFrameSpecs(type), type, matrix, srcCorners);
        warpEngine.setBackgroundColor(base.backgroundR, base.backgroundG, base.backgroundB);
        clrChange.build(getOutputFrameSpecs(type), getOutputFrameSpecs(outputFrameType), type, outputFrameType);
    } else {
        base.outputWidth = inputWidth;
        base.outputHeight = inputHeight;
    }
    size_t newConvertedSize = getAlignedOutputFrameSize(type, inputWidth, inputHeight);
    size_t newColormapSize = getAlignedOutputFrameSize(type, base.outputWidth, base.outputHeight);
    size_t newWarpedSize =
        getAlignedOutputFrameSize(isSingleChannelu8(type) && base.colormap != Colormap::NONE ? VALID_TYPE_COLOR : type, base.outputWidth, base.outputHeight);

    if(!convertedFrame || convertedFrame->size() < newConvertedSize) convertedFrame = std::make_shared<ImageManipData>(newConvertedSize);
    if(!colormapFrame || colormapFrame->size() < newColormapSize) colormapFrame = std::make_shared<ImageManipData>(newColormapSize);
    if(!warpedFrame || warpedFrame->size() < newWarpedSize) warpedFrame = std::make_shared<ImageManipData>(newWarpedSize);

    return *this;
}  // namespace impl

size_t getFrameSize(const ImgFrame::Type type, const FrameSpecs& specs);

template <template <typename T> typename ImageManipBuffer,
          typename ImageManipData,
          template <template <typename T> typename Buf, typename Dat> typename WarpBackend>
bool ImageManipOperations<ImageManipBuffer, ImageManipData, WarpBackend>::apply(const std::shared_ptr<ImageManipData> src,
                                                                                std::shared_ptr<ImageManipData> dst) {
    size_t requiredSize = getFrameSize(inType, srcSpecs);
    if(src->size() < requiredSize) throw std::runtime_error("ImageManip not built for the source image specs. Consider rebuilding with the new configuration.");
    if(mode == 0) {
        std::copy(src->getData().begin(), src->getData().end(), dst->getData().begin());
        return true;
    }

#ifdef DEPTHAI_HAVE_OPENCV_SUPPORT
    if(convertInput || mode == MODE_CONVERT) preprocCc.apply(src, mode == MODE_CONVERT ? dst : convertedFrame);
    if(mode != MODE_CONVERT) {
        if(mode & MODE_WARP) {
            warpEngine.apply(convertInput ? convertedFrame : src,
                             base.colormap != Colormap::NONE ? colormapFrame : (type == outputFrameType ? dst : warpedFrame));
        }
        if(mode & MODE_COLORMAP) {
            uint8_t* colormapDst = outputFrameType == VALID_TYPE_COLOR ? dst->data() : warpedFrame->data();
            size_t colormapDstStride = outputFrameType == VALID_TYPE_COLOR ? getOutputStride() : ALIGN_UP(base.outputWidth, DEPTHAI_STRIDE_ALIGNMENT);
            uint8_t* colormapSrc = mode & MODE_WARP ? colormapFrame->data() : (convertInput ? convertedFrame->data() : src->getData().data());
            size_t colormapSrcStride = !(mode & MODE_WARP) && !convertInput ? srcSpecs.p1Stride : ALIGN_UP(base.outputWidth, DEPTHAI_STRIDE_ALIGNMENT);
            cv::Mat gray(base.outputWidth, base.outputHeight, CV_8UC1, colormapSrc, colormapSrcStride);
            cv::Mat color(base.outputWidth, base.outputHeight, CV_8UC3, colormapDst, colormapDstStride);
            cv::ColormapTypes cvColormap = cv::COLORMAP_JET;
            switch(base.colormap) {  // TODO(asahtik): set correct stereo colormaps
                case Colormap::TURBO:
                case Colormap::STEREO_TURBO:
                    cvColormap = cv::COLORMAP_TURBO;
                    break;
                case Colormap::STEREO_JET:
                case Colormap::JET:
                case Colormap::NONE:
                    break;
            }
            cv::applyColorMap(gray, color, cvColormap);
        }
        // Change color(format) if outputFrameType is not None / the same as the current frame type and not (frame type is single channel + colormap is
        // applied
        // + output frame type is RGBi)
        if(type != outputFrameType && !(isSingleChannelu8(type) && base.colormap != Colormap::NONE && outputFrameType == VALID_TYPE_COLOR)) {
            clrChange.apply(warpedFrame, dst);
        }
    }
    return true;  // TODO(asahtik): Handle failed transformation
#else
    return false;
#endif
}

template <template <typename T> typename ImageManipBuffer,
          typename ImageManipData,
          template <template <typename T> typename Buf, typename Dat> typename WarpBackend>
size_t ImageManipOperations<ImageManipBuffer, ImageManipData, WarpBackend>::getOutputWidth() const {
    return base.outputWidth;
}

template <template <typename T> typename ImageManipBuffer,
          typename ImageManipData,
          template <template <typename T> typename Buf, typename Dat> typename WarpBackend>
size_t ImageManipOperations<ImageManipBuffer, ImageManipData, WarpBackend>::getOutputHeight() const {
    return base.outputHeight;
}

template <template <typename T> typename ImageManipBuffer,
          typename ImageManipData,
          template <template <typename T> typename Buf, typename Dat> typename WarpBackend>
size_t ImageManipOperations<ImageManipBuffer, ImageManipData, WarpBackend>::getOutputStride(uint8_t plane) const {
    if(mode == 0) return plane == 0 ? srcSpecs.p1Stride : (plane == 1 ? srcSpecs.p2Stride : (plane == 2 ? srcSpecs.p3Stride : 0));
    auto specs = getOutputFrameSpecs(outputFrameType);
    if(plane == 0)
        return specs.p1Stride;
    else if(plane == 1)
        return specs.p2Stride;
    else if(plane == 2)
        return specs.p3Stride;
    else
        return 0;
}

template <template <typename T> typename ImageManipBuffer,
          typename ImageManipData,
          template <template <typename T> typename Buf, typename Dat> typename WarpBackend>
size_t ImageManipOperations<ImageManipBuffer, ImageManipData, WarpBackend>::getOutputPlaneSize(uint8_t plane) const {
    if(mode == 0) return 0;
    size_t size = 0;
    switch(outputFrameType) {
        case ImgFrame::Type::RGB888p:
        case ImgFrame::Type::BGR888p:
        case ImgFrame::Type::RGB888i:
        case ImgFrame::Type::BGR888i:
            size = getOutputStride() * getOutputHeight();  // Do not do stride for RGB/BGRi/p
            break;
        case ImgFrame::Type::GRAY8:
        case ImgFrame::Type::RAW8:
            size = getOutputStride() * ALIGN_UP(getOutputHeight(), DEPTHAI_HEIGHT_ALIGNMENT);
            break;
        case ImgFrame::Type::NV12:
            if(plane == 0) {
                size = getOutputStride(0) * ALIGN_UP(getOutputHeight(), DEPTHAI_HEIGHT_ALIGNMENT);
            } else if(plane == 1) {
                size = ALIGN_UP(getOutputStride(1) * ALIGN_UP(getOutputHeight() / 2, DEPTHAI_HEIGHT_ALIGNMENT / 2), DEPTHAI_PLANE_ALIGNMENT);
            }
            break;
        case ImgFrame::Type::YUV420p:
            if(plane == 0) {
                size = getOutputStride(0) * ALIGN_UP(getOutputHeight(), DEPTHAI_HEIGHT_ALIGNMENT);
            } else if(plane == 1 || plane == 2) {
                size = ALIGN_UP(getOutputStride(plane) * ALIGN_UP(getOutputHeight() / 2, DEPTHAI_HEIGHT_ALIGNMENT / 2), DEPTHAI_PLANE_ALIGNMENT);
            }
            break;
        case ImgFrame::Type::RAW16:
            size = getOutputStride() * getOutputHeight();  // Do not do stride for RGB/BGRi/p
            break;
        case ImgFrame::Type::YUV422i:
        case ImgFrame::Type::YUV444p:
        case ImgFrame::Type::YUV422p:
        case ImgFrame::Type::YUV400p:
        case ImgFrame::Type::RGBA8888:
        case ImgFrame::Type::RGB161616:
        case ImgFrame::Type::LUT2:
        case ImgFrame::Type::LUT4:
        case ImgFrame::Type::LUT16:
        case ImgFrame::Type::RAW14:
        case ImgFrame::Type::RAW12:
        case ImgFrame::Type::RAW10:
        case ImgFrame::Type::PACK10:
        case ImgFrame::Type::PACK12:
        case ImgFrame::Type::YUV444i:
        case ImgFrame::Type::NV21:
        case ImgFrame::Type::BITSTREAM:
        case ImgFrame::Type::HDR:
        case ImgFrame::Type::RGBF16F16F16p:
        case ImgFrame::Type::BGRF16F16F16p:
        case ImgFrame::Type::RGBF16F16F16i:
        case ImgFrame::Type::BGRF16F16F16i:
        case ImgFrame::Type::GRAYF16:
        case ImgFrame::Type::RAW32:
        case ImgFrame::Type::NONE:
            throw std::runtime_error("Output frame type not supported");
    }
    if(size == 0) throw std::runtime_error("Output size is 0 for plane " + std::to_string(plane));
    return size;
}

template <template <typename T> typename ImageManipBuffer,
          typename ImageManipData,
          template <template <typename T> typename Buf, typename Dat> typename WarpBackend>
size_t ImageManipOperations<ImageManipBuffer, ImageManipData, WarpBackend>::getOutputSize() const {
    if(mode == 0) return 0;
    size_t size = 0;
    switch(outputFrameType) {
        case ImgFrame::Type::RGB888p:
        case ImgFrame::Type::BGR888p:
            size = getOutputPlaneSize(0) * 3;
            break;
        case ImgFrame::Type::RGB888i:
        case ImgFrame::Type::BGR888i:
        case ImgFrame::Type::GRAY8:
        case ImgFrame::Type::RAW8:
        case ImgFrame::Type::RAW16:
            size = getOutputPlaneSize(0);
            break;
        case ImgFrame::Type::YUV420p:
            size = getOutputPlaneSize(2);
            // Fallthrough
        case ImgFrame::Type::NV12:
            size += getOutputPlaneSize(0) + getOutputPlaneSize(1);
            break;
        case ImgFrame::Type::YUV422i:
        case ImgFrame::Type::YUV444p:
        case ImgFrame::Type::YUV422p:
        case ImgFrame::Type::YUV400p:
        case ImgFrame::Type::RGBA8888:
        case ImgFrame::Type::RGB161616:
        case ImgFrame::Type::LUT2:
        case ImgFrame::Type::LUT4:
        case ImgFrame::Type::LUT16:
        case ImgFrame::Type::RAW14:
        case ImgFrame::Type::RAW12:
        case ImgFrame::Type::RAW10:
        case ImgFrame::Type::PACK10:
        case ImgFrame::Type::PACK12:
        case ImgFrame::Type::YUV444i:
        case ImgFrame::Type::NV21:
        case ImgFrame::Type::BITSTREAM:
        case ImgFrame::Type::HDR:
        case ImgFrame::Type::RGBF16F16F16p:
        case ImgFrame::Type::BGRF16F16F16p:
        case ImgFrame::Type::RGBF16F16F16i:
        case ImgFrame::Type::BGRF16F16F16i:
        case ImgFrame::Type::GRAYF16:
        case ImgFrame::Type::RAW32:
        case ImgFrame::Type::NONE:
            throw std::runtime_error("Output frame type not supported");
    }
    if(size == 0) throw std::runtime_error("Output size is 0");
    return size;
}

template <template <typename T> typename ImageManipBuffer,
          typename ImageManipData,
          template <template <typename T> typename Buf, typename Dat> typename WarpBackend>
FrameSpecs ImageManipOperations<ImageManipBuffer, ImageManipData, WarpBackend>::getOutputFrameSpecs(ImgFrame::Type type) const {
    if(mode == 0)
        return srcSpecs;
    else
        return getDstFrameSpecs(base.outputWidth, base.outputHeight, type);
}

template <template <typename T> typename ImageManipBuffer,
          typename ImageManipData,
          template <template <typename T> typename Buf, typename Dat> typename WarpBackend>
std::vector<RotatedRect> ImageManipOperations<ImageManipBuffer, ImageManipData, WarpBackend>::getSrcCrops() const {
    std::vector<RotatedRect> crops;
    for(const auto& corners : srcCorners) {
        auto rect = getRotatedRectFromPoints({corners[0], corners[1], corners[2], corners[3]});
        crops.push_back(rect);
    }
    return crops;
}

template <template <typename T> typename ImageManipBuffer,
          typename ImageManipData,
          template <template <typename T> typename Buf, typename Dat> typename WarpBackend>
std::array<std::array<float, 3>, 3> ImageManipOperations<ImageManipBuffer, ImageManipData, WarpBackend>::getMatrix() const {
    return matrix;
}

template <template <typename T> typename ImageManipBuffer,
          typename ImageManipData,
          template <template <typename T> typename Buf, typename Dat> typename WarpBackend>
std::string ImageManipOperations<ImageManipBuffer, ImageManipData, WarpBackend>::toString() const {
    std::stringstream cStr;
    cStr << getConfigString(base);
    if(outputOps.size() > 0) {
        cStr << " | ";
        for(auto i = 0U; i < outputOps.size(); ++i) {
            cStr << std::visit([](auto&& op) { return getOpStr(op); }, outputOps[i].op);
            if(i != outputOps.size() - 1) cStr << " ";
        }
    }
    return cStr.str();
}

template <template <typename T> typename ImageManipBuffer, typename ImageManipData>
void WarpH<ImageManipBuffer, ImageManipData>::build(const FrameSpecs srcFrameSpecs,
                                                    const FrameSpecs dstFrameSpecs,
                                                    const ImgFrame::Type type,
                                                    const std::array<std::array<float, 3>, 3> matrix,
                                                    std::vector<std::array<std::array<float, 2>, 4>> srcCorners) {
    this->matrix = matrix;
    this->type = type;
    this->srcSpecs = srcFrameSpecs;
    this->dstSpecs = dstFrameSpecs;

    if(!fastCvBorder || fastCvBorder->size() < this->dstSpecs.height * 2)
        fastCvBorder = std::make_shared<ImageManipBuffer<uint32_t>>(this->dstSpecs.height * 2);

    const uint32_t inWidth = srcFrameSpecs.width;
    const uint32_t inHeight = srcFrameSpecs.height;
    this->sourceMinX = 0;
    this->sourceMaxX = inWidth;
    this->sourceMinY = 0;
    this->sourceMaxY = inHeight;
    for(const auto& corners : srcCorners) {
        auto [minx, maxx, miny, maxy] = getOuterRect(std::vector<std::array<float, 2>>(corners.begin(), corners.end()));
        this->sourceMinX = std::max(this->sourceMinX, (size_t)std::floor(std::max(minx, 0.f)));
        this->sourceMinY = std::max(this->sourceMinY, (size_t)std::floor(std::max(miny, 0.f)));
        this->sourceMaxX = std::min(this->sourceMaxX, (size_t)std::ceil(maxx));
        this->sourceMaxY = std::min(this->sourceMaxY, (size_t)std::ceil(maxy));
    }
    if(this->sourceMinX >= this->sourceMaxX || this->sourceMinY >= this->sourceMaxY) throw std::runtime_error("Initial crop is outside the source image");
}

template <template <typename T> typename ImageManipBuffer, typename ImageManipData>
void WarpH<ImageManipBuffer, ImageManipData>::transform(const std::shared_ptr<ImageManipData> src,
                                                        std::shared_ptr<ImageManipData> dst,
                                                        const size_t srcWidth,
                                                        const size_t srcHeight,
                                                        const size_t srcStride,
                                                        const size_t dstWidth,
                                                        const size_t dstHeight,
                                                        const size_t dstStride,
                                                        const uint16_t numChannels,
                                                        const uint16_t bpp,
                                                        const std::array<std::array<float, 3>, 3> matrix,
                                                        const std::vector<uint32_t>& background) {
    if(1) {
#ifdef DEPTHAI_IMAGEMANIPV2_OPENCV
        transformOpenCV(src->data(),
                        dst->data(),
                        srcWidth,
                        srcHeight,
                        srcStride,
                        dstWidth,
                        dstHeight,
                        dstStride,
                        numChannels,
                        bpp,
                        matrix,
                        background,
                        this->srcSpecs,
                        this->sourceMinX,
                        this->sourceMinY,
                        this->sourceMaxX,
                        this->sourceMaxY);
#else
        throw std::runtime_error("OpenCV backend not available");
#endif
    } else {
#ifdef DEPTHAI_IMAGEMANIPV2_FASTCV
        transformFastCV(src->data()),
                        dst->data(),
                        srcWidth,
                        srcHeight,
                        srcStride,
                        dstWidth,
                        dstHeight,
                        dstStride,
                        numChannels,
                        bpp,
                        matrix,
                        background,
                        this->srcSpecs,
                        this->sourceMinX,
                        this->sourceMinY,
                        this->sourceMaxX,
                        this->sourceMaxY,
                        fastCvBorder->data());
#else
        throw std::runtime_error("FastCV backend not available");
#endif
    }
}

void printSpecs(spdlog::async_logger& logger, FrameSpecs specs);

template <template <typename T> typename ImageManipBuffer, typename ImageManipData>
void WarpH<ImageManipBuffer, ImageManipData>::apply(const std::shared_ptr<ImageManipData> src, std::shared_ptr<ImageManipData> dst) {
    // Apply transformation multiple times depending on the image format
    switch(this->type) {
        case ImgFrame::Type::RGB888i:
        case ImgFrame::Type::BGR888i:
#if DEPTHAI_IMAGEMANIPV2_OPENCV && defined(DEPTHAI_HAVE_OPENCV_SUPPORT) || DEPTHAI_IMAGEMANIPV2_FASTCV && defined(DEPTHAI_HAVE_FASTCV_SUPPORT)
            transform(src->offset(this->srcSpecs.p1Offset),
                      dst->offset(this->dstSpecs.p1Offset),
                      this->srcSpecs.width,
                      this->srcSpecs.height,
                      this->srcSpecs.p1Stride,
                      this->dstSpecs.width,
                      this->dstSpecs.height,
                      this->dstSpecs.p1Stride,
                      3,
                      1,
                      this->matrix,
                      {this->backgroundColor[0], this->backgroundColor[1], this->backgroundColor[2]});
#else
            throw std::runtime_error("OpenCV or FastCV backend not available");
#endif
            break;
        case ImgFrame::Type::BGR888p:
        case ImgFrame::Type::RGB888p:
#if DEPTHAI_IMAGEMANIPV2_OPENCV && defined(DEPTHAI_HAVE_OPENCV_SUPPORT) || DEPTHAI_IMAGEMANIPV2_FASTCV && defined(DEPTHAI_HAVE_FASTCV_SUPPORT)
            transform(src->offset(this->srcSpecs.p1Offset),
                      dst->offset(this->dstSpecs.p1Offset),
                      this->srcSpecs.width,
                      this->srcSpecs.height,
                      this->srcSpecs.p1Stride,
                      this->dstSpecs.width,
                      this->dstSpecs.height,
                      this->dstSpecs.p1Stride,
                      1,
                      1,
                      this->matrix,
                      {this->backgroundColor[0]});
            transform(src->offset(this->srcSpecs.p2Offset),
                      dst->offset(this->dstSpecs.p2Offset),
                      this->srcSpecs.width,
                      this->srcSpecs.height,
                      this->srcSpecs.p2Stride,
                      this->dstSpecs.width,
                      this->dstSpecs.height,
                      this->dstSpecs.p2Stride,
                      1,
                      1,
                      this->matrix,
                      {this->backgroundColor[1]});
            transform(src->offset(this->srcSpecs.p3Offset),
                      dst->offset(this->dstSpecs.p3Offset),
                      this->srcSpecs.width,
                      this->srcSpecs.height,
                      this->srcSpecs.p3Stride,
                      this->dstSpecs.width,
                      this->dstSpecs.height,
                      this->dstSpecs.p3Stride,
                      1,
                      1,
                      this->matrix,
                      {this->backgroundColor[2]});
#else
            throw std::runtime_error("OpenCV or FastCV backend not available");
#endif
            break;
        case ImgFrame::Type::YUV420p:
#if DEPTHAI_IMAGEMANIPV2_OPENCV && defined(DEPTHAI_HAVE_OPENCV_SUPPORT) || DEPTHAI_IMAGEMANIPV2_FASTCV && defined(DEPTHAI_HAVE_FASTCV_SUPPORT)
            transform(src->offset(this->srcSpecs.p1Offset),
                      dst->offset(this->dstSpecs.p1Offset),
                      this->srcSpecs.width,
                      this->srcSpecs.height,
                      this->srcSpecs.p1Stride,
                      this->dstSpecs.width,
                      this->dstSpecs.height,
                      this->dstSpecs.p1Stride,
                      1,
                      1,
                      this->matrix,
                      {this->backgroundColor[0]});
            transform(src->offset(this->srcSpecs.p2Offset),
                      dst->offset(this->dstSpecs.p2Offset),
                      this->srcSpecs.width / 2,
                      this->srcSpecs.height / 2,
                      this->srcSpecs.p2Stride,
                      this->dstSpecs.width / 2,
                      this->dstSpecs.height / 2,
                      this->dstSpecs.p2Stride,
                      1,
                      1,
                      this->matrix,
                      {this->backgroundColor[1]});
            transform(src->offset(this->srcSpecs.p3Offset),
                      dst->offset(this->dstSpecs.p3Offset),
                      this->srcSpecs.width / 2,
                      this->srcSpecs.height / 2,
                      this->srcSpecs.p3Stride,
                      this->dstSpecs.width / 2,
                      this->dstSpecs.height / 2,
                      this->dstSpecs.p3Stride,
                      1,
                      1,
                      this->matrix,
                      {this->backgroundColor[2]});
#else
            throw std::runtime_error("OpenCV or FastCV backend not available");
#endif
            break;
        case ImgFrame::Type::NV12:
#if DEPTHAI_IMAGEMANIPV2_OPENCV && defined(DEPTHAI_HAVE_OPENCV_SUPPORT) || DEPTHAI_IMAGEMANIPV2_FASTCV && defined(DEPTHAI_HAVE_FASTCV_SUPPORT)
            transform(src->offset(this->srcSpecs.p1Offset),
                      dst->offset(this->dstSpecs.p1Offset),
                      this->srcSpecs.width,
                      this->srcSpecs.height,
                      this->srcSpecs.p1Stride,
                      this->dstSpecs.width,
                      this->dstSpecs.height,
                      this->dstSpecs.p1Stride,
                      1,
                      1,
                      this->matrix,
                      {this->backgroundColor[0]});
            transform(src->offset(this->srcSpecs.p2Offset),
                      dst->offset(this->dstSpecs.p2Offset),
                      this->srcSpecs.width / 2,
                      this->srcSpecs.height / 2,
                      this->srcSpecs.p2Stride,
                      this->dstSpecs.width / 2,
                      this->dstSpecs.height / 2,
                      this->dstSpecs.p2Stride,
                      2,
                      1,
                      this->matrix,
                      {this->backgroundColor[1], this->backgroundColor[2]});
#else
            throw std::runtime_error("OpenCV or FastCV backend not available");
#endif
            break;
        case ImgFrame::Type::RAW8:
        case ImgFrame::Type::GRAY8:
#if DEPTHAI_IMAGEMANIPV2_OPENCV && defined(DEPTHAI_HAVE_OPENCV_SUPPORT) || DEPTHAI_IMAGEMANIPV2_FASTCV && defined(DEPTHAI_HAVE_FASTCV_SUPPORT)
            transform(src->offset(this->srcSpecs.p1Offset),
                      dst->offset(this->dstSpecs.p1Offset),
                      this->srcSpecs.width,
                      this->srcSpecs.height,
                      this->srcSpecs.p1Stride,
                      this->dstSpecs.width,
                      this->dstSpecs.height,
                      this->dstSpecs.p1Stride,
                      1,
                      1,
                      this->matrix,
                      {this->backgroundColor[0]});
#else
            throw std::runtime_error("OpenCV or FastCV backend not available");
#endif
            break;
        case ImgFrame::Type::RAW16:
#if DEPTHAI_IMAGEMANIPV2_OPENCV && defined(DEPTHAI_HAVE_OPENCV_SUPPORT) || DEPTHAI_IMAGEMANIPV2_FASTCV && defined(DEPTHAI_HAVE_FASTCV_SUPPORT)
            transform(src->offset(this->srcSpecs.p1Offset),
                      dst->offset(this->dstSpecs.p1Offset),
                      this->srcSpecs.width,
                      this->srcSpecs.height,
                      this->srcSpecs.p1Stride,
                      this->dstSpecs.width,
                      this->dstSpecs.height,
                      this->dstSpecs.p1Stride,
                      1,
                      2,
                      this->matrix,
                      {this->backgroundColor[0]});
#else
            throw std::runtime_error("OpenCV or FastCV backend not available");
#endif
            break;
        case ImgFrame::Type::YUV422i:
        case ImgFrame::Type::YUV444p:
        case ImgFrame::Type::YUV422p:
        case ImgFrame::Type::YUV400p:
        case ImgFrame::Type::RGBA8888:
        case ImgFrame::Type::RGB161616:
        case ImgFrame::Type::LUT2:
        case ImgFrame::Type::LUT4:
        case ImgFrame::Type::LUT16:
        case ImgFrame::Type::RAW14:
        case ImgFrame::Type::RAW12:
        case ImgFrame::Type::RAW10:
        case ImgFrame::Type::PACK10:
        case ImgFrame::Type::PACK12:
        case ImgFrame::Type::YUV444i:
        case ImgFrame::Type::NV21:
        case ImgFrame::Type::BITSTREAM:
        case ImgFrame::Type::HDR:
        case ImgFrame::Type::RGBF16F16F16p:
        case ImgFrame::Type::BGRF16F16F16p:
        case ImgFrame::Type::RGBF16F16F16i:
        case ImgFrame::Type::BGRF16F16F16i:
        case ImgFrame::Type::GRAYF16:
        case ImgFrame::Type::RAW32:
        case ImgFrame::Type::NONE:
            throw std::runtime_error("Unsupported image format. Only YUV420p, RGB888p, BGR888p, RGB888i, BGR888i, RAW8, NV12, GRAY8 are supported");
            break;
    }
}

template <template <typename T> typename ImageManipBuffer, typename ImageManipData>
Warp<ImageManipBuffer, ImageManipData>& Warp<ImageManipBuffer, ImageManipData>::setBackgroundColor(const uint32_t r, const uint32_t g, const uint32_t b) {
    background = ImageManipOpsBase<Container>::Background::COLOR;
    switch(type) {
        case ImgFrame::Type::YUV420p:
        case ImgFrame::Type::NV12: {
            float y, u, v;
            YUVfromRGB(y, u, v, r, g, b);
            backgroundColor[0] = std::round(y);
            backgroundColor[1] = std::round(u);
            backgroundColor[2] = std::round(v);
            break;
        }
        case ImgFrame::Type::RGB888p:
        case ImgFrame::Type::RGB888i:
            backgroundColor[0] = r;
            backgroundColor[1] = g;
            backgroundColor[2] = b;
            break;
        case ImgFrame::Type::BGR888p:
        case ImgFrame::Type::BGR888i:
            backgroundColor[0] = b;
            backgroundColor[1] = g;
            backgroundColor[2] = r;
            break;
        case ImgFrame::Type::RAW8:
        case ImgFrame::Type::GRAY8:
            // backgroundColor[0] = 0.299f * r + 0.587f * g + 0.114f * b;
            backgroundColor[0] = b;
            break;
        case ImgFrame::Type::RAW16:
            backgroundColor[0] = r;
            break;
        case ImgFrame::Type::YUV422i:
        case ImgFrame::Type::YUV444p:
        case ImgFrame::Type::YUV422p:
        case ImgFrame::Type::YUV400p:
        case ImgFrame::Type::RGBA8888:
        case ImgFrame::Type::RGB161616:
        case ImgFrame::Type::LUT2:
        case ImgFrame::Type::LUT4:
        case ImgFrame::Type::LUT16:
        case ImgFrame::Type::RAW14:
        case ImgFrame::Type::RAW12:
        case ImgFrame::Type::RAW10:
        case ImgFrame::Type::PACK10:
        case ImgFrame::Type::PACK12:
        case ImgFrame::Type::YUV444i:
        case ImgFrame::Type::NV21:
        case ImgFrame::Type::BITSTREAM:
        case ImgFrame::Type::HDR:
        case ImgFrame::Type::RGBF16F16F16p:
        case ImgFrame::Type::BGRF16F16F16p:
        case ImgFrame::Type::RGBF16F16F16i:
        case ImgFrame::Type::BGRF16F16F16i:
        case ImgFrame::Type::GRAYF16:
        case ImgFrame::Type::RAW32:
        case ImgFrame::Type::NONE:
            break;
    }
    return *this;
}

}  // namespace impl
}  // namespace dai

#undef _RESTRICT<|MERGE_RESOLUTION|>--- conflicted
+++ resolved
@@ -39,10 +39,6 @@
     #include <opencv2/opencv.hpp>
 #endif
 #ifdef DEPTHAI_HAVE_FASTCV_SUPPORT
-<<<<<<< HEAD
-    // #define DEPTHAI_IMAGEMANIPV2_FASTCV 1
-=======
->>>>>>> 6f55df1d
     #include <fastcv/fastcv.h>
 #endif
 #ifndef M_PI
