--- conflicted
+++ resolved
@@ -2260,11 +2260,7 @@
     return {transform, imageCorners, srcCorners};
 }
 
-<<<<<<< HEAD
-void getOutputSizeFromCorners(const std::array<std::array<float, 2>, 4>& corners, const bool center, uint32_t& outputWidth, uint32_t& outputHeight);
-=======
 void getOutputSizeFromCorners(const std::array<std::array<float, 2>, 4>& corners, const bool center, const std::array<std::array<float, 3>, 3> transformInv, const uint32_t srcWidth, const uint32_t srcHeight, uint32_t& outputWidth, uint32_t& outputHeight);
->>>>>>> 71a18f49
 
 template <typename C>
 std::tuple<std::array<std::array<float, 3>, 3>, std::array<std::array<float, 2>, 4>, std::vector<std::array<std::array<float, 2>, 4>>> getFullTransform(
@@ -2278,11 +2274,7 @@
 
     auto [matrix, imageCorners, srcCorners] = getTransform(operations, inputWidth, inputHeight, base.outputWidth, base.outputHeight);
 
-<<<<<<< HEAD
-    getOutputSizeFromCorners(imageCorners, base.center, base.outputWidth, base.outputHeight);
-=======
     getOutputSizeFromCorners(imageCorners, base.center, getInverse(matrix), inputWidth, inputHeight,  base.outputWidth, base.outputHeight);
->>>>>>> 71a18f49
 
     if(base.resizeMode != ImageManipOpsBase<C>::ResizeMode::NONE) {
         Resize res;
