--- conflicted
+++ resolved
@@ -78,15 +78,11 @@
 
     ~SharedMemory() {
         unmapFd();
-<<<<<<< HEAD
+#if defined(__unix__) && !defined(__APPLE__)
         if(fd > 0){
             close(fd);
         }
-=======
-#if defined(__unix__) && !defined(__APPLE__)
-        close(fd);
 #endif
->>>>>>> a2aed0c9
     }
 
     SharedMemory& operator=(long argFd) {
