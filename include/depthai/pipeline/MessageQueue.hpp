#pragma once

// std
#include <memory>
#include <vector>

// project
#include "depthai/pipeline/datatype/ADatatype.hpp"
#include "depthai/utility/LockingQueue.hpp"

// shared
namespace dai {

/**
 * Thread safe queue to send messages between nodes
 */
class MessageQueue : public std::enable_shared_from_this<MessageQueue> {
   public:
    /// Alias for callback id
    using CallbackId = int;

    class QueueException : public std::runtime_error {
       public:
        explicit QueueException(const std::string& message) : std::runtime_error(message) {}
    };

   private:
    static constexpr auto CLOSED_QUEUE_MESSAGE = "MessageQueue was closed";
    LockingQueue<std::shared_ptr<ADatatype>> queue;
    std::string name;
    std::mutex callbacksMtx;
    std::unordered_map<CallbackId, std::function<void(std::string, std::shared_ptr<ADatatype>)>> callbacks;
    CallbackId uniqueCallbackId{0};
    void callCallbacks(std::shared_ptr<ADatatype> msg);

   public:
    // DataOutputQueue constructor
    explicit MessageQueue(unsigned int maxSize = 16, bool blocking = true);
    explicit MessageQueue(std::string name, unsigned int maxSize = 16, bool blocking = true);

    MessageQueue(const MessageQueue& c)
        : enable_shared_from_this(c), queue(c.queue), name(c.name), callbacks(c.callbacks), uniqueCallbackId(c.uniqueCallbackId){};
    MessageQueue(MessageQueue&& m) noexcept
        : enable_shared_from_this(m),
          queue(std::move(m.queue)),
          name(std::move(m.name)),
          callbacks(std::move(m.callbacks)),
          uniqueCallbackId(m.uniqueCallbackId){};

    MessageQueue& operator=(const MessageQueue& c) {
        queue = c.queue;
        name = c.name;
        callbacks = c.callbacks;
        uniqueCallbackId = c.uniqueCallbackId;
        return *this;
    }

    MessageQueue& operator=(MessageQueue&& m) noexcept {
        queue = std::move(m.queue);
        name = std::move(m.name);
        callbacks = std::move(m.callbacks);
        uniqueCallbackId = m.uniqueCallbackId;
        return *this;
    }

    virtual ~MessageQueue();

    /**
     * @brief Get name of the queue
     */
    std::string getName() const;

    /**
     * Set the name of the queue
     */
    void setName(std::string name);

    /**
     * Check whether queue is closed
     */
    bool isClosed() const;

    /**
     * Closes the queue and unblocks any waiting consumers or producers
     */
    void close();

    /**
     * Sets queue behavior when full (maxSize)
     *
     * @param blocking Specifies if block or overwrite the oldest message in the queue
     */
    void setBlocking(bool blocking);

    /**
     * Gets current queue behavior when full (maxSize)
     *
     * @returns True if blocking, false otherwise
     */
    bool getBlocking() const;

    /**
     * Sets queue maximum size
     *
     * @param maxSize Specifies maximum number of messages in the queue
     * @note If maxSize is smaller than size, queue will not be truncated immediately, only after messages are popped
     */
    void setMaxSize(unsigned int maxSize);

    /**
     * Gets queue maximum size
     *
     * @returns Maximum queue size
     */
    unsigned int getMaxSize() const;

    /**
     * Gets queue current size
<<<<<<< HEAD
     *
     * @returns Current queue size
     */
    unsigned int getSize() const;

    /**
     * Gets whether queue is full
     *
     * @returns True if queue is full, false otherwise
     */
    unsigned int isFull() const;

    /**
     * Gets queues name
=======
>>>>>>> d41eeee8
     *
     * @returns Current queue size
     */
    unsigned int getSize() const;

    /**
     * Gets whether queue is full
     *
     * @returns True if queue is full, false otherwise
     */
    unsigned int isFull() const;

    /**
     * Adds a callback on message received
     *
     * @param callback Callback function with queue name and message pointer
     * @returns Callback id
     */
    CallbackId addCallback(std::function<void(std::string, std::shared_ptr<ADatatype>)>);

    /**
     * Adds a callback on message received
     *
     * @param callback Callback function with message pointer
     * @returns Callback id
     */
    CallbackId addCallback(const std::function<void(std::shared_ptr<ADatatype>)>&);

    /**
     * Adds a callback on message received
     *
     * @param callback Callback function without any parameters
     * @returns Callback id
     */
    CallbackId addCallback(const std::function<void()>& callback);

    /**
     * Removes a callback
     *
     * @param callbackId Id of callback to be removed
     * @returns True if callback was removed, false otherwise
     */
    bool removeCallback(CallbackId callbackId);

    /**
     * Check whether front of the queue has message of type T
     * @returns True if queue isn't empty and the first element is of type T, false otherwise
     */
    template <class T>
    bool has() {
        if(queue.isDestroyed()) {
            throw QueueException(CLOSED_QUEUE_MESSAGE);
        }
        std::shared_ptr<ADatatype> val = nullptr;
        return queue.front(val) && dynamic_cast<T*>(val.get());
    }

    /**
     * Check whether front of the queue has a message (isn't empty)
     * @returns True if queue isn't empty, false otherwise
     */
    bool has() {
        if(queue.isDestroyed()) {
            throw QueueException(CLOSED_QUEUE_MESSAGE);
        }
        return !queue.empty();
    }

    /**
     * Try to retrieve message T from queue. If message isn't of type T it returns nullptr
     *
     * @returns Message of type T or nullptr if no message available
     */
    template <class T>
    std::shared_ptr<T> tryGet() {
        if(queue.isDestroyed()) {
            throw QueueException(CLOSED_QUEUE_MESSAGE);
        }
        std::shared_ptr<ADatatype> val = nullptr;
        if(!queue.tryPop(val)) return nullptr;
        return std::dynamic_pointer_cast<T>(val);
    }

    /**
     * Try to retrieve message from queue. If no message available, return immediately with nullptr
     *
     * @returns Message or nullptr if no message available
     */
    std::shared_ptr<ADatatype> tryGet() {
        return tryGet<ADatatype>();
    }

    /**
     * Block until a message is available.
     *
     * @returns Message of type T or nullptr if no message available
     */
    template <class T>
    std::shared_ptr<T> get() {
        std::shared_ptr<ADatatype> val = nullptr;
        if(!queue.waitAndPop(val)) {
            throw QueueException(CLOSED_QUEUE_MESSAGE);
        }
        return std::dynamic_pointer_cast<T>(val);
    }

    /**
     * Block until a message is available.
     *
     * @returns Message or nullptr if no message available
     */
    std::shared_ptr<ADatatype> get() {
        return get<ADatatype>();
    }

    /**
     * Gets first message in the queue.
     *
     * @returns Message of type T or nullptr if no message available
     */
    template <class T>
    std::shared_ptr<T> front() {
        if(queue.isDestroyed()) {
            throw QueueException(CLOSED_QUEUE_MESSAGE);
        }
        std::shared_ptr<ADatatype> val = nullptr;
        if(!queue.front(val)) return nullptr;
        return std::dynamic_pointer_cast<T>(val);
    }

    /**
     * Gets first message in the queue.
     *
     * @returns Message or nullptr if no message available
     */
    std::shared_ptr<ADatatype> front() {
        return front<ADatatype>();
    }

    /**
     * Block until a message is available with a timeout.
     *
     * @param timeout Duration for which the function should block
     * @param[out] hasTimedout Outputs true if timeout occurred, false otherwise
     * @returns Message of type T otherwise nullptr if message isn't type T or timeout occurred
     */
    template <class T, typename Rep, typename Period>
    std::shared_ptr<T> get(std::chrono::duration<Rep, Period> timeout, bool& hasTimedout) {
        if(queue.isDestroyed()) {
            throw QueueException(CLOSED_QUEUE_MESSAGE);
        }
        std::shared_ptr<ADatatype> val = nullptr;
        if(!queue.tryWaitAndPop(val, timeout)) {
            hasTimedout = true;
            // Check again after the timeout
            if(queue.isDestroyed()) {
                throw QueueException(CLOSED_QUEUE_MESSAGE);
            }
            return nullptr;
        }
        hasTimedout = false;
        return std::dynamic_pointer_cast<T>(val);
    }

    /**
     * Block until a message is available with a timeout.
     *
     * @param timeout Duration for which the function should block
     * @param[out] hasTimedout Outputs true if timeout occurred, false otherwise
     * @returns Message of type T otherwise nullptr if message isn't type T or timeout occurred
     */
    template <typename Rep, typename Period>
    std::shared_ptr<ADatatype> get(std::chrono::duration<Rep, Period> timeout, bool& hasTimedout) {
        return get<ADatatype>(timeout, hasTimedout);
    }

    /**
     * Try to retrieve all messages in the queue.
     *
     * @returns Vector of messages which can either be of type T or nullptr
     */
    template <class T>
    std::vector<std::shared_ptr<T>> tryGetAll() {
        if(queue.isDestroyed()) {
            throw QueueException(CLOSED_QUEUE_MESSAGE);
        }
        std::vector<std::shared_ptr<T>> messages;
        queue.consumeAll([&messages](std::shared_ptr<ADatatype>& msg) {
            // dynamic pointer cast may return nullptr
            // in which case that message in vector will be nullptr
            messages.push_back(std::dynamic_pointer_cast<T>(std::move(msg)));
        });
        return messages;
    }

    /**
     * Try to retrieve all messages in the queue.
     *
     * @returns Vector of messages
     */
    std::vector<std::shared_ptr<ADatatype>> tryGetAll() {
        return tryGetAll<ADatatype>();
    }

    /**
     * Block until at least one message in the queue.
     * Then return all messages from the queue.
     *
     * @returns Vector of messages which can either be of type T or nullptr
     */
    template <class T>
    std::vector<std::shared_ptr<T>> getAll() {
        std::vector<std::shared_ptr<T>> messages;
        bool notDestructed = queue.waitAndConsumeAll([&messages](std::shared_ptr<ADatatype>& msg) {
            // dynamic pointer cast may return nullptr
            // in which case that message in vector will be nullptr
            messages.push_back(std::dynamic_pointer_cast<T>(std::move(msg)));
        });
        if(!notDestructed) {
            throw QueueException(CLOSED_QUEUE_MESSAGE);
        }
        return messages;
    }

    /**
     * Block until at least one message in the queue.
     * Then return all messages from the queue.
     *
     * @returns Vector of messages
     */
    std::vector<std::shared_ptr<ADatatype>> getAll() {
        return getAll<ADatatype>();
    }

    /**
     * Block for maximum timeout duration.
     * Then return all messages from the queue.
     * @param timeout Maximum duration to block
     * @param[out] hasTimedout Outputs true if timeout occurred, false otherwise
     * @returns Vector of messages which can either be of type T or nullptr
     */
    template <class T, typename Rep, typename Period>
    std::vector<std::shared_ptr<T>> getAll(std::chrono::duration<Rep, Period> timeout, bool& hasTimedout) {
        if(queue.isDestroyed()) {
            throw QueueException(CLOSED_QUEUE_MESSAGE);
        }
        std::vector<std::shared_ptr<T>> messages;
        hasTimedout = !queue.waitAndConsumeAll(
            [&messages](std::shared_ptr<ADatatype>& msg) {
                // dynamic pointer cast may return nullptr
                // in which case that message in vector will be nullptr
                messages.push_back(std::dynamic_pointer_cast<T>(std::move(msg)));
            },
            timeout);

        return messages;
    }

    /**
     * Block for maximum timeout duration.
     * Then return all messages from the queue.
     * @param timeout Maximum duration to block
     * @param[out] hasTimedout Outputs true if timeout occurred, false otherwise
     * @returns Vector of messages
     */
    template <typename Rep, typename Period>
    std::vector<std::shared_ptr<ADatatype>> getAll(std::chrono::duration<Rep, Period> timeout, bool& hasTimedout) {
        return getAll<ADatatype>(timeout, hasTimedout);
    }

    /**
     * Adds a message to the queue, which will be picked up and sent to the device.
     * Can either block if 'blocking' behavior is true or overwrite oldest
     * @param msg Message to add to the queue
     */
    void send(const std::shared_ptr<ADatatype>& msg);

    /**
     * Adds message to the queue, which will be picked up and sent to the device.
     * Can either block until timeout if 'blocking' behavior is true or overwrite oldest
     *
     * @param msg Message to add to the queue
     * @param timeout Maximum duration to block in milliseconds
     */
    bool send(const std::shared_ptr<ADatatype>& msg, std::chrono::milliseconds timeout);

    /**
     * Adds message to the queue, which will be picked up and sent to the device.
     * Can either block until timeout if 'blocking' behavior is true or overwrite oldest
     *
     * @param msg Message to add to the queue
     * @param timeout Maximum duration to block in milliseconds
     */
    bool send(const ADatatype& msg, std::chrono::milliseconds timeout);

    /**
     * Tries sending a message
     *
     * @param msg message to send
     */
    bool trySend(const std::shared_ptr<ADatatype>& msg);
};

}  // namespace dai<|MERGE_RESOLUTION|>--- conflicted
+++ resolved
@@ -116,23 +116,6 @@
 
     /**
      * Gets queue current size
-<<<<<<< HEAD
-     *
-     * @returns Current queue size
-     */
-    unsigned int getSize() const;
-
-    /**
-     * Gets whether queue is full
-     *
-     * @returns True if queue is full, false otherwise
-     */
-    unsigned int isFull() const;
-
-    /**
-     * Gets queues name
-=======
->>>>>>> d41eeee8
      *
      * @returns Current queue size
      */
