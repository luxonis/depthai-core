#pragma once

#include <algorithm>
#include <set>
#include <string>
#include <tuple>

// project
#include "depthai/openvino/OpenVINO.hpp"
#include "depthai/pipeline/AssetManager.hpp"

// depthai-shared
#include "depthai-shared/datatype/DatatypeEnum.hpp"

// libraries
#include "nlohmann/json.hpp"
#include "tl/optional.hpp"

namespace dai {
// fwd declare Pipeline
class Pipeline;
class PipelineImpl;

/**
 * @brief Abstract Node
 */
class Node {
    friend class Pipeline;
    friend class PipelineImpl;

   public:
    /// Node identificator. Unique for every node on a single Pipeline
    using Id = std::int64_t;
    struct Connection;

   protected:
    // fwd declare classes
    class Input;
    class Output;
    class InputMap;
    class OutputMap;

    std::vector<Output*> outputs;
    std::vector<Input*> inputs;

    std::vector<OutputMap*> outputMaps;
    std::vector<InputMap*> inputMaps;

    struct DatatypeHierarchy {
        DatatypeHierarchy(DatatypeEnum d, bool c) : datatype(d), descendants(c) {}
        DatatypeEnum datatype;
        bool descendants;
    };

    class Output {
        Node& parent;

       public:
        enum class Type { MSender, SSender };
        const std::string name;
        const Type type;
        // Which types and do descendants count as well?
        const std::vector<DatatypeHierarchy> possibleDatatypes;
        Output(Node& par, std::string n, Type t, std::vector<DatatypeHierarchy> types)
            : parent(par), name(std::move(n)), type(t), possibleDatatypes(std::move(types)) {}
        bool isSamePipeline(const Input& in);

        Node& getParent() {
            return parent;
        }
        const Node& getParent() const {
            return parent;
        }

        /**
         * Check if connection is possible
         * @param in Input to connect to
         * @returns True if connection is possible, false otherwise
         */
        bool canConnect(const Input& in);

        /**
         * Retrieve all connections from this output
         * @returns Vector of connections
         */
        std::vector<Connection> getConnections();

        /**
         * Link current output to input.
         *
         * Throws an error if this output cannot be linked to given input,
         * or if they are already linked
         *
         * @param in Input to link to
         */
        void link(const Input& in);

        /**
         * Unlink a previously linked connection
         *
         * Throws an error if not linked.
         *
         * @param in Input from which to unlink from
         */
        void unlink(const Input& in);
    };

    /**
<<<<<<< HEAD
     * Output map which keeps track of extra outputs assigned to Node
=======
     * Output map which keeps track of extra outputs assigned to a node
>>>>>>> 7471b2d3
     * Extends std::unordered_map<std::string, dai::Node::Output>
     */
    class OutputMap : public std::unordered_map<std::string, Output> {
        Output defaultOutput;

       public:
        OutputMap(Output defaultOutput);
        /// Create or modify an input
        Output& operator[](const std::string& key);
    };

<<<<<<< HEAD
    struct Input {
        enum class Type { SReceiver, MReceiver };
=======
    class Input {
>>>>>>> 7471b2d3
        Node& parent;

       public:
        enum class Type { SReceiver, MReceiver };
        const std::string name;
        const Type type;
        bool defaultBlocking{true};
        int defaultQueueSize{8};
        tl::optional<bool> blocking;
        tl::optional<int> queueSize;
        friend class Output;
        const std::vector<DatatypeHierarchy> possibleDatatypes;

        /// Constructs Input with default blocking and queueSize options
        Input(Node& par, std::string n, Type t, std::vector<DatatypeHierarchy> types)
            : parent(par), name(std::move(n)), type(t), possibleDatatypes(std::move(types)) {}

        /// Constructs Input with specified blocking and queueSize options
        Input(Node& par, std::string n, Type t, bool blocking, int queueSize, std::vector<DatatypeHierarchy> types)
            : parent(par), name(std::move(n)), type(t), defaultBlocking(blocking), defaultQueueSize(queueSize), possibleDatatypes(std::move(types)) {}

        Node& getParent() {
            return parent;
        }
        const Node& getParent() const {
            return parent;
        }

        /**
         * Overrides default input queue behavior.
         * @param blocking True blocking, false overwriting
         */
        void setBlocking(bool blocking);

        /**
         * Get input queue behavior
         * @returns True blocking, false overwriting
         */
        bool getBlocking() const;

        /**
         * Overrides default input queue size.
         * If queue size fills up, behavior depends on `blocking` attribute
         * @param size Maximum input queue size
         */
        void setQueueSize(int size);

        /**
         * Get input queue size.
         * @returns Maximum input queue size
         */
        int getQueueSize() const;
    };

    /**
<<<<<<< HEAD
     * Input map which keeps track of inputs assigned to MicroPython node
=======
     * Input map which keeps track of inputs assigned to a node
>>>>>>> 7471b2d3
     * Extends std::unordered_map<std::string, dai::Node::Input>
     */
    class InputMap : public std::unordered_map<std::string, Input> {
        Input defaultInput;

       public:
        InputMap(Input defaultInput);
        /// Create or modify an input
        Input& operator[](const std::string& key);
    };

    // when Pipeline tries to serialize and construct on remote, it will check if all connected nodes are on same pipeline
    std::weak_ptr<PipelineImpl> parent;
    AssetManager assetManager;

    virtual nlohmann::json getProperties() = 0;
    virtual tl::optional<OpenVINO::Version> getRequiredOpenVINOVersion();
    virtual std::shared_ptr<Node> clone() = 0;

   public:
    /// Id of node
    const Id id;

    // access
    Pipeline getParentPipeline();
    const Pipeline getParentPipeline() const;

    /// Retrieves nodes name
    virtual std::string getName() const = 0;

    /// Retrieves all nodes outputs
    std::vector<Output> getOutputs();

    /// Retrieves all nodes inputs
<<<<<<< HEAD
    virtual std::vector<Input> getInputs() = 0;
=======
    std::vector<Input> getInputs();

    /// Retrieves reference to node outputs
    std::vector<Output*> getOutputRefs();

    /// Retrieves reference to node outputs
    std::vector<const Output*> getOutputRefs() const;

    /// Retrieves reference to node inputs
    std::vector<Input*> getInputRefs();

    /// Retrieves reference to node inputs
    std::vector<const Input*> getInputRefs() const;
>>>>>>> 7471b2d3

    /// Connection between an Input and Output
    struct Connection {
        friend struct std::hash<Connection>;
        Connection(Output out, Input in);
        Id outputId;
        std::string outputName;
        Id inputId;
        std::string inputName;
        bool operator==(const Connection& rhs) const;
    };

    Node(const std::shared_ptr<PipelineImpl>& p, Id nodeId);
    virtual ~Node() = default;

    /// Get node AssetManager as a const reference
    const AssetManager& getAssetManager() const;

    /// Get node AssetManager as a reference
    AssetManager& getAssetManager();
};

}  // namespace dai

// Specialization of std::hash for Node::Connection
namespace std {
template <>
struct hash<dai::Node::Connection> {
    size_t operator()(const dai::Node::Connection& obj) const {
        size_t seed = 0;
        std::hash<dai::Node::Id> hId;
        std::hash<std::string> hStr;
        seed ^= hId(obj.outputId) + 0x9e3779b9 + (seed << 6) + (seed >> 2);
        seed ^= hStr(obj.outputName) + 0x9e3779b9 + (seed << 6) + (seed >> 2);
        seed ^= hId(obj.inputId) + 0x9e3779b9 + (seed << 6) + (seed >> 2);
        seed ^= hStr(obj.outputName) + 0x9e3779b9 + (seed << 6) + (seed >> 2);
        return seed;
    }
};

}  // namespace std<|MERGE_RESOLUTION|>--- conflicted
+++ resolved
@@ -106,11 +106,7 @@
     };
 
     /**
-<<<<<<< HEAD
-     * Output map which keeps track of extra outputs assigned to Node
-=======
      * Output map which keeps track of extra outputs assigned to a node
->>>>>>> 7471b2d3
      * Extends std::unordered_map<std::string, dai::Node::Output>
      */
     class OutputMap : public std::unordered_map<std::string, Output> {
@@ -122,12 +118,7 @@
         Output& operator[](const std::string& key);
     };
 
-<<<<<<< HEAD
-    struct Input {
-        enum class Type { SReceiver, MReceiver };
-=======
     class Input {
->>>>>>> 7471b2d3
         Node& parent;
 
        public:
@@ -183,11 +174,7 @@
     };
 
     /**
-<<<<<<< HEAD
-     * Input map which keeps track of inputs assigned to MicroPython node
-=======
      * Input map which keeps track of inputs assigned to a node
->>>>>>> 7471b2d3
      * Extends std::unordered_map<std::string, dai::Node::Input>
      */
     class InputMap : public std::unordered_map<std::string, Input> {
@@ -222,9 +209,6 @@
     std::vector<Output> getOutputs();
 
     /// Retrieves all nodes inputs
-<<<<<<< HEAD
-    virtual std::vector<Input> getInputs() = 0;
-=======
     std::vector<Input> getInputs();
 
     /// Retrieves reference to node outputs
@@ -238,7 +222,6 @@
 
     /// Retrieves reference to node inputs
     std::vector<const Input*> getInputRefs() const;
->>>>>>> 7471b2d3
 
     /// Connection between an Input and Output
     struct Connection {
