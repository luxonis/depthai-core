#pragma once

#include <algorithm>
#include <functional>
#include <memory>
#include <set>
#include <string>
#include <tuple>
#include <unordered_set>
#include <utility>

// project
#include "depthai/openvino/OpenVINO.hpp"
#include "depthai/pipeline/AssetManager.hpp"
#include "depthai/pipeline/MessageQueue.hpp"
#include "depthai/utility/RecordReplay.hpp"
#include "depthai/utility/copyable_unique_ptr.hpp"

// depthai
#include "depthai/capabilities/Capability.hpp"
#include "depthai/pipeline/datatype/DatatypeEnum.hpp"
#include "depthai/properties/Properties.hpp"

// libraries
#include <optional>

namespace dai {
// fwd declare Pipeline
class Pipeline;
class PipelineImpl;

/**
 * @brief Abstract Node
 */
class Node : public std::enable_shared_from_this<Node> {
    friend class Pipeline;
    friend class PipelineImpl;
    friend class Device;

   public:
    // Nodes must always be managed
    Node(const Node&) = delete;
    Node& operator=(const Node&) = delete;
    Node(Node&&) = delete;
    Node& operator=(Node&&) = delete;

    /// Node identificator. Unique for every node on a single Pipeline
    using Id = std::int64_t;
    struct Connection;
    struct ConnectionInternal;
    // fwd declare classes
    class Input;
    class Output;
    class InputMap;
    class OutputMap;

   protected:
    std::vector<Output*> outputRefs;
    std::vector<Input*> inputRefs;
    std::vector<OutputMap*> outputMapRefs;
    std::vector<InputMap*> inputMapRefs;
    std::vector<std::shared_ptr<Node>*> nodeRefs;

    // helpers for setting refs
    void setOutputRefs(std::initializer_list<Output*> l);
    void setOutputRefs(Output* outRef);
    void setInputRefs(std::initializer_list<Input*> l);
    void setInputRefs(Input* inRef);
    void setOutputMapRefs(std::initializer_list<OutputMap*> l);
    void setOutputMapRefs(OutputMap* outMapRef);
    void setInputMapRefs(std::initializer_list<InputMap*> l);
    void setInputMapRefs(InputMap* inMapRef);
    void setNodeRefs(std::initializer_list<std::pair<std::string, std::shared_ptr<Node>*>> l);
    void setNodeRefs(std::pair<std::string, std::shared_ptr<Node>*> nodeRef);
    void setNodeRefs(std::string alias, std::shared_ptr<Node>* nodeRef);

<<<<<<< HEAD
=======
    // For record and replay
    virtual bool isSourceNode() const;
    virtual utility::NodeRecordParams getNodeRecordParams() const;
    virtual Output& getRecordOutput();
    virtual Input& getReplayInput();

>>>>>>> b75ef1e7
    template <typename T>
    class Subnode {
        std::shared_ptr<Node> node;

       public:
        Subnode(Node& parent, std::string alias) {
            if(!parent.configureMode) {
                // Create node as well
                node = std::make_shared<T>();
                node->setAlias(alias);
                node->parentNode = node;
                // Add node to parents map
                parent.nodeMap.push_back(node);
            }
            // Add reference
            parent.nodeRefs.push_back(&node);
        }
        T& operator*() const noexcept {
            return *std::static_pointer_cast<T>(node).get();
        }
        T* operator->() const noexcept {
            return std::static_pointer_cast<T>(node).get();
        }
    };

   public:
    struct DatatypeHierarchy {
        DatatypeHierarchy(DatatypeEnum d, bool c) : datatype(d), descendants(c) {}
        DatatypeEnum datatype;
        bool descendants;
    };

    struct OutputDescription {
        std::string name{};                                                  // Name of the output
        std::string group{};                                                 // Group of the output
        std::vector<DatatypeHierarchy> types{{DatatypeEnum::Buffer, true}};  // Possible datatypes that can be sent
    };

    class Output {
        friend class PipelineImpl;

       public:
        struct QueueConnection {
            Output* output;
            std::shared_ptr<MessageQueue> queue;
            bool operator==(const QueueConnection& rhs) const {
                return output == rhs.output && queue == rhs.queue;
            }
        };
        enum class Type { MSender, SSender };
        virtual ~Output() = default;

       private:
        std::reference_wrapper<Node> parent;
        std::vector<MessageQueue*> connectedInputs;
        std::vector<QueueConnection> queueConnections;
        Type type = Type::MSender;  // Slave sender not supported yet
        OutputDescription desc;

       public:
        // std::vector<Capability> possibleCapabilities;

        Output(Node& par, OutputDescription desc, bool ref = true) : parent(par), desc(std::move(desc)) {
            // Place oneself to the parents references
            if(ref) {
                par.setOutputRefs(this);
            }
        }

        Node& getParent() {
            return parent;
        }
        const Node& getParent() const {
            return parent;
        }

        /// Output to string representation
        std::string toString() const;

        /**
         * Get name of the output
         */
        std::string getName() const {
            return desc.name;
        }

        /**
         * Get group of the output
         */
        std::string getGroup() const {
            return desc.group;
        }

        /**
         * Set group name for this output
         */
        void setGroup(std::string group) {
            desc.group = std::move(group);
        }

        /**
         * Set name for this output
         */
        void setName(std::string name) {
            desc.name = std::move(name);
        }

        /**
         * Get type of the output
         */
        Type getType() const {
            return type;
        }

        /**
         * Get possible datatypes that can be sent
         */
        std::vector<DatatypeHierarchy> getPossibleDatatypes() const {
            return desc.types;
        }

        /**
         * Check if this output and given input are on the same pipeline.
         * @see canConnect for checking if connection is possible
         * @returns True if output and input are on the same pipeline
         */
        bool isSamePipeline(const Input& in);

        /**
         * Check if connection is possible
         * @param in Input to connect to
         * @returns True if connection is possible, false otherwise
         */
        bool canConnect(const Input& in);

        /**
         * Retrieve all connections from this output
         * @returns Vector of connections
         */
        std::vector<ConnectionInternal> getConnections();

        /**
         * Retrieve all queue connections from this output
         * @returns Vector of queue connections
         */
        std::vector<QueueConnection> getQueueConnections() {
            return queueConnections;
        }

        std::shared_ptr<dai::MessageQueue> createQueue(unsigned int maxSize = 16, bool blocking = true);

       private:
        void link(const std::shared_ptr<dai::MessageQueue>& queue) {
            connectedInputs.push_back(queue.get());
            queueConnections.push_back({this, queue});
        }

        void unlink(const std::shared_ptr<dai::MessageQueue>& queue) {
            connectedInputs.erase(std::remove(connectedInputs.begin(), connectedInputs.end(), queue.get()), connectedInputs.end());
            queueConnections.erase(std::remove(queueConnections.begin(), queueConnections.end(), QueueConnection{this, queue}), queueConnections.end());
        }

       public:
        /**
         * Link current output to input.
         *
         * Throws an error if this output cannot be linked to given input,
         * or if they are already linked
         *
         * @param in Input to link to
         */
        void link(Input& in);

        virtual void link(std::shared_ptr<Node> in);

        /**
         * Unlink a previously linked connection
         *
         * Throws an error if not linked.
         *
         * @param in Input from which to unlink from
         */
        void unlink(Input& in);

        /**
         * Sends a Message to all connected inputs
         * @param msg Message to send to all connected inputs
         */
        void send(const std::shared_ptr<ADatatype>& msg);

        /**
         * Try sending a message to all connected inputs
         * @param msg Message to send to all connected inputs
         * @returns True if ALL connected inputs got the message, false otherwise
         */
        bool trySend(const std::shared_ptr<ADatatype>& msg);
    };

    struct PairHash {
        template <class T1, class T2>
        std::size_t operator()(const std::pair<T1, T2>& pair) const {
            return std::hash<T1>()(pair.first) ^ std::hash<T2>()(pair.second);
        }
    };
    /**
     * Output map which keeps track of extra outputs assigned to a node
     * Extends std::unordered_map<std::string, dai::Node::Output>
     */
    class OutputMap : public std::unordered_map<std::pair<std::string, std::string>, Output, PairHash> {
        OutputDescription defaultOutput;
        std::reference_wrapper<Node> parent;

       public:
        std::string name;
        OutputMap(Node& parent, std::string name, OutputDescription defaultOutput, bool ref = true);
        OutputMap(Node& parent, OutputDescription defaultOutput, bool ref = true);
        /// Create or modify an output
        Output& operator[](const std::string& key);
        /// Create or modify an output with specified group
        Output& operator[](std::pair<std::string, std::string> groupKey);
    };

    // Input extends the message queue with additional option that specifies whether to wait for message or not
    struct InputDescription {
        std::string name{};                                                  // Name of the input
        std::string group{};                                                 // Group of the input
        bool blocking{true};                                                 // Whether to block when input queue is full
        int queueSize{3};                                                    // Size of the queue
        std::vector<DatatypeHierarchy> types{{DatatypeEnum::Buffer, true}};  // Possible datatypes that can be received
        bool waitForMessage{false};
    };

    class Input : public MessageQueue {
       public:
        enum class Type { SReceiver, MReceiver };  // TODO(Morato) - refactor, make the MReceiver a separate class (shouldn't inherit from MessageQueue)

       private:
        std::reference_wrapper<Node> parent;
        std::vector<Output*> connectedOutputs;
        // Options - more information about the input
        bool waitForMessage{false};
        std::string group;
        Type type = Type::SReceiver;

       public:
        std::vector<DatatypeHierarchy> possibleDatatypes;
        explicit Input(Node& par, InputDescription desc, bool ref = true)
            : MessageQueue(std::move(desc.name), desc.queueSize, desc.blocking),
              parent(par),
              waitForMessage(desc.waitForMessage),
              possibleDatatypes(std::move(desc.types)) {
            if(ref) {
                par.setInputRefs(this);
            }
        }

        /**
         * Get the parent node
         */
        const Node& getParent() const {
            return parent;
        }
        /**
         * Get the parent node
         */
        Node& getParent() {
            return parent;
        }

        /**
         * Get type
         */
        Type getType() const {
            return type;
        }

        /**
         * Input to string representation
         */
        std::string toString() const;

        /**
         * Overrides default wait for message behavior.
         * Applicable for nodes with multiple inputs.
         * Specifies behavior whether to wait for this input when a Node processes certain data or not.
         * @param waitForMessage Whether to wait for message to arrive to this input or not
         */
        void setWaitForMessage(bool waitForMessage);

        /**
         * Get behavior whether to wait for this input when a Node processes certain data or not
         * @returns Whether to wait for message to arrive to this input or not
         */
        bool getWaitForMessage() const;

        /**
         * Equivalent to setWaitForMessage but with inverted logic.
         */
        void setReusePreviousMessage(bool reusePreviousMessage);

        /**
         * Equivalent to getWaitForMessage but with inverted logic.
         */
        bool getReusePreviousMessage() const;

        /**
         * Set group name for this input
         */
        void setGroup(std::string group);

        /**
         * Get group name for this input
         */
        std::string getGroup() const;
    };

    /**
     * Input map which keeps track of inputs assigned to a node
     * Extends std::unordered_map<std::string, dai::Node::Input>
     */
    class InputMap : public std::unordered_map<std::pair<std::string, std::string>, Input, PairHash> {
        std::reference_wrapper<Node> parent;
        InputDescription defaultInput;

       public:
        std::string name;
        // InputMap(Input defaultInput);
        // InputMap(std::string name, Input defaultInput);
        InputMap(Node& parent, InputDescription defaultInput);
        InputMap(Node& parent, std::string name, InputDescription defaultInput);
        /// Create or modify an input
        Input& operator[](const std::string& key);
        /// Create or modify an input with specified group
        Input& operator[](std::pair<std::string, std::string> groupKey);
        // Check if the input exists
        bool has(const std::string& key) const;
    };

    /// Connection between an Input and Output internal
    struct ConnectionInternal {
        ConnectionInternal(Output& out, Input& in);
        std::weak_ptr<Node> outputNode;
        std::string outputName;
        std::string outputGroup;
        std::weak_ptr<Node> inputNode;
        std::string inputName;
        std::string inputGroup;
        Output* out;
        Input* in;
        bool operator==(const ConnectionInternal& rhs) const;
        struct Hash {
            size_t operator()(const dai::Node::ConnectionInternal& obj) const;
        };
    };

    /// Connection between an Input and Output
    struct Connection {
        friend struct std::hash<Connection>;
        Connection(Output out, Input in);
        Connection(ConnectionInternal c);
        Id outputId;
        std::string outputName;
        std::string outputGroup;
        Id inputId;
        std::string inputName;
        std::string inputGroup;
        bool operator==(const Connection& rhs) const;
    };

   protected:
    bool configureMode{false};

    // when Pipeline tries to serialize and construct on remote, it will check if all connected nodes are on same pipeline
    std::weak_ptr<PipelineImpl> parent;
    std::weak_ptr<Node> parentNode;

    // used to improve error messages
    // when pipeline starts all nodes are checked
    virtual bool needsBuild() {
        return false;
    }

   public:
    // TODO(themarpe) - restrict access
    /// Id of node. Assigned after being placed on the pipeline
    Id id{-1};

    /// alias or name
    std::string alias;

   protected:
    AssetManager assetManager;

    virtual std::optional<OpenVINO::Version> getRequiredOpenVINOVersion();

    // Optimized for adding, searching and removing connections
    // using NodeMap = std::unordered_map<Node::Id, std::shared_ptr<Node>>;
    using NodeMap = std::vector<std::shared_ptr<Node>>;
    NodeMap nodeMap;

    // Connection map, NodeId represents id of node connected TO (input)
    // using NodeConnectionMap = std::unordered_map<Node::Id, std::unordered_set<Node::Connection>>;
    using SetConnectionInternal = std::unordered_set<ConnectionInternal, ConnectionInternal::Hash>;
    SetConnectionInternal connections;
    using ConnectionMap = std::unordered_map<std::shared_ptr<Node>, SetConnectionInternal>;

   public:
    // access
    Pipeline getParentPipeline();
    const Pipeline getParentPipeline() const;

    /// Get alias
    std::string getAlias() const {
        return alias;
    }
    /// Set alias
    void setAlias(std::string alias) {
        this->alias = std::move(alias);
    }

    /// Retrieves nodes name
    virtual const char* getName() const = 0;

    /// Start node execution
    virtual void start() {};

    /// Wait for node to finish execution
    virtual void wait() {};

    /// Stop node execution
    virtual void stop() {};

    void stopPipeline();

    /// Build stages;
    virtual void buildStage1();
    virtual void buildStage2();
    virtual void buildStage3();

    /// Retrieves all nodes outputs
    std::vector<Output> getOutputs();

    /// Retrieves all nodes inputs
    std::vector<Input> getInputs();

    /// Retrieves reference to node outputs
    std::vector<Output*> getOutputRefs();

    /// Retrieves reference to node outputs
    std::vector<const Output*> getOutputRefs() const;

    /// Retrieves reference to node inputs
    std::vector<Input*> getInputRefs();

    /// Retrieves reference to node inputs
    std::vector<const Input*> getInputRefs() const;

    /// Retrieves reference to node outputs
    std::vector<OutputMap*> getOutputMapRefs();

    /// Retrieves reference to node inputs
    std::vector<InputMap*> getInputMapRefs();

    /// Retrieves reference to specific output
    Output* getOutputRef(std::string name);
    Output* getOutputRef(std::string group, std::string name);

    /// Retrieves reference to specific input
    Input* getInputRef(std::string name);
    Input* getInputRef(std::string group, std::string name);

    /// Retrieves reference to specific output map
    OutputMap* getOutputMapRef(std::string group);

    /// Retrieves reference to specific input map
    InputMap* getInputMapRef(std::string group);

    // Record and Replay
    virtual bool isSourceNode() const;
    virtual utility::NodeRecordParams getNodeRecordParams() const;
    virtual Output& getRecordOutput();
    virtual Input& getReplayInput();

   protected:
    Node() = default;
    Node(bool conf);
    void removeConnectionToNode(std::shared_ptr<Node> node);

   public:
    virtual ~Node() = default;

    /// Get node AssetManager as a const reference
    const AssetManager& getAssetManager() const;

    /// Get node AssetManager as a reference
    AssetManager& getAssetManager();

    /// Loads resource specified by URI and returns its data
    std::vector<uint8_t> loadResource(dai::Path uri);

    /// Create and place Node to this Node
    template <class N>
    std::shared_ptr<N> create() {
        // Check that passed type 'N' is subclass of Node
        static_assert(std::is_base_of<Node, N>::value, "Specified class is not a subclass of Node");
        // Create and store the node in the map
        auto node = std::make_shared<N>();
        // Add
        add(node);
        // Return shared pointer to this node
        return node;
    }

    /// Add existing node to nodeMap
    void add(std::shared_ptr<Node> node);

    // Access to nodes
    std::vector<std::shared_ptr<Node>> getAllNodes() const;
    std::shared_ptr<const Node> getNode(Node::Id id) const;
    std::shared_ptr<Node> getNode(Node::Id id);
    void remove(std::shared_ptr<Node> node);
    ConnectionMap getConnectionMap();
    void link(const Node::Output& out, const Node::Input& in);
    void unlink(const Node::Output& out, const Node::Input& in);
    /// Get a reference to internal node map

    virtual void link(std::shared_ptr<Node> in);
    virtual Node::Output* requestOutput(const Capability& capability, bool onHost);
    virtual std::vector<std::pair<Input&, std::shared_ptr<Capability>>> getRequiredInputs();

    /**
     * @brief Returns true or false whether the node should be run on host or not
     */
    virtual bool runOnHost() const = 0;

    const NodeMap& getNodeMap() const {
        return nodeMap;
    }
};

// Node CRTP class
template <typename Base, typename Derived>
class NodeCRTP : public Base {
   public:
    virtual ~NodeCRTP() = default;

    const char* getName() const override {
        return Derived::NAME;
    };
    // std::unique_ptr<Node> clone() const override {
    //     return std::make_unique<Derived>(static_cast<const Derived&>(*this));
    // };

    // No public constructor, only a factory function.
    template <typename... Args>
    [[nodiscard]] static std::shared_ptr<Derived> create(Args&&... args) {
        return std::make_shared<Derived>(std::forward<Args>(args)...);
    }
    [[nodiscard]] static std::shared_ptr<Derived> create(std::unique_ptr<Properties> props) {
        return std::shared_ptr<Derived>(new Derived(props));
    }

    friend Derived;
    friend Base;
};

}  // namespace dai

// Specialization of std::hash for Node::Connection
namespace std {
template <>
struct hash<dai::Node::Connection> {
    size_t operator()(const dai::Node::Connection& obj) const {
        size_t seed = 0;
        std::hash<dai::Node::Id> hId;
        std::hash<std::string> hStr;
        seed ^= hId(obj.outputId) + 0x9e3779b9 + (seed << 6) + (seed >> 2);
        seed ^= hStr(obj.outputName) + 0x9e3779b9 + (seed << 6) + (seed >> 2);
        seed ^= hId(obj.inputId) + 0x9e3779b9 + (seed << 6) + (seed >> 2);
        seed ^= hStr(obj.outputName) + 0x9e3779b9 + (seed << 6) + (seed >> 2);
        return seed;
    }
};

}  // namespace std<|MERGE_RESOLUTION|>--- conflicted
+++ resolved
@@ -74,15 +74,12 @@
     void setNodeRefs(std::pair<std::string, std::shared_ptr<Node>*> nodeRef);
     void setNodeRefs(std::string alias, std::shared_ptr<Node>* nodeRef);
 
-<<<<<<< HEAD
-=======
     // For record and replay
     virtual bool isSourceNode() const;
     virtual utility::NodeRecordParams getNodeRecordParams() const;
     virtual Output& getRecordOutput();
     virtual Input& getReplayInput();
 
->>>>>>> b75ef1e7
     template <typename T>
     class Subnode {
         std::shared_ptr<Node> node;
@@ -560,12 +557,6 @@
     /// Retrieves reference to specific input map
     InputMap* getInputMapRef(std::string group);
 
-    // Record and Replay
-    virtual bool isSourceNode() const;
-    virtual utility::NodeRecordParams getNodeRecordParams() const;
-    virtual Output& getRecordOutput();
-    virtual Input& getReplayInput();
-
    protected:
     Node() = default;
     Node(bool conf);
