--- conflicted
+++ resolved
@@ -354,7 +354,6 @@
     /// Retrieves reference to node inputs
     std::vector<const Input*> getInputRefs() const;
 
-<<<<<<< HEAD
     /// Retrieves reference to node outputs
     std::vector<OutputMap*> getOutputMapRefs();
 
@@ -375,22 +374,6 @@
     /// Retrieves reference to specific input map
     InputMap* getInputMapRef(std::string group);
 
-    /// Connection between an Input and Output
-    struct Connection {
-        friend struct std::hash<Connection>;
-        Connection(const Output& out, const Input& in);
-        Id outputId;
-        std::string outputName;
-        std::string outputGroup;
-        Id inputId;
-        std::string inputName;
-        std::string inputGroup;
-        bool operator==(const Connection& rhs) const;
-    };
-
-=======
-    /// Constructs Node
->>>>>>> a17f33e1
     Node(const std::shared_ptr<PipelineImpl>& p, Id nodeId, std::unique_ptr<Properties> props);
     virtual ~Node() = default;
 
