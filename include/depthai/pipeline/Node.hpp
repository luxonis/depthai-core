--- conflicted
+++ resolved
@@ -100,7 +100,6 @@
         void unlink(const Input& in);
     };
 
-<<<<<<< HEAD
     /**
      * Output map which keeps track of extra outputs assigned to Node
      * Extends std::unordered_map<std::string, dai::Node::Output>
@@ -114,11 +113,7 @@
         Output& operator[](const std::string& key);
     };
 
-    struct Input {
-        enum class Type { SReceiver, MReceiver };
-=======
     class Input {
->>>>>>> 0fbd13b9
         Node& parent;
 
        public:
@@ -213,9 +208,6 @@
         return result;
     }
     /// Retrieves all nodes inputs
-<<<<<<< HEAD
-    virtual std::vector<Input> getInputs() = 0;
-=======
     std::vector<Input> getInputs() {
         std::vector<Input> result;
         for(auto* x : getInputRefs()) {
@@ -225,7 +217,6 @@
     }
     /// Retrieves all nodes assets
     virtual std::vector<std::shared_ptr<Asset>> getAssets();
->>>>>>> 0fbd13b9
 
     /// Retrieves reference to node outputs
     std::vector<Output*> getOutputRefs() {
