--- conflicted
+++ resolved
@@ -45,13 +45,10 @@
     Device::Config getDeviceConfig() const;
     void setCameraTuningBlobPath(const dai::Path& path);
     void setXLinkChunkSize(int sizeBytes);
-<<<<<<< HEAD
     GlobalProperties getGlobalProperties() const;
     void setGlobalProperties(GlobalProperties globalProperties);
-=======
     void setSippBufferSize(int sizeBytes);
     void setSippDmaBufferSize(int sizeBytes);
->>>>>>> 82ab07d0
     void setBoardConfig(BoardConfig board);
     BoardConfig getBoardConfig() const;
 
