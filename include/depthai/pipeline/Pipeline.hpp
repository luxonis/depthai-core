--- conflicted
+++ resolved
@@ -45,13 +45,10 @@
     Device::Config getDeviceConfig() const;
     void setCameraTuningBlobPath(const dai::Path& path);
     void setXLinkChunkSize(int sizeBytes);
-<<<<<<< HEAD
     GlobalProperties getGlobalProperties() const;
     void setGlobalProperties(GlobalProperties globalProperties);
-=======
     void setBoardConfig(BoardConfig board);
     BoardConfig getBoardConfig() const;
->>>>>>> ba3f4d6a
 
     // Access to nodes
     std::vector<std::shared_ptr<const Node>> getAllNodes() const;
@@ -85,7 +82,10 @@
     using NodeConnectionMap = std::unordered_map<Node::Id, std::unordered_set<Node::Connection>>;
     // Connection map, NodeId represents id of node connected TO (input)
     NodeConnectionMap nodeConnectionMap;
-<<<<<<< HEAD
+
+    // Board configuration
+    BoardConfig board;
+
     // parent
     Pipeline& parent;
 
@@ -95,10 +95,6 @@
     // TMP TMP - to be moved
     // DeviceBase for hybrid pipelines
     std::shared_ptr<Device> device;
-=======
-    // Board configuration
-    BoardConfig board;
->>>>>>> ba3f4d6a
 
     // Template create function
     template <class N>
