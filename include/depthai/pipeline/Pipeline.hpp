--- conflicted
+++ resolved
@@ -246,7 +246,6 @@
         impl()->setCameraTuningBlobPath(path);
     }
 
-<<<<<<< HEAD
     /**
      * Set chunk size for splitting device-sent XLink packets, in bytes. A larger value could
      * increase performance, with 0 disabling chunking. A negative value won't modify the
@@ -254,7 +253,8 @@
      */
     void setXLinkChunkSize(int sizeBytes) {
         impl()->setXLinkChunkSize(sizeBytes);
-=======
+    }
+
     /// Checks whether a given OpenVINO version is compatible with the pipeline
     bool isOpenVINOVersionCompatible(OpenVINO::Version version) const {
         return impl()->isOpenVINOVersionCompatible(version);
@@ -263,7 +263,6 @@
     /// Get device configuration needed for this pipeline
     Device::Config getDeviceConfig() const {
         return impl()->getDeviceConfig();
->>>>>>> 8071ddb6
     }
 };
 
