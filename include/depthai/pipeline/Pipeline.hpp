--- conflicted
+++ resolved
@@ -29,10 +29,6 @@
     friend class Node;
 
    public:
-<<<<<<< HEAD
-    PipelineImpl(Pipeline& pipeline, std::shared_ptr<Device> device) : assetManager("/pipeline/"), parent(pipeline), defaultDevice{std::move(device)} {}
-    PipelineImpl(const PipelineImpl&) = default;
-=======
     PipelineImpl(Pipeline& pipeline, bool createImplicitDevice = true) : assetManager("/pipeline/"), parent(pipeline) {
         if(createImplicitDevice) {
             defaultDevice = std::make_shared<Device>();
@@ -43,7 +39,6 @@
     PipelineImpl& operator=(const PipelineImpl&) = delete;
     PipelineImpl(PipelineImpl&&) = delete;
     PipelineImpl& operator=(PipelineImpl&&) = delete;
->>>>>>> d41eeee8
     ~PipelineImpl();
 
    private:
@@ -131,12 +126,9 @@
     std::enable_if_t<std::is_base_of<DeviceNode, N>::value, std::shared_ptr<N>> createNode(Args&&... args) {
         // N is a subclass of DeviceNode
         // return N::create();  // Specific create call for DeviceNode subclasses
-<<<<<<< HEAD
-=======
         if(defaultDevice == nullptr) {
             throw std::runtime_error("Pipeline is host only, cannot create device node");
         }
->>>>>>> d41eeee8
         return N::create(defaultDevice, std::forward<Args>(args)...);  // Specific create call for DeviceNode subclasses
     }
 
@@ -199,14 +191,6 @@
     }
 
     /**
-<<<<<<< HEAD
-     * Constructs a new pipeline - creates the device implicitly
-     */
-    Pipeline();
-    explicit Pipeline(std::shared_ptr<Device> device);
-    explicit Pipeline(std::shared_ptr<PipelineImpl> pimpl);
-
-=======
      * Creates a pipeline
      * @param hostOnly If true, pipeline will run only be able to run host nodes and no device nodes can be added, otherwise pipeline implicitly creates a
      * device
@@ -223,7 +207,6 @@
      */
     explicit Pipeline(std::shared_ptr<PipelineImpl> pimpl);
 
->>>>>>> d41eeee8
     /**
      * @returns Global properties of current pipeline
      */
@@ -446,12 +429,9 @@
         impl()->stop();
     }
 
-<<<<<<< HEAD
-=======
     /*
      * @note In case of a host only pipeline, this function returns a nullptr
      */
->>>>>>> d41eeee8
     std::shared_ptr<Device> getDefaultDevice() {
         return impl()->defaultDevice;
     }
