#pragma once

// standard
#include <map>
#include <memory>
#include <unordered_set>
#include <vector>

// project
#include "AssetManager.hpp"
#include "Node.hpp"
#include "depthai/device/CalibrationHandler.hpp"
#include "depthai/openvino/OpenVINO.hpp"

// shared
#include "depthai-shared/pipeline/PipelineSchema.hpp"
#include "depthai-shared/properties/GlobalProperties.hpp"

namespace dai {

class PipelineImpl {
    friend class Pipeline;
    friend class Node;

   public:
    PipelineImpl() = default;
    PipelineImpl(const PipelineImpl&) = default;

   private:
    // static functions
    static bool isSamePipeline(const Node::Output& out, const Node::Input& in);
    static bool canConnect(const Node::Output& out, const Node::Input& in);

    // Functions
    Node::Id getNextUniqueId();
    PipelineSchema getPipelineSchema() const;
    OpenVINO::Version getPipelineOpenVINOVersion() const;
    AssetManager getAllAssets() const;

    // Access to nodes
    std::vector<std::shared_ptr<const Node>> getAllNodes() const;
    std::vector<std::shared_ptr<Node>> getAllNodes();
    std::shared_ptr<const Node> getNode(Node::Id id) const;
    std::shared_ptr<Node> getNode(Node::Id id);

    void serialize(PipelineSchema& schema, Assets& assets, std::vector<std::uint8_t>& assetStorage, OpenVINO::Version& version) const;
    void remove(std::shared_ptr<Node> node);

    std::vector<Node::Connection> getConnections() const;
    void link(const Node::Output& out, const Node::Input& in);
    void unlink(const Node::Output& out, const Node::Input& in);
    void setCalibrationData(CalibrationHandler calib);
    CalibrationHandler getCalibrationData() const;

    // Must be incremented and unique for each node
    Node::Id latestId = 0;
    // Pipeline asset manager
    AssetManager assetManager;
    // Default version
    constexpr static auto DEFAULT_OPENVINO_VERSION = OpenVINO::Version::VERSION_2021_3;
    // Optionally forced version
    tl::optional<OpenVINO::Version> forceRequiredOpenVINOVersion;
    // Global pipeline properties
    GlobalProperties globalProperties;
    // Optimized for adding, searching and removing connections
    using NodeMap = std::unordered_map<Node::Id, std::shared_ptr<Node>>;
    NodeMap nodeMap;
    using NodeConnectionMap = std::unordered_map<Node::Id, std::unordered_set<Node::Connection>>;
    // Connection map, NodeId represents id of node connected TO (input)
    NodeConnectionMap nodeConnectionMap;

    // Template create function
    template <class N>
    std::shared_ptr<N> create(const std::shared_ptr<PipelineImpl>& itself) {
        // Check that passed type 'N' is subclass of Node
        static_assert(std::is_base_of<Node, N>::value, "Specified class is not a subclass of Node");
        // Get unique id for this new node
        auto id = getNextUniqueId();
        // Create and store the node in the map
        auto node = std::make_shared<N>(itself, id);
        nodeMap[id] = node;
        // Return shared pointer to this node
        return node;
    }
};

/**
 * @brief Represents the pipeline, set of nodes and connections between them
 */
class Pipeline {
    std::shared_ptr<PipelineImpl> pimpl;
    PipelineImpl* impl() {
        return pimpl.get();
    }
    const PipelineImpl* impl() const {
        return pimpl.get();
    }

   public:
    /**
     * Constructs a new pipeline
     */
    Pipeline();
    explicit Pipeline(const std::shared_ptr<PipelineImpl>& pimpl);

    /// Clone the pipeline (Creates a copy)
    Pipeline clone() const;

    /// Default Pipeline openvino version
    constexpr static auto DEFAULT_OPENVINO_VERSION = PipelineImpl::DEFAULT_OPENVINO_VERSION;

    /**
     * @returns Global properties of current pipeline
     */
    GlobalProperties getGlobalProperties() const;

    /**
     * @returns Pipeline schema
     */
    PipelineSchema getPipelineSchema();

    // void loadAssets(AssetManager& assetManager);
    void serialize(PipelineSchema& schema, Assets& assets, std::vector<std::uint8_t>& assetStorage, OpenVINO::Version& version) const {
        impl()->serialize(schema, assets, assetStorage, version);
    }

    /**
     * Adds a node to pipeline.
     *
     * Node is specified by template argument N
     */
    template <class N>
    std::shared_ptr<N> create() {
        return impl()->create<N>(pimpl);
    }

    /// Removes a node from pipeline
    void remove(std::shared_ptr<Node> node) {
        impl()->remove(node);
    }

    /// Get a vector of all nodes
    std::vector<std::shared_ptr<const Node>> getAllNodes() const {
        return impl()->getAllNodes();
    }
    /// Get a vector of all nodes
    std::vector<std::shared_ptr<Node>> getAllNodes() {
        return impl()->getAllNodes();
    }

    /// Get node with id if it exists, nullptr otherwise
    std::shared_ptr<const Node> getNode(Node::Id id) const {
        return impl()->getNode(id);
    }
    /// Get node with id if it exists, nullptr otherwise
    std::shared_ptr<Node> getNode(Node::Id id) {
        return impl()->getNode(id);
    }

    /// Get all connections
    std::vector<Node::Connection> getConnections() const {
        return impl()->getConnections();
    }

    using NodeConnectionMap = PipelineImpl::NodeConnectionMap;
    /// Get a reference to internal connection representation
    const NodeConnectionMap& getConnectionMap() const {
        return impl()->nodeConnectionMap;
    }

    using NodeMap = PipelineImpl::NodeMap;
    /// Get a reference to internal node map
    const NodeMap& getNodeMap() const {
        return impl()->nodeMap;
    }

    /**
     * Link output to an input. Both nodes must be on the same pipeline
     *
     * Throws an error if they aren't or cannot be connected
     *
     * @param out Nodes output to connect from
     * @param in Nodes input to connect to
     */
    void link(const Node::Output& out, const Node::Input& in) {
        impl()->link(out, in);
    }

    /**
     * Unlink output from an input.
     *
     * Throws an error if link doesn't exists
     *
     * @param out Nodes output to unlink from
     * @param in Nodes input to unlink to
     */
    void unlink(const Node::Output& out, const Node::Input& in) {
        impl()->unlink(out, in);
    }

    /// Get assets on the pipeline includes nodes assets
    AssetManager getAllAssets() const {
        return impl()->getAllAssets();
    }

    /// Get pipelines AssetManager as reference
    const AssetManager& getAssetManager() const {
        return impl()->assetManager;
    }

    /// Get pipelines AssetManager as reference
    AssetManager& getAssetManager() {
        return impl()->assetManager;
    }

    /// Set a specific OpenVINO version to use with this pipeline
    void setOpenVINOVersion(OpenVINO::Version version) {
        impl()->forceRequiredOpenVINOVersion = version;
    }

<<<<<<< HEAD
    /**
     * Sets the calibration in pipeline which overrides the calibration data in eeprom
     *
     * @param calib CalibrationHandler object which is loaded with calibration information.
     */
    void setCalibrationData(CalibrationHandler calib) {
        impl()->setCalibrationData(calib);
    }

    /**
     * gets the calibration data which is set through pipeline
     *
     * @return the calibrationHandler with calib data in the pipeline
     */
    CalibrationHandler getCalibrationData() const {
        return impl()->getCalibrationData();
=======
    /// Get required OpenVINO version to run this pipeline
    OpenVINO::Version getOpenVINOVersion() const {
        return impl()->getPipelineOpenVINOVersion();
>>>>>>> dd151418
    }
};

}  // namespace dai<|MERGE_RESOLUTION|>--- conflicted
+++ resolved
@@ -218,7 +218,6 @@
         impl()->forceRequiredOpenVINOVersion = version;
     }
 
-<<<<<<< HEAD
     /**
      * Sets the calibration in pipeline which overrides the calibration data in eeprom
      *
@@ -235,11 +234,10 @@
      */
     CalibrationHandler getCalibrationData() const {
         return impl()->getCalibrationData();
-=======
+        
     /// Get required OpenVINO version to run this pipeline
     OpenVINO::Version getOpenVINOVersion() const {
         return impl()->getPipelineOpenVINOVersion();
->>>>>>> dd151418
     }
 };
 
