#pragma once

// standard
#include <map>
#include <memory>
#include <unordered_set>
#include <vector>

// project
#include "AssetManager.hpp"
#include "Node.hpp"
#include "depthai/device/CalibrationHandler.hpp"
#include "depthai/openvino/OpenVINO.hpp"

// shared
#include "depthai-shared/device/PrebootConfig.hpp"
#include "depthai-shared/pipeline/PipelineSchema.hpp"
#include "depthai-shared/properties/GlobalProperties.hpp"

namespace dai {

class PipelineImpl {
    friend class Pipeline;
    friend class Node;

   public:
    PipelineImpl() = default;
    PipelineImpl(const PipelineImpl&) = default;

   private:
    // static functions
    static bool isSamePipeline(const Node::Output& out, const Node::Input& in);
    static bool canConnect(const Node::Output& out, const Node::Input& in);

    // Functions
    Node::Id getNextUniqueId();
    PipelineSchema getPipelineSchema() const;
<<<<<<< HEAD
    tl::optional<OpenVINO::Version> getPipelineOpenVINOVersion() const;
    bool isOpenVINOVersionCompatible(OpenVINO::Version version) const;
    AssetManager getAllAssets() const;
=======
    OpenVINO::Version getPipelineOpenVINOVersion() const;
>>>>>>> 3df1e131
    void setCameraTuningBlobPath(const std::string& path);
    PrebootConfig getDevicePrebootConfig() const;

    // Access to nodes
    std::vector<std::shared_ptr<const Node>> getAllNodes() const;
    std::vector<std::shared_ptr<Node>> getAllNodes();
    std::shared_ptr<const Node> getNode(Node::Id id) const;
    std::shared_ptr<Node> getNode(Node::Id id);

    void serialize(PipelineSchema& schema, Assets& assets, std::vector<std::uint8_t>& assetStorage) const;
    void remove(std::shared_ptr<Node> node);

    std::vector<Node::Connection> getConnections() const;
    void link(const Node::Output& out, const Node::Input& in);
    void unlink(const Node::Output& out, const Node::Input& in);
    void setCalibrationData(CalibrationHandler calibrationDataHandler);
    CalibrationHandler getCalibrationData() const;

    // Must be incremented and unique for each node
    Node::Id latestId = 0;
    // Pipeline asset manager
    AssetManager assetManager;
    // Default version
    constexpr static auto DEFAULT_OPENVINO_VERSION = OpenVINO::Version::VERSION_2021_4;
    // Optionally forced version
    tl::optional<OpenVINO::Version> forceRequiredOpenVINOVersion;
    // Global pipeline properties
    GlobalProperties globalProperties;
    // Optimized for adding, searching and removing connections
    using NodeMap = std::unordered_map<Node::Id, std::shared_ptr<Node>>;
    NodeMap nodeMap;
    using NodeConnectionMap = std::unordered_map<Node::Id, std::unordered_set<Node::Connection>>;
    // Connection map, NodeId represents id of node connected TO (input)
    NodeConnectionMap nodeConnectionMap;

    // Template create function
    template <class N>
    std::shared_ptr<N> create(const std::shared_ptr<PipelineImpl>& itself) {
        // Check that passed type 'N' is subclass of Node
        static_assert(std::is_base_of<Node, N>::value, "Specified class is not a subclass of Node");
        // Get unique id for this new node
        auto id = getNextUniqueId();
        // Create and store the node in the map
        auto node = std::make_shared<N>(itself, id);
        nodeMap[id] = node;
        // Return shared pointer to this node
        return node;
    }
};

/**
 * @brief Represents the pipeline, set of nodes and connections between them
 */
class Pipeline {
    std::shared_ptr<PipelineImpl> pimpl;
    PipelineImpl* impl() {
        return pimpl.get();
    }
    const PipelineImpl* impl() const {
        return pimpl.get();
    }

   public:
    /**
     * Constructs a new pipeline
     */
    Pipeline();
    explicit Pipeline(const std::shared_ptr<PipelineImpl>& pimpl);

    /// Clone the pipeline (Creates a copy)
    Pipeline clone() const;

    /// Default Pipeline openvino version
    constexpr static auto DEFAULT_OPENVINO_VERSION = PipelineImpl::DEFAULT_OPENVINO_VERSION;

    /**
     * @returns Global properties of current pipeline
     */
    GlobalProperties getGlobalProperties() const;

    /**
     * @returns Pipeline schema
     */
    PipelineSchema getPipelineSchema();

    // void loadAssets(AssetManager& assetManager);
    void serialize(PipelineSchema& schema, Assets& assets, std::vector<std::uint8_t>& assetStorage) const {
        impl()->serialize(schema, assets, assetStorage);
    }

    /**
     * Adds a node to pipeline.
     *
     * Node is specified by template argument N
     */
    template <class N>
    std::shared_ptr<N> create() {
        return impl()->create<N>(pimpl);
    }

    /// Removes a node from pipeline
    void remove(std::shared_ptr<Node> node) {
        impl()->remove(node);
    }

    /// Get a vector of all nodes
    std::vector<std::shared_ptr<const Node>> getAllNodes() const {
        return impl()->getAllNodes();
    }
    /// Get a vector of all nodes
    std::vector<std::shared_ptr<Node>> getAllNodes() {
        return impl()->getAllNodes();
    }

    /// Get node with id if it exists, nullptr otherwise
    std::shared_ptr<const Node> getNode(Node::Id id) const {
        return impl()->getNode(id);
    }
    /// Get node with id if it exists, nullptr otherwise
    std::shared_ptr<Node> getNode(Node::Id id) {
        return impl()->getNode(id);
    }

    /// Get all connections
    std::vector<Node::Connection> getConnections() const {
        return impl()->getConnections();
    }

    using NodeConnectionMap = PipelineImpl::NodeConnectionMap;
    /// Get a reference to internal connection representation
    const NodeConnectionMap& getConnectionMap() const {
        return impl()->nodeConnectionMap;
    }

    using NodeMap = PipelineImpl::NodeMap;
    /// Get a reference to internal node map
    const NodeMap& getNodeMap() const {
        return impl()->nodeMap;
    }

    /**
     * Link output to an input. Both nodes must be on the same pipeline
     *
     * Throws an error if they aren't or cannot be connected
     *
     * @param out Nodes output to connect from
     * @param in Nodes input to connect to
     */
    void link(const Node::Output& out, const Node::Input& in) {
        impl()->link(out, in);
    }

    /**
     * Unlink output from an input.
     *
     * Throws an error if link doesn't exists
     *
     * @param out Nodes output to unlink from
     * @param in Nodes input to unlink to
     */
    void unlink(const Node::Output& out, const Node::Input& in) {
        impl()->unlink(out, in);
    }

    /// Get pipelines AssetManager as reference
    const AssetManager& getAssetManager() const {
        return impl()->assetManager;
    }

    /// Get pipelines AssetManager as reference
    AssetManager& getAssetManager() {
        return impl()->assetManager;
    }

    /// Set a specific OpenVINO version to use with this pipeline
    void setOpenVINOVersion(OpenVINO::Version version) {
        impl()->forceRequiredOpenVINOVersion = version;
    }

    /**
     * Sets the calibration in pipeline which overrides the calibration data in eeprom
     *
     * @param calibrationDataHandler CalibrationHandler object which is loaded with calibration information.
     */
    void setCalibrationData(CalibrationHandler calibrationDataHandler) {
        impl()->setCalibrationData(calibrationDataHandler);
    }

    /**
     * gets the calibration data which is set through pipeline
     *
     * @return the calibrationHandler with calib data in the pipeline
     */
    CalibrationHandler getCalibrationData() const {
        return impl()->getCalibrationData();
    }

    /// Get possible OpenVINO version to run this pipeline
    OpenVINO::Version getOpenVINOVersion() const {
        return impl()->getPipelineOpenVINOVersion().value_or(Pipeline::DEFAULT_OPENVINO_VERSION);
    }

    /// Get required OpenVINO version to run this pipeline. Can be none
    tl::optional<OpenVINO::Version> getRequiredOpenVINOVersion() const {
        return impl()->getPipelineOpenVINOVersion();
    }

    /// Set a camera IQ (Image Quality) tuning blob, used for all cameras
    void setCameraTuningBlobPath(const std::string& path) {
        impl()->setCameraTuningBlobPath(path);
    }

    /// Checks whether a given OpenVINO version is compatible with the pipeline
    bool isOpenVINOVersionCompatible(OpenVINO::Version version) const {
        return impl()->isOpenVINOVersionCompatible(version);
    }

    /// Checks whether a given OpenVINO version is compatible with the pipeline
    PrebootConfig getDevicePrebootConfig() const {
        return impl()->getDevicePrebootConfig();
    }
};

}  // namespace dai<|MERGE_RESOLUTION|>--- conflicted
+++ resolved
@@ -10,6 +10,7 @@
 #include "AssetManager.hpp"
 #include "Node.hpp"
 #include "depthai/device/CalibrationHandler.hpp"
+#include "depthai/device/Device.hpp"
 #include "depthai/openvino/OpenVINO.hpp"
 
 // shared
@@ -35,15 +36,10 @@
     // Functions
     Node::Id getNextUniqueId();
     PipelineSchema getPipelineSchema() const;
-<<<<<<< HEAD
     tl::optional<OpenVINO::Version> getPipelineOpenVINOVersion() const;
     bool isOpenVINOVersionCompatible(OpenVINO::Version version) const;
-    AssetManager getAllAssets() const;
-=======
-    OpenVINO::Version getPipelineOpenVINOVersion() const;
->>>>>>> 3df1e131
+    Device::Config getDeviceConfig() const;
     void setCameraTuningBlobPath(const std::string& path);
-    PrebootConfig getDevicePrebootConfig() const;
 
     // Access to nodes
     std::vector<std::shared_ptr<const Node>> getAllNodes() const;
@@ -64,8 +60,6 @@
     Node::Id latestId = 0;
     // Pipeline asset manager
     AssetManager assetManager;
-    // Default version
-    constexpr static auto DEFAULT_OPENVINO_VERSION = OpenVINO::Version::VERSION_2021_4;
     // Optionally forced version
     tl::optional<OpenVINO::Version> forceRequiredOpenVINOVersion;
     // Global pipeline properties
@@ -114,9 +108,6 @@
     /// Clone the pipeline (Creates a copy)
     Pipeline clone() const;
 
-    /// Default Pipeline openvino version
-    constexpr static auto DEFAULT_OPENVINO_VERSION = PipelineImpl::DEFAULT_OPENVINO_VERSION;
-
     /**
      * @returns Global properties of current pipeline
      */
@@ -241,7 +232,7 @@
 
     /// Get possible OpenVINO version to run this pipeline
     OpenVINO::Version getOpenVINOVersion() const {
-        return impl()->getPipelineOpenVINOVersion().value_or(Pipeline::DEFAULT_OPENVINO_VERSION);
+        return impl()->getPipelineOpenVINOVersion().value_or(OpenVINO::DEFAULT_VERSION);
     }
 
     /// Get required OpenVINO version to run this pipeline. Can be none
@@ -260,8 +251,8 @@
     }
 
     /// Checks whether a given OpenVINO version is compatible with the pipeline
-    PrebootConfig getDevicePrebootConfig() const {
-        return impl()->getDevicePrebootConfig();
+    Device::Config getDeviceConfig() const {
+        return impl()->getDeviceConfig();
     }
 };
 
