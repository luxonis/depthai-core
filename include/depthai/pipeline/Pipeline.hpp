#pragma once

// standard
#include <map>
#include <memory>
#include <unordered_set>
#include <vector>

// project
#include "AssetManager.hpp"
#include "Node.hpp"
#include "depthai/device/CalibrationHandler.hpp"
#include "depthai/openvino/OpenVINO.hpp"

// shared
#include "depthai-shared/device/PrebootConfig.hpp"
#include "depthai-shared/pipeline/PipelineSchema.hpp"
#include "depthai-shared/properties/GlobalProperties.hpp"

namespace dai {

class PipelineImpl {
    friend class Pipeline;
    friend class Node;

   public:
    PipelineImpl() = default;
    PipelineImpl(const PipelineImpl&) = default;

   private:
    // static functions
    static bool isSamePipeline(const Node::Output& out, const Node::Input& in);
    static bool canConnect(const Node::Output& out, const Node::Input& in);

    // Functions
    Node::Id getNextUniqueId();
    PipelineSchema getPipelineSchema() const;
    tl::optional<OpenVINO::Version> getPipelineOpenVINOVersion() const;
    bool isOpenVINOVersionCompatible(OpenVINO::Version version) const;
    AssetManager getAllAssets() const;
    void setCameraTuningBlobPath(const std::string& path);
    PrebootConfig getDevicePrebootConfig() const;

    // Access to nodes
    std::vector<std::shared_ptr<const Node>> getAllNodes() const;
    std::vector<std::shared_ptr<Node>> getAllNodes();
    std::shared_ptr<const Node> getNode(Node::Id id) const;
    std::shared_ptr<Node> getNode(Node::Id id);

    void serialize(PipelineSchema& schema, Assets& assets, std::vector<std::uint8_t>& assetStorage) const;
    void remove(std::shared_ptr<Node> node);

    std::vector<Node::Connection> getConnections() const;
    void link(const Node::Output& out, const Node::Input& in);
    void unlink(const Node::Output& out, const Node::Input& in);
    void setCalibrationData(CalibrationHandler calibrationDataHandler);
    CalibrationHandler getCalibrationData() const;

    // Must be incremented and unique for each node
    Node::Id latestId = 0;
    // Pipeline asset manager
    AssetManager assetManager;
    // Default version
    constexpr static auto DEFAULT_OPENVINO_VERSION = OpenVINO::Version::VERSION_2021_3;
    // Optionally forced version
    tl::optional<OpenVINO::Version> forceRequiredOpenVINOVersion;
    // Global pipeline properties
    GlobalProperties globalProperties;
    // Optimized for adding, searching and removing connections
    using NodeMap = std::unordered_map<Node::Id, std::shared_ptr<Node>>;
    NodeMap nodeMap;
    using NodeConnectionMap = std::unordered_map<Node::Id, std::unordered_set<Node::Connection>>;
    // Connection map, NodeId represents id of node connected TO (input)
    NodeConnectionMap nodeConnectionMap;

    // Template create function
    template <class N>
    std::shared_ptr<N> create(const std::shared_ptr<PipelineImpl>& itself) {
        // Check that passed type 'N' is subclass of Node
        static_assert(std::is_base_of<Node, N>::value, "Specified class is not a subclass of Node");
        // Get unique id for this new node
        auto id = getNextUniqueId();
        // Create and store the node in the map
        auto node = std::make_shared<N>(itself, id);
        nodeMap[id] = node;
        // Return shared pointer to this node
        return node;
    }
};

/**
 * @brief Represents the pipeline, set of nodes and connections between them
 */
class Pipeline {
    std::shared_ptr<PipelineImpl> pimpl;
    PipelineImpl* impl() {
        return pimpl.get();
    }
    const PipelineImpl* impl() const {
        return pimpl.get();
    }

   public:
    /**
     * Constructs a new pipeline
     */
    Pipeline();
    explicit Pipeline(const std::shared_ptr<PipelineImpl>& pimpl);

    /// Clone the pipeline (Creates a copy)
    Pipeline clone() const;

    /// Default Pipeline openvino version
    constexpr static auto DEFAULT_OPENVINO_VERSION = PipelineImpl::DEFAULT_OPENVINO_VERSION;

    /**
     * @returns Global properties of current pipeline
     */
    GlobalProperties getGlobalProperties() const;

    /**
     * @returns Pipeline schema
     */
    PipelineSchema getPipelineSchema();

    // void loadAssets(AssetManager& assetManager);
    void serialize(PipelineSchema& schema, Assets& assets, std::vector<std::uint8_t>& assetStorage) const {
        impl()->serialize(schema, assets, assetStorage);
    }

    /**
     * Adds a node to pipeline.
     *
     * Node is specified by template argument N
     */
    template <class N>
    std::shared_ptr<N> create() {
        return impl()->create<N>(pimpl);
    }

    /// Removes a node from pipeline
    void remove(std::shared_ptr<Node> node) {
        impl()->remove(node);
    }

    /// Get a vector of all nodes
    std::vector<std::shared_ptr<const Node>> getAllNodes() const {
        return impl()->getAllNodes();
    }
    /// Get a vector of all nodes
    std::vector<std::shared_ptr<Node>> getAllNodes() {
        return impl()->getAllNodes();
    }

    /// Get node with id if it exists, nullptr otherwise
    std::shared_ptr<const Node> getNode(Node::Id id) const {
        return impl()->getNode(id);
    }
    /// Get node with id if it exists, nullptr otherwise
    std::shared_ptr<Node> getNode(Node::Id id) {
        return impl()->getNode(id);
    }

    /// Get all connections
    std::vector<Node::Connection> getConnections() const {
        return impl()->getConnections();
    }

    using NodeConnectionMap = PipelineImpl::NodeConnectionMap;
    /// Get a reference to internal connection representation
    const NodeConnectionMap& getConnectionMap() const {
        return impl()->nodeConnectionMap;
    }

    using NodeMap = PipelineImpl::NodeMap;
    /// Get a reference to internal node map
    const NodeMap& getNodeMap() const {
        return impl()->nodeMap;
    }

    /**
     * Link output to an input. Both nodes must be on the same pipeline
     *
     * Throws an error if they aren't or cannot be connected
     *
     * @param out Nodes output to connect from
     * @param in Nodes input to connect to
     */
    void link(const Node::Output& out, const Node::Input& in) {
        impl()->link(out, in);
    }

    /**
     * Unlink output from an input.
     *
     * Throws an error if link doesn't exists
     *
     * @param out Nodes output to unlink from
     * @param in Nodes input to unlink to
     */
    void unlink(const Node::Output& out, const Node::Input& in) {
        impl()->unlink(out, in);
    }

    /// Get assets on the pipeline includes nodes assets
    AssetManager getAllAssets() const {
        return impl()->getAllAssets();
    }

    /// Get pipelines AssetManager as reference
    const AssetManager& getAssetManager() const {
        return impl()->assetManager;
    }

    /// Get pipelines AssetManager as reference
    AssetManager& getAssetManager() {
        return impl()->assetManager;
    }

    /// Set a specific OpenVINO version to use with this pipeline
    void setOpenVINOVersion(OpenVINO::Version version) {
        impl()->forceRequiredOpenVINOVersion = version;
    }

<<<<<<< HEAD
    /// Get possible OpenVINO version to run this pipeline
=======
    /**
     * Sets the calibration in pipeline which overrides the calibration data in eeprom
     *
     * @param calibrationDataHandler CalibrationHandler object which is loaded with calibration information.
     */
    void setCalibrationData(CalibrationHandler calibrationDataHandler) {
        impl()->setCalibrationData(calibrationDataHandler);
    }

    /**
     * gets the calibration data which is set through pipeline
     *
     * @return the calibrationHandler with calib data in the pipeline
     */
    CalibrationHandler getCalibrationData() const {
        return impl()->getCalibrationData();
    }

    /// Get required OpenVINO version to run this pipeline
>>>>>>> fee8777d
    OpenVINO::Version getOpenVINOVersion() const {
        return impl()->getPipelineOpenVINOVersion().value_or(Pipeline::DEFAULT_OPENVINO_VERSION);
    }

    /// Get required OpenVINO version to run this pipeline. Can be none
    tl::optional<OpenVINO::Version> getRequiredOpenVINOVersion() const {
        return impl()->getPipelineOpenVINOVersion();
    }

    /// Set a camera IQ (Image Quality) tuning blob, used for all cameras
    void setCameraTuningBlobPath(const std::string& path) {
        impl()->setCameraTuningBlobPath(path);
    }

    /// Checks whether a given OpenVINO version is compatible with the pipeline
    bool isOpenVINOVersionCompatible(OpenVINO::Version version) const {
        return impl()->isOpenVINOVersionCompatible(version);
    }

    /// Checks whether a given OpenVINO version is compatible with the pipeline
    PrebootConfig getDevicePrebootConfig() const {
        return impl()->getDevicePrebootConfig();
    }
};

}  // namespace dai<|MERGE_RESOLUTION|>--- conflicted
+++ resolved
@@ -222,9 +222,6 @@
         impl()->forceRequiredOpenVINOVersion = version;
     }
 
-<<<<<<< HEAD
-    /// Get possible OpenVINO version to run this pipeline
-=======
     /**
      * Sets the calibration in pipeline which overrides the calibration data in eeprom
      *
@@ -243,8 +240,7 @@
         return impl()->getCalibrationData();
     }
 
-    /// Get required OpenVINO version to run this pipeline
->>>>>>> fee8777d
+    /// Get possible OpenVINO version to run this pipeline
     OpenVINO::Version getOpenVINOVersion() const {
         return impl()->getPipelineOpenVINOVersion().value_or(Pipeline::DEFAULT_OPENVINO_VERSION);
     }
