#pragma once

// standard
#include <map>
#include <memory>
#include <unordered_set>
#include <vector>

// project
#include "AssetManager.hpp"
#include "Node.hpp"
#include "depthai/device/CalibrationHandler.hpp"
#include "depthai/device/Device.hpp"
#include "depthai/openvino/OpenVINO.hpp"

// shared
#include "depthai-shared/device/BoardConfig.hpp"
#include "depthai-shared/pipeline/PipelineSchema.hpp"
#include "depthai-shared/properties/GlobalProperties.hpp"

namespace dai {

class PipelineImpl {
    friend class Pipeline;
    friend class Node;

   public:
    PipelineImpl() = default;
    PipelineImpl(const PipelineImpl&) = default;

   private:
    // static functions
    static bool isSamePipeline(const Node::Output& out, const Node::Input& in);
    static bool canConnect(const Node::Output& out, const Node::Input& in);

    // Functions
    Node::Id getNextUniqueId();
    PipelineSchema getPipelineSchema(SerializationType type = DEFAULT_SERIALIZATION_TYPE) const;
    tl::optional<OpenVINO::Version> getPipelineOpenVINOVersion() const;
    bool isOpenVINOVersionCompatible(OpenVINO::Version version) const;
    Device::Config getDeviceConfig() const;
    void setCameraTuningBlobPath(const dai::Path& path);
    void setXLinkChunkSize(int sizeBytes);
<<<<<<< HEAD
    void setImageManipCmxSizeAdjust(int sizeAdjustBytes);
=======
    void setBoardConfig(BoardConfig board);
    BoardConfig getBoardConfig() const;
>>>>>>> 856d4791

    // Access to nodes
    std::vector<std::shared_ptr<const Node>> getAllNodes() const;
    std::vector<std::shared_ptr<Node>> getAllNodes();
    std::shared_ptr<const Node> getNode(Node::Id id) const;
    std::shared_ptr<Node> getNode(Node::Id id);

    void serialize(PipelineSchema& schema, Assets& assets, std::vector<std::uint8_t>& assetStorage, SerializationType type = DEFAULT_SERIALIZATION_TYPE) const;
    nlohmann::json serializeToJson() const;
    void remove(std::shared_ptr<Node> node);

    std::vector<Node::Connection> getConnections() const;
    void link(const Node::Output& out, const Node::Input& in);
    void unlink(const Node::Output& out, const Node::Input& in);
    void setCalibrationData(CalibrationHandler calibrationDataHandler);
    CalibrationHandler getCalibrationData() const;

    // Must be incremented and unique for each node
    Node::Id latestId = 0;
    // Pipeline asset manager
    AssetManager assetManager;
    // Optionally forced version
    tl::optional<OpenVINO::Version> forceRequiredOpenVINOVersion;
    // Global pipeline properties
    GlobalProperties globalProperties;
    // Optimized for adding, searching and removing connections
    using NodeMap = std::unordered_map<Node::Id, std::shared_ptr<Node>>;
    NodeMap nodeMap;
    using NodeConnectionMap = std::unordered_map<Node::Id, std::unordered_set<Node::Connection>>;
    // Connection map, NodeId represents id of node connected TO (input)
    NodeConnectionMap nodeConnectionMap;
    // Board configuration
    BoardConfig board;

    // Template create function
    template <class N>
    std::shared_ptr<N> create(const std::shared_ptr<PipelineImpl>& itself) {
        // Check that passed type 'N' is subclass of Node
        static_assert(std::is_base_of<Node, N>::value, "Specified class is not a subclass of Node");
        // Get unique id for this new node
        auto id = getNextUniqueId();
        // Create and store the node in the map
        auto node = std::make_shared<N>(itself, id);
        nodeMap[id] = node;
        // Return shared pointer to this node
        return node;
    }
};

/**
 * @brief Represents the pipeline, set of nodes and connections between them
 */
class Pipeline {
    std::shared_ptr<PipelineImpl> pimpl;
    PipelineImpl* impl() {
        return pimpl.get();
    }
    const PipelineImpl* impl() const {
        return pimpl.get();
    }

   public:
    /**
     * Constructs a new pipeline
     */
    Pipeline();
    explicit Pipeline(const std::shared_ptr<PipelineImpl>& pimpl);

    /// Clone the pipeline (Creates a copy)
    Pipeline clone() const;

    /**
     * @returns Global properties of current pipeline
     */
    GlobalProperties getGlobalProperties() const;

    /**
     * @returns Pipeline schema
     */
    PipelineSchema getPipelineSchema(SerializationType type = DEFAULT_SERIALIZATION_TYPE) const;

    // void loadAssets(AssetManager& assetManager);
    void serialize(PipelineSchema& schema, Assets& assets, std::vector<std::uint8_t>& assetStorage) const {
        impl()->serialize(schema, assets, assetStorage);
    }

    /// Returns whole pipeline represented as JSON
    nlohmann::json serializeToJson() const {
        return impl()->serializeToJson();
    }

    /**
     * Adds a node to pipeline.
     *
     * Node is specified by template argument N
     */
    template <class N>
    std::shared_ptr<N> create() {
        return impl()->create<N>(pimpl);
    }

    /// Removes a node from pipeline
    void remove(std::shared_ptr<Node> node) {
        impl()->remove(node);
    }

    /// Get a vector of all nodes
    std::vector<std::shared_ptr<const Node>> getAllNodes() const {
        return impl()->getAllNodes();
    }
    /// Get a vector of all nodes
    std::vector<std::shared_ptr<Node>> getAllNodes() {
        return impl()->getAllNodes();
    }

    /// Get node with id if it exists, nullptr otherwise
    std::shared_ptr<const Node> getNode(Node::Id id) const {
        return impl()->getNode(id);
    }
    /// Get node with id if it exists, nullptr otherwise
    std::shared_ptr<Node> getNode(Node::Id id) {
        return impl()->getNode(id);
    }

    /// Get all connections
    std::vector<Node::Connection> getConnections() const {
        return impl()->getConnections();
    }

    using NodeConnectionMap = PipelineImpl::NodeConnectionMap;
    /// Get a reference to internal connection representation
    const NodeConnectionMap& getConnectionMap() const {
        return impl()->nodeConnectionMap;
    }

    using NodeMap = PipelineImpl::NodeMap;
    /// Get a reference to internal node map
    const NodeMap& getNodeMap() const {
        return impl()->nodeMap;
    }

    /**
     * Link output to an input. Both nodes must be on the same pipeline
     *
     * Throws an error if they aren't or cannot be connected
     *
     * @param out Nodes output to connect from
     * @param in Nodes input to connect to
     */
    void link(const Node::Output& out, const Node::Input& in) {
        impl()->link(out, in);
    }

    /**
     * Unlink output from an input.
     *
     * Throws an error if link doesn't exists
     *
     * @param out Nodes output to unlink from
     * @param in Nodes input to unlink to
     */
    void unlink(const Node::Output& out, const Node::Input& in) {
        impl()->unlink(out, in);
    }

    /// Get pipelines AssetManager as reference
    const AssetManager& getAssetManager() const {
        return impl()->assetManager;
    }

    /// Get pipelines AssetManager as reference
    AssetManager& getAssetManager() {
        return impl()->assetManager;
    }

    /// Set a specific OpenVINO version to use with this pipeline
    void setOpenVINOVersion(OpenVINO::Version version) {
        impl()->forceRequiredOpenVINOVersion = version;
    }

    /**
     * Sets the calibration in pipeline which overrides the calibration data in eeprom
     *
     * @param calibrationDataHandler CalibrationHandler object which is loaded with calibration information.
     */
    void setCalibrationData(CalibrationHandler calibrationDataHandler) {
        impl()->setCalibrationData(calibrationDataHandler);
    }

    /**
     * gets the calibration data which is set through pipeline
     *
     * @return the calibrationHandler with calib data in the pipeline
     */
    CalibrationHandler getCalibrationData() const {
        return impl()->getCalibrationData();
    }

    /// Get possible OpenVINO version to run this pipeline
    OpenVINO::Version getOpenVINOVersion() const {
        return impl()->getPipelineOpenVINOVersion().value_or(OpenVINO::DEFAULT_VERSION);
    }

    /// Get required OpenVINO version to run this pipeline. Can be none
    tl::optional<OpenVINO::Version> getRequiredOpenVINOVersion() const {
        return impl()->getPipelineOpenVINOVersion();
    }

    /// Set a camera IQ (Image Quality) tuning blob, used for all cameras
    void setCameraTuningBlobPath(const dai::Path& path) {
        impl()->setCameraTuningBlobPath(path);
    }

    /**
     * Set chunk size for splitting device-sent XLink packets, in bytes. A larger value could
     * increase performance, with 0 disabling chunking. A negative value won't modify the
     * device defaults - configured per protocol, currently 64*1024 for both USB and Ethernet.
     */
    void setXLinkChunkSize(int sizeBytes) {
        impl()->setXLinkChunkSize(sizeBytes);
    }

    /**
     * Temporary, for adjusting (+/-) the CMX buffer size allocated to ImageManip nodes.
     * Some configurations may require a larger size allocated,
     * but too much may cause other nodes allocations to fail.
     */
    void setImageManipCmxSizeAdjust(int sizeAdjustBytes) {
        impl()->setImageManipCmxSizeAdjust(sizeAdjustBytes);
    }

    /// Checks whether a given OpenVINO version is compatible with the pipeline
    bool isOpenVINOVersionCompatible(OpenVINO::Version version) const {
        return impl()->isOpenVINOVersionCompatible(version);
    }

    /// Sets board configuration
    void setBoardConfig(BoardConfig board) {
        impl()->setBoardConfig(board);
    }

    /// Gets board configuration
    BoardConfig getBoardConfig() const {
        return impl()->getBoardConfig();
    }

    /// Get device configuration needed for this pipeline
    Device::Config getDeviceConfig() const {
        return impl()->getDeviceConfig();
    }
};

}  // namespace dai<|MERGE_RESOLUTION|>--- conflicted
+++ resolved
@@ -41,12 +41,8 @@
     Device::Config getDeviceConfig() const;
     void setCameraTuningBlobPath(const dai::Path& path);
     void setXLinkChunkSize(int sizeBytes);
-<<<<<<< HEAD
-    void setImageManipCmxSizeAdjust(int sizeAdjustBytes);
-=======
     void setBoardConfig(BoardConfig board);
     BoardConfig getBoardConfig() const;
->>>>>>> 856d4791
 
     // Access to nodes
     std::vector<std::shared_ptr<const Node>> getAllNodes() const;
@@ -269,15 +265,6 @@
         impl()->setXLinkChunkSize(sizeBytes);
     }
 
-    /**
-     * Temporary, for adjusting (+/-) the CMX buffer size allocated to ImageManip nodes.
-     * Some configurations may require a larger size allocated,
-     * but too much may cause other nodes allocations to fail.
-     */
-    void setImageManipCmxSizeAdjust(int sizeAdjustBytes) {
-        impl()->setImageManipCmxSizeAdjust(sizeAdjustBytes);
-    }
-
     /// Checks whether a given OpenVINO version is compatible with the pipeline
     bool isOpenVINOVersionCompatible(OpenVINO::Version version) const {
         return impl()->isOpenVINOVersionCompatible(version);
