#pragma once

#include <map>
#include <memory>
#include <vector>

#include "depthai-shared/pipeline/Assets.hpp"

namespace dai {

/**
 * @brief Asset is identified with string key and can store arbitrary binary data
 */
struct Asset {
    Asset() = default;
    explicit Asset(std::string k) : key(std::move(k)) {}
    const std::string key;
    std::vector<std::uint8_t> data;
    std::uint32_t alignment = 1;
    std::string getRelativeUri();
};

class AssetsMutable : public Assets {
   public:
    void set(std::string, std::uint32_t offset, std::uint32_t size, std::uint32_t alignment);
};

// Subclass which has its own storage
/**
 * @brief AssetManager can store assets and serialize
 */
class AssetManager /*: public Assets*/ {
    std::map<std::string, std::shared_ptr<Asset>> assetMap;

   public:
    /**
     * Adds all assets in an array to the AssetManager
     * @param assets Vector of assets to add
     */
    void addExisting(std::vector<std::shared_ptr<Asset>> assets);

    /**
     * Adds or overwrites an asset object to AssetManager.
     * @param asset Asset to add
     * @returns Shared pointer to asset
     */
<<<<<<< HEAD
    std::shared_ptr<dai::Asset> add(Asset asset);
=======
    std::shared_ptr<dai::Asset> set(Asset asset);
>>>>>>> 7471b2d3

    /**
     * Adds or overwrites an asset object to AssetManager with a specificied key.
     * Key value will be assigned to an Asset as well
     *
     * @param key Key under which the asset should be stored
     * @param asset Asset to store
     * @returns Shared pointer to asset
     */
<<<<<<< HEAD
    std::shared_ptr<dai::Asset> add(const std::string& key, Asset asset);

    /**
     * Loads file into asset manager under specified key.
     *
     * @param key Key under which the asset should be stored
     * @param path Path to file which to load as asset
     * @param alignment [Optional] alignment of asset data in asset storage. Default is 64B
     */
    std::shared_ptr<dai::Asset> add(const std::string& key, const std::string& path, int alignment = 64);

    /**
     * Loads file into asset manager under specified key.
     *
     * @param key Key under which the asset should be stored
     * @param data Asset data
     * @param alignment [Optional] alignment of asset data in asset storage. Default is 64B
     * @returns Shared pointer to asset
     */
    std::shared_ptr<dai::Asset> add(const std::string& key, const std::vector<std::uint8_t>& data, int alignment = 64);
=======
    std::shared_ptr<dai::Asset> set(const std::string& key, Asset asset);
>>>>>>> 7471b2d3

    /**
     * Loads file into asset manager under specified key.
     *
     * @param key Key under which the asset should be stored
<<<<<<< HEAD
     * @param asset Asset to store
     * @returns Shared pointer to asset
     */
    std::shared_ptr<dai::Asset> set(const std::string& key, Asset asset);
=======
     * @param path Path to file which to load as asset
     * @param alignment [Optional] alignment of asset data in asset storage. Default is 64B
     */
    std::shared_ptr<dai::Asset> set(const std::string& key, const std::string& path, int alignment = 64);

    /**
     * Loads file into asset manager under specified key.
     *
     * @param key Key under which the asset should be stored
     * @param data Asset data
     * @param alignment [Optional] alignment of asset data in asset storage. Default is 64B
     * @returns Shared pointer to asset
     */
    std::shared_ptr<dai::Asset> set(const std::string& key, const std::vector<std::uint8_t>& data, int alignment = 64);
>>>>>>> 7471b2d3

    /**
     * @returns Asset assigned to the specified key or a nullptr otherwise
     */
    std::shared_ptr<const Asset> get(const std::string& key) const;

    /**
     * @returns Asset assigned to the specified key or a nullptr otherwise
     */
    std::shared_ptr<Asset> get(const std::string& key);

    /**
     * @returns All asset stored in the AssetManager
     */
    std::vector<std::shared_ptr<const Asset>> getAll() const;

    /**
     * @returns All asset stored in the AssetManager
     */
    std::vector<std::shared_ptr<Asset>> getAll();

    /**
     * @returns Number of asset stored in the AssetManager
     */
    std::size_t size() const;

    /**
     * Removes asset with key
     * @param key Key of asset to remove
     */
    void remove(const std::string& key);

    /// Serializes
    void serialize(AssetsMutable& assets, std::vector<std::uint8_t>& assetStorage, std::string prefix = "") const;
};

}  // namespace dai<|MERGE_RESOLUTION|>--- conflicted
+++ resolved
@@ -44,11 +44,7 @@
      * @param asset Asset to add
      * @returns Shared pointer to asset
      */
-<<<<<<< HEAD
-    std::shared_ptr<dai::Asset> add(Asset asset);
-=======
     std::shared_ptr<dai::Asset> set(Asset asset);
->>>>>>> 7471b2d3
 
     /**
      * Adds or overwrites an asset object to AssetManager with a specificied key.
@@ -58,41 +54,12 @@
      * @param asset Asset to store
      * @returns Shared pointer to asset
      */
-<<<<<<< HEAD
-    std::shared_ptr<dai::Asset> add(const std::string& key, Asset asset);
+    std::shared_ptr<dai::Asset> set(const std::string& key, Asset asset);
 
     /**
      * Loads file into asset manager under specified key.
      *
      * @param key Key under which the asset should be stored
-     * @param path Path to file which to load as asset
-     * @param alignment [Optional] alignment of asset data in asset storage. Default is 64B
-     */
-    std::shared_ptr<dai::Asset> add(const std::string& key, const std::string& path, int alignment = 64);
-
-    /**
-     * Loads file into asset manager under specified key.
-     *
-     * @param key Key under which the asset should be stored
-     * @param data Asset data
-     * @param alignment [Optional] alignment of asset data in asset storage. Default is 64B
-     * @returns Shared pointer to asset
-     */
-    std::shared_ptr<dai::Asset> add(const std::string& key, const std::vector<std::uint8_t>& data, int alignment = 64);
-=======
-    std::shared_ptr<dai::Asset> set(const std::string& key, Asset asset);
->>>>>>> 7471b2d3
-
-    /**
-     * Loads file into asset manager under specified key.
-     *
-     * @param key Key under which the asset should be stored
-<<<<<<< HEAD
-     * @param asset Asset to store
-     * @returns Shared pointer to asset
-     */
-    std::shared_ptr<dai::Asset> set(const std::string& key, Asset asset);
-=======
      * @param path Path to file which to load as asset
      * @param alignment [Optional] alignment of asset data in asset storage. Default is 64B
      */
@@ -107,7 +74,6 @@
      * @returns Shared pointer to asset
      */
     std::shared_ptr<dai::Asset> set(const std::string& key, const std::vector<std::uint8_t>& data, int alignment = 64);
->>>>>>> 7471b2d3
 
     /**
      * @returns Asset assigned to the specified key or a nullptr otherwise
