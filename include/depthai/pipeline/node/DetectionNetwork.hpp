--- conflicted
+++ resolved
@@ -29,15 +29,10 @@
     }
 
     std::shared_ptr<DetectionNetwork> build(Node::Output& input, const NNArchive& nnArchive);
-<<<<<<< HEAD
     std::shared_ptr<DetectionNetwork> build(const std::shared_ptr<Camera>& input, dai::NNModelDescription modelDesc, std::optional<float> fps = std::nullopt);
-    std::shared_ptr<DetectionNetwork> build(const std::shared_ptr<Camera>& input, dai::NNArchive nnArchive, std::optional<float> fps = std::nullopt);
-=======
-    std::shared_ptr<DetectionNetwork> build(const std::shared_ptr<Camera>& input, NNModelDescription modelDesc, float fps = 30.0f);
-    std::shared_ptr<DetectionNetwork> build(const std::shared_ptr<Camera>& input, const NNArchive& nnArchive, float fps = 30.0f);
-    std::shared_ptr<DetectionNetwork> build(const std::shared_ptr<ReplayVideo>& input, NNModelDescription modelDesc, float fps = 30.0f);
-    std::shared_ptr<DetectionNetwork> build(const std::shared_ptr<ReplayVideo>& input, const NNArchive& nnArchive, float fps = 30.0f);
->>>>>>> 09107985
+    std::shared_ptr<DetectionNetwork> build(const std::shared_ptr<Camera>& input, const dai::NNArchive& nnArchive, std::optional<float> fps = std::nullopt);
+    std::shared_ptr<DetectionNetwork> build(const std::shared_ptr<ReplayVideo>& input, NNModelDescription modelDesc, std::optional<float> fps = std::nullopt);
+    std::shared_ptr<DetectionNetwork> build(const std::shared_ptr<ReplayVideo>& input, const NNArchive& nnArchive, std::optional<float> fps = std::nullopt);
 
     Subnode<NeuralNetwork> neuralNetwork{*this, "neuralNetwork"};
     Subnode<DetectionParser> detectionParser{*this, "detectionParser"};
