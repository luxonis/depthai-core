--- conflicted
+++ resolved
@@ -148,11 +148,9 @@
      */
     float getConfidenceThreshold() const;
 
-<<<<<<< HEAD
     std::vector<std::pair<Input&, std::shared_ptr<Capability>>> getRequiredInputs() override;
-=======
+
     std::optional<std::vector<std::string>> getClasses() const;
->>>>>>> 667764b3
 
    private:
     class Impl;
@@ -161,7 +159,9 @@
    protected:
     void build();
     bool isBuild = false;
-    bool needsBuild() override { return !isBuild; }
+    bool needsBuild() override {
+        return !isBuild;
+    }
 };
 
 /**
