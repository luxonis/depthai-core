--- conflicted
+++ resolved
@@ -18,11 +18,7 @@
     /**
      * A map of outputs, where keys are same as in the input MessageGroup
      */
-<<<<<<< HEAD
-    OutputMap outputs{true, *this, "outputs", Output(*this, "", Output::Type::MSender, {{DatatypeEnum::Buffer, true}}, false)};
-=======
     OutputMap outputs{*this, "outputs", {.types = {{DatatypeEnum::Buffer, true}}}};
->>>>>>> d41eeee8
 };
 
 }  // namespace node
