--- conflicted
+++ resolved
@@ -28,14 +28,11 @@
         : DeviceNodeCRTP(std::move(props)), input{neuralNetwork->input}, outNetwork{neuralNetwork->out}, passthrough{neuralNetwork->passthrough} {};
     SpatialDetectionNetwork(std::unique_ptr<Properties> props, bool confMode)
         : DeviceNodeCRTP(std::move(props), confMode), input{neuralNetwork->input}, outNetwork{neuralNetwork->out}, passthrough{neuralNetwork->passthrough} {};
-<<<<<<< HEAD
-=======
     SpatialDetectionNetwork(const std::shared_ptr<Device>& device, std::unique_ptr<Properties> props, bool confMode)
         : DeviceNodeCRTP(device, std::move(props), confMode),
           input{neuralNetwork->input},
           outNetwork{neuralNetwork->out},
           passthrough{neuralNetwork->passthrough} {};
->>>>>>> d41eeee8
 
     constexpr static const char* NAME = "SpatialDetectionNetwork";
     Subnode<NeuralNetwork> neuralNetwork{*this, "neuralNetwork"};
