#pragma once

#include <depthai/pipeline/DeviceNode.hpp>
#include <depthai/pipeline/Subnode.hpp>
#include <depthai/pipeline/node/Camera.hpp>
#include <depthai/pipeline/node/DetectionNetwork.hpp>
#include <depthai/pipeline/node/ImageAlign.hpp>

// depth map source nodes
#include <depthai/pipeline/node/NeuralDepth.hpp>
#include <depthai/pipeline/node/StereoDepth.hpp>
#include <depthai/pipeline/node/ToF.hpp>

#include "depthai/openvino/OpenVINO.hpp"

// shared
#include <depthai/properties/SpatialDetectionNetworkProperties.hpp>

namespace dai {
namespace node {

/**
 * @brief SpatialDetectionNetwork node. Runs a neural inference on input image and calculates spatial location data.
 */
class SpatialDetectionNetwork : public DeviceNodeCRTP<DeviceNode, SpatialDetectionNetwork, SpatialDetectionNetworkProperties> {
   public:
    explicit SpatialDetectionNetwork(const std::shared_ptr<Device>& device)
        : DeviceNodeCRTP<DeviceNode, SpatialDetectionNetwork, SpatialDetectionNetworkProperties>(device)
#ifndef DEPTHAI_INTERNAL_DEVICE_BUILD_RVC4
          ,
          input{neuralNetwork->input},
          outNetwork{neuralNetwork->out},
          passthrough{neuralNetwork->passthrough}
#endif
    {
        if(device) {
            auto platform = device->getPlatform();
            if(platform == Platform::RVC4) {
                if(!depthAlign) depthAlign = std::make_unique<Subnode<ImageAlign>>(*this, "depthAlign");
            }
        }
    };
    SpatialDetectionNetwork(std::unique_ptr<Properties> props)
        : DeviceNodeCRTP(std::move(props))
#ifndef DEPTHAI_INTERNAL_DEVICE_BUILD_RVC4
          ,
          input{neuralNetwork->input},
          outNetwork{neuralNetwork->out},
          passthrough{neuralNetwork->passthrough}
#endif
    {
        auto device = getDevice();
        if(device) {
            auto platform = device->getPlatform();
            if(platform == Platform::RVC4) {
                if(!depthAlign) depthAlign = std::make_unique<Subnode<ImageAlign>>(*this, "depthAlign");
            }
        }
    };
    SpatialDetectionNetwork(std::unique_ptr<Properties> props, bool confMode)
        : DeviceNodeCRTP(std::move(props), confMode)
#ifndef DEPTHAI_INTERNAL_DEVICE_BUILD_RVC4
          ,
          input{neuralNetwork->input},
          outNetwork{neuralNetwork->out},
          passthrough{neuralNetwork->passthrough}
#endif
    {
        auto device = getDevice();
        if(device) {
            auto platform = device->getPlatform();
            if(platform == Platform::RVC4) {
                if(!depthAlign) depthAlign = std::make_unique<Subnode<ImageAlign>>(*this, "depthAlign");
            }
        }
    };
    SpatialDetectionNetwork(const std::shared_ptr<Device>& device, std::unique_ptr<Properties> props, bool confMode)
        : DeviceNodeCRTP(device, std::move(props), confMode)
#ifndef DEPTHAI_INTERNAL_DEVICE_BUILD_RVC4
          ,

          input{neuralNetwork->input},
          outNetwork{neuralNetwork->out},
          passthrough{neuralNetwork->passthrough}
#endif
    {
        if(device) {
            auto platform = device->getPlatform();
            if(platform == Platform::RVC4) {
                if(!depthAlign) depthAlign = std::make_unique<Subnode<ImageAlign>>(*this, "depthAlign");
            }
        }
    };

    constexpr static const char* NAME = "SpatialDetectionNetwork";

    /**
<<<<<<< HEAD
     * @brief Build SpatialDetectionNetwork node with StereoDepth as depth source
     * @param inputRgb Input RGB camera
     * @param stereo StereoDepth node
     * @param modelDesc Model description
     * @param fps Frames per second
     * @return Shared pointer to SpatialDetectionNetwork node
=======
     * @brief Build SpatialDetectionNetwork node. Connect Camera and StereoDepth outputs to this node's inputs. Also call setNNArchive() with provided model
     * description.
     * @param inputRgb: Camera node
     * @param stereo: StereoDepth node
     * @param modelDesc: Neural network model description
     * @param fps: Desired frames per second
     * @param resizeMode: Resize mode for input color frames
     * @returns Shared pointer to SpatialDetectionNetwork node
>>>>>>> 76ee3b24
     */
    std::shared_ptr<SpatialDetectionNetwork> build(const std::shared_ptr<Camera>& inputRgb,
                                                   const std::shared_ptr<StereoDepth>& stereo,
                                                   dai::NNModelDescription modelDesc,
                                                   std::optional<float> fps = std::nullopt,
                                                   std::optional<dai::ImgResizeMode> resizeMode = std::nullopt);

    /**
<<<<<<< HEAD
     * @brief Build SpatialDetectionNetwork node with StereoDepth as depth source
     * @param inputRgb Input RGB camera
     * @param stereo StereoDepth node
     * @param nnArchive NN archive
     * @param fps Frames per second
     * @return Shared pointer to SpatialDetectionNetwork node
=======
     * @brief Build SpatialDetectionNetwork node. Connect Camera and StereoDepth outputs to this node's inputs. Also call setNNArchive() with provided
     * NNArchive.
     * @param inputRgb: Camera node
     * @param stereo: StereoDepth node
     * @param nnArchive: Neural network archive
     * @param fps: Desired frames per second
     * @param resizeMode: Resize mode for input color frames
     * @returns Shared pointer to SpatialDetectionNetwork node
>>>>>>> 76ee3b24
     */
    std::shared_ptr<SpatialDetectionNetwork> build(const std::shared_ptr<Camera>& inputRgb,
                                                   const std::shared_ptr<StereoDepth>& stereo,
                                                   const dai::NNArchive& nnArchive,
                                                   std::optional<float> fps = std::nullopt,
                                                   std::optional<dai::ImgResizeMode> resizeMode = std::nullopt);

    /**
     * @brief Build SpatialDetectionNetwork node with NeuralDepth as depth source
     * @param inputRgb Input RGB camera
     * @param neuralDepth NeuralDepth node
     * @param modelDesc Model description
     * @param fps Frames per second
     * @return Shared pointer to SpatialDetectionNetwork node
     */
    std::shared_ptr<SpatialDetectionNetwork> build(const std::shared_ptr<Camera>& inputRgb,
                                                   const std::shared_ptr<NeuralDepth>& neuralDepth,
                                                   dai::NNModelDescription modelDesc,
                                                   std::optional<float> fps = std::nullopt);

    /**
     * @brief Build SpatialDetectionNetwork node with NeuralDepth as depth source
     * @param inputRgb Input RGB camera
     * @param neuralDepth NeuralDepth node
     * @param nnArchive NN archive
     * @param fps Frames per second
     * @return Shared pointer to SpatialDetectionNetwork node
     */
    std::shared_ptr<SpatialDetectionNetwork> build(const std::shared_ptr<Camera>& inputRgb,
                                                   const std::shared_ptr<NeuralDepth>& neuralDepth,
                                                   const dai::NNArchive& nnArchive,
                                                   std::optional<float> fps = std::nullopt);

    /**
     * @brief Build SpatialDetectionNetwork node with ToF as depth source
     * @param inputRgb Input RGB camera
     * @param tof ToF node
     * @param modelDesc Model description
     * @param fps Frames per second
     * @return Shared pointer to SpatialDetectionNetwork node
     */
    std::shared_ptr<SpatialDetectionNetwork> build(const std::shared_ptr<Camera>& inputRgb,
                                                   const std::shared_ptr<ToF>& tof,
                                                   dai::NNModelDescription modelDesc,
                                                   std::optional<float> fps = std::nullopt);

    /**
     * @brief Build SpatialDetectionNetwork node with ToF as depth source
     * @param inputRgb Input RGB camera
     * @param tof ToF node
     * @param nnArchive NN archive
     * @param fps Frames per second
     * @return Shared pointer to SpatialDetectionNetwork node
     */
    std::shared_ptr<SpatialDetectionNetwork> build(const std::shared_ptr<Camera>& inputRgb,
                                                   const std::shared_ptr<ToF>& tof,
                                                   const dai::NNArchive& nnArchive,
                                                   std::optional<float> fps = std::nullopt);

    Subnode<NeuralNetwork> neuralNetwork{*this, "neuralNetwork"};
    Subnode<DetectionParser> detectionParser{*this, "detectionParser"};
    std::unique_ptr<Subnode<ImageAlign>> depthAlign;

#ifndef DEPTHAI_INTERNAL_DEVICE_BUILD_RVC4
    /**
     * Input message with data to be inferred upon
     * Default queue is blocking with size 5
     */
    Input& input;

    /**
     * Outputs unparsed inference results.
     */
    Output& outNetwork;

    /**
     * Passthrough message on which the inference was performed.
     *
     * Suitable for when input queue is set to non-blocking behavior.
     */
    Output& passthrough;
#endif

    /**
     * Input message with depth data used to retrieve spatial information about detected object
     * Default queue is non-blocking with size 4
     */
    Input inputDepth{*this, {"inputDepth", DEFAULT_GROUP, false, 4, {{{DatatypeEnum::ImgFrame, false}}}, true}};

    /**
     * Input message with image data used to retrieve image transformation from detected object
     * Default queue is blocking with size 1
     */
    Input inputImg{*this, {"inputImg", DEFAULT_GROUP, true, 2, {{{DatatypeEnum::ImgFrame, false}}}, true}};

    /**
     * Input message with input detections object
     * Default queue is blocking with size 1
     */
    Input inputDetections{*this, {"inputDetections", DEFAULT_GROUP, true, 5, {{{DatatypeEnum::ImgDetections, false}}}, true}};

    /**
     * Outputs ImgDetections message that carries parsed detection results.
     */
    Output out{*this, {"out", DEFAULT_GROUP, {{{DatatypeEnum::SpatialImgDetections, false}}}}};

    /**
     * Outputs mapping of detected bounding boxes relative to depth map
     * Suitable for when displaying remapped bounding boxes on depth frame
     */
    Output boundingBoxMapping{*this, {"boundingBoxMapping", DEFAULT_GROUP, {{{DatatypeEnum::SpatialLocationCalculatorConfig, false}}}}};

    /**
     * Passthrough message for depth frame on which the spatial location calculation was performed.
     * Suitable for when input queue is set to non-blocking behavior.
     */
    Output passthroughDepth{*this, {"passthroughDepth", DEFAULT_GROUP, {{{DatatypeEnum::ImgFrame, false}}}}};

    /**
     * Output of SpatialLocationCalculator node, which is used internally by SpatialDetectionNetwork.
     * Suitable when extra information is required from SpatialLocationCalculator node, e.g. minimum, maximum distance.
     */
    Output spatialLocationCalculatorOutput{*this, {"spatialLocationCalculatorOutput", DEFAULT_GROUP, {{{DatatypeEnum::SpatialLocationCalculatorData, false}}}}};

    /**
     * @brief Set NNArchive for this Node. If the archive's type is SUPERBLOB, use default number of shaves.
     *
     * @param nnArchive: NNArchive to set
     */
    void setNNArchive(const NNArchive& nnArchive);

    /**
     * @brief Download model from zoo and set it for this Node
     *
     * @param description: Model description to download
     * @param useCached: Use cached model if available
     */
    void setFromModelZoo(NNModelDescription description, bool useCached = true);

    /**
     * @brief Set NNArchive for this Node, throws if the archive's type is not SUPERBLOB
     *
     * @param nnArchive: NNArchive to set
     * @param numShaves: Number of shaves to use
     */
    void setNNArchive(const NNArchive& nnArchive, int numShaves);

    /** Backwards compatibility interface **/
    // Specify local filesystem path to load the blob (which gets loaded at loadAssets)
    /**
     * Load network blob into assets and use once pipeline is started.
     *
     * @throws Error if file doesn't exist or isn't a valid network blob.
     * @param path Path to network blob
     */
    void setBlobPath(const std::filesystem::path& path);

    /**
     * Load network blob into assets and use once pipeline is started.
     *
     * @param blob Network blob
     */
    void setBlob(OpenVINO::Blob blob);

    /**
     * Same functionality as the setBlobPath(). Load network blob into assets and use once pipeline is started.
     *
     * @throws Error if file doesn't exist or isn't a valid network blob.
     * @param path Path to network blob
     */
    void setBlob(const std::filesystem::path& path);

    /**
     * Load network file into assets.
     * @param modelPath Path to the model file.
     */
    void setModelPath(const std::filesystem::path& modelPath);

    /**
     * Specifies how many frames will be available in the pool
     * @param numFrames How many frames will pool have
     */
    void setNumPoolFrames(int numFrames);

    /**
     * How many threads should the node use to run the network.
     * @param numThreads Number of threads to dedicate to this node
     */
    void setNumInferenceThreads(int numThreads);

    /**
     * How many Neural Compute Engines should a single thread use for inference
     * @param numNCEPerThread Number of NCE per thread
     */
    void setNumNCEPerInferenceThread(int numNCEPerThread);

    /**
     * How many Shaves should a single thread use for inference
     * @param numShavesPerThread Number of shaves per thread
     */
    void setNumShavesPerInferenceThread(int numShavesPerThread);

    /**
     * Specifies backend to use
     * @param backend String specifying backend to use
     */
    void setBackend(std::string backend);

    /**
     * Set backend properties
     * @param backendProperties backend properties map
     */
    void setBackendProperties(std::map<std::string, std::string> properties);

    /**
     * How many inference threads will be used to run the network
     * @returns Number of threads, 0, 1 or 2. Zero means AUTO
     */
    int getNumInferenceThreads();

    /**
     * Specifies confidence threshold at which to filter the rest of the detections.
     * @param thresh Detection confidence must be greater than specified threshold to be added to the list
     */
    void setConfidenceThreshold(float thresh);

    /**
     * Retrieves threshold at which to filter the rest of the detections.
     * @returns Detection confidence
     */
    float getConfidenceThreshold() const;

    /** Custom interface **/
    /**
     * Specifies scale factor for detected bounding boxes.
     * @param scaleFactor Scale factor must be in the interval (0,1].
     */
    void setBoundingBoxScaleFactor(float scaleFactor);

    /**
     * Specifies lower threshold in depth units (millimeter by default) for depth values which will used to calculate spatial data
     * @param lowerThreshold LowerThreshold must be in the interval [0,upperThreshold] and less than upperThreshold.
     */
    void setDepthLowerThreshold(uint32_t lowerThreshold);

    /**
     * Specifies upper threshold in depth units (millimeter by default) for depth values which will used to calculate spatial data
     * @param upperThreshold UpperThreshold must be in the interval (lowerThreshold,65535].
     */
    void setDepthUpperThreshold(uint32_t upperThreshold);

    /**
     * Specifies spatial location calculator algorithm: Average/Min/Max
     * @param calculationAlgorithm Calculation algorithm.
     */
    void setSpatialCalculationAlgorithm(dai::SpatialLocationCalculatorAlgorithm calculationAlgorithm);

    /**
     * Specifies spatial location calculator step size for depth calculation.
     * Step size 1 means that every pixel is taken into calculation, size 2 means every second etc.
     * @param stepSize Step size.
     */
    void setSpatialCalculationStepSize(int stepSize);

    /// Get classes labels
    std::optional<std::vector<std::string>> getClasses() const;

    void buildInternal() override;

   private:
    void setNNArchiveBlob(const NNArchive& nnArchive);
    void setNNArchiveSuperblob(const NNArchive& nnArchive, int numShaves);
    void setNNArchiveOther(const NNArchive& nnArchive);
    NNArchive createNNArchive(NNModelDescription& modelDesc);

    // Helpers, same API, different depth map source nodes
    void alignDepth(const std::shared_ptr<StereoDepth>& stereo, const std::shared_ptr<Camera>& camera);
    void alignDepth(const std::shared_ptr<NeuralDepth>& neuralDepth, const std::shared_ptr<Camera>& camera);
    void alignDepth(const std::shared_ptr<ToF>& tof, const std::shared_ptr<Camera>& camera);

   protected:
    using DeviceNodeCRTP::DeviceNodeCRTP;
};

}  // namespace node
}  // namespace dai<|MERGE_RESOLUTION|>--- conflicted
+++ resolved
@@ -95,15 +95,7 @@
     constexpr static const char* NAME = "SpatialDetectionNetwork";
 
     /**
-<<<<<<< HEAD
-     * @brief Build SpatialDetectionNetwork node with StereoDepth as depth source
-     * @param inputRgb Input RGB camera
-     * @param stereo StereoDepth node
-     * @param modelDesc Model description
-     * @param fps Frames per second
-     * @return Shared pointer to SpatialDetectionNetwork node
-=======
-     * @brief Build SpatialDetectionNetwork node. Connect Camera and StereoDepth outputs to this node's inputs. Also call setNNArchive() with provided model
+     * @brief Build SpatialDetectionNetwork node with StereoDepth as depth source. Connect Camera and StereoDepth outputs to this node's inputs. Also call setNNArchive() with provided model
      * description.
      * @param inputRgb: Camera node
      * @param stereo: StereoDepth node
@@ -111,7 +103,6 @@
      * @param fps: Desired frames per second
      * @param resizeMode: Resize mode for input color frames
      * @returns Shared pointer to SpatialDetectionNetwork node
->>>>>>> 76ee3b24
      */
     std::shared_ptr<SpatialDetectionNetwork> build(const std::shared_ptr<Camera>& inputRgb,
                                                    const std::shared_ptr<StereoDepth>& stereo,
@@ -120,15 +111,7 @@
                                                    std::optional<dai::ImgResizeMode> resizeMode = std::nullopt);
 
     /**
-<<<<<<< HEAD
-     * @brief Build SpatialDetectionNetwork node with StereoDepth as depth source
-     * @param inputRgb Input RGB camera
-     * @param stereo StereoDepth node
-     * @param nnArchive NN archive
-     * @param fps Frames per second
-     * @return Shared pointer to SpatialDetectionNetwork node
-=======
-     * @brief Build SpatialDetectionNetwork node. Connect Camera and StereoDepth outputs to this node's inputs. Also call setNNArchive() with provided
+     * @brief Build SpatialDetectionNetwork node with StereoDepth as depth source. Connect Camera and StereoDepth outputs to this node's inputs. Also call setNNArchive() with provided
      * NNArchive.
      * @param inputRgb: Camera node
      * @param stereo: StereoDepth node
@@ -136,7 +119,6 @@
      * @param fps: Desired frames per second
      * @param resizeMode: Resize mode for input color frames
      * @returns Shared pointer to SpatialDetectionNetwork node
->>>>>>> 76ee3b24
      */
     std::shared_ptr<SpatialDetectionNetwork> build(const std::shared_ptr<Camera>& inputRgb,
                                                    const std::shared_ptr<StereoDepth>& stereo,
@@ -145,56 +127,68 @@
                                                    std::optional<dai::ImgResizeMode> resizeMode = std::nullopt);
 
     /**
-     * @brief Build SpatialDetectionNetwork node with NeuralDepth as depth source
+     * @brief Build SpatialDetectionNetwork node with NeuralDepth as depth source. Connect Camera and NeuralDepth outputs to this node's inputs. Also call setNNArchive() with provided
+     * NNArchive.
      * @param inputRgb Input RGB camera
      * @param neuralDepth NeuralDepth node
      * @param modelDesc Model description
      * @param fps Frames per second
+     * @param resizeMode Resize mode for input color frames
      * @return Shared pointer to SpatialDetectionNetwork node
      */
     std::shared_ptr<SpatialDetectionNetwork> build(const std::shared_ptr<Camera>& inputRgb,
                                                    const std::shared_ptr<NeuralDepth>& neuralDepth,
                                                    dai::NNModelDescription modelDesc,
-                                                   std::optional<float> fps = std::nullopt);
-
-    /**
-     * @brief Build SpatialDetectionNetwork node with NeuralDepth as depth source
+                                                   std::optional<float> fps = std::nullopt,
+                                                   std::optional<dai::ImgResizeMode> resizeMode = std::nullopt);
+
+    /**
+     * @brief Build SpatialDetectionNetwork node with NeuralDepth as depth source. Connect Camera and NeuralDepth outputs to this node's inputs. Also call setNNArchive() with provided
+     * NNArchive.
      * @param inputRgb Input RGB camera
      * @param neuralDepth NeuralDepth node
      * @param nnArchive NN archive
      * @param fps Frames per second
+     * @param resizeMode Resize mode for input color frames
      * @return Shared pointer to SpatialDetectionNetwork node
      */
     std::shared_ptr<SpatialDetectionNetwork> build(const std::shared_ptr<Camera>& inputRgb,
                                                    const std::shared_ptr<NeuralDepth>& neuralDepth,
                                                    const dai::NNArchive& nnArchive,
-                                                   std::optional<float> fps = std::nullopt);
-
-    /**
-     * @brief Build SpatialDetectionNetwork node with ToF as depth source
+                                                   std::optional<float> fps = std::nullopt,
+                                                   std::optional<dai::ImgResizeMode> resizeMode = std::nullopt);
+
+    /**
+     * @brief Build SpatialDetectionNetwork node with ToF as depth source. Connect Camera and ToF outputs to this node's inputs. Also call setNNArchive() with provided
+     * NNArchive.
      * @param inputRgb Input RGB camera
      * @param tof ToF node
      * @param modelDesc Model description
      * @param fps Frames per second
+     * @param resizeMode Resize mode for input color frames
      * @return Shared pointer to SpatialDetectionNetwork node
      */
     std::shared_ptr<SpatialDetectionNetwork> build(const std::shared_ptr<Camera>& inputRgb,
                                                    const std::shared_ptr<ToF>& tof,
                                                    dai::NNModelDescription modelDesc,
-                                                   std::optional<float> fps = std::nullopt);
-
-    /**
-     * @brief Build SpatialDetectionNetwork node with ToF as depth source
+                                                   std::optional<float> fps = std::nullopt,
+                                                   std::optional<dai::ImgResizeMode> resizeMode = std::nullopt);
+
+    /**
+     * @brief Build SpatialDetectionNetwork node with ToF as depth source. Connect Camera and ToF outputs to this node's inputs. Also call setNNArchive() with provided
+     * NNArchive.
      * @param inputRgb Input RGB camera
      * @param tof ToF node
      * @param nnArchive NN archive
      * @param fps Frames per second
+     * @param resizeMode Resize mode for input color frames
      * @return Shared pointer to SpatialDetectionNetwork node
      */
     std::shared_ptr<SpatialDetectionNetwork> build(const std::shared_ptr<Camera>& inputRgb,
                                                    const std::shared_ptr<ToF>& tof,
                                                    const dai::NNArchive& nnArchive,
-                                                   std::optional<float> fps = std::nullopt);
+                                                   std::optional<float> fps = std::nullopt,
+                                                   std::optional<dai::ImgResizeMode> resizeMode = std::nullopt);
 
     Subnode<NeuralNetwork> neuralNetwork{*this, "neuralNetwork"};
     Subnode<DetectionParser> detectionParser{*this, "detectionParser"};
