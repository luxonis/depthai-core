--- conflicted
+++ resolved
@@ -29,13 +29,7 @@
           ,
           input{neuralNetwork->input},
           outNetwork{neuralNetwork->out},
-<<<<<<< HEAD
-          passthrough {
-        neuralNetwork->passthrough
-    }
-=======
           passthrough{neuralNetwork->passthrough}
->>>>>>> af99bfe7
 #endif
     {
         if(device) {
@@ -51,13 +45,7 @@
           ,
           input{neuralNetwork->input},
           outNetwork{neuralNetwork->out},
-<<<<<<< HEAD
-          passthrough {
-        neuralNetwork->passthrough
-    }
-=======
           passthrough{neuralNetwork->passthrough}
->>>>>>> af99bfe7
 #endif
     {
         auto device = getDevice();
@@ -74,13 +62,7 @@
           ,
           input{neuralNetwork->input},
           outNetwork{neuralNetwork->out},
-<<<<<<< HEAD
-          passthrough {
-        neuralNetwork->passthrough
-    }
-=======
           passthrough{neuralNetwork->passthrough}
->>>>>>> af99bfe7
 #endif
     {
         auto device = getDevice();
@@ -98,13 +80,7 @@
 
           input{neuralNetwork->input},
           outNetwork{neuralNetwork->out},
-<<<<<<< HEAD
-          passthrough {
-        neuralNetwork->passthrough
-    }
-=======
           passthrough{neuralNetwork->passthrough}
->>>>>>> af99bfe7
 #endif
     {
         if(device) {
