--- conflicted
+++ resolved
@@ -232,14 +232,12 @@
     /// Get classes labels
     std::optional<std::vector<std::string>> getClasses() const;
 
-<<<<<<< HEAD
     void buildInternal() override;
-=======
+
    private:
     void setNNArchiveBlob(const NNArchive& nnArchive);
     void setNNArchiveSuperblob(const NNArchive& nnArchive, int numShaves);
     void setNNArchiveOther(const NNArchive& nnArchive);
->>>>>>> e685392f
 
    protected:
     using DeviceNodeCRTP::DeviceNodeCRTP;
