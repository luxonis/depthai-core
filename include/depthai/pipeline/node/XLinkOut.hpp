--- conflicted
+++ resolved
@@ -23,12 +23,8 @@
      *
      * Default queue is blocking with size 8
      */
-<<<<<<< HEAD
-    Input input{*this, "in", Input::Type::SReceiver, true, 8, true, {{DatatypeEnum::Buffer, true}}};
-=======
     // Input input{*this, "in", Input::Type::SReceiver, true, 8, {{DatatypeEnum::Buffer, true}}};
     Input input{*this, {.name = "in", .types = {{DatatypeEnum::Buffer, true}}}};
->>>>>>> d41eeee8
 
     /**
      * Specifies XLink stream name to use.
