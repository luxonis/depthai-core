#pragma once

#include "depthai/openvino/OpenVINO.hpp"
#include "depthai/pipeline/Node.hpp"

// standard
#include <fstream>

// shared
#include <depthai-shared/properties/NeuralNetworkProperties.hpp>

namespace dai {
namespace node {

/**
 * @brief NeuralNetwork node. Runs a neural inference on input data.
 */
class NeuralNetwork : public NodeCRTP<Node, NeuralNetwork, NeuralNetworkProperties> {
   public:
    constexpr static const char* NAME = "NeuralNetwork";

   protected:
    tl::optional<OpenVINO::Version> getRequiredOpenVINOVersion() override;
    OpenVINO::Version networkOpenvinoVersion;
<<<<<<< HEAD
    virtual Properties& getPropertiesRef();
    virtual const Properties& getPropertiesRef() const;
=======
>>>>>>> c5709db5

   public:
    NeuralNetwork(const std::shared_ptr<PipelineImpl>& par, int64_t nodeId);
    NeuralNetwork(const std::shared_ptr<PipelineImpl>& par, int64_t nodeId, std::unique_ptr<Properties> props);

    /**
     * Input message with data to be infered upon
     * Default queue is blocking with size 5
     */
    Input input{*this, "in", Input::Type::SReceiver, true, 5, true, {{DatatypeEnum::Buffer, true}}};

    /**
     * Outputs NNData message that carries inference results
     */
    Output out{*this, "out", Output::Type::MSender, {{DatatypeEnum::NNData, false}}};

    /**
     * Passthrough message on which the inference was performed.
     *
     * Suitable for when input queue is set to non-blocking behavior.
     */
    Output passthrough{*this, "passthrough", Output::Type::MSender, {{DatatypeEnum::Buffer, true}}};

    /**
     * Inputs mapped to network inputs. Useful for infering from separate data sources
     * Default input is non-blocking with queue size 1 and waits for messages
     */
    InputMap inputs;

    /**
     * Passthroughs which correspond to specified input
     */
    OutputMap passthroughs;

    // Specify local filesystem path to load the blob (which gets loaded at loadAssets)
    /**
     * Load network blob into assets and use once pipeline is started.
     *
     * Throws if file doesn't exist or isn't a valid network blob.
     * @param path Path to network blob
     */
    void setBlobPath(const std::string& path);

    /**
     * Specifies how many frames will be avilable in the pool
     * @param numFrames How many frames will pool have
     */
    void setNumPoolFrames(int numFrames);

    /**
     * How many threads should the node use to run the network.
     * @param numThreads Number of threads to dedicate to this node
     */
    void setNumInferenceThreads(int numThreads);

    /**
     * How many Neural Compute Engines should a single thread use for inference
     * @param numNCEPerThread Number of NCE per thread
     */
    void setNumNCEPerInferenceThread(int numNCEPerThread);

    /**
     * How many inference threads will be used to run the network
     * @returns Number of threads, 0, 1 or 2. Zero means AUTO
     */
    int getNumInferenceThreads();
    // TODO add getters for other API
};

}  // namespace node
}  // namespace dai<|MERGE_RESOLUTION|>--- conflicted
+++ resolved
@@ -22,11 +22,6 @@
    protected:
     tl::optional<OpenVINO::Version> getRequiredOpenVINOVersion() override;
     OpenVINO::Version networkOpenvinoVersion;
-<<<<<<< HEAD
-    virtual Properties& getPropertiesRef();
-    virtual const Properties& getPropertiesRef() const;
-=======
->>>>>>> c5709db5
 
    public:
     NeuralNetwork(const std::shared_ptr<PipelineImpl>& par, int64_t nodeId);
