--- conflicted
+++ resolved
@@ -85,18 +85,17 @@
         *this, {"inputControl", DEFAULT_GROUP, DEFAULT_BLOCKING, DEFAULT_QUEUE_SIZE, {{{DatatypeEnum::CameraControl, false}}}, DEFAULT_WAIT_FOR_MESSAGE}};
 
     /**
-<<<<<<< HEAD
      * Input for mocking 'isp' functionality on RVC2.
      * Default queue is blocking with size 8
      */
     Input mockIsp{*this, {"mockIsp", DEFAULT_GROUP, true, 8, {{{DatatypeEnum::ImgFrame, false}}}, DEFAULT_WAIT_FOR_MESSAGE}};
-=======
+
+    /**
      * Outputs ImgFrame message that carries RAW10-packed (MIPI CSI-2 format) frame data.
      *
      * Captured directly from the camera sensor, and the source for the 'isp' output.
      */
     Output raw{*this, {"raw", DEFAULT_GROUP, {{{DatatypeEnum::ImgFrame, false}}}}};
->>>>>>> 191759b6
 
     /**
      * Retrieves which board socket to use
