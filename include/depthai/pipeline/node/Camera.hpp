#pragma once

// libraries
<<<<<<< HEAD
#include "3rdparty/spimpl.h"

=======
>>>>>>> 8d7a1ea2
#include <optional>

#include "depthai/utility/spimpl.h"

// depthai
#include "depthai/capabilities/ImgFrameCapability.hpp"
#include "depthai/pipeline/DeviceNode.hpp"
#include "depthai/pipeline/datatype/CameraControl.hpp"
#ifdef DEPTHAI_HAVE_OPENCV_SUPPORT
    #include "depthai/pipeline/node/host/Replay.hpp"
#endif
#include "depthai/properties/CameraProperties.hpp"
#include "depthai/utility/span.hpp"

namespace dai {
namespace node {

class Camera : public DeviceNodeCRTP<DeviceNode, Camera, CameraProperties>, public SourceNode {
   public:
    /**
     * Get video output with specified size.
     */
    Node::Output* requestOutput(std::pair<uint32_t, uint32_t> size,
                                std::optional<ImgFrame::Type> type = std::nullopt,
                                ImgResizeMode resizeMode = ImgResizeMode::CROP,
                                std::optional<float> fps = std::nullopt,
                                std::optional<bool> enableUndistortion = std::nullopt);
    /**
     * Request output with advanced controls. Mainly to be used by custom node writers.
     */
    Node::Output* requestOutput(const Capability& capability, bool onHost) override;

    /**
     * Get a high resolution output with full FOV on the sensor.
     * By default the function will not use the resolutions higher than 5000x4000, as those often need a lot of resources,
     * making them hard to use in combination with other nodes.
     * @param type Type of the output (NV12, BGR, ...) - by default it's auto-selected for best performance
     * @param fps FPS of the output - by default it's auto-selected to highest possible that a sensor config support or 30, whichever is lower
     * @param useHighestResolution If true, the function will use the highest resolution available on the sensor, even if it's higher than 5000x4000
     */
    Node::Output* requestFullResolutionOutput(std::optional<ImgFrame::Type> type = std::nullopt,
                                              std::optional<float> fps = std::nullopt,
                                              bool useHighestResolution = false);

    /**
     * Build with a specific board socket
     * @param boardSocket Board socket to use
     * @param sensorResolution Sensor resolution to use - by default it's auto-detected from the requested outputs
     * @param sensorFps Sensor FPS to use - by default it's auto-detected from the requested outputs (maximum is used)
     */
    std::shared_ptr<Camera> build(dai::CameraBoardSocket boardSocket = dai::CameraBoardSocket::AUTO,
                                  std::optional<std::pair<uint32_t, uint32_t>> sensorResolution = std::nullopt,
                                  std::optional<float> sensorFps = std::nullopt);

#ifdef DEPTHAI_HAVE_OPENCV_SUPPORT
    /**
     * Build with a specific board socket and mock input
     */
    std::shared_ptr<Camera> build(dai::CameraBoardSocket boardSocket, ReplayVideo& replay);

    /**
     * Build with mock input
     */
    std::shared_ptr<Camera> build(ReplayVideo& replay);
#endif

    /**
     * Get max width of the camera (can only be called after build)
     */
    uint32_t getMaxWidth() const;

    /**
     * Get max height of the camera (can only be called after build)
     */
    uint32_t getMaxHeight() const;

    /**
     * Initial control options to apply to sensor
     */
    CameraControl initialControl;

    /**
     * Input for CameraControl message, which can modify camera parameters in runtime
     */
    Input inputControl{
        *this, {"inputControl", DEFAULT_GROUP, DEFAULT_BLOCKING, DEFAULT_QUEUE_SIZE, {{{DatatypeEnum::CameraControl, false}}}, DEFAULT_WAIT_FOR_MESSAGE}};

    /**
     * Input for mocking 'isp' functionality on RVC2.
     * Default queue is blocking with size 8
     */
    Input mockIsp{*this, {"mockIsp", DEFAULT_GROUP, true, 8, {{{DatatypeEnum::ImgFrame, false}}}, DEFAULT_WAIT_FOR_MESSAGE}};

    /**
     * Outputs ImgFrame message that carries RAW10-packed (MIPI CSI-2 format) frame data.
     *
     * Captured directly from the camera sensor, and the source for the 'isp' output.
     */
    Output raw{*this, {"raw", DEFAULT_GROUP, {{{DatatypeEnum::ImgFrame, false}}}}};

    /**
     * Retrieves which board socket to use
     * @returns Board socket to use
     */
    CameraBoardSocket getBoardSocket() const;

#ifdef DEPTHAI_HAVE_OPENCV_SUPPORT
    /**
     * Set mock ISP for Camera node. Automatically sets mockIsp size.
     * @param replay ReplayVideo node to use as mock ISP
     */
    Camera& setMockIsp(ReplayVideo& replay);
#endif

   private:
    class Impl;
    spimpl::impl_ptr<Impl> pimpl;

   public:  // internal usage
    constexpr static const char* NAME = "Camera";
    using DeviceNodeCRTP::DeviceNodeCRTP;
    [[nodiscard]] static std::shared_ptr<Camera> create() {
        auto node = std::make_shared<Camera>();
        node->buildInternal();
        return node;
    }
    [[nodiscard]] static std::shared_ptr<Camera> create(std::shared_ptr<Device>& defaultDevice) {
        auto node = std::make_shared<Camera>(defaultDevice);
        node->buildInternal();
        return node;
    }
    OutputMap dynamicOutputs{*this, "dynamicOutputs", {"", "", {{DatatypeEnum::ImgFrame, false}}}};
    Camera();
    explicit Camera(std::shared_ptr<Device>& defaultDevice);
    explicit Camera(std::unique_ptr<Properties> props);

    void buildStage1() override;

    float getMaxRequestedFps() const;
    uint32_t getMaxRequestedWidth() const;
    uint32_t getMaxRequestedHeight() const;

   protected:
    Properties& getProperties() override;
    bool isSourceNode() const override;
    NodeRecordParams getNodeRecordParams() const override;
    Input& getReplayInput() override;

   private:
    bool isBuilt = false;
    CameraFeatures cameraFeatures;

    /*
    Output& getRecordOutput() override;
    Input& getReplayInput() override;
    */
};

}  // namespace node
}  // namespace dai<|MERGE_RESOLUTION|>--- conflicted
+++ resolved
@@ -1,11 +1,6 @@
 #pragma once
 
 // libraries
-<<<<<<< HEAD
-#include "3rdparty/spimpl.h"
-
-=======
->>>>>>> 8d7a1ea2
 #include <optional>
 
 #include "depthai/utility/spimpl.h"
