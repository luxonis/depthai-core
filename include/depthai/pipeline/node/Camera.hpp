--- conflicted
+++ resolved
@@ -212,21 +212,13 @@
      * Get number of frames in outputs pool for all outputs
      * @return Number of frames
      */
-<<<<<<< HEAD
-    int getOutputsNumFramesPool() const;
-=======
     std::optional<int> getOutputsNumFramesPool() const;
->>>>>>> af99bfe7
 
     /**
      * Get maximum size of outputs pool for all outputs
      * @return Maximum size in bytes of image manip pool
      */
-<<<<<<< HEAD
-    int getOutputsMaxSizePool() const;
-=======
     std::optional<size_t> getOutputsMaxSizePool() const;
->>>>>>> af99bfe7
 
 #ifdef DEPTHAI_HAVE_OPENCV_SUPPORT
     /**
