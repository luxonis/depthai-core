--- conflicted
+++ resolved
@@ -18,23 +18,7 @@
    private:
     Properties properties;
 
-<<<<<<< HEAD
-    std::string getName() const override {
-        return "SPIOut";
-    }
-
-    std::vector<Input> getInputs() override {
-        return {input};
-    }
-
-    std::vector<Output> getOutputs() override {
-        return {};
-    }
-
-    nlohmann::json getProperties() override {
-=======
     nlohmann::json getProperties() {
->>>>>>> 8ff9ec36
         nlohmann::json j;
         nlohmann::to_json(j, properties);
         return j;
@@ -45,7 +29,7 @@
     }
 
    public:
-    std::string getName() const {
+    std::string getName() const override {
         return "SPIOut";
     }
 
