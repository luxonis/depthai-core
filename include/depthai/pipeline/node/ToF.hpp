--- conflicted
+++ resolved
@@ -60,14 +60,9 @@
 
     // Note on API limitation:
     // TODO(before mainline) - API not supported on RVC3
-<<<<<<< HEAD
     Output amplitude{*this, {.name = "amplitude", .types = {{DatatypeEnum::ImgFrame, true}}}};
     Output error{*this, {.name = "error", .types = {{DatatypeEnum::ImgFrame, true}}}};
-=======
-    Output amplitude{true, *this, "amplitude", Output::Type::MSender, {{DatatypeEnum::ImgFrame, true}}};
-    Output intensity{true, *this, "intensity", Output::Type::MSender, {{DatatypeEnum::ImgFrame, true}}};
-    Output error{true, *this, "error", Output::Type::MSender, {{DatatypeEnum::ImgFrame, true}}};
->>>>>>> 591a8503
+    Output intensity{*this, {.name = "intensity", .types = {{DatatypeEnum::ImgFrame, true}}}};
 };
 
 }  // namespace node
