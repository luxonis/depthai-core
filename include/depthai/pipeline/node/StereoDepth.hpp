--- conflicted
+++ resolved
@@ -395,8 +395,6 @@
      * Whether to enable frame syncing inside stereo node or not. Suitable if inputs are known to be synced.
      */
     void setFrameSync(bool enableFrameSync);
-<<<<<<< HEAD
-=======
     // TODO(before mainline) - API not supported on RVC3
     /**
      * Override baseline from calibration.
@@ -444,7 +442,6 @@
      * See getOptimalNewCameraMatrix from opencv for more details.
      */
     void setAlphaScaling(float alpha);
->>>>>>> b37f7d71
 };
 
 }  // namespace node
