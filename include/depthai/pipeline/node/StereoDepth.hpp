--- conflicted
+++ resolved
@@ -140,13 +140,13 @@
     void setInputResolution(int width, int height);
 
     /**
-<<<<<<< HEAD
      * Specify input resolution size
      *
      * Optional if MonoCamera exists, otherwise necessary
      */
     void setInputResolution(std::tuple<int, int> resolution);
-=======
+    
+    /**
      * Specify disparity/depth output resolution size, implemented by scaling.
      *
      * Currently only applicable when aligning to RGB camera
@@ -158,7 +158,6 @@
      * with potential cropping when enabled. Default `true`
      */
     void setOutputKeepAspectRatio(bool keep);
->>>>>>> d6ebdf48
 
     /**
      * @param median Set kernel size for disparity/depth median filtering, or disable
