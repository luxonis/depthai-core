#pragma once

#include <depthai/pipeline/DeviceNode.hpp>
#include <memory>

// shared
#include "depthai/pipeline/datatype/StereoDepthConfig.hpp"
#include "depthai/properties/StereoDepthProperties.hpp"

namespace dai {
namespace node {

/**
 * @brief StereoDepth node. Compute stereo disparity and depth from left-right image pair.
 */
class StereoDepth : public DeviceNodeCRTP<DeviceNode, StereoDepth, StereoDepthProperties> {
   public:
    constexpr static const char* NAME = "StereoDepth";
    using DeviceNodeCRTP::DeviceNodeCRTP;

    /**
     * Preset modes for stereo depth.
     */
    enum class PresetMode : std::uint32_t {
        /**
         * Prefers accuracy over density. More invalid depth values, but less outliers.
         * This mode does not turn on any post-processing and is light on resources.
         */
        FAST_ACCURACY,
        /**
         * Prefers density over accuracy. Less invalid depth values, but more outliers.
         * This mode does not turn on any post-processing and is light on resources.
         */
        FAST_DENSITY,

        DEFAULT,
        FACE,
        HIGH_DETAIL,
        ROBOTICS
    };
    std::shared_ptr<StereoDepth> build(Node::Output& left, Node::Output& right, PresetMode presetMode = PresetMode::DEFAULT) {
        setDefaultProfilePreset(presetMode);
        left.link(this->left);
        right.link(this->right);
        return std::static_pointer_cast<StereoDepth>(shared_from_this());
    }

    /**
     * Create StereoDepth node. Note that this API is global and if used autocreated cameras can't be reused.
     * @param autoCreateCameras If true, will create left and right nodes if they don't exist
     * @param presetMode Preset mode for stereo depth
     */
    std::shared_ptr<StereoDepth> build(bool autoCreateCameras, PresetMode presetMode = PresetMode::DEFAULT, std::pair<int, int> size = {640, 400});

   protected:
    Properties& getProperties();
    StereoDepth() = default;
    StereoDepth(std::unique_ptr<Properties> props);

   private:
    PresetMode presetMode = PresetMode::DEFAULT;

   public:
    using MedianFilter = dai::StereoDepthConfig::MedianFilter;

    /**
     * Initial config to use for StereoDepth.
     */
    std::shared_ptr<StereoDepthConfig> initialConfig = std::make_shared<StereoDepthConfig>();

    /**
     * Input StereoDepthConfig message with ability to modify parameters in runtime.
     */
    Input inputConfig{
        *this, {"inputConfig", DEFAULT_GROUP, DEFAULT_BLOCKING, DEFAULT_QUEUE_SIZE, {{{DatatypeEnum::StereoDepthConfig, false}}}, DEFAULT_WAIT_FOR_MESSAGE}};

    /**
     * Input align to message.
     * Default queue is non-blocking with size 1.
     */
    Input inputAlignTo{*this, {"inputAlignTo", DEFAULT_GROUP, false, 1, {{DatatypeEnum::ImgFrame, false}}, true}};

    /**
     * Input for left ImgFrame of left-right pair
     */
    Input left{*this, {"left", DEFAULT_GROUP, DEFAULT_BLOCKING, DEFAULT_QUEUE_SIZE, {{{DatatypeEnum::ImgFrame, true}}}, DEFAULT_WAIT_FOR_MESSAGE}};

    /**
     * Input for right ImgFrame of left-right pair
     */
    Input right{*this, {"right", DEFAULT_GROUP, DEFAULT_BLOCKING, DEFAULT_QUEUE_SIZE, {{{DatatypeEnum::ImgFrame, true}}}, DEFAULT_WAIT_FOR_MESSAGE}};

    /**
     * Outputs ImgFrame message that carries RAW16 encoded (0..65535) depth data in depth units (millimeter by default).
     *
     * Non-determined / invalid depth values are set to 0
     */
    Output depth{*this, {"depth", DEFAULT_GROUP, {{{DatatypeEnum::ImgFrame, false}}}}};

    /**
     * Outputs ImgFrame message that carries RAW8 / RAW16 encoded disparity data:
     * RAW8 encoded (0..95) for standard mode;
     * RAW8 encoded (0..190) for extended disparity mode;
     * RAW16 encoded for subpixel disparity mode:
     * - 0..760 for 3 fractional bits (by default)
     * - 0..1520 for 4 fractional bits
     * - 0..3040 for 5 fractional bits
     */
    Output disparity{*this, {"disparity", DEFAULT_GROUP, {{{DatatypeEnum::ImgFrame, false}}}}};

    /**
     * Passthrough ImgFrame message from 'left' Input.
     */
    Output syncedLeft{*this, {"syncedLeft", DEFAULT_GROUP, {{{DatatypeEnum::ImgFrame, false}}}}};

    /**
     * Passthrough ImgFrame message from 'right' Input.
     */
    Output syncedRight{*this, {"syncedRight", DEFAULT_GROUP, {{{DatatypeEnum::ImgFrame, false}}}}};

    /**
     * Outputs ImgFrame message that carries RAW8 encoded (grayscale) rectified frame data.
     */
    Output rectifiedLeft{*this, {"rectifiedLeft", DEFAULT_GROUP, {{{DatatypeEnum::ImgFrame, false}}}}};

    /**
     * Outputs ImgFrame message that carries RAW8 encoded (grayscale) rectified frame data.
     */
    Output rectifiedRight{*this, {"rectifiedRight", DEFAULT_GROUP, {{{DatatypeEnum::ImgFrame, false}}}}};

    /**
     * Outputs StereoDepthConfig message that contains current stereo configuration.
     */
    Output outConfig{*this, {"outConfig", DEFAULT_GROUP, {{{DatatypeEnum::StereoDepthConfig, false}}}}};

    /**
     * Outputs ImgFrame message that carries left-right check first iteration (before combining with second iteration) disparity map.
     * Useful for debugging/fine tuning.
     */
    Output debugDispLrCheckIt1{*this, {"debugDispLrCheckIt1", DEFAULT_GROUP, {{{DatatypeEnum::ImgFrame, false}}}}};

    /**
     * Outputs ImgFrame message that carries left-right check second iteration (before combining with first iteration) disparity map.
     * Useful for debugging/fine tuning.
     */
    Output debugDispLrCheckIt2{*this, {"debugDispLrCheckIt2", DEFAULT_GROUP, {{{DatatypeEnum::ImgFrame, false}}}}};

    /**
     * Outputs ImgFrame message that carries extended left-right check first iteration (downscaled frame, before combining with second iteration) disparity map.
     * Useful for debugging/fine tuning.
     */
    Output debugExtDispLrCheckIt1{*this, {"debugExtDispLrCheckIt1", DEFAULT_GROUP, {{{DatatypeEnum::ImgFrame, false}}}}};

    /**
     * Outputs ImgFrame message that carries extended left-right check second iteration (downscaled frame, before combining with first iteration) disparity map.
     * Useful for debugging/fine tuning.
     */
    Output debugExtDispLrCheckIt2{*this, {"debugExtDispLrCheckIt2", DEFAULT_GROUP, {{{DatatypeEnum::ImgFrame, false}}}}};

    /**
     * Outputs ImgFrame message that carries cost dump of disparity map.
     * Useful for debugging/fine tuning.
     */
    Output debugDispCostDump{*this, {"debugDispCostDump", DEFAULT_GROUP, {{{DatatypeEnum::ImgFrame, false}}}}};

    /**
     * Outputs ImgFrame message that carries RAW8 confidence map.
     * Lower values mean lower confidence of the calculated disparity value.
     * RGB alignment, left-right check or any postprocessing (e.g., median filter) is not performed on confidence map.
     */
    Output confidenceMap{*this, {"confidenceMap", DEFAULT_GROUP, {{{DatatypeEnum::ImgFrame, false}}}}};

    /**
     * Specify local filesystem paths to the mesh calibration files for 'left' and 'right' inputs.
     *
     * When a mesh calibration is set, it overrides the camera intrinsics/extrinsics matrices.
     * Overrides useHomographyRectification behavior.
     * Mesh format: a sequence of (y,x) points as 'float' with coordinates from the input image
     * to be mapped in the output. The mesh can be subsampled, configured by `setMeshStep`.
     *
     * With a 1280x800 resolution and the default (16,16) step, the required mesh size is:
     *
     * width: 1280 / 16 + 1 = 81
     *
     * height: 800 / 16 + 1 = 51
     */
    void loadMeshFiles(const dai::Path& pathLeft, const dai::Path& pathRight);

    /**
     * Specify mesh calibration data for 'left' and 'right' inputs, as vectors of bytes.
     * Overrides useHomographyRectification behavior.
     * See `loadMeshFiles` for the expected data format
     */
    void loadMeshData(const std::vector<std::uint8_t>& dataLeft, const std::vector<std::uint8_t>& dataRight);

    /**
     * Set the distance between mesh points. Default: (16, 16)
     */
    void setMeshStep(int width, int height);

    /**
     * Specify input resolution size
     *
     * Optional if MonoCamera exists, otherwise necessary
     */
    void setInputResolution(int width, int height);

    /**
     * Specify input resolution size
     *
     * Optional if MonoCamera exists, otherwise necessary
     */
    void setInputResolution(std::tuple<int, int> resolution);

    /**
     * Specify disparity/depth output resolution size, implemented by scaling.
     *
     * Currently only applicable when aligning to RGB camera
     */
    void setOutputSize(int width, int height);

    /**
     * Specifies whether the frames resized by `setOutputSize` should preserve aspect ratio,
     * with potential cropping when enabled. Default `true`
     */
    void setOutputKeepAspectRatio(bool keep);

    /**
<<<<<<< HEAD
     * @param median Set kernel size for disparity/depth median filtering, or disable
     */
    [[deprecated("Use 'initialConfig->setMedianFilter()' instead")]] void setMedianFilter(MedianFilter median);

    /**
=======
>>>>>>> dea15ac3
     * @param align Set the disparity/depth alignment: centered (between the 'left' and 'right' inputs),
     * or from the perspective of a rectified output stream
     */
    void setDepthAlign(Properties::DepthAlign align);

    /**
     * @param camera Set the camera from whose perspective the disparity/depth will be aligned
     */
    void setDepthAlign(CameraBoardSocket camera);

    /**
<<<<<<< HEAD
     * Confidence threshold for disparity calculation
     * @param confThr Confidence threshold value 0..255
     */
    [[deprecated("Use 'initialConfig->setConfidenceThreshold()' instead")]] void setConfidenceThreshold(int confThr);

    /**
=======
>>>>>>> dea15ac3
     * Rectify input images or not.
     */
    void setRectification(bool enable);

    /**
     * Computes and combines disparities in both L-R and R-L directions, and combine them.
     *
     * For better occlusion handling, discarding invalid disparity values
     */
    void setLeftRightCheck(bool enable);

    /**
     * Computes disparity with sub-pixel interpolation (3 fractional bits by default).
     *
     * Suitable for long range. Currently incompatible with extended disparity
     */
    void setSubpixel(bool enable);

    /**
     * Number of fractional bits for subpixel mode.
     * Default value: 3.
     * Valid values: 3,4,5.
     * Defines the number of fractional disparities: 2^x.
     * Median filter postprocessing is supported only for 3 fractional bits.
     */
    void setSubpixelFractionalBits(int subpixelFractionalBits);

    /**
     * Disparity range increased from 0-95 to 0-190, combined from full resolution and downscaled images.
     *
     * Suitable for short range objects. Currently incompatible with sub-pixel disparity
     */
    void setExtendedDisparity(bool enable);

    /**
     * Fill color for missing data at frame edges
     * @param color Grayscale 0..255, or -1 to replicate pixels
     */
    void setRectifyEdgeFillColor(int color);

    /**
     * Enable runtime stereo mode switch, e.g. from standard to LR-check.
     * Note: when enabled resources allocated for worst case to enable switching to any mode.
     */
    void setRuntimeModeSwitch(bool enable);

    /**
     * Specify number of frames in pool.
     * @param numFramesPool How many frames should the pool have
     */
    void setNumFramesPool(int numFramesPool);

    /**
<<<<<<< HEAD
     * Useful for normalization of the disparity map.
     * @returns Maximum disparity value that the node can return
     */
    [[deprecated("Use 'initialConfig->getMaxDisparity()' instead")]] float getMaxDisparity() const;

    /**
=======
>>>>>>> dea15ac3
     * Specify allocated hardware resources for stereo depth.
     * Suitable only to increase post processing runtime.
     * @param numShaves Number of shaves.
     * @param numMemorySlices Number of memory slices.
     */
    void setPostProcessingHardwareResources(int numShaves, int numMemorySlices);

    /**
     * Sets a default preset based on specified option.
     * @param mode Stereo depth preset mode
     */
    void setDefaultProfilePreset(PresetMode mode);

    /**
     * Use 3x3 homography matrix for stereo rectification instead of sparse mesh generated on device.
     * Default behaviour is AUTO, for lenses with FOV over 85 degrees sparse mesh is used, otherwise 3x3 homography.
     * If custom mesh data is provided through loadMeshData or loadMeshFiles this option is ignored.
     * @param useHomographyRectification true: 3x3 homography matrix generated from calibration data is used for stereo rectification, can't correct lens
     * distortion.
     * false: sparse mesh is generated on-device from calibration data with mesh step specified with setMeshStep (Default: (16, 16)), can correct lens
     * distortion. Implementation for generating the mesh is same as opencv's initUndistortRectifyMap function. Only the first 8 distortion coefficients are
     * used from calibration data.
     */
    void useHomographyRectification(bool useHomographyRectification);

    /**
     * Equivalent to useHomographyRectification(!enableDistortionCorrection)
     */
    void enableDistortionCorrection(bool enableDistortionCorrection);

    /**
     * Whether to enable frame syncing inside stereo node or not. Suitable if inputs are known to be synced.
     */
    void setFrameSync(bool enableFrameSync);

    /**
     * Override baseline from calibration.
     * Used only in disparity to depth conversion.
     * Units are centimeters.
     */
    void setBaseline(float baseline);

    /**
     * Override focal length from calibration.
     * Used only in disparity to depth conversion.
     * Units are pixels.
     */
    void setFocalLength(float focalLength);

    /**
     * Use baseline information for disparity to depth conversion from specs (design data) or from calibration.
     * Default: true
     */
    void setDisparityToDepthUseSpecTranslation(bool specTranslation);

    /**
     * Obtain rectification matrices using spec translation (design data) or from calibration in calculations.
     * Should be used only for debugging.
     * Default: false
     */
    void setRectificationUseSpecTranslation(bool specTranslation);

    /**
     * Use baseline information for depth alignment from specs (design data) or from calibration.
     * Default: true
     */
    void setDepthAlignmentUseSpecTranslation(bool specTranslation);

    /**
     * Free scaling parameter between 0 (when all the pixels in the undistorted image are valid)
     * and 1 (when all the source image pixels are retained in the undistorted image).
     * On some high distortion lenses, and/or due to rectification (image rotated) invalid areas may appear even with alpha=0,
     * in these cases alpha < 0.0 helps removing invalid areas.
     * See getOptimalNewCameraMatrix from opencv for more details.
     */
    void setAlphaScaling(float alpha);
};

}  // namespace node
}  // namespace dai<|MERGE_RESOLUTION|>--- conflicted
+++ resolved
@@ -226,14 +226,6 @@
     void setOutputKeepAspectRatio(bool keep);
 
     /**
-<<<<<<< HEAD
-     * @param median Set kernel size for disparity/depth median filtering, or disable
-     */
-    [[deprecated("Use 'initialConfig->setMedianFilter()' instead")]] void setMedianFilter(MedianFilter median);
-
-    /**
-=======
->>>>>>> dea15ac3
      * @param align Set the disparity/depth alignment: centered (between the 'left' and 'right' inputs),
      * or from the perspective of a rectified output stream
      */
@@ -245,15 +237,6 @@
     void setDepthAlign(CameraBoardSocket camera);
 
     /**
-<<<<<<< HEAD
-     * Confidence threshold for disparity calculation
-     * @param confThr Confidence threshold value 0..255
-     */
-    [[deprecated("Use 'initialConfig->setConfidenceThreshold()' instead")]] void setConfidenceThreshold(int confThr);
-
-    /**
-=======
->>>>>>> dea15ac3
      * Rectify input images or not.
      */
     void setRectification(bool enable);
@@ -307,15 +290,6 @@
     void setNumFramesPool(int numFramesPool);
 
     /**
-<<<<<<< HEAD
-     * Useful for normalization of the disparity map.
-     * @returns Maximum disparity value that the node can return
-     */
-    [[deprecated("Use 'initialConfig->getMaxDisparity()' instead")]] float getMaxDisparity() const;
-
-    /**
-=======
->>>>>>> dea15ac3
      * Specify allocated hardware resources for stereo depth.
      * Suitable only to increase post processing runtime.
      * @param numShaves Number of shaves.
