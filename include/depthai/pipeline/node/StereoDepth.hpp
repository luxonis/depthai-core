#pragma once

#include <depthai/pipeline/DeviceNode.hpp>
#include <memory>

// shared
#include "depthai/pipeline/datatype/StereoDepthConfig.hpp"
#include "depthai/properties/StereoDepthProperties.hpp"

namespace dai {
namespace node {

/**
 * @brief StereoDepth node. Compute stereo disparity and depth from left-right image pair.
 */
class StereoDepth : public DeviceNodeCRTP<DeviceNode, StereoDepth, StereoDepthProperties> {
   public:
    constexpr static const char* NAME = "StereoDepth";
    using DeviceNodeCRTP::DeviceNodeCRTP;

    /**
     * Preset modes for stereo depth.
     */
    enum class PresetMode : std::uint32_t {
        /**
         * Prefers accuracy over density. More invalid depth values, but less outliers.
         */
        HIGH_ACCURACY [[deprecated("Will be removed in future releases and replaced with DEFAULT")]],
        /**
         * Prefers density over accuracy. Less invalid depth values, but more outliers.
         */
        HIGH_DENSITY [[deprecated("Will be removed in future releases and replaced with DEFAULT")]],

        DEFAULT,
        FACE,
        HIGH_DETAIL,
        ROBOTICS
    };
    std::shared_ptr<StereoDepth> build(Node::Output& left, Node::Output& right, PresetMode presetMode = PresetMode::DEFAULT) {
        setDefaultProfilePreset(presetMode);
        left.link(this->left);
        right.link(this->right);
        return std::static_pointer_cast<StereoDepth>(shared_from_this());
    }

<<<<<<< HEAD
    std::shared_ptr<StereoDepth> build(bool autoCreateCameras, PresetMode presetMode = PresetMode::DEFAULT);
=======
    /**
     * Create StereoDepth node. Note that this API is global and if used autocreated cameras can't be reused.
     * @param autoCreateCameras If true, will create left and right nodes if they don't exist
     * @param presetMode Preset mode for stereo depth
     */
    std::shared_ptr<StereoDepth> build(bool autoCreateCameras, PresetMode presetMode = PresetMode::HIGH_ACCURACY, std::pair<int, int> size = {640, 400});
>>>>>>> 42c5e5ef

   protected:
    Properties& getProperties();
    StereoDepth() = default;
    StereoDepth(std::unique_ptr<Properties> props);

   private:
    PresetMode presetMode = PresetMode::DEFAULT;

   public:
    using MedianFilter = dai::StereoDepthConfig::MedianFilter;

    /**
     * Initial config to use for StereoDepth.
     */
    StereoDepthConfig initialConfig;

    /**
     * Input StereoDepthConfig message with ability to modify parameters in runtime.
     */
    Input inputConfig{
        *this, {"inputConfig", DEFAULT_GROUP, DEFAULT_BLOCKING, DEFAULT_QUEUE_SIZE, {{{DatatypeEnum::StereoDepthConfig, false}}}, DEFAULT_WAIT_FOR_MESSAGE}};

    /**
     * Input align to message.
     * Default queue is non-blocking with size 1.
     */
    Input inputAlignTo{*this, {"inputAlignTo", DEFAULT_GROUP, false, 1, {{DatatypeEnum::ImgFrame, false}}, true}};

    /**
     * Input for left ImgFrame of left-right pair
     */
    Input left{*this, {"left", DEFAULT_GROUP, DEFAULT_BLOCKING, DEFAULT_QUEUE_SIZE, {{{DatatypeEnum::ImgFrame, true}}}, DEFAULT_WAIT_FOR_MESSAGE}};

    /**
     * Input for right ImgFrame of left-right pair
     */
    Input right{*this, {"right", DEFAULT_GROUP, DEFAULT_BLOCKING, DEFAULT_QUEUE_SIZE, {{{DatatypeEnum::ImgFrame, true}}}, DEFAULT_WAIT_FOR_MESSAGE}};

    // TODO(before mainline) - API not supported on RVC2
    /**
     * Input pixel descriptor for left ImgFrame.
     * Input type must be 4 bytes per pixel
     */
    Input inputLeftPixelDescriptor{
        *this, {"inputLeftPixelDescriptor", DEFAULT_GROUP, DEFAULT_BLOCKING, DEFAULT_QUEUE_SIZE, {{{DatatypeEnum::ImgFrame, true}}}, DEFAULT_WAIT_FOR_MESSAGE}};

    // TODO(before mainline) - API not supported on RVC2
    /**
     * Input pixel descriptor for right ImgFrame.
     * Input type must be 4 bytes per pixel
     */
    Input inputRightPixelDescriptor{
        *this,
        {"inputRightPixelDescriptor", DEFAULT_GROUP, DEFAULT_BLOCKING, DEFAULT_QUEUE_SIZE, {{{DatatypeEnum::ImgFrame, true}}}, DEFAULT_WAIT_FOR_MESSAGE}};

    /**
     * Outputs ImgFrame message that carries RAW16 encoded (0..65535) depth data in depth units (millimeter by default).
     *
     * Non-determined / invalid depth values are set to 0
     */
    Output depth{*this, {"depth", DEFAULT_GROUP, {{{DatatypeEnum::ImgFrame, false}}}}};

    /**
     * Outputs ImgFrame message that carries RAW8 / RAW16 encoded disparity data:
     * RAW8 encoded (0..95) for standard mode;
     * RAW8 encoded (0..190) for extended disparity mode;
     * RAW16 encoded for subpixel disparity mode:
     * - 0..760 for 3 fractional bits (by default)
     * - 0..1520 for 4 fractional bits
     * - 0..3040 for 5 fractional bits
     */
    Output disparity{*this, {"disparity", DEFAULT_GROUP, {{{DatatypeEnum::ImgFrame, false}}}}};

    /**
     * Passthrough ImgFrame message from 'left' Input.
     */
    Output syncedLeft{*this, {"syncedLeft", DEFAULT_GROUP, {{{DatatypeEnum::ImgFrame, false}}}}};

    /**
     * Passthrough ImgFrame message from 'right' Input.
     */
    Output syncedRight{*this, {"syncedRight", DEFAULT_GROUP, {{{DatatypeEnum::ImgFrame, false}}}}};

    /**
     * Outputs ImgFrame message that carries RAW8 encoded (grayscale) rectified frame data.
     */
    Output rectifiedLeft{*this, {"rectifiedLeft", DEFAULT_GROUP, {{{DatatypeEnum::ImgFrame, false}}}}};

    /**
     * Outputs ImgFrame message that carries RAW8 encoded (grayscale) rectified frame data.
     */
    Output rectifiedRight{*this, {"rectifiedRight", DEFAULT_GROUP, {{{DatatypeEnum::ImgFrame, false}}}}};

    /**
     * Outputs StereoDepthConfig message that contains current stereo configuration.
     */
    Output outConfig{*this, {"outConfig", DEFAULT_GROUP, {{{DatatypeEnum::StereoDepthConfig, false}}}}};

    /**
     * Outputs ImgFrame message that carries left-right check first iteration (before combining with second iteration) disparity map.
     * Useful for debugging/fine tuning.
     */
    Output debugDispLrCheckIt1{*this, {"debugDispLrCheckIt1", DEFAULT_GROUP, {{{DatatypeEnum::ImgFrame, false}}}}};

    /**
     * Outputs ImgFrame message that carries left-right check second iteration (before combining with first iteration) disparity map.
     * Useful for debugging/fine tuning.
     */
    Output debugDispLrCheckIt2{*this, {"debugDispLrCheckIt2", DEFAULT_GROUP, {{{DatatypeEnum::ImgFrame, false}}}}};

    /**
     * Outputs ImgFrame message that carries extended left-right check first iteration (downscaled frame, before combining with second iteration) disparity map.
     * Useful for debugging/fine tuning.
     */
    Output debugExtDispLrCheckIt1{*this, {"debugExtDispLrCheckIt1", DEFAULT_GROUP, {{{DatatypeEnum::ImgFrame, false}}}}};

    /**
     * Outputs ImgFrame message that carries extended left-right check second iteration (downscaled frame, before combining with first iteration) disparity map.
     * Useful for debugging/fine tuning.
     */
    Output debugExtDispLrCheckIt2{*this, {"debugExtDispLrCheckIt2", DEFAULT_GROUP, {{{DatatypeEnum::ImgFrame, false}}}}};

    /**
     * Outputs ImgFrame message that carries cost dump of disparity map.
     * Useful for debugging/fine tuning.
     */
    Output debugDispCostDump{*this, {"debugDispCostDump", DEFAULT_GROUP, {{{DatatypeEnum::ImgFrame, false}}}}};

    /**
     * Outputs ImgFrame message that carries RAW8 confidence map.
     * Lower values mean lower confidence of the calculated disparity value.
     * RGB alignment, left-right check or any postprocessing (e.g., median filter) is not performed on confidence map.
     */
    Output confidenceMap{*this, {"confidenceMap", DEFAULT_GROUP, {{{DatatypeEnum::ImgFrame, false}}}}};

    // TODO(before mainline) - API not supported on RVC2
    Output pixelDescriptorsLeft{*this, {"pixelDescriptorsLeft", DEFAULT_GROUP, {{{DatatypeEnum::ImgFrame, false}}}}};

    // TODO(before mainline) - API not supported on RVC2
    Output pixelDescriptorsRight{*this, {"pixelDescriptorsRight", DEFAULT_GROUP, {{{DatatypeEnum::ImgFrame, false}}}}};

    /**
     * Specify that a passthrough/dummy calibration should be used,
     * when input frames are already rectified (e.g. sourced from recordings on the host)
     */
    [[deprecated("Use 'Stereo::setRectification(false)' instead")]] void setEmptyCalibration();

    /**
     * Specify local filesystem paths to the mesh calibration files for 'left' and 'right' inputs.
     *
     * When a mesh calibration is set, it overrides the camera intrinsics/extrinsics matrices.
     * Overrides useHomographyRectification behavior.
     * Mesh format: a sequence of (y,x) points as 'float' with coordinates from the input image
     * to be mapped in the output. The mesh can be subsampled, configured by `setMeshStep`.
     *
     * With a 1280x800 resolution and the default (16,16) step, the required mesh size is:
     *
     * width: 1280 / 16 + 1 = 81
     *
     * height: 800 / 16 + 1 = 51
     */
    void loadMeshFiles(const dai::Path& pathLeft, const dai::Path& pathRight);

    /**
     * Specify mesh calibration data for 'left' and 'right' inputs, as vectors of bytes.
     * Overrides useHomographyRectification behavior.
     * See `loadMeshFiles` for the expected data format
     */
    void loadMeshData(const std::vector<std::uint8_t>& dataLeft, const std::vector<std::uint8_t>& dataRight);

    /**
     * Set the distance between mesh points. Default: (16, 16)
     */
    void setMeshStep(int width, int height);

    /**
     * Specify input resolution size
     *
     * Optional if MonoCamera exists, otherwise necessary
     */
    void setInputResolution(int width, int height);

    /**
     * Specify input resolution size
     *
     * Optional if MonoCamera exists, otherwise necessary
     */
    void setInputResolution(std::tuple<int, int> resolution);

    /**
     * Specify disparity/depth output resolution size, implemented by scaling.
     *
     * Currently only applicable when aligning to RGB camera
     */
    void setOutputSize(int width, int height);

    /**
     * Specifies whether the frames resized by `setOutputSize` should preserve aspect ratio,
     * with potential cropping when enabled. Default `true`
     */
    void setOutputKeepAspectRatio(bool keep);

    /**
     * @param median Set kernel size for disparity/depth median filtering, or disable
     */
    [[deprecated("Use 'initialConfig.setMedianFilter()' instead")]] void setMedianFilter(MedianFilter median);

    /**
     * @param align Set the disparity/depth alignment: centered (between the 'left' and 'right' inputs),
     * or from the perspective of a rectified output stream
     */
    void setDepthAlign(Properties::DepthAlign align);

    /**
     * @param camera Set the camera from whose perspective the disparity/depth will be aligned
     */
    void setDepthAlign(CameraBoardSocket camera);

    /**
     * Confidence threshold for disparity calculation
     * @param confThr Confidence threshold value 0..255
     */
    [[deprecated("Use 'initialConfig.setConfidenceThreshold()' instead")]] void setConfidenceThreshold(int confThr);

    /**
     * Rectify input images or not.
     */
    void setRectification(bool enable);

    /**
     * Computes and combines disparities in both L-R and R-L directions, and combine them.
     *
     * For better occlusion handling, discarding invalid disparity values
     */
    void setLeftRightCheck(bool enable);

    /**
     * Computes disparity with sub-pixel interpolation (3 fractional bits by default).
     *
     * Suitable for long range. Currently incompatible with extended disparity
     */
    void setSubpixel(bool enable);

    /**
     * Number of fractional bits for subpixel mode.
     * Default value: 3.
     * Valid values: 3,4,5.
     * Defines the number of fractional disparities: 2^x.
     * Median filter postprocessing is supported only for 3 fractional bits.
     */
    void setSubpixelFractionalBits(int subpixelFractionalBits);

    /**
     * Disparity range increased from 0-95 to 0-190, combined from full resolution and downscaled images.
     *
     * Suitable for short range objects. Currently incompatible with sub-pixel disparity
     */
    void setExtendedDisparity(bool enable);

    /**
     * Fill color for missing data at frame edges
     * @param color Grayscale 0..255, or -1 to replicate pixels
     */
    void setRectifyEdgeFillColor(int color);

    /**
     * DEPRECATED function. It was removed, since rectified images are not flipped anymore.
     * Mirror rectified frames, only when LR-check mode is disabled. Default `true`.
     * The mirroring is required to have a normal non-mirrored disparity/depth output.
     *
     * A side effect of this option is disparity alignment to the perspective of left or right input:
     * `false`: mapped to left and mirrored, `true`: mapped to right.
     * With LR-check enabled, this option is ignored, none of the outputs are mirrored,
     * and disparity is mapped to right.
     *
     * @param enable True for normal disparity/depth, otherwise mirrored
     */
    [[deprecated("Function call should be removed")]] void setRectifyMirrorFrame(bool enable);

    /**
     * Enable outputting rectified frames. Optimizes computation on device side when disabled.
     * DEPRECATED. The outputs are auto-enabled if used
     */
    [[deprecated("Function call should be removed")]] void setOutputRectified(bool enable);

    /**
     * Enable outputting 'depth' stream (converted from disparity).
     * In certain configurations, this will disable 'disparity' stream.
     * DEPRECATED. The output is auto-enabled if used
     */
    [[deprecated("Function call should be removed")]] void setOutputDepth(bool enable);

    /**
     * Enable runtime stereo mode switch, e.g. from standard to LR-check.
     * Note: when enabled resources allocated for worst case to enable switching to any mode.
     */
    void setRuntimeModeSwitch(bool enable);

    /**
     * Specify number of frames in pool.
     * @param numFramesPool How many frames should the pool have
     */
    void setNumFramesPool(int numFramesPool);

    /**
     * Useful for normalization of the disparity map.
     * @returns Maximum disparity value that the node can return
     */
    [[deprecated("Use 'initialConfig.getMaxDisparity()' instead")]] float getMaxDisparity() const;

    /**
     * Specify allocated hardware resources for stereo depth.
     * Suitable only to increase post processing runtime.
     * @param numShaves Number of shaves.
     * @param numMemorySlices Number of memory slices.
     */
    void setPostProcessingHardwareResources(int numShaves, int numMemorySlices);

    /**
     * Sets a default preset based on specified option.
     * @param mode Stereo depth preset mode
     */
    void setDefaultProfilePreset(PresetMode mode);

    /**
     * Whether to use focal length from calibration intrinsics or calculate based on calibration FOV.
     * Default value is true.
     */
    [[deprecated("setFocalLengthFromCalibration is deprecated. Default value is true.")]] void setFocalLengthFromCalibration(bool focalLengthFromCalibration);

    /**
     * Use 3x3 homography matrix for stereo rectification instead of sparse mesh generated on device.
     * Default behaviour is AUTO, for lenses with FOV over 85 degrees sparse mesh is used, otherwise 3x3 homography.
     * If custom mesh data is provided through loadMeshData or loadMeshFiles this option is ignored.
     * @param useHomographyRectification true: 3x3 homography matrix generated from calibration data is used for stereo rectification, can't correct lens
     * distortion.
     * false: sparse mesh is generated on-device from calibration data with mesh step specified with setMeshStep (Default: (16, 16)), can correct lens
     * distortion. Implementation for generating the mesh is same as opencv's initUndistortRectifyMap function. Only the first 8 distortion coefficients are
     * used from calibration data.
     */
    void useHomographyRectification(bool useHomographyRectification);

    // TODO(before mainline) - API not supported on RVC2
    /**
     * Whether to perform vertical stereo matching or not.
     * Default value is false.
     * If set to true rectification process includes 90 degree clock wise rotation to perform vertical matching.
     */
    void setVerticalStereo(bool verticalStereo);

    // TODO(before mainline) - API not supported on RVC2
    /**
     * Whether to use custom pixel descriptors sent from host to device for debugging purposes.
     * Default value is false.
     */
    void setCustomPixelDescriptors(bool customPixelDescriptors);

    /**
     * Equivalent to useHomographyRectification(!enableDistortionCorrection)
     */
    void enableDistortionCorrection(bool enableDistortionCorrection);

    /**
     * Whether to enable frame syncing inside stereo node or not. Suitable if inputs are known to be synced.
     */
    void setFrameSync(bool enableFrameSync);
    // TODO(before mainline) - API not supported on RVC3
    /**
     * Override baseline from calibration.
     * Used only in disparity to depth conversion.
     * Units are centimeters.
     */
    void setBaseline(float baseline);

    // TODO(before mainline) - API not supported on RVC3
    /**
     * Override focal length from calibration.
     * Used only in disparity to depth conversion.
     * Units are pixels.
     */
    void setFocalLength(float focalLength);

    // TODO(before mainline) - API not supported on RVC3
    /**
     * Use baseline information for disparity to depth conversion from specs (design data) or from calibration.
     * Default: true
     */
    void setDisparityToDepthUseSpecTranslation(bool specTranslation);

    // TODO(before mainline) - API not supported on RVC3
    /**
     * Obtain rectification matrices using spec translation (design data) or from calibration in calculations.
     * Should be used only for debugging.
     * Default: false
     */
    void setRectificationUseSpecTranslation(bool specTranslation);

    // TODO(before mainline) - API not supported on RVC3
    /**
     * Use baseline information for depth alignment from specs (design data) or from calibration.
     * Default: true
     */
    void setDepthAlignmentUseSpecTranslation(bool specTranslation);

    // TODO(before mainline) - API not supported on RVC3
    /**
     * Free scaling parameter between 0 (when all the pixels in the undistorted image are valid)
     * and 1 (when all the source image pixels are retained in the undistorted image).
     * On some high distortion lenses, and/or due to rectification (image rotated) invalid areas may appear even with alpha=0,
     * in these cases alpha < 0.0 helps removing invalid areas.
     * See getOptimalNewCameraMatrix from opencv for more details.
     */
    void setAlphaScaling(float alpha);
};

}  // namespace node
}  // namespace dai<|MERGE_RESOLUTION|>--- conflicted
+++ resolved
@@ -43,16 +43,12 @@
         return std::static_pointer_cast<StereoDepth>(shared_from_this());
     }
 
-<<<<<<< HEAD
-    std::shared_ptr<StereoDepth> build(bool autoCreateCameras, PresetMode presetMode = PresetMode::DEFAULT);
-=======
     /**
      * Create StereoDepth node. Note that this API is global and if used autocreated cameras can't be reused.
      * @param autoCreateCameras If true, will create left and right nodes if they don't exist
      * @param presetMode Preset mode for stereo depth
      */
-    std::shared_ptr<StereoDepth> build(bool autoCreateCameras, PresetMode presetMode = PresetMode::HIGH_ACCURACY, std::pair<int, int> size = {640, 400});
->>>>>>> 42c5e5ef
+    std::shared_ptr<StereoDepth> build(bool autoCreateCameras, PresetMode presetMode = PresetMode::DEFAULT, std::pair<int, int> size = {640, 400});
 
    protected:
     Properties& getProperties();
