#pragma once

#include <depthai/pipeline/Node.hpp>

#include "depthai/pipeline/datatype/Tracklets.hpp"

// standard
#include <fstream>

// shared
#include <depthai-shared/properties/ObjectTrackerProperties.hpp>

namespace dai {
namespace node {

/**
 * @brief ObjectTracker node. Performs object tracking using Kalman filter and hungarian algorithm.
 */
class ObjectTracker : public NodeCRTP<Node, ObjectTracker, ObjectTrackerProperties> {
   public:
    constexpr static const char* NAME = "ObjectTracker";

    ObjectTracker(const std::shared_ptr<PipelineImpl>& par, int64_t nodeId);
    ObjectTracker(const std::shared_ptr<PipelineImpl>& par, int64_t nodeId, std::unique_ptr<Properties> props);

    /**
     * Input ImgFrame message on which tracking will be performed. RGBp, BGRp, NV12, YUV420p types are supported.
     * Default queue is non-blocking with size 4.
     */
    Input inputTrackerFrame{*this, "inputTrackerFrame", Input::Type::SReceiver, false, 4, true, {{DatatypeEnum::ImgFrame, false}}};

    /**
     * Input ImgFrame message on which object detection was performed.
     * Default queue is non-blocking with size 4.
     */
    Input inputDetectionFrame{*this, "inputDetectionFrame", Input::Type::SReceiver, false, 4, true, {{DatatypeEnum::ImgFrame, false}}};

    /**
     * Input message with image detection from neural network.
     * Default queue is non-blocking with size 4.
     */
    Input inputDetections{*this, "inputDetections", Input::Type::SReceiver, false, 4, true, {{DatatypeEnum::ImgDetections, true}}};

    /**
     * Input ObjectTrackerConfig message with ability to modify parameters at runtime.
     * Default queue is non-blocking with size 4.
     */
    Input inputConfig{*this, "inputConfig", Input::Type::SReceiver, false, 4, {{DatatypeEnum::ObjectTrackerConfig, false}}};

    /**
     * Outputs Tracklets message that carries object tracking results.
     */
    Output out{*this, "out", Output::Type::MSender, {{DatatypeEnum::Tracklets, false}}};

    /**
     * Passthrough ImgFrame message on which tracking was performed.
     * Suitable for when input queue is set to non-blocking behavior.
     */
    Output passthroughTrackerFrame{*this, "passthroughTrackerFrame", Output::Type::MSender, {{DatatypeEnum::ImgFrame, false}}};

    /**
     * Passthrough ImgFrame message on which object detection was performed.
     * Suitable for when input queue is set to non-blocking behavior.
     */
    Output passthroughDetectionFrame{*this, "passthroughDetectionFrame", Output::Type::MSender, {{DatatypeEnum::ImgFrame, false}}};

    /**
     * Passthrough image detections message from neural network output.
     * Suitable for when input queue is set to non-blocking behavior.
     */
    Output passthroughDetections{*this, "passthroughDetections", Output::Type::MSender, {{DatatypeEnum::ImgDetections, true}}};

    /**
     * Specify tracker threshold.
     * @param threshold Above this threshold the detected objects will be tracked. Default 0, all image detections are tracked.
     */
    void setTrackerThreshold(float threshold);

    /**
     * Specify maximum number of object to track.
     * @param maxObjectsToTrack Maximum number of object to track. Maximum 60 in case of SHORT_TERM_KCF, otherwise 1000.
     */
    void setMaxObjectsToTrack(std::int32_t maxObjectsToTrack);

    /**
     * Specify detection labels to track.
     * @param labels Detection labels to track. Default every label is tracked from image detection network output.
     */
    void setDetectionLabelsToTrack(std::vector<std::uint32_t> labels);

    /**
     * Specify tracker type algorithm.
     * @param type Tracker type.
     */
    void setTrackerType(TrackerType type);

    /**
     * Specify tracker ID assignment policy.
     * @param type Tracker ID assignment policy.
     */
    void setTrackerIdAssignmentPolicy(TrackerIdAssignmentPolicy type);

    /**
     * Whether tracker should take into consideration class label for tracking.
     */
    void setTrackingPerClass(bool trackingPerClass);
<<<<<<< HEAD
=======

    /**
     * Specify occlusion ratio threshold.
     * @param occlusionRatioThreshold Occlusion ratio threshold. Used to filter out overlapping tracklets. Default 0.4.
     */
    void setOcclusionRatioThreshold(float occlusionRatioThreshold);
    /**
     * Specify tracklet lifespan.
     * @param lifespan Tracklet lifespan in number of frames. Number of frames after which a LOST tracklet is removed. Default 120.
     */
    void setTrackletMaxLifespan(uint32_t lifespan);
    /**
     * Specify tracklet birth threshold.
     * @param threshold Tracklet birth threshold. Minimum consecutive tracked frames required to consider a tracklet as a new instance. Default 3.
     */
    void setTrackletBirthThreshold(uint32_t birthThreshold);
>>>>>>> a99f2415
};

}  // namespace node
}  // namespace dai<|MERGE_RESOLUTION|>--- conflicted
+++ resolved
@@ -104,25 +104,6 @@
      * Whether tracker should take into consideration class label for tracking.
      */
     void setTrackingPerClass(bool trackingPerClass);
-<<<<<<< HEAD
-=======
-
-    /**
-     * Specify occlusion ratio threshold.
-     * @param occlusionRatioThreshold Occlusion ratio threshold. Used to filter out overlapping tracklets. Default 0.4.
-     */
-    void setOcclusionRatioThreshold(float occlusionRatioThreshold);
-    /**
-     * Specify tracklet lifespan.
-     * @param lifespan Tracklet lifespan in number of frames. Number of frames after which a LOST tracklet is removed. Default 120.
-     */
-    void setTrackletMaxLifespan(uint32_t lifespan);
-    /**
-     * Specify tracklet birth threshold.
-     * @param threshold Tracklet birth threshold. Minimum consecutive tracked frames required to consider a tracklet as a new instance. Default 3.
-     */
-    void setTrackletBirthThreshold(uint32_t birthThreshold);
->>>>>>> a99f2415
 };
 
 }  // namespace node
