--- conflicted
+++ resolved
@@ -32,11 +32,7 @@
      *
      * Default queue is blocking with size 15
      */
-<<<<<<< HEAD
-    Input input{*this, {"in", DEFAULT_GROUP, DEFAULT_BLOCKING, 15, {{{DatatypeEnum::Buffer, true}}}, DEFAULT_WAIT_FOR_MESSAGE}};
-=======
-    Input input{*this, {.name = "input", .queueSize = 15, .types = {{DatatypeEnum::Buffer, true}}}};
->>>>>>> 3d997acb
+    Input input{*this, {"input", DEFAULT_GROUP, DEFAULT_BLOCKING, 15, {{{DatatypeEnum::Buffer, true}}}, DEFAULT_WAIT_FOR_MESSAGE}};
 
     void run() override;
 
