--- conflicted
+++ resolved
@@ -8,12 +8,7 @@
 // project
 #include <depthai/pipeline/datatype/Buffer.hpp>
 #include <depthai/utility/RecordReplay.hpp>
-<<<<<<< HEAD
-
-#include "depthai/pipeline/HostNode.hpp"
-=======
 #include "depthai/pipeline/ThreadedHostNode.hpp"
->>>>>>> 0663674d
 
 #ifndef DEPTHAI_HAVE_OPENCV_SUPPORT
     #error Record node needs OpenCV support
@@ -36,11 +31,7 @@
      *
      * Default queue is blocking with size 8
      */
-<<<<<<< HEAD
     Input input{*this, {.name = "input", .queueSize = 15, .types = {{DatatypeEnum::Buffer, true}}}};
-=======
-    Input input{*this, {.name = "in", .queueSize = 15, .types = {{DatatypeEnum::Buffer, true}}}};
->>>>>>> 0663674d
 
     void run() override;
 
