--- conflicted
+++ resolved
@@ -25,29 +25,17 @@
      * Input NN results with detection data to parse
      * Default queue is blocking with size 5
      */
-<<<<<<< HEAD
-    Input input{*this, "in", Input::Type::SReceiver, true, 5, true, {{DatatypeEnum::NNData, true}}};
-=======
     Input input{*this, {.name = "in", .blocking = true, .queueSize = 5, .types = {{DatatypeEnum::NNData, true}}, .waitForMessage = true}};
->>>>>>> d41eeee8
 
     /**
      * Outputs image frame with detected edges
      */
-<<<<<<< HEAD
-    Output out{*this, "out", Output::Type::MSender, {{DatatypeEnum::ImgDetections, false}}};
-=======
     Output out{*this, {.name = "out", .types = {{DatatypeEnum::ImgDetections, false}}}};
->>>>>>> d41eeee8
 
     /**
      * Input for image that produced the detection - image size can be taken from here
      */
-<<<<<<< HEAD
-    Input imageIn{*this, "imageIn", Input::Type::SReceiver, true, 5, true, {{DatatypeEnum::ImgFrame, false}}};
-=======
     Input imageIn{*this, {.name = "imageIn", .blocking = true, .queueSize = 5, .types = {{DatatypeEnum::ImgFrame, false}}, .waitForMessage = true}};
->>>>>>> d41eeee8
 
     /**
      * Specify number of frames in pool.
