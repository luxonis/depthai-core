#pragma once

#include <depthai/pipeline/datatype/CameraControl.hpp>

#include "depthai/common/CameraBoardSocket.hpp"
#include "depthai/pipeline/Node.hpp"

// shared
#include <depthai-shared/properties/MonoCameraProperties.hpp>

namespace dai {
namespace node {

/**
 * @brief MonoCamera node. For use with grayscale sensors.
 */
class MonoCamera : public NodeCRTP<Node, MonoCamera, MonoCameraProperties> {
   public:
    constexpr static const char* NAME = "MonoCamera";

   private:
    std::shared_ptr<RawCameraControl> rawControl;

   protected:
    Properties& getProperties();

   public:
    MonoCamera(const std::shared_ptr<PipelineImpl>& par, int64_t nodeId);
    MonoCamera(const std::shared_ptr<PipelineImpl>& par, int64_t nodeId, std::unique_ptr<Properties> props);

    /**
     * Initial control options to apply to sensor
     */
    CameraControl initialControl;

    /**
     * Input for CameraControl message, which can modify camera parameters in runtime
     * Default queue is blocking with size 8
     */
    Input inputControl{*this, "inputControl", Input::Type::SReceiver, true, 8, {{DatatypeEnum::CameraControl, false}}};

    /**
     * Outputs ImgFrame message that carries RAW8 encoded (grayscale) frame data.
     *
     * Suitable for use StereoDepth node. Processed by ISP
     */
    Output out{*this, "out", Output::Type::MSender, {{DatatypeEnum::ImgFrame, false}}};

    /**
     * Outputs ImgFrame message that carries RAW10-packed (MIPI CSI-2 format) frame data.
     *
     * Captured directly from the camera sensor
     */
    Output raw{*this, "raw", Output::Type::MSender, {{DatatypeEnum::ImgFrame, false}}};

    /**
     * Outputs metadata-only ImgFrame message as an early indicator of an incoming frame.
     *
     * It's sent on the MIPI SoF (start-of-frame) event, just after the exposure of the current frame
     * has finished and before the exposure for next frame starts.
     * Could be used to synchronize various processes with camera capture.
     * Fields populated: camera id, sequence number, timestamp
     */
    Output frameEvent{*this, "frameEvent", Output::Type::MSender, {{DatatypeEnum::ImgFrame, false}}};

    /**
     * Specify which board socket to use
     * @param boardSocket Board socket to use
     */
    void setBoardSocket(CameraBoardSocket boardSocket);

    /**
     * Retrieves which board socket to use
     * @returns Board socket to use
     */
    CameraBoardSocket getBoardSocket() const;

    /**
     * Specify which camera to use by name
     * @param name Name of the camera to use
     */
    void setCamera(std::string name);

    /**
     * Retrieves which camera to use by name
     * @returns Name of the camera to use
     */
    std::string getCamera() const;

    // Set which mono camera to use
    [[deprecated("Use 'setBoardSocket()' instead.")]] void setCamId(int64_t id);

    // Get which mono camera to use
    [[deprecated("Use 'getBoardSocket()' instead.")]] int64_t getCamId() const;

    /// Set camera image orientation
    void setImageOrientation(CameraImageOrientation imageOrientation);

    /// Get camera image orientation
    CameraImageOrientation getImageOrientation() const;

    /// Set sensor resolution
    void setResolution(Properties::SensorResolution resolution);

    /// Get sensor resolution
    Properties::SensorResolution getResolution() const;

    // Set events on which frames will be received
    void setFrameEventFilter(const std::vector<dai::FrameEvent>& events);

    // Get events on which frames will be received
    std::vector<dai::FrameEvent> getFrameEventFilter() const;

    /**
     * Set rate at which camera should produce frames
     * @param fps Rate in frames per second
     */
    void setFps(float fps);

    /**
     * Isp 3A rate (auto focus, auto exposure, auto white balance, camera controls etc.).
     * Default (0) matches the camera FPS, meaning that 3A is running on each frame.
     * Reducing the rate of 3A reduces the CPU usage on CSS, but also increases the convergence rate of 3A.
     * Note that camera controls will be processed at this rate. E.g. if camera is running at 30 fps, and camera control is sent at every frame,
     * but 3A fps is set to 15, the camera control messages will be processed at 15 fps rate, which will lead to queueing.

     */
    void setIsp3aFps(int isp3aFps);

    /**
     * Get rate at which camera should produce frames
     * @returns Rate in frames per second
     */
    float getFps() const;

    /// Get sensor resolution as size
    std::tuple<int, int> getResolutionSize() const;
    /// Get sensor resolution width
    int getResolutionWidth() const;
    /// Get sensor resolution height
    int getResolutionHeight() const;

    /// Set number of frames in main (ISP output) pool
    void setNumFramesPool(int num);
    /// Set number of frames in raw pool
    void setRawNumFramesPool(int num);

    /// Get number of frames in main (ISP output) pool
    int getNumFramesPool() const;
    /// Get number of frames in raw pool
    int getRawNumFramesPool() const;
<<<<<<< HEAD
=======

    /**
     * Configures whether the camera `raw` frames are saved as MIPI-packed to memory.
     * The packed format is more efficient, consuming less memory on device, and less data
     * to send to host: RAW10: 4 pixels saved on 5 bytes, RAW12: 2 pixels saved on 3 bytes.
     * When packing is disabled (`false`), data is saved lsb-aligned, e.g. a RAW10 pixel
     * will be stored as uint16, on bits 9..0: 0b0000'00pp'pppp'pppp.
     * Default is auto: enabled for standard color/monochrome cameras where ISP can work
     * with both packed/unpacked, but disabled for other cameras like ToF.
     */
    void setRawOutputPacked(bool packed);
>>>>>>> 82ab07d0
};

}  // namespace node
}  // namespace dai<|MERGE_RESOLUTION|>--- conflicted
+++ resolved
@@ -149,8 +149,6 @@
     int getNumFramesPool() const;
     /// Get number of frames in raw pool
     int getRawNumFramesPool() const;
-<<<<<<< HEAD
-=======
 
     /**
      * Configures whether the camera `raw` frames are saved as MIPI-packed to memory.
@@ -162,7 +160,6 @@
      * with both packed/unpacked, but disabled for other cameras like ToF.
      */
     void setRawOutputPacked(bool packed);
->>>>>>> 82ab07d0
 };
 
 }  // namespace node
