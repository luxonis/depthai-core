#pragma once

#include <depthai/pipeline/Node.hpp>

// shared
#include <depthai-shared/properties/VideoEncoderProperties.hpp>

namespace dai {
namespace node {

/**
 * @brief VideoEncoder node. Encodes frames into MJPEG, H264 or H265.
 */
class VideoEncoder : public Node {
   public:
    using Properties = dai::VideoEncoderProperties;

   private:
    Properties properties;

    std::string getName() const override;
    std::vector<Input> getInputs() override;
    std::vector<Output> getOutputs() override;
    nlohmann::json getProperties() override;
    std::shared_ptr<Node> clone() override;

   public:
    VideoEncoder(const std::shared_ptr<PipelineImpl>& par, int64_t nodeId);

    /**
     * Input for NV12 ImgFrame to be encoded
     * Default queue is blocking with size set by 'setNumFramesPool' (4).
     */
    Input input{*this, "in", Input::Type::SReceiver, true, 4, {{DatatypeEnum::ImgFrame, true}}};

    /**
     * Outputs ImgFrame message that carries BITSTREAM encoded (MJPEG, H264 or H265) frame data.
     */
    Output bitstream{*this, "bitstream", Output::Type::MSender, {{DatatypeEnum::ImgFrame, false}}};

    // Sets default options for a specified size and profile
    /**
     * Sets a default preset based on specified input size, frame rate and profile
     * @param width Input frame width
     * @param height Input frame height
     * @param fps Frame rate in frames per second
     * @param profile Encoding profile
     */
    void setDefaultProfilePreset(int width, int height, float fps, Properties::Profile profile);

    /**
     * Sets a default preset based on specified input size, frame rate and profile
     * @param size Input frame size
     * @param fps Frame rate in frames per second
     * @param profile Encoding profile
     */
    void setDefaultProfilePreset(std::tuple<int, int> size, float fps, Properties::Profile profile);

    // node properties
    /**
     * Set number of frames in pool
     * @param frames Number of pool frames
     */
    void setNumFramesPool(int frames);

    /**
     * Get number of frames in pool
     * @returns Number of pool frames
     */
    int getNumFramesPool() const;

    // encoder properties
    /// Set rate control mode
    void setRateControlMode(Properties::RateControlMode mode);
    /// Set encoding profile
    void setProfile(std::tuple<int, int> size, Properties::Profile profile);
    /// Set encoding profile
    void setProfile(int width, int height, Properties::Profile profile);
    /// Set output bitrate in bps. Final bitrate depends on rate control mode
    void setBitrate(int bitrate);
    /// Set output bitrate in kbps. Final bitrate depends on rate control mode
    void setBitrateKbps(int bitrateKbps);

    /**
     * Set keyframe frequency. Every Nth frame a keyframe is inserted.
     *
     * Applicable only to H264 and H265 profiles
     *
     * Examples:
     *
     *  - 30 FPS video, keyframe frequency: 30. Every 1s a keyframe will be inserted
     *
     *  - 60 FPS video, keyframe frequency: 180. Every 3s a keyframe will be inserted
     *
     */
    void setKeyframeFrequency(int freq);

    /// Set number of B frames to be inserted
    void setNumBFrames(int numBFrames);

    /**
     * Set quality
     * @param quality Value between 0-100%. Approximates quality
     */
    void setQuality(int quality);

    /**
     * Set lossless mode. Applies only to [M]JPEG profile
     * @param lossless True to enable lossless jpeg encoding, false otherwise
     */
    void setLossless(bool lossless);

    /**
     * Sets expected frame rate
     * @param frameRate Frame rate in frames per second
     */
    void setFrameRate(float frameRate);

    /// Get rate control mode
    Properties::RateControlMode getRateControlMode() const;
    /// Get profile
    Properties::Profile getProfile() const;
    /// Get bitrate in bps
    int getBitrate() const;
    /// Get bitrate in kbps
    int getBitrateKbps() const;
    /// Get keyframe frequency
    int getKeyframeFrequency() const;
    // int getMaxBitrate() const;
    /// Get number of B frames
    int getNumBFrames() const;
    /// Get quality
    int getQuality() const;
    /// Get input size
    std::tuple<int, int> getSize() const;
    /// Get input width
    int getWidth() const;
    /// Get input height
    int getHeight() const;
    /// Get frame rate
<<<<<<< HEAD
    int getFrameRate() const;
=======
    float getFrameRate() const;
>>>>>>> 530d6ab6
    /// Get lossless mode. Applies only when using [M]JPEG profile.
    bool getLossless() const;
};

}  // namespace node
}  // namespace dai<|MERGE_RESOLUTION|>--- conflicted
+++ resolved
@@ -138,11 +138,7 @@
     /// Get input height
     int getHeight() const;
     /// Get frame rate
-<<<<<<< HEAD
-    int getFrameRate() const;
-=======
     float getFrameRate() const;
->>>>>>> 530d6ab6
     /// Get lossless mode. Applies only when using [M]JPEG profile.
     bool getLossless() const;
 };
