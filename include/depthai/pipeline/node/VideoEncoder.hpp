--- conflicted
+++ resolved
@@ -138,13 +138,9 @@
     /// Get input height
     int getHeight() const;
     /// Get frame rate
-<<<<<<< HEAD
-    int getFrameRate() const;
+    float getFrameRate() const;
     /// Get lossless mode. Applies only when using [M]JPEG profile.
     bool getLossless() const;
-=======
-    float getFrameRate() const;
->>>>>>> cb04d52d
 };
 
 }  // namespace node
