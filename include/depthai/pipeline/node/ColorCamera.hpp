--- conflicted
+++ resolved
@@ -342,7 +342,6 @@
     /// Get number of frames in isp pool
     int getIspNumFramesPool();
 
-<<<<<<< HEAD
     /// Set the source of the warp mesh or disable
     void setMeshSource(Properties::WarpMeshSource source);
     /// Gets the source of the warp mesh
@@ -387,7 +386,6 @@
     void setCalibrationAlpha(float alpha);
     /// Get calibration alpha parameter that determines FOV of undistorted frames
     float getCalibrationAlpha() const;
-=======
     /**
      * Configures whether the camera `raw` frames are saved as MIPI-packed to memory.
      * The packed format is more efficient, consuming less memory on device, and less data
@@ -398,7 +396,6 @@
      * with both packed/unpacked, but disabled for other cameras like ToF.
      */
     void setRawOutputPacked(bool packed);
->>>>>>> 82ab07d0
 };
 
 }  // namespace node
