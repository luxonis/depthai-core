#pragma once

#include <depthai/pipeline/datatype/CameraControl.hpp>

#include "depthai/pipeline/Node.hpp"

// shared
#include <depthai-shared/properties/ColorCameraProperties.hpp>

namespace dai {
namespace node {

/**
 * @brief ColorCamera node. For use with color sensors.
 */
class ColorCamera : public Node {
    using Properties = dai::ColorCameraProperties;
    Properties properties;

    std::string getName() const override;
    std::vector<Output> getOutputs() override;
    std::vector<Input> getInputs() override;
    nlohmann::json getProperties() override;
    std::shared_ptr<Node> clone() override;

    std::shared_ptr<RawCameraControl> rawControl;

   public:
    /**
     * Constructs ColorCamera node.
     */
    ColorCamera(const std::shared_ptr<PipelineImpl>& par, int64_t nodeId);

    /**
     * Initial control options to apply to sensor
     */
    CameraControl initialControl;

    /**
     * Input for ImageManipConfig message, which can modify crop paremeters in runtime
     *
     * Default queue is non-blocking with size 8
     */
    Input inputConfig{*this, "inputConfig", Input::Type::SReceiver, false, 8, {{DatatypeEnum::ImageManipConfig, false}}};

    /**
     * Input for CameraControl message, which can modify camera parameters in runtime
     *
     * Default queue is blocking with size 8
     */
    Input inputControl{*this, "inputControl", Input::Type::SReceiver, true, 8, {{DatatypeEnum::CameraControl, false}}};

    /**
     * Outputs ImgFrame message that carries NV12 encoded (YUV420, UV plane interleaved) frame data.
     *
     * Suitable for use with VideoEncoder node
     */
    Output video{*this, "video", Output::Type::MSender, {{DatatypeEnum::ImgFrame, false}}};

    /**
     * Outputs ImgFrame message that carries BGR/RGB planar/interleaved encoded frame data.
     *
     * Suitable for use with NeuralNetwork node
     */
    Output preview{*this, "preview", Output::Type::MSender, {{DatatypeEnum::ImgFrame, false}}};

    /**
     * Outputs ImgFrame message that carries NV12 encoded (YUV420, UV plane interleaved) frame data.
     *
     * The message is sent only when a CameraControl message arrives to inputControl with captureStill command set.
     */
    Output still{*this, "still", Output::Type::MSender, {{DatatypeEnum::ImgFrame, false}}};
    Output isp{*this, "isp", Output::Type::MSender, {{DatatypeEnum::ImgFrame, false}}};
    Output raw{*this, "raw", Output::Type::MSender, {{DatatypeEnum::ImgFrame, false}}};

    /**
     * Specify which board socket to use
     * @param boardSocket Board socket to use
     */
    void setBoardSocket(CameraBoardSocket boardSocket);

    /**
     * Retrieves which board socket to use
     * @returns Board socket to use
     */
    CameraBoardSocket getBoardSocket() const;

    /// Set which color camera to use
    [[deprecated("Use 'setBoardSocket()' instead")]] void setCamId(int64_t id);

    /// Get which color camera to use
    [[deprecated("Use 'setBoardSocket()' instead")]] int64_t getCamId() const;

    /// Set camera image orientation
    void setImageOrientation(CameraImageOrientation imageOrientation);

    /// Get camera image orientation
    CameraImageOrientation getImageOrientation() const;

    /// Set color order of preview output images. RGB or BGR
    void setColorOrder(ColorCameraProperties::ColorOrder colorOrder);

    /// Get color order of preview output frames. RGB or BGR
    ColorCameraProperties::ColorOrder getColorOrder() const;

    /// Set planar or interleaved data of preview output frames
    void setInterleaved(bool interleaved);

    /// Get planar or interleaved data of preview output frames
    bool getInterleaved() const;

    /// Set fp16 (0..255) data type of preview output frames
    void setFp16(bool fp16);

    /// Get fp16 (0..255) data of preview output frames
    bool getFp16() const;

    /// Set preview output size
    void setPreviewSize(int width, int height);

    /// Set video output size
    void setVideoSize(int width, int height);

    /// Set still output size
    void setStillSize(int width, int height);

<<<<<<< HEAD
    // set 'isp' output scaling
    void setIspScale(int numerator, int denominator);
    void setIspScaleFull(int horizNum, int horizDenom, int vertNum, int vertDenom);

    // set sensor resolution
    void setResolution(ColorCameraProperties::SensorResolution resolution);
    // get sensor resolution
    ColorCameraProperties::SensorResolution getResolution() const;
=======
    /// Set sensor resolution
    void setResolution(Properties::SensorResolution resolution);

    /// Get sensor resolution
    Properties::SensorResolution getResolution() const;
>>>>>>> 4fe6f2bf

    /**
     * Set rate at which camera should produce frames
     * @param fps Rate in frames per second
     */
    void setFps(float fps);

    /**
     * Get rate at which camera should produce frames
     * @returns Rate in frames per second
     */
    float getFps() const;

    /// Get preview size as tuple
    std::tuple<int, int> getPreviewSize() const;
    /// Get preview width
    int getPreviewWidth() const;
    /// Get preview height
    int getPreviewHeight() const;

    /// Get video size as tuple
    std::tuple<int, int> getVideoSize() const;
    /// Get video width
    int getVideoWidth() const;
    /// Get video height
    int getVideoHeight() const;

    /// Get still size as tuple
    std::tuple<int, int> getStillSize() const;
    /// Get still width
    int getStillWidth() const;
    /// Get still height
    int getStillHeight() const;

    /// Get sensor resolution as size
    std::tuple<int, int> getResolutionSize() const;
    /// Get sensor resolution width
    int getResolutionWidth() const;
    /// Get sensor resolution height
    int getResolutionHeight() const;

    /**
     * Specify sensor center crop.
     * Resolution size / video size
     */
    void sensorCenterCrop();

    /**
     * Specifies sensor crop rectangle
     * @param x Top left X coordinate
     * @param y Top left Y coordinate
     */
    void setSensorCrop(float x, float y);

    /**
     * @returns Sensor top left crop coordinates
     */
    std::tuple<float, float> getSensorCrop() const;
    /// Get sensor top left x crop coordinate
    float getSensorCropX() const;
    /// Get sensor top left y crop coordinate
    float getSensorCropY() const;

    // Node properties configuration
    /**
     * Specify to wait until inputConfig receives a configuration message,
     * before sending out a frame.
     * @param wait True to wait for inputConfig message, false otherwise
     */
    void setWaitForConfigInput(bool wait);

    /**
     * @see setWaitForConfigInput
     * @returns True if wait for inputConfig message, false otherwise
     */
    bool getWaitForConfigInput();

    /**
     * Specifies whether preview output should preserve aspect ratio,
     * after downscaling from video size or not.
     *
     * @param keep If true, a larger crop region will be considered to still be able to
     * create the final image in the specified aspect ratio. Otherwise video size is resized to fit preview size
     */
    void setPreviewKeepAspectRatio(bool keep);

    /**
     * @see setPreviewKeepAspectRatio
     * @returns Preview keep aspect ratio option
     */
    bool getPreviewKeepAspectRatio();

    void setEnablePreviewStillVideoStreams(bool enable);
};

}  // namespace node
}  // namespace dai<|MERGE_RESOLUTION|>--- conflicted
+++ resolved
@@ -124,22 +124,17 @@
     /// Set still output size
     void setStillSize(int width, int height);
 
-<<<<<<< HEAD
-    // set 'isp' output scaling
+    /// Set 'isp' output scaling, keeping the aspect ratio
     void setIspScale(int numerator, int denominator);
+
+    /// Set 'isp' output scaling, horizontal and vertical
     void setIspScaleFull(int horizNum, int horizDenom, int vertNum, int vertDenom);
 
-    // set sensor resolution
-    void setResolution(ColorCameraProperties::SensorResolution resolution);
-    // get sensor resolution
-    ColorCameraProperties::SensorResolution getResolution() const;
-=======
     /// Set sensor resolution
     void setResolution(Properties::SensorResolution resolution);
 
     /// Get sensor resolution
     Properties::SensorResolution getResolution() const;
->>>>>>> 4fe6f2bf
 
     /**
      * Set rate at which camera should produce frames
