#pragma once

#include "depthai/pipeline/Node.hpp"

// shared
#include <depthai-shared/pb/properties/ColorCameraProperties.hpp>

namespace dai {
namespace node {
class ColorCamera : public Node {
    dai::ColorCameraProperties properties;

    std::string getName() override;
    std::vector<Output> getOutputs() override;
    std::vector<Input> getInputs() override;
    nlohmann::json getProperties() override;
    std::shared_ptr<Node> clone() override;

   public:
    ColorCamera(const std::shared_ptr<PipelineImpl>& par, int64_t nodeId);

    Output video{*this, "video", Output::Type::MSender, {{DatatypeEnum::ImgFrame, false}}};
    Output preview{*this, "preview", Output::Type::MSender, {{DatatypeEnum::ImgFrame, false}}};
    Output still{*this, "still", Output::Type::MSender, {{DatatypeEnum::ImgFrame, false}}};

    // Set which color camera to use
    void setCamId(int64_t id);

    // Get which color camera to use
    int64_t getCamId() const;

    // setColorOrder - RGB or BGR
    void setColorOrder(ColorCameraProperties::ColorOrder colorOrder);

    // getColorOrder - returns color order
    ColorCameraProperties::ColorOrder getColorOrder() const;

    // setInterleaved
    void setInterleaved(bool interleaved);

    // set preview output size
    void setPreviewSize(int width, int height);

<<<<<<< HEAD
    void setResolution(ColorCameraProperties::SensorResolution resolution);
};
=======
        void setResolution(ColorCameraProperties::SensorResolution resolution);
        void setFps(float fps);
    };
>>>>>>> 16b0a040

}  // namespace node
}  // namespace dai<|MERGE_RESOLUTION|>--- conflicted
+++ resolved
@@ -41,14 +41,10 @@
     // set preview output size
     void setPreviewSize(int width, int height);
 
-<<<<<<< HEAD
     void setResolution(ColorCameraProperties::SensorResolution resolution);
+
+    void setFps(float fps);
 };
-=======
-        void setResolution(ColorCameraProperties::SensorResolution resolution);
-        void setFps(float fps);
-    };
->>>>>>> 16b0a040
 
 }  // namespace node
 }  // namespace dai