--- conflicted
+++ resolved
@@ -22,13 +22,8 @@
    private:
     std::shared_ptr<RawImageManipConfig> rawConfig;
 
-<<<<<<< HEAD
-    nlohmann::json getProperties() override;
-    std::shared_ptr<Node> clone() override;
     void setWarpMesh(const float* meshData, int numMeshPoints, int width, int height);
 
-=======
->>>>>>> e44bb6cc
    public:
     ImageManip(const std::shared_ptr<PipelineImpl>& par, int64_t nodeId);
     ImageManip(const std::shared_ptr<PipelineImpl>& par, int64_t nodeId, std::unique_ptr<Properties> props);
