#pragma once

#include <algorithm>
#include <chrono>
#include <limits>
#include <unordered_map>
#include <vector>

#include "Buffer.hpp"
#include "depthai-shared/datatype/RawNNData.hpp"

#if defined(__clang__)
    #if __has_warning("-Wswitch-enum")
        #pragma clang diagnostic push
        #pragma clang diagnostic ignored "-Wswitch-enum"
    #endif
#elif defined(__GNUC__)
    #pragma GCC diagnostic push
    #pragma GCC diagnostic ignored "-Wswitch-enum"
#elif defined(_MSC_VER)
    #pragma warning(push)
    #pragma warning(disable : 4061)
#endif
#if defined(ON)
    #define _ON_DEF ON
    #undef ON
#endif
#include "xtensor/xadapt.hpp"
#include "xtensor/xarray.hpp"
#if defined(_ON_DEF)
    #define ON _ON_DEF
#endif
#if defined(__clang__)
    #if __has_warning("-Wswitch-enum")
        #pragma clang diagnostic pop
    #endif
#elif defined(__GNUC__)
    #pragma GCC diagnostic pop
#elif defined(_MSC_VER)
    #pragma warning(pop)
#endif

namespace dai {

/**
 * NNData message. Carries tensors and their metadata
 */
class NNData : public Buffer {
    static constexpr int DATA_ALIGNMENT = 64;
<<<<<<< HEAD
    Serialized serialize() const override;
=======
    [[deprecated("Use 'addTensor()' instead")]] std::shared_ptr<RawBuffer> serialize() const override;
    static uint16_t fp32_to_fp16(float);
    static float fp16_to_fp32(uint16_t);
>>>>>>> 84516e3f
    RawNNData& rawNn;

    // store the data
    // uint8_t
    std::unordered_map<std::string, std::vector<std::uint8_t>> u8Data;
    // FP16
    std::unordered_map<std::string, std::vector<std::uint16_t>> fp16Data;

   public:
    /**
     * Construct NNData message.
     */
    NNData();
    explicit NNData(std::shared_ptr<RawNNData> ptr);
    virtual ~NNData() = default;

    // Expose
    // uint8_t
    /**
     * Set a layer with datatype U8.
     * @param name Name of the layer
     * @param data Data to store
     */
    [[deprecated("Use 'addTensor()' instead")]] NNData& setLayer(const std::string& name, std::vector<std::uint8_t> data);

    /**
     * Set a layer with datatype U8. Integers are cast to bytes.
     * @param name Name of the layer
     * @param data Data to store
     */
    [[deprecated("Use 'addTensor()' instead")]] NNData& setLayer(const std::string& name, const std::vector<int>& data);

    // fp16
    /**
     * Set a layer with datatype FP16. Float values are converted to FP16.
     * @param name Name of the layer
     * @param data Data to store
     */
    [[deprecated("Use 'addTensor()' instead")]] NNData& setLayer(const std::string& name, std::vector<float> data);

    /**
     * Set a layer with datatype FP16. Double values are converted to FP16.
     * @param name Name of the layer
     * @param data Data to store
     */
    [[deprecated("Use 'addTensor()' instead")]] NNData& setLayer(const std::string& name, std::vector<double> data);

    // getters
    /**
     * @returns Names of all layers added
     */
    std::vector<std::string> getAllLayerNames() const;

    /**
     * @returns All layers and their information
     */
    std::vector<TensorInfo> getAllLayers() const;

    /**
     * Retrieve layers tensor information
     * @param name Name of the layer
     * @param[out] tensor Outputs tensor information of that layer
     * @returns True if layer exists, false otherwise
     */
    [[deprecated("Use 'getTensor()' instead")]] bool getLayer(const std::string& name, TensorInfo& tensor) const;

    /**
     * Checks if given layer exists
     * @param name Name of the layer
     * @returns True if layer exists, false otherwise
     */
    bool hasLayer(const std::string& name) const;

    /**
     * Retrieve datatype of a layers tensor
     * @param name Name of the layer
     * @param[out] datatype Datatype of layers tensor
     * @returns True if layer exists, false otherwise
     */
    bool getLayerDatatype(const std::string& name, TensorInfo::DataType& datatype) const;

    // uint8
    /**
     * Convenience function to retrieve U8 data from layer
     * @param name Name of the layer
     * @returns U8 binary data
     */
    [[deprecated("Use 'getTensor()' instead")]] std::vector<std::uint8_t> getLayerUInt8(const std::string& name) const;

    // fp16
    /**
     * Convenience function to retrieve float values from layers FP16 tensor
     * @param name Name of the layer
     * @returns Float data
     */
    [[deprecated("Use 'getTensor()' instead")]] std::vector<float> getLayerFp16(const std::string& name) const;

    // int32
    /**
     * Convenience function to retrieve INT32 values from layers tensor
     * @param name Name of the layer
     * @returns INT32 data
     */
    [[deprecated("Use 'getTensor()' instead")]] std::vector<std::int32_t> getLayerInt32(const std::string& name) const;

    // first layer
    /**
     * Convenience function to retrieve U8 data from first layer
     * @returns U8 binary data
     */
    [[deprecated("Use 'getTensor()' instead")]] std::vector<std::uint8_t> getFirstLayerUInt8() const;

    /**
     * Convenience function to retrieve float values from first layers FP16 tensor
     * @returns Float data
     */
    [[deprecated("Use 'getTensor()' instead")]] std::vector<float> getFirstLayerFp16() const;

    /**
     * Convenience function to retrieve INT32 values from first layers tensor
     * @returns INT32 data
     */
    [[deprecated("Use 'getTensor()' instead")]] std::vector<std::int32_t> getFirstLayerInt32() const;

    /**
     * Retrieves image timestamp related to dai::Clock::now()
     */
    std::chrono::time_point<std::chrono::steady_clock, std::chrono::steady_clock::duration> getTimestamp() const;

    /**
     * Retrieves image timestamp directly captured from device's monotonic clock,
     * not synchronized to host time. Used mostly for debugging
     */
    std::chrono::time_point<std::chrono::steady_clock, std::chrono::steady_clock::duration> getTimestampDevice() const;

    /**
     * Retrieves image sequence number
     */
    int64_t getSequenceNum() const;

    /**
     * Sets image timestamp related to dai::Clock::now()
     */
    NNData& setTimestamp(std::chrono::time_point<std::chrono::steady_clock, std::chrono::steady_clock::duration> timestamp);

    /**
     * Sets image timestamp related to dai::Clock::now()
     */
    NNData& setTimestampDevice(std::chrono::time_point<std::chrono::steady_clock, std::chrono::steady_clock::duration> timestamp);

    /**
     * Retrieves image sequence number
     */
    NNData& setSequenceNum(int64_t sequenceNum);

    /**
     * Set a layer with datatype FP16. Double values are converted to FP16.
     * @param name Name of the layer
     * @param data Data to store
     */
    template <typename _Ty = double>
    NNData& addTensor(const std::string& name, const std::vector<_Ty>& data) {
        return addTensor<_Ty>(name, xt::adapt(data, std::vector<size_t>{1, data.size()}));
    };

    /**
     * Add a tensor. Float values are converted to FP16 and integers are cast to bytes.
     * @param name Name of the tensor
     * @param tensor Tensor to store
     */
    template <typename _Ty = double>
    NNData& addTensor(const std::string& name, const xt::xarray<_Ty>& tensor) {
        static_assert(std::is_integral<_Ty>::value || std::is_floating_point<_Ty>::value, "Tensor type needs to be integral or floating point");

        // Get size in bytes of the converted tensor data, u8 for integral and fp16 for floating point
        const size_t sConvertedData = std::is_integral<_Ty>::value ? tensor.size() : 2 * tensor.size();

        // Append bytes so that each new tensor is DATA_ALIGNMENT aligned
        size_t remainder = (rawNn.data.end() - rawNn.data.begin()) % DATA_ALIGNMENT;
        if(remainder > 0) {
            rawNn.data.insert(rawNn.data.end(), DATA_ALIGNMENT - remainder, 0);
        }

        // Then get offset to beginning of data
        size_t offset = rawNn.data.end() - rawNn.data.begin();

        // Reserve space
        rawNn.data.resize(offset + sConvertedData);

        // Convert data to u8 or fp16 and write to rawNn.data
        if(std::is_integral<_Ty>::value) {
            for(uint32_t i = 0; i < tensor.size(); i++) {
                rawNn.data.data()[i + offset] = (uint8_t)tensor.data()[i];
            }
        } else {
            for(uint32_t i = 0; i < tensor.size(); i++) {
                *(uint16_t*)(&rawNn.data.data()[2 * i + offset]) = fp32_to_fp16(tensor.data()[i]);
            }
        }

        // Add entry in tensors
        TensorInfo info;
        info.name = name;
        info.offset = static_cast<unsigned int>(offset);
        info.dataType = std::is_integral<_Ty>::value ? TensorInfo::DataType::U8F : TensorInfo::DataType::FP16;
        info.numDimensions = tensor.dimension();
        for(uint32_t i = 0; i < tensor.dimension(); i++) {
            info.dims.push_back(tensor.shape()[i]);
            info.strides.push_back(tensor.strides()[i]);
        }

        rawNn.tensors.push_back(info);
        return *this;
    }

    /**
     * Convenience function to retrieve values from a tensor
     * @returns xt::xarray<_Ty> tensor
     */
    template <typename _Ty>
    xt::xarray<_Ty> getTensor(const std::string& name) {
        const auto it = std::find_if(rawNn.tensors.begin(), rawNn.tensors.end(), [&name](const TensorInfo& ti) { return ti.name == name; });

        if(it == rawNn.tensors.end()) throw std::runtime_error("Tensor does not exist");

        std::vector<size_t> dims;
        for(const auto v : it->dims) {
            dims.push_back(v);
        }

        std::vector<size_t> strides;
        for(const auto v : it->strides) {
            strides.push_back(v);
        }

        xt::xarray<_Ty, xt::layout_type::row_major> tensor(dims);
        if(it->dataType == TensorInfo::DataType::U8F) {
            for(uint32_t i = 0; i < tensor.size(); i++) {
                tensor.data()[i] = rawNn.data.data()[it->offset + i];
            }
        } else {
            for(uint32_t i = 0; i < tensor.size(); i++) {
                tensor.data()[i] = fp16_to_fp32(*(uint16_t*)&rawNn.data.data()[it->offset + 2 * i]);
            }
        }

        return tensor;
    }

    /**
     * Get the datatype of a given tensor
     * @returns TensorInfo::DataType tensor datatype
     */
    TensorInfo::DataType getTensorDatatype(const std::string& name);

    /**
     * Convenience function to retrieve values from the first tensor
     * @returns xt::xarray<_Ty> tensor
     */
    template <typename _Ty>
    xt::xarray<_Ty> getFirstTensor() {
        if(!rawNn.tensors.empty()) {
            return getTensor<_Ty>(rawNn.tensors[0].name);
        }

        return {};
    }
};

}  // namespace dai<|MERGE_RESOLUTION|>--- conflicted
+++ resolved
@@ -47,13 +47,9 @@
  */
 class NNData : public Buffer {
     static constexpr int DATA_ALIGNMENT = 64;
-<<<<<<< HEAD
     Serialized serialize() const override;
-=======
-    [[deprecated("Use 'addTensor()' instead")]] std::shared_ptr<RawBuffer> serialize() const override;
     static uint16_t fp32_to_fp16(float);
     static float fp16_to_fp32(uint16_t);
->>>>>>> 84516e3f
     RawNNData& rawNn;
 
     // store the data
