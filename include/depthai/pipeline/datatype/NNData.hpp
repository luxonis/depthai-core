#pragma once

#include <algorithm>
#include <chrono>
#include <ctime>
#include <iterator>
#include <limits>
#include <optional>
#include <unordered_map>
#include <vector>

#include "Buffer.hpp"
#include "depthai/common/TensorInfo.hpp"
#include "depthai/utility/VectorMemory.hpp"
#include "depthai/utility/span.hpp"

#if defined(__clang__)
    #if __has_warning("-Wswitch-enum")
        #pragma clang diagnostic push
        #pragma clang diagnostic ignored "-Wswitch-enum"
    #endif
#elif defined(__GNUC__)
    #pragma GCC diagnostic push
    #pragma GCC diagnostic ignored "-Wswitch-enum"
#elif defined(_MSC_VER)
    #pragma warning(push)
    #pragma warning(disable : 4061)
#endif
#if defined(ON)
    #define _ON_DEF ON
    #undef ON
#endif
#ifdef DEPTHAI_XTENSOR_SUPPORT
    #include "xtensor/xadapt.hpp"
    #include "xtensor/xarray.hpp"
    #include "xtensor/xmanipulation.hpp"
#endif
#if defined(_ON_DEF)
    #define ON _ON_DEF
#endif
#if defined(__clang__)
    #if __has_warning("-Wswitch-enum")
        #pragma clang diagnostic pop
    #endif
#elif defined(__GNUC__)
    #pragma GCC diagnostic pop
#elif defined(_MSC_VER)
    #pragma warning(pop)
#endif

namespace dai {

/**
 * NNData message. Carries tensors and their metadata
 */
class NNData : public Buffer {
    static constexpr int DATA_ALIGNMENT = 64;
    static uint16_t fp32_to_fp16(float);
    static float fp16_to_fp32(uint16_t);

    // store the data
    // uint8_t
    // std::unordered_map<std::string, std::vector<std::uint8_t>> u8Data;
    // // FP16
    // std::unordered_map<std::string, std::vector<std::uint16_t>> fp16Data;

   public:
    std::vector<TensorInfo> tensors;
    unsigned int batchSize;
    /**
     * Construct NNData message.
     */
    NNData() = default;
    NNData(size_t size);
    virtual ~NNData() = default;

    // // Expose
    // // uint8_t
    // /**
    //  * Set a layer with datatype U8.
    //  * @param name Name of the layer
    //  * @param data Data to store
    //  */
    // [[deprecated("Use 'addTensor()' instead")]] NNData& setLayer(const std::string& name, std::vector<std::uint8_t> data);

    // /**
    //  * Set a layer with datatype U8. Integers are cast to bytes.
    //  * @param name Name of the layer
    //  * @param data Data to store
    //  */
    // [[deprecated("Use 'addTensor()' instead")]] NNData& setLayer(const std::string& name, const std::vector<int>& data);

    // // fp16
    // /**
    //  * Set a layer with datatype FP16. Float values are converted to FP16.
    //  * @param name Name of the layer
    //  * @param data Data to store
    //  */
    // [[deprecated("Use 'addTensor()' instead")]] NNData& setLayer(const std::string& name, std::vector<float> data);

    // /**
    //  * Set a layer with datatype FP16. Double values are converted to FP16.
    //  * @param name Name of the layer
    //  * @param data Data to store
    //  */
    // [[deprecated("Use 'addTensor()' instead")]] NNData& setLayer(const std::string& name, std::vector<double> data);

    // getters
    /**
     * @returns Names of all layers added
     */
    std::vector<std::string> getAllLayerNames() const;

    /**
     * @returns All layers and their information
     */
    std::vector<TensorInfo> getAllLayers() const;

    /**
     * Retrieve tensor information
     * @param name Name of the tensor
     * @returns Tensor information
     */
    std::optional<TensorInfo> getTensorInfo(const std::string& name) const;

    // TODO(Morato) - deprecate this
    /**
     * Retrieve layers tensor information
     * @param name Name of the layer
     * @param[out] tensor Outputs tensor information of that layer
     * @returns True if layer exists, false otherwise
     */
    bool getLayer(const std::string& name, TensorInfo& tensor) const;

    /**
     * Checks if given layer exists
     * @param name Name of the layer
     * @returns True if layer exists, false otherwise
     */
    bool hasLayer(const std::string& name) const;

    /**
     * Retrieve datatype of a layers tensor
     * @param name Name of the layer
     * @param[out] datatype Datatype of layers tensor
     * @returns True if layer exists, false otherwise
     */
    bool getLayerDatatype(const std::string& name, TensorInfo::DataType& datatype) const;

    // // uint8
    // /**
    //  * Convenience function to retrieve U8 data from layer
    //  * @param name Name of the layer
    //  * @returns U8 binary data
    //  */
    // [[deprecated("Use 'getTensor()' instead")]] std::vector<std::uint8_t> getLayerUInt8(const std::string& name) const;

    // // fp16
    // /**
    //  * Convenience function to retrieve float values from layers FP16 tensor
    //  * @param name Name of the layer
    //  * @returns Float data
    //  */
    // [[deprecated("Use 'getTensor()' instead")]] std::vector<float> getLayerFp16(const std::string& name) const;

    // // int32
    // /**
    //  * Convenience function to retrieve INT32 values from layers tensor
    //  * @param name Name of the layer
    //  * @returns INT32 data
    //  */
    // [[deprecated("Use 'getTensor()' instead")]] std::vector<std::int32_t> getLayerInt32(const std::string& name) const;

    // // first layer
    // /**
    //  * Convenience function to retrieve U8 data from first layer
    //  * @returns U8 binary data
    //  */
    // [[deprecated("Use 'getTensor()' instead")]] std::vector<std::uint8_t> getFirstLayerUInt8() const;

    // /**
    //  * Convenience function to retrieve float values from first layers FP16 tensor
    //  * @returns Float data
    //  */
    // [[deprecated("Use 'getTensor()' instead")]] std::vector<float> getFirstLayerFp16() const;

    // /**
    //  * Convenience function to retrieve INT32 values from first layers tensor
    //  * @returns INT32 data
    //  */
    // [[deprecated("Use 'getTensor()' instead")]] std::vector<std::int32_t> getFirstLayerInt32() const;

    /**
     * Emplace a tensor
     * This function allocates memory for the tensor and return over the said memory.
     * It is up to the caller to fill the memory out with meaningful data.
     * @return Span over the allocated memory
     */
    span<std::uint8_t> emplaceTensor(TensorInfo& tensor);

//#ifdef DEPTHAI_XTENSOR_SUPPORT
    /**
     * @brief Add a tensor to this NNData object.
     * The provided array is stored as a 1xN tensor where N is the length of the array.
     *
     * @param name: Name of the tensor
     * @param data: array
     * @return NNData&: reference to this object
     */
    template <typename _Ty = double>
    NNData& addTensor(const std::string& name, const std::vector<_Ty>& data, dai::TensorInfo::DataType dataType) {
        return addTensor<_Ty>(name, xt::adapt(data, std::vector<size_t>{1, data.size()}), dataType);
    };
    // addTensor vector overloads
    NNData& addTensor(const std::string& name, const std::vector<int>& tensor) {
        return addTensor<int>(name, tensor, dai::TensorInfo::DataType::INT);
    };
    NNData& addTensor(const std::string& name, const std::vector<uint16_t>& tensor) {
        return addTensor<uint16_t>(name, tensor, dai::TensorInfo::DataType::FP16);
    };
    NNData& addTensor(const std::string& name, const std::vector<float>& tensor) {
        return addTensor<float>(name, tensor, dai::TensorInfo::DataType::FP32);
    };
    NNData& addTensor(const std::string& name, const std::vector<double>& tensor) {
        return addTensor<double>(name, tensor, dai::TensorInfo::DataType::FP64);
    };
    NNData& addTensor(const std::string& name, const std::vector<std::int8_t>& tensor) {
        return addTensor<std::int8_t>(name, tensor, dai::TensorInfo::DataType::I8);
    };
    NNData& addTensor(const std::string& name, const std::vector<std::uint8_t>& tensor) {
        return addTensor<std::uint8_t>(name, tensor, dai::TensorInfo::DataType::U8F);
    };

    // addTensor overloads
    NNData& addTensor(const std::string& name, const xt::xarray<int>& tensor) {
        return addTensor<int>(name, tensor, dai::TensorInfo::DataType::INT);
    };
    NNData& addTensor(const std::string& name, const xt::xarray<uint16_t>& tensor) {
        return addTensor<uint16_t>(name, tensor, dai::TensorInfo::DataType::FP16);
    };
    NNData& addTensor(const std::string& name, const xt::xarray<float>& tensor) {
        return addTensor<float>(name, tensor, dai::TensorInfo::DataType::FP32);
    };
    NNData& addTensor(const std::string& name, const xt::xarray<double>& tensor) {
        return addTensor<double>(name, tensor, dai::TensorInfo::DataType::FP64);
    };
    NNData& addTensor(const std::string& name, const xt::xarray<std::int8_t>& tensor) {
        return addTensor<std::int8_t>(name, tensor, dai::TensorInfo::DataType::I8);
    };
    NNData& addTensor(const std::string& name, const xt::xarray<std::uint8_t>& tensor) {
        return addTensor<std::uint8_t>(name, tensor, dai::TensorInfo::DataType::U8F);
    };

    /**
     * @brief Add a tensor to this NNData object.
     * The provided array is stored as a 1xN tensor where N is the length of the array.
     *
     * @param name: Name of the tensor
     * @param data: array
     * @param order: Storage order of the tensor
     * @return NNData&: reference to this object
     */
    template <typename _Ty = double>
    NNData& addTensor(const std::string& name, const std::vector<_Ty>& data, TensorInfo::StorageOrder order) {
        return addTensor<_Ty>(name, xt::adapt(data, std::vector<size_t>{1, data.size()}), order);
    };

    /**
     * @brief Add a tensor to this NNData object. The storage order is picked based on the number of dimensions of the tensor.
     * Float values are converted to FP16 and integers are cast to bytes.
     *
     * @param name: Name of the tensor
     * @param tensor: tensor
     * @return NNData&: reference to this object
     */
    template <typename _Ty = double>
<<<<<<< HEAD
    NNData& addTensor(const std::string& name, const xt::xarray<_Ty>& tensor, dai::TensorInfo::DataType dataType) {
=======
    NNData& addTensor(const std::string& name, const xt::xarray<_Ty>& tensor) {
        TensorInfo::StorageOrder order;
        switch(tensor.shape().size()) {
            case 1:
                order = TensorInfo::StorageOrder::C;
                break;
            case 2:
                order = TensorInfo::StorageOrder::NC;
                break;
            case 3:
                order = TensorInfo::StorageOrder::CHW;
                break;
            case 4:
                order = TensorInfo::StorageOrder::NCHW;
                break;
            default:
                throw std::runtime_error("Unsupported tensor shape. Only 1D, 2D, 3D and 4D tensors are supported");
        }
        return addTensor(name, tensor, order);
    }

    /**
     * @brief Add a tensor to this NNData object. The storage order is picked based on the number of dimensions of the tensor.
     * Float values are converted to FP16 and integers are cast to bytes.
     *
     * @param name: Name of the tensor
     * @param tensor: tensor
     * @param order: Storage order of the tensor
     * @return NNData&: reference to this object
     */
    template <typename _Ty = double>
    NNData& addTensor(const std::string& name, const xt::xarray<_Ty>& tensor, const TensorInfo::StorageOrder order) {
>>>>>>> d29b922c
        static_assert(std::is_integral<_Ty>::value || std::is_floating_point<_Ty>::value, "Tensor type needs to be integral or floating point");
        //if(dataType==dai::TensorInfo::DataType::FP32) std::cout<<"FP32\n";  
        //else if(dataType==dai::TensorInfo::DataType::FP16) std::cout<<"FP16\n";
        //else if(dataType==dai::TensorInfo::DataType::INT) std::cout<<"INT\n";
        //else if(dataType==dai::TensorInfo::DataType::I8) std::cout<<"I8\n";
        //else if(dataType==dai::TensorInfo::DataType::U8F) std::cout<<"U8F\n";
        //else if(dataType==dai::TensorInfo::DataType::FP64) std::cout<<"FP64\n";
        //else std::cout<<"Unsupported type\n";

        // Check if data is vector type of data
        if(std::dynamic_pointer_cast<VectorMemory>(data) == nullptr) {
            auto prev = std::vector<uint8_t>(data->getData().begin(), data->getData().end());
            data = std::make_shared<VectorMemory>(std::move(prev));
        }
        auto vecData = std::dynamic_pointer_cast<VectorMemory>(data);

        // Get size in bytes of the converted tensor data, u8 for integral and fp16 for floating point
        //const size_t sConvertedData = std::is_integral<_Ty>::value ? tensor.size() : 2 * tensor.size();
        size_t sConvertedData = tensor.size();
        switch(dataType){
            case dai::TensorInfo::DataType::FP64:
                sConvertedData *= 8;
                break;
            case dai::TensorInfo::DataType::FP32:
            case dai::TensorInfo::DataType::INT:
                sConvertedData *= 4;
                break;
            case dai::TensorInfo::DataType::FP16:
                sConvertedData *= 2;
                break;
            case dai::TensorInfo::DataType::U8F:
            case dai::TensorInfo::DataType::I8:
                break;
        }

        // Append bytes so that each new tensor is DATA_ALIGNMENT aligned
        size_t remainder = std::distance(vecData->begin(), vecData->end()) % DATA_ALIGNMENT;
        if(remainder > 0) {
            vecData->insert(vecData->end(), DATA_ALIGNMENT - remainder, 0);
        }

<<<<<<< HEAD
        // Then get offset to beginning of data1
        size_t offset = vecData->end() - vecData->begin();
=======
        // Then get offset to beginning of data
        size_t offset = std::distance(vecData->begin(), vecData->end());
>>>>>>> d29b922c

        // Reserve space
        vecData->resize(offset + sConvertedData);

        // Convert data to appropriate data type and write to data
        if(dataType == dai::TensorInfo::DataType::I8) {
            for(uint32_t i = 0; i < tensor.size(); i++) {
                vecData->data()[i + offset] = (int8_t)tensor.data()[i];
            }
        } else if(dataType == dai::TensorInfo::DataType::FP16) {
            for(uint32_t i = 0; i < tensor.size(); i++) {
                *(uint16_t*)(&vecData->data()[2 * i + offset]) = fp32_to_fp16(tensor.data()[i]);
            }
        } else if(dataType == dai::TensorInfo::DataType::FP32){
            for(uint32_t i = 0; i < tensor.size(); i++) {
                *(float*)(&vecData->data()[4 * i + offset]) = tensor.data()[i];
            }
        } else if(dataType == dai::TensorInfo::DataType::INT){
            for(uint32_t i = 0; i < tensor.size(); i++) {
                *(int32_t*)(&vecData->data()[4 * i + offset]) = tensor.data()[i];
            }
        } else if(dataType == dai::TensorInfo::DataType::U8F) {
            for(uint32_t i = 0; i < tensor.size(); i++) {
                vecData->data()[i + offset] = (uint8_t)tensor.data()[i];
            }
        }else if(dataType == dai::TensorInfo::DataType::FP64){
            for(uint32_t i = 0; i < tensor.size(); i++) {
                *(double*)(&vecData->data()[8 * i + offset]) = tensor.data()[i];
            }
        }

        // Add entry in tensors
        TensorInfo info;
        info.name = name;
        info.offset = static_cast<unsigned int>(offset);
        info.dataType = dataType;
        info.numDimensions = tensor.dimension();
        info.order = order;
        for(uint32_t i = 0; i < tensor.dimension(); i++) {
            info.dims.push_back(tensor.shape()[i]);
            info.strides.push_back(tensor.strides()[i] * sizeof(uint16_t));
        }

        // Validate storage order - past this point, the tensor shape and storage order should be correct
        try {
            info.validateStorageOrder();
        } catch(...) {
            vecData->resize(offset);  // Resize vector back to its size prior to adding tensor
            throw;
        }

        tensors.push_back(info);
        return *this;
    }

    /**
     * Convenience function to retrieve values from a tensor
     * @returns xt::xarray<_Ty> tensor
     */
    template <typename _Ty>
    xt::xarray<_Ty> getTensor(const std::string& name, bool dequantize = false) {
        const auto it = std::find_if(tensors.begin(), tensors.end(), [&name](const TensorInfo& ti) { return ti.name == name; });

        if(it == tensors.end()) throw std::runtime_error("Tensor does not exist");

        std::vector<size_t> dims;
        for(const auto v : it->dims) {
            dims.push_back(v);
        }

        std::vector<size_t> strides;
        for(const auto v : it->strides) {
            strides.push_back(v);
        }

        xt::xarray<_Ty, xt::layout_type::row_major> tensor(dims);

        switch(it->dataType) {
            case TensorInfo::DataType::U8F:
                for(uint32_t i = 0; i < tensor.size(); i++) {
                    tensor.data()[i] = data->getData().data()[it->offset + i];
                }
                break;
            case TensorInfo::DataType::I8:
                for(uint32_t i = 0; i < tensor.size(); i++) {
                    tensor.data()[i] = reinterpret_cast<int8_t*>(data->getData().data())[it->offset + i];
                }
                break;
            case TensorInfo::DataType::INT:
                for(uint32_t i = 0; i < tensor.size(); i++) {
                    tensor.data()[i] = reinterpret_cast<int32_t*>(data->getData().data())[it->offset / sizeof(int32_t) + i];
                }
                break;
            case TensorInfo::DataType::FP16:
                for(uint32_t i = 0; i < tensor.size(); i++) {
                    tensor.data()[i] = fp16_to_fp32(reinterpret_cast<uint16_t*>(data->getData().data())[it->offset / sizeof(uint16_t) + i]);
                }
                break;
            case TensorInfo::DataType::FP32:
                for(uint32_t i = 0; i < tensor.size(); i++) {
                    tensor.data()[i] = reinterpret_cast<float_t*>(data->getData().data())[it->offset / sizeof(float_t) + i];
                }
                break;
            case TensorInfo::DataType::FP64:
                for(uint32_t i = 0; i < tensor.size(); i++) {
                    tensor.data()[i] = reinterpret_cast<double_t*>(data->getData().data())[it->offset / sizeof(double_t) + i];
                }
                break;
        }
        if(dequantize) {
            if(it->quantization) {
                tensor = (tensor - it->qpZp) * it->qpScale;
            }
        }
        return tensor;
    }

    /**
     * Convenience function to retrieve values from a tensor
     * @returns xt::xarray<_Ty> tensor
     */
    template <typename _Ty>
    xt::xarray<_Ty> getTensor(const std::string& name, TensorInfo::StorageOrder order, bool dequantize = false) {
        // Get tensor
        xt::xarray<_Ty> tensor = getTensor<_Ty>(name, dequantize);

        // Change storage order
        const auto storageit = std::find_if(tensors.begin(), tensors.end(), [&name](const TensorInfo& ti) { return ti.name == name; });
        TensorInfo::StorageOrder from = storageit->order;
        TensorInfo::StorageOrder to = order;
        changeStorageOrder(tensor, from, to);
        return tensor;
    }

    template <typename _Ty>
    void changeStorageOrder(xt::xarray<_Ty>& array, TensorInfo::StorageOrder from, TensorInfo::StorageOrder to) {
        // Convert storage order to vector
        auto order2vec = [](TensorInfo::StorageOrder order) {
            size_t ord = static_cast<size_t>(order);
            std::vector<size_t> vec;
            while(ord > 0) {
                vec.push_back(ord % 16 - 1);  // 16 because order values are base 16
                ord /= 16;
            }
            std::reverse(vec.begin(), vec.end());
            return vec;
        };
        std::vector<size_t> fromOrder = order2vec(from);
        std::vector<size_t> toOrder = order2vec(to);

        // Just permute dimensions
        if(fromOrder.size() == toOrder.size()) {
            std::vector<size_t> permute;
            for(size_t i = 0; i < toOrder.size(); ++i) {
                auto it = std::find(fromOrder.begin(), fromOrder.end(), toOrder[i]);
                if(it == fromOrder.end()) {
                    throw std::runtime_error("Cannot change storage order. Dimension not found [Permute]");
                }
                size_t dim = std::distance(fromOrder.begin(), it);
                permute.push_back(dim);
            }
            array = xt::transpose(array, permute);
        }

        // Expand and permute
        if(fromOrder.size() < toOrder.size()) {
            // Expand dimensions
            std::vector<size_t> expand;
            std::vector<size_t> fromOrderExpanded = fromOrder;
            for(size_t i = 0; i < toOrder.size(); ++i) {
                auto it = std::find(fromOrder.begin(), fromOrder.end(), toOrder[i]);
                if(it == fromOrder.end()) {
                    expand.push_back(fromOrderExpanded.size());
                    fromOrderExpanded.push_back(toOrder[i]);
                }
            }
            for(size_t i = 0; i < expand.size(); ++i) {
                array = xt::expand_dims(array, expand[i]);
            }

            // Permute
            std::vector<size_t> permute;
            for(size_t i = 0; i < toOrder.size(); ++i) {
                auto it = std::find(fromOrderExpanded.begin(), fromOrderExpanded.end(), toOrder[i]);
                if(it == fromOrderExpanded.end()) {
                    throw std::runtime_error("Cannot change storage order. Dimension not found [Expand and Permute]");
                }
                size_t dim = std::distance(fromOrderExpanded.begin(), it);
                permute.push_back(dim);
            }
            array = xt::transpose(array, permute);
        }

        // Squeeze and permute
        if(fromOrder.size() > toOrder.size()) {
            // Squeeze extra dimensions
            std::vector<size_t> squeeze;
            std::vector<size_t> fromOrderSqueezed;
            for(size_t i = 0; i < fromOrder.size(); ++i) {
                auto it = std::find(toOrder.begin(), toOrder.end(), fromOrder[i]);
                if(it == toOrder.end()) {
                    if(array.shape()[i] != 1) {
                        throw std::runtime_error("Cannot change storage order. Squeeze dimension is not 1");
                    } else {
                        squeeze.push_back(i);
                    }
                } else {
                    fromOrderSqueezed.push_back(fromOrder[i]);
                }
            }
            for(size_t i = 0; i < squeeze.size(); ++i) {
                array = xt::squeeze(array, squeeze[i]);
            }

            // Permute
            std::vector<size_t> permute;
            for(size_t i = 0; i < toOrder.size(); ++i) {
                auto it = std::find(fromOrderSqueezed.begin(), fromOrderSqueezed.end(), toOrder[i]);
                if(it == fromOrderSqueezed.end()) {
                    throw std::runtime_error("Cannot change storage order. Dimension not found [Squeeze and Permute]");
                }
                size_t dim = std::distance(fromOrderSqueezed.begin(), it);
                permute.push_back(dim);
            }
            array = xt::transpose(array, permute);
        }
    }

    /**
     * Get the datatype of a given tensor
     * @returns TensorInfo::DataType tensor datatype
     */
    TensorInfo::DataType getTensorDatatype(const std::string& name);

    /**
     * Get the datatype of the first tensor
     * @returns TensorInfo::DataType tensor datatype
     */
    TensorInfo::DataType getFirstTensorDatatype();

    /**
     * Convenience function to retrieve values from the first tensor
     * @returns xt::xarray<_Ty> tensor
     */
    template <typename _Ty>
    xt::xarray<_Ty> getFirstTensor(bool dequantize = false) {
        if(!tensors.empty()) {
            return getTensor<_Ty>(tensors[0].name, dequantize);
        }

        return {};
    }
//#endif
    void serialize(std::vector<std::uint8_t>& metadata, DatatypeEnum& datatype) const override {
        metadata = utility::serialize(*this);
        datatype = DatatypeEnum::NNData;
    };

    DEPTHAI_SERIALIZE(NNData, Buffer::sequenceNum, Buffer::ts, Buffer::tsDevice, tensors, batchSize);
};

}  // namespace dai<|MERGE_RESOLUTION|>--- conflicted
+++ resolved
@@ -266,6 +266,22 @@
     };
 
     /**
+     * @brief Add a tensor to this NNData object.
+     * Implicitly adds a TensorInfo::DataType
+     *
+     * @param name: Name of the tensor
+     * @param data: array
+     * @param order: Storage order of the tensor
+     * @return NNData&: reference to this object
+     */
+
+    template <typename _Ty = double>
+    NNData& addTensor(const std::string& name, const xt::xarray<_Ty>& data, TensorInfo::StorageOrder order) {
+        auto dataType = std::is_integral<_Ty>::value ? dai::TensorInfo::DataType::U8F : dai::TensorInfo::DataType::FP16;
+        return addTensor<_Ty>(name, data, dataType, order);
+    };
+
+    /**
      * @brief Add a tensor to this NNData object. The storage order is picked based on the number of dimensions of the tensor.
      * Float values are converted to FP16 and integers are cast to bytes.
      *
@@ -274,10 +290,7 @@
      * @return NNData&: reference to this object
      */
     template <typename _Ty = double>
-<<<<<<< HEAD
     NNData& addTensor(const std::string& name, const xt::xarray<_Ty>& tensor, dai::TensorInfo::DataType dataType) {
-=======
-    NNData& addTensor(const std::string& name, const xt::xarray<_Ty>& tensor) {
         TensorInfo::StorageOrder order;
         switch(tensor.shape().size()) {
             case 1:
@@ -295,7 +308,7 @@
             default:
                 throw std::runtime_error("Unsupported tensor shape. Only 1D, 2D, 3D and 4D tensors are supported");
         }
-        return addTensor(name, tensor, order);
+        return addTensor(name, tensor, dataType, order);
     }
 
     /**
@@ -308,8 +321,7 @@
      * @return NNData&: reference to this object
      */
     template <typename _Ty = double>
-    NNData& addTensor(const std::string& name, const xt::xarray<_Ty>& tensor, const TensorInfo::StorageOrder order) {
->>>>>>> d29b922c
+    NNData& addTensor(const std::string& name, const xt::xarray<_Ty>& tensor, dai::TensorInfo::DataType dataType, const TensorInfo::StorageOrder order) {
         static_assert(std::is_integral<_Ty>::value || std::is_floating_point<_Ty>::value, "Tensor type needs to be integral or floating point");
         //if(dataType==dai::TensorInfo::DataType::FP32) std::cout<<"FP32\n";  
         //else if(dataType==dai::TensorInfo::DataType::FP16) std::cout<<"FP16\n";
@@ -351,13 +363,8 @@
             vecData->insert(vecData->end(), DATA_ALIGNMENT - remainder, 0);
         }
 
-<<<<<<< HEAD
-        // Then get offset to beginning of data1
-        size_t offset = vecData->end() - vecData->begin();
-=======
         // Then get offset to beginning of data
         size_t offset = std::distance(vecData->begin(), vecData->end());
->>>>>>> d29b922c
 
         // Reserve space
         vecData->resize(offset + sConvertedData);
