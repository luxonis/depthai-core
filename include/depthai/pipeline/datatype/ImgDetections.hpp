#pragma once

#include <vector>

#include "depthai/common/ImgTransformations.hpp"
#include "depthai/common/optional.hpp"
#include "depthai/pipeline/datatype/Buffer.hpp"
#include "depthai/utility/ProtoSerializable.hpp"

namespace dai {

struct ImgDetection {
    uint32_t label = 0;
    float confidence = 0.f;
    float xmin = 0.f;
    float ymin = 0.f;
    float xmax = 0.f;
    float ymax = 0.f;
};

DEPTHAI_SERIALIZE_EXT(ImgDetection, label, confidence, xmin, ymin, xmax, ymax);

/**
 * ImgDetections message. Carries normalized detection results
 */
class ImgDetections : public Buffer, public ProtoSerializable {
   public:
    /**
     * Construct ImgDetections message.
     */
    ImgDetections() = default;
    virtual ~ImgDetections() = default;

    /// Detections
    std::vector<ImgDetection> detections;
    std::optional<ImgTransformation> transformation;

    void serialize(std::vector<std::uint8_t>& metadata, DatatypeEnum& datatype) const override {
        metadata = utility::serialize(*this);
        datatype = DatatypeEnum::ImgDetections;
    };

<<<<<<< HEAD
    std::unique_ptr<google::protobuf::Message> getProtoMessage(bool = true) const override {
        auto imgDetections = std::make_unique<proto::img_detections::ImgDetections>();

        imgDetections->set_sequencenum(this->sequenceNum);
        proto::common::Timestamp* ts = imgDetections->mutable_ts();
        ts->set_sec(this->ts.sec);
        ts->set_nsec(this->ts.nsec);
        proto::common::Timestamp* tsDevice = imgDetections->mutable_tsdevice();
        tsDevice->set_sec(this->tsDevice.sec);
        tsDevice->set_nsec(this->tsDevice.nsec);
=======
#ifdef DEPTHAI_ENABLE_PROTOBUF
    /**
     * Serialize message to proto buffer
     *
     * @returns serialized message
     */
    std::vector<std::uint8_t> serializeProto() const override;
>>>>>>> 77c70112

    /**
     * Serialize schema to proto buffer
     *
     * @returns serialized schema
     */
    ProtoSerializable::SchemaPair serializeSchema() const override;
#endif

    DEPTHAI_SERIALIZE(ImgDetections, Buffer::sequenceNum, Buffer::ts, Buffer::tsDevice, detections, transformation);
};

}  // namespace dai<|MERGE_RESOLUTION|>--- conflicted
+++ resolved
@@ -40,18 +40,6 @@
         datatype = DatatypeEnum::ImgDetections;
     };
 
-<<<<<<< HEAD
-    std::unique_ptr<google::protobuf::Message> getProtoMessage(bool = true) const override {
-        auto imgDetections = std::make_unique<proto::img_detections::ImgDetections>();
-
-        imgDetections->set_sequencenum(this->sequenceNum);
-        proto::common::Timestamp* ts = imgDetections->mutable_ts();
-        ts->set_sec(this->ts.sec);
-        ts->set_nsec(this->ts.nsec);
-        proto::common::Timestamp* tsDevice = imgDetections->mutable_tsdevice();
-        tsDevice->set_sec(this->tsDevice.sec);
-        tsDevice->set_nsec(this->tsDevice.nsec);
-=======
 #ifdef DEPTHAI_ENABLE_PROTOBUF
     /**
      * Serialize message to proto buffer
@@ -59,7 +47,6 @@
      * @returns serialized message
      */
     std::vector<std::uint8_t> serializeProto() const override;
->>>>>>> 77c70112
 
     /**
      * Serialize schema to proto buffer
