#pragma once

#include <vector>

#include "depthai/common/ImgTransformations.hpp"
#include "depthai/common/optional.hpp"
#include "depthai/pipeline/datatype/Buffer.hpp"
<<<<<<< HEAD
#include "depthai/schemas/ImgDetections.pb.h"
=======
>>>>>>> a7e4a16d
#include "depthai/utility/ProtoSerializable.hpp"

namespace dai {

struct ImgDetection {
    uint32_t label = 0;
    float confidence = 0.f;
    float xmin = 0.f;
    float ymin = 0.f;
    float xmax = 0.f;
    float ymax = 0.f;
};

DEPTHAI_SERIALIZE_EXT(ImgDetection, label, confidence, xmin, ymin, xmax, ymax);

/**
 * ImgDetections message. Carries normalized detection results
 */
<<<<<<< HEAD
class ImgDetections : public Buffer, public utility::ProtoSerializable {
=======
class ImgDetections : public Buffer, public ProtoSerializable {
>>>>>>> a7e4a16d
   public:
    /**
     * Construct ImgDetections message.
     */
    ImgDetections() = default;
    virtual ~ImgDetections() = default;

    /// Detections
    std::vector<ImgDetection> detections;
    std::optional<ImgTransformation> transformation;

    void serialize(std::vector<std::uint8_t>& metadata, DatatypeEnum& datatype) const override {
        metadata = utility::serialize(*this);
        datatype = DatatypeEnum::ImgDetections;
    };

<<<<<<< HEAD
    std::unique_ptr<google::protobuf::Message> getProtoMessage() const override {
        auto imgDetections = std::make_unique<proto::img_detections::ImgDetections>();

        imgDetections->set_sequencenum(this->sequenceNum);
        proto::common::Timestamp* ts = imgDetections->mutable_ts();
        ts->set_sec(this->ts.sec);
        ts->set_nsec(this->ts.nsec);
        proto::common::Timestamp* tsDevice = imgDetections->mutable_tsdevice();
        tsDevice->set_sec(this->tsDevice.sec);
        tsDevice->set_nsec(this->tsDevice.nsec);

        for(const auto& detection : this->detections) {
            proto::img_detections::ImgDetection* imgDetection = imgDetections->add_detections();
            imgDetection->set_label(detection.label);
            imgDetection->set_confidence(detection.confidence);
            imgDetection->set_xmin(detection.xmin);
            imgDetection->set_ymin(detection.ymin);
            imgDetection->set_xmax(detection.xmax);
            imgDetection->set_ymax(detection.ymax);
        }
        return imgDetections;
    }

    DEPTHAI_SERIALIZE(ImgDetections, Buffer::sequenceNum, Buffer::ts, Buffer::tsDevice, detections);
=======
#ifdef DEPTHAI_ENABLE_PROTOBUF
    /**
     * Serialize message to proto buffer
     *
     * @returns serialized message
     */
    std::vector<std::uint8_t> serializeProto() const override;

    /**
     * Serialize schema to proto buffer
     *
     * @returns serialized schema
     */
    ProtoSerializable::SchemaPair serializeSchema() const override;
#endif

    DEPTHAI_SERIALIZE(ImgDetections, Buffer::sequenceNum, Buffer::ts, Buffer::tsDevice, detections, transformation);
>>>>>>> a7e4a16d
};

}  // namespace dai<|MERGE_RESOLUTION|>--- conflicted
+++ resolved
@@ -5,10 +5,6 @@
 #include "depthai/common/ImgTransformations.hpp"
 #include "depthai/common/optional.hpp"
 #include "depthai/pipeline/datatype/Buffer.hpp"
-<<<<<<< HEAD
-#include "depthai/schemas/ImgDetections.pb.h"
-=======
->>>>>>> a7e4a16d
 #include "depthai/utility/ProtoSerializable.hpp"
 
 namespace dai {
@@ -27,11 +23,7 @@
 /**
  * ImgDetections message. Carries normalized detection results
  */
-<<<<<<< HEAD
-class ImgDetections : public Buffer, public utility::ProtoSerializable {
-=======
 class ImgDetections : public Buffer, public ProtoSerializable {
->>>>>>> a7e4a16d
    public:
     /**
      * Construct ImgDetections message.
@@ -48,32 +40,6 @@
         datatype = DatatypeEnum::ImgDetections;
     };
 
-<<<<<<< HEAD
-    std::unique_ptr<google::protobuf::Message> getProtoMessage() const override {
-        auto imgDetections = std::make_unique<proto::img_detections::ImgDetections>();
-
-        imgDetections->set_sequencenum(this->sequenceNum);
-        proto::common::Timestamp* ts = imgDetections->mutable_ts();
-        ts->set_sec(this->ts.sec);
-        ts->set_nsec(this->ts.nsec);
-        proto::common::Timestamp* tsDevice = imgDetections->mutable_tsdevice();
-        tsDevice->set_sec(this->tsDevice.sec);
-        tsDevice->set_nsec(this->tsDevice.nsec);
-
-        for(const auto& detection : this->detections) {
-            proto::img_detections::ImgDetection* imgDetection = imgDetections->add_detections();
-            imgDetection->set_label(detection.label);
-            imgDetection->set_confidence(detection.confidence);
-            imgDetection->set_xmin(detection.xmin);
-            imgDetection->set_ymin(detection.ymin);
-            imgDetection->set_xmax(detection.xmax);
-            imgDetection->set_ymax(detection.ymax);
-        }
-        return imgDetections;
-    }
-
-    DEPTHAI_SERIALIZE(ImgDetections, Buffer::sequenceNum, Buffer::ts, Buffer::tsDevice, detections);
-=======
 #ifdef DEPTHAI_ENABLE_PROTOBUF
     /**
      * Serialize message to proto buffer
@@ -91,7 +57,6 @@
 #endif
 
     DEPTHAI_SERIALIZE(ImgDetections, Buffer::sequenceNum, Buffer::ts, Buffer::tsDevice, detections, transformation);
->>>>>>> a7e4a16d
 };
 
 }  // namespace dai