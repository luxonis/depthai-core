#pragma once

#include <unordered_map>
#include <vector>

#include "depthai/common/Point3f.hpp"
#include "depthai/common/Rect.hpp"
#include "depthai/pipeline/datatype/Buffer.hpp"
namespace dai {

/**
 * SpatialLocation configuration thresholds structure
 *
 * Contains configuration data for lower and upper threshold in depth units (millimeter by default) for ROI.
 * Values outside of threshold range will be ignored when calculating spatial coordinates from depth map.
 */
struct SpatialLocationCalculatorConfigThresholds {
    /**
     * Values less or equal than this threshold are not taken into calculation.
     */
    uint32_t lowerThreshold = 0;
    /**
     * Values greater or equal than this threshold are not taken into calculation.
     */
    uint32_t upperThreshold = 65535;
};
DEPTHAI_SERIALIZE_EXT(SpatialLocationCalculatorConfigThresholds, lowerThreshold, upperThreshold);

/**
 * SpatialLocationCalculatorAlgorithm configuration modes
 *
 * Contains calculation method used to obtain spatial locations.
 */
enum class SpatialLocationCalculatorAlgorithm : uint32_t { AVERAGE = 0, MEAN = AVERAGE, MIN, MAX, MODE, MEDIAN };

/// SpatialLocation configuration data structure
struct SpatialLocationCalculatorConfigData {
    static constexpr std::int32_t AUTO = -1;

    /**
     * Region of interest for spatial location calculation.
     */
    Rect roi;
    /**
     * Upper and lower thresholds for depth values to take into consideration.
     */
    SpatialLocationCalculatorConfigThresholds depthThresholds;
    /**
     * Calculation method used to obtain spatial locations
     * Average/mean: the average of ROI is used for calculation.
     * Min: the minimum value inside ROI is used for calculation.
     * Max: the maximum value inside ROI is used for calculation.
     * Mode: the most frequent value inside ROI is used for calculation.
     * Median: the median value inside ROI is used for calculation.
     * Default: median.
     */
    SpatialLocationCalculatorAlgorithm calculationAlgorithm = SpatialLocationCalculatorAlgorithm::MEDIAN;

    /**
     * Step size for calculation.
     * Step size 1 means that every pixel is taken into calculation, size 2 means every second etc.
     * Default value AUTO: for AVERAGE, MIN, MAX step size is 1; for MODE/MEDIAN it's 2.
     */
    std::int32_t stepSize = AUTO;
};
DEPTHAI_SERIALIZE_EXT(SpatialLocationCalculatorConfigData, roi, depthThresholds, calculationAlgorithm, stepSize);

/**
 * Configuration for SpatialLocationCalculator.
 *
 * Holds global parameters and optional per-ROI entries used to compute 3D
 * spatial locations from a depth map.
 *
 * Global parameters (defaults):
 * - Lower depth threshold [mm]: 0
 * - Upper depth threshold [mm]: 65535
 * - Calculation algorithm: MEDIAN
 * - Step size: AUTO
 * - Keypoint radius [px]: 10
 * - Use keypoints for ImgDetections: false
 * - Use segmentation for ImgDetections: true
 *
 * An optional list of per-ROI configurations is available via `config`. ROI
 * settings override the corresponding global values where specified.
 *
 * @note The ROI-based API (`setROIs`, `addROI`) is scheduled for deprecation in future releases.
 * Users are encouraged to utilize the global configuration
 * methods instead.
 */
class SpatialLocationCalculatorConfig : public Buffer {
   private:
    int32_t globalStepSize = SpatialLocationCalculatorConfigData::AUTO;
    uint32_t globalLowerThreshold = 0;
    uint32_t globalUpperThreshold = 65535;
    SpatialLocationCalculatorAlgorithm globalCalculationAlgorithm = SpatialLocationCalculatorAlgorithm::MEDIAN;
    int32_t globalKeypointRadius = 10;
    bool useKeypoints = false;
    bool useSegmentation = true;

   public:
    std::vector<SpatialLocationCalculatorConfigData> config;

    /**
     * Construct SpatialLocationCalculatorConfig message.
     */
    SpatialLocationCalculatorConfig() = default;
    virtual ~SpatialLocationCalculatorConfig();

    /**
     * Specify an additional regions of interest (ROI) to calculate their spatial coordinates. Results of ROI coordinates are available on
     SpatialLocationCalculatorData output.
     * @param ROIs Vector of configuration parameters for ROIs (region of interests)
     * @warning Will be deprecated in future releases.
     */
    void setROIs(std::vector<SpatialLocationCalculatorConfigData> ROIs);

    /**
     * Add a new region of interest (ROI) to configuration data.
     * @param roi Configuration parameters for ROI
     * @warning Will be deprecated in future releases.
     */
    void addROI(SpatialLocationCalculatorConfigData& ROI);

    /**
     * Set the lower and upper depth value thresholds to be used in the spatial calculations.
     * @param lowerThreshold Lower threshold in depth units (millimeter by default).
     * @param upperThreshold Upper threshold in depth units (millimeter by default).
     */
    void setDepthThresholds(uint32_t lowerThreshold = 0, uint32_t upperThreshold = 30000);

    /**
     * Set spatial location calculation algorithm. Possible values:
     *
     * - MEDIAN: Median of all depth values in the ROI
     * - AVERAGE: Average of all depth values in the ROI
     * - MIN: Minimum depth value in the ROI
     * - MAX: Maximum depth value in the ROI
     * - MODE: Most frequent depth value in the ROI
     */
    void setCalculationAlgorithm(SpatialLocationCalculatorAlgorithm calculationAlgorithm);

    /**
     * Set step size for spatial location calculation.
     * Step size 1 means that every pixel is taken into calculation, size 2 means every second etc.
     * for AVERAGE, MIN, MAX step size is 1; for MODE/MEDIAN it's 2.
     */
    void setStepSize(int32_t stepSize);

    /**
     * Set radius around keypoints to calculate spatial coordinates.
     * @param radius Radius in pixels.
     * @warning Only applicable to Keypoints or ImgDetections with keypoints.
     */
    void setKeypointRadius(int32_t radius);

    /**
     * If true, the spatial location of a detection will be equal to the average of the spatial location of its keypoints. Otherwise, the bounding box center
     * is used as the location.
     * @param useKeypoints
     * @warning Only applicable to ImgDetections with keypoints.
     */
    void useImgDetectionKeypoints(bool useKeypoints);

    /**
     * Specify whether to consider only segmented pixels within a detection bounding box for spatial calculations.
     * @param useSegmentation
     * @warning Only applicable to ImgDetections with segmentation masks.
     */
    void useImgDetectionSegmentation(bool useSegmentation);

    /**
     * Retrieve configuration data for SpatialLocationCalculator
     * @returns Vector of configuration parameters for ROIs (region of interests)
     */
    std::vector<SpatialLocationCalculatorConfigData> getConfigData() const;

    /*
     * Retrieve the lower and upper depth value thresholds used in the spatial calculations.
     * @returns Pair of lower and upper thresholds in depth units (millimeter by default).
     */
    std::pair<int32_t, int32_t> getDepthThresholds() const;

    /*
     * Retrieve spatial location calculation algorithm.
     */
    SpatialLocationCalculatorAlgorithm getCalculationAlgorithm() const;

    /*
     * Retrieve step size for spatial location calculation.
     */
    int32_t getStepSize() const;

    /*
     * Retrieve radius around keypoints used to calculate spatial coordinates.
     */
    int32_t getKeypointRadius() const;

    /*
     * Retrieve whether keypoints are used for spatial location calculation.
     */
    bool isUsingImgDetectionKeypoints() const;

    /*
     * Retrieve whether segmentation is used for spatial location calculation.
     */
    bool isUsingImgDetectionSegmentation() const;

    void serialize(std::vector<std::uint8_t>& metadata, DatatypeEnum& datatype) const override;
<<<<<<< HEAD

    DEPTHAI_SERIALIZE(SpatialLocationCalculatorConfig,
                      Buffer::sequenceNum,
                      Buffer::ts,
                      Buffer::tsDevice,
                      config,
                      globalStepSize,
                      globalLowerThreshold,
                      globalUpperThreshold,
                      globalCalculationAlgorithm,
                      globalKeypointRadius,
                      useKeypoints,
                      useSegmentation);
=======
    DatatypeEnum getDatatype() const override {
        return DatatypeEnum::SpatialLocationCalculatorConfig;
    }
    DEPTHAI_SERIALIZE(SpatialLocationCalculatorConfig, Buffer::sequenceNum, Buffer::ts, Buffer::tsDevice, config);
>>>>>>> 39fcbd09
};

}  // namespace dai<|MERGE_RESOLUTION|>--- conflicted
+++ resolved
@@ -206,7 +206,6 @@
     bool isUsingImgDetectionSegmentation() const;
 
     void serialize(std::vector<std::uint8_t>& metadata, DatatypeEnum& datatype) const override;
-<<<<<<< HEAD
 
     DEPTHAI_SERIALIZE(SpatialLocationCalculatorConfig,
                       Buffer::sequenceNum,
@@ -220,12 +219,10 @@
                       globalKeypointRadius,
                       useKeypoints,
                       useSegmentation);
-=======
     DatatypeEnum getDatatype() const override {
         return DatatypeEnum::SpatialLocationCalculatorConfig;
     }
     DEPTHAI_SERIALIZE(SpatialLocationCalculatorConfig, Buffer::sequenceNum, Buffer::ts, Buffer::tsDevice, config);
->>>>>>> 39fcbd09
 };
 
 }  // namespace dai