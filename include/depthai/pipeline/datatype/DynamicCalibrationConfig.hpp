--- conflicted
+++ resolved
@@ -1,8 +1,10 @@
 #pragma once
 
 #include <DynamicCalibration.hpp>
+#include <DynamicCalibration.hpp>
 #include <depthai/common/ProcessorType.hpp>
 #include <depthai/common/optional.hpp>
+#include <depthai/pipeline/DeviceNode.hpp>
 #include <depthai/pipeline/DeviceNode.hpp>
 #include <unordered_map>
 #include <vector>
@@ -42,14 +44,40 @@
     DynamicCalibrationCommand() = default;
     virtual ~DynamicCalibrationCommand() = default;
 
+    DynamicCalibrationConfig() = default;
+    virtual ~DynamicCalibrationConfig() = default;
+
+    enum class RecalibrationMode : int32_t { DEFAULT, CONTINUOUS };
+
+    RecalibrationMode recalibrationMode = RecalibrationMode::DEFAULT;
+    /**
+     * Set the time frequency of recalibration being triggered in Continious mode
+     */
+
+    using PerformanceMode = dcl::PerformanceMode;
+
+    PerformanceMode performanceMode = PerformanceMode::DEFAULT;
+    /**
+     * Define a peformance mode on which the dynamic recalibration will be working
+     */
+    float loadImagePeriod = 0.5;
+    float calibrationPeriod = 5;
+
+    DEPTHAI_SERIALIZE_EXT(DynamicCalibrationConfig, recalibrationMode, performanceMode, loadImagePeriod, calibrationPeriod);
+};
+
+struct DynamicCalibrationCommand : public Buffer {
+    DynamicCalibrationCommand() = default;
+    virtual ~DynamicCalibrationCommand() = default;
+
     void serialize(std::vector<std::uint8_t>& metadata, DatatypeEnum& datatype) const override {
         metadata = utility::serialize(*this);
+        datatype = DatatypeEnum::DynamicCalibrationCommand;
         datatype = DatatypeEnum::DynamicCalibrationCommand;
     };
 
     // DEPTHAI_SERIALIZE_EXT(DynamicCalibrationCommand)
 };
-<<<<<<< HEAD
 
 struct RecalibrateCommand : public DynamicCalibrationCommand {
     RecalibrateCommand(bool force = false, DynamicCalibrationConfig::PerformanceMode performanceMode = DynamicCalibrationConfig::PerformanceMode::DEFAULT)
@@ -77,28 +105,11 @@
     DynamicCalibrationConfig::PerformanceMode performanceMode = DynamicCalibrationConfig::PerformanceMode::DEFAULT;
 };
 
-=======
-
-struct RecalibrateCommand : public DynamicCalibrationCommand {
-    bool force = false;
-};
-
-struct CalibrationQualityCommand : public DynamicCalibrationCommand {
-    bool force = false;
-};
-
-struct StartRecalibrationCommand : public DynamicCalibrationCommand {};
-
->>>>>>> 8c1717ab
 struct LoadImageCommand : public DynamicCalibrationCommand {};
 
 struct ApplyCalibrationCommand : public DynamicCalibrationCommand {
     ApplyCalibrationCommand() = default;
-<<<<<<< HEAD
     explicit ApplyCalibrationCommand(const CalibrationHandler& calibration) : calibration(calibration) {}
-=======
-    ApplyCalibrationCommand(const CalibrationHandler& calibration) : calibration(calibration) {}
->>>>>>> 8c1717ab
     CalibrationHandler calibration;
 };
 
