#pragma once
#include "depthai/pipeline/datatype/Buffer.hpp"

namespace dai {

/**
 * ToFConfig message. Carries config for feature tracking algorithm
 */
class ToFConfig : public Buffer {
   public:
    struct DepthParams {
        /**
         * Enable feature maintaining or not.
         */
        bool enable = true;

        /**
         * Enable averaging between phases with same modulation frequency(e.g. for ToF cameras with phase shuffle).
         * The depth frame rate will be half if this is enabled
         */
        bool avgPhaseShuffle = false;

        /**
         * Perform depth calculation only for pixels with amplitude greater than provided value
         */
        float minimumAmplitude = 5.0;

        /**
         * Frequency modulation frames used for depth calculation. If the ToF sensor supports multiple modulation frequencies,
         * all will be used for depth calculation.
         */
        enum class TypeFMod : std::int32_t { F_MOD_ALL, F_MOD_MIN, F_MOD_MAX };

        TypeFMod freqModUsed = TypeFMod::F_MOD_MIN;

        DEPTHAI_SERIALIZE(DepthParams, enable, avgPhaseShuffle, minimumAmplitude, freqModUsed);
    };

    DepthParams depthParams;
    /**
     * Construct ToFConfig message.
     */
    ToFConfig() = default;
    virtual ~ToFConfig() = default;

    // TODO(before mainline) - API not supported on RVC3
    ToFConfig& setDepthParams(dai::ToFConfig::DepthParams config);
    ToFConfig& setFreqModUsed(dai::ToFConfig::DepthParams::TypeFMod fmod);
    ToFConfig& setAvgPhaseShuffle(bool enable);
    ToFConfig& setMinAmplitude(float minamp);
<<<<<<< HEAD
=======
    /**
     * @param median Set kernel size for median filtering, or disable
     */
    ToFConfig& setMedianFilter(MedianFilter median);

    /**
     * Set explicit configuration.
     * @param config Explicit configuration
     */
    ToFConfig& set(dai::RawToFConfig config);

    /**
     * Retrieve configuration data for ToF.
     * @returns config for feature tracking algorithm
     */
    dai::RawToFConfig get() const;
>>>>>>> 6628488e
};

}  // namespace dai<|MERGE_RESOLUTION|>--- conflicted
+++ resolved
@@ -1,6 +1,7 @@
 #pragma once
+#include "depthai/common/MedianFilter.hpp"
 #include "depthai/pipeline/datatype/Buffer.hpp"
-
+#include "depthai/utility/Serialization.hpp"
 namespace dai {
 
 /**
@@ -32,8 +33,12 @@
         enum class TypeFMod : std::int32_t { F_MOD_ALL, F_MOD_MIN, F_MOD_MAX };
 
         TypeFMod freqModUsed = TypeFMod::F_MOD_MIN;
+        /**
+         * Set kernel size for depth median filtering, or disable
+         */
+        MedianFilter median = MedianFilter::KERNEL_5x5;
 
-        DEPTHAI_SERIALIZE(DepthParams, enable, avgPhaseShuffle, minimumAmplitude, freqModUsed);
+        DEPTHAI_SERIALIZE(DepthParams, enable, avgPhaseShuffle, minimumAmplitude, freqModUsed, median);
     };
 
     DepthParams depthParams;
@@ -48,25 +53,18 @@
     ToFConfig& setFreqModUsed(dai::ToFConfig::DepthParams::TypeFMod fmod);
     ToFConfig& setAvgPhaseShuffle(bool enable);
     ToFConfig& setMinAmplitude(float minamp);
-<<<<<<< HEAD
-=======
+
     /**
      * @param median Set kernel size for median filtering, or disable
      */
     ToFConfig& setMedianFilter(MedianFilter median);
 
-    /**
-     * Set explicit configuration.
-     * @param config Explicit configuration
-     */
-    ToFConfig& set(dai::RawToFConfig config);
+    void serialize(std::vector<std::uint8_t>& metadata, DatatypeEnum& datatype) const override {
+        metadata = utility::serialize(*this);
+        datatype = DatatypeEnum::ToFConfig;
+    };
 
-    /**
-     * Retrieve configuration data for ToF.
-     * @returns config for feature tracking algorithm
-     */
-    dai::RawToFConfig get() const;
->>>>>>> 6628488e
+    DEPTHAI_SERIALIZE(ToFConfig, depthParams);
 };
 
 }  // namespace dai