#pragma once

#include <cstdint>

namespace dai {

enum class DatatypeEnum : std::int32_t {
    ADatatype,
    Buffer,
    ImgFrame,
    EncodedFrame,
    NNData,
    ImageManipConfig,
    ImageManipConfigV2,
    CameraControl,
    ImgDetections,
    SpatialImgDetections,
    SystemInformation,
    SystemInformationS3,
    SpatialLocationCalculatorConfig,
    SpatialLocationCalculatorData,
    EdgeDetectorConfig,
    AprilTagConfig,
    AprilTags,
    Tracklets,
    IMUData,
    StereoDepthConfig,
    FeatureTrackerConfig,
    ThermalConfig,
    ToFConfig,
    TrackedFeatures,
    BenchmarkReport,
    MessageGroup,
    TransformData,
    PointCloudConfig,
    PointCloudData,
    ImageAlignConfig,
<<<<<<< HEAD
    ImageAnnotations
=======
    ImgAnnotations
>>>>>>> a7e4a16d
};
bool isDatatypeSubclassOf(DatatypeEnum parent, DatatypeEnum children);

}  // namespace dai<|MERGE_RESOLUTION|>--- conflicted
+++ resolved
@@ -35,11 +35,7 @@
     PointCloudConfig,
     PointCloudData,
     ImageAlignConfig,
-<<<<<<< HEAD
-    ImageAnnotations
-=======
     ImgAnnotations
->>>>>>> a7e4a16d
 };
 bool isDatatypeSubclassOf(DatatypeEnum parent, DatatypeEnum children);
 
