#pragma once

#include <cstdint>

namespace dai {

enum class DatatypeEnum : std::int32_t {
    ADatatype,
    Buffer,
    ImgFrame,
    EncodedFrame,
    NNData,
    ImageManipConfig,
    CameraControl,
    ImgDetections,
    SpatialImgDetections,
    SystemInformation,
    SystemInformationS3,
    SpatialLocationCalculatorConfig,
    SpatialLocationCalculatorData,
    EdgeDetectorConfig,
    AprilTagConfig,
    AprilTags,
    Tracklets,
    IMUData,
    StereoDepthConfig,
    FeatureTrackerConfig,
    ThermalConfig,
    ToFConfig,
    TrackedFeatures,
    BenchmarkReport,
    MessageGroup,
    TransformData,
    PointCloudConfig,
    PointCloudData,
    RGBDData,
    ImageAlignConfig,
    ImgAnnotations,
    ImageFiltersConfig,
    ToFDepthConfidenceFilterConfig,
    ObjectTrackerConfig,
<<<<<<< HEAD
    Keypoints
=======
    DynamicCalibrationControl,
    DynamicCalibrationResult,
    CalibrationQuality,
    CoverageData,
>>>>>>> 61682670
};
bool isDatatypeSubclassOf(DatatypeEnum parent, DatatypeEnum children);

}  // namespace dai<|MERGE_RESOLUTION|>--- conflicted
+++ resolved
@@ -39,14 +39,11 @@
     ImageFiltersConfig,
     ToFDepthConfidenceFilterConfig,
     ObjectTrackerConfig,
-<<<<<<< HEAD
     Keypoints
-=======
     DynamicCalibrationControl,
     DynamicCalibrationResult,
     CalibrationQuality,
     CoverageData,
->>>>>>> 61682670
 };
 bool isDatatypeSubclassOf(DatatypeEnum parent, DatatypeEnum children);
 
