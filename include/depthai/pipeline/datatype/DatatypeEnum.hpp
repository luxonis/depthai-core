--- conflicted
+++ resolved
@@ -38,16 +38,12 @@
     ImgAnnotations,
     ImageFiltersConfig,
     ToFDepthConfidenceFilterConfig,
-<<<<<<< HEAD
-    SegmentationMask
-=======
-    ObjectTrackerConfig,
+    SegmentationMask,
     Keypoints,
     DynamicCalibrationControl,
     DynamicCalibrationResult,
     CalibrationQuality,
     CoverageData,
->>>>>>> 339403f5
 };
 bool isDatatypeSubclassOf(DatatypeEnum parent, DatatypeEnum children);
 
