#pragma once

#include <unordered_map>
#include <vector>

#include "depthai/common/Point3f.hpp"
#include "depthai/common/Point3fRGB.hpp"
#include "depthai/pipeline/datatype/Buffer.hpp"
<<<<<<< HEAD
#include "depthai/schemas/PointCloudData.pb.h"
=======
>>>>>>> a7e4a16d
#include "depthai/utility/ProtoSerializable.hpp"

// optional
#ifdef DEPTHAI_HAVE_PCL_SUPPORT
    #include <pcl/point_cloud.h>
    #include <pcl/point_types.h>
#endif

namespace dai {

/**
 * PointCloudData message. Carries point cloud data.
 */
<<<<<<< HEAD
class PointCloudData : public Buffer, public utility::ProtoSerializable {
=======
class PointCloudData : public Buffer, public ProtoSerializable {
>>>>>>> a7e4a16d
    unsigned int width;        // width in pixels
    unsigned int height;       // height in pixels
    uint32_t instanceNum = 0;  // Which source created this frame (color, mono, ...)
    float minx, miny, minz;
    float maxx, maxy, maxz;
    bool sparse = false;
    bool color = false;

   public:
    using Buffer::getSequenceNum;
    using Buffer::getTimestamp;
    using Buffer::getTimestampDevice;

    /**
     * Construct PointCloudData message.
     */
    PointCloudData() = default;
    virtual ~PointCloudData() = default;

    std::vector<Point3f> getPoints();
    std::vector<Point3fRGB> getPointsRGB();

    /**
     * Retrieves instance number
     */
    unsigned int getInstanceNum() const;

    /**
     * Retrieves the height in pixels - in case of a sparse point cloud, this represents the hight of the frame which was used to generate the point cloud
     */
    unsigned int getWidth() const;

    /**
     * Retrieves the height in pixels - in case of a sparse point cloud, this represents the hight of the frame which was used to generate the point cloud
     */
    unsigned int getHeight() const;

    /**
     * Retrieves minimal x coordinate in depth units (millimeter by default)
     */
    float getMinX() const;

    /**
     * Retrieves minimal y coordinate in depth units (millimeter by default)
     */
    float getMinY() const;

    /**
     * Retrieves minimal z coordinate in depth units (millimeter by default)
     */
    float getMinZ() const;

    /**
     * Retrieves maximal x coordinate in depth units (millimeter by default)
     */
    float getMaxX() const;

    /**
     * Retrieves maximal y coordinate in depth units (millimeter by default)
     */
    float getMaxY() const;

    /**
     * Retrieves maximal z coordinate in depth units (millimeter by default)
     */
    float getMaxZ() const;

    /**
     * Retrieves whether point cloud is sparse
     */
    bool isSparse() const;

    /**
     * Retrieves whether point cloud is color
     */
    bool isColor() const;

    /**
     * Specifies frame width
     *
     * @param width frame width
     */
    PointCloudData& setWidth(unsigned int width);

    /**
     * Specifies frame height
     *
     * @param height frame height
     */
    PointCloudData& setHeight(unsigned int height);

    /**
     * Specifies frame size
     *
     * @param height frame height
     * @param width frame width
     */
    PointCloudData& setSize(unsigned int width, unsigned int height);

    /**
     * Specifies frame size
     *
     * @param size frame size
     */
    PointCloudData& setSize(std::tuple<unsigned int, unsigned int> size);

    /**
     * Specifies minimal x coordinate in depth units (millimeter by default)
     *
     * @param val minimal x coordinate in depth units (millimeter by default)
     */
    PointCloudData& setMinX(float val);

    /**
     * Specifies minimal y coordinate in depth units (millimeter by default)
     *
     * @param val minimal y coordinate in depth units (millimeter by default)
     */
    PointCloudData& setMinY(float val);

    /**
     * Specifies minimal z coordinate in depth units (millimeter by default)
     *
     * @param val minimal z coordinate in depth units (millimeter by default)
     */
    PointCloudData& setMinZ(float val);

    /**
     * Specifies maximal x coordinate in depth units (millimeter by default)
     *
     * @param val maximal x coordinate in depth units (millimeter by default)
     */
    PointCloudData& setMaxX(float val);

    /**
     * Specifies maximal y coordinate in depth units (millimeter by default)
     *
     * @param val maximal y coordinate in depth units (millimeter by default)
     */
    PointCloudData& setMaxY(float val);

    /**
     * Specifies maximal z coordinate in depth units (millimeter by default)
     *
     * @param val maximal z coordinate in depth units (millimeter by default)
     */
    PointCloudData& setMaxZ(float val);

    /**
     * Specifies whether point cloud is sparse
     *
     * @param val whether point cloud is sparse
     */
    PointCloudData& setSparse(bool val);

    /**
     * Specifies whether point cloud is color
     *
     * @param val whether point cloud is color
     */
    PointCloudData& setColor(bool val);

    /**
     * Specifies instance number
     *
     * @param instanceNum instance number
     */
    PointCloudData& setInstanceNum(unsigned int instanceNum);

<<<<<<< HEAD
    virtual std::unique_ptr<google::protobuf::Message> getProtoMessage() const override;
=======
#ifdef DEPTHAI_ENABLE_PROTOBUF
    /**
     * Serialize message to proto buffer
     *
     * @returns serialized message
     */
    std::vector<std::uint8_t> serializeProto() const override;

    /**
     * Serialize schema to proto buffer
     *
     * @returns serialized schema
     */
    ProtoSerializable::SchemaPair serializeSchema() const override;
#endif
>>>>>>> a7e4a16d

#ifdef DEPTHAI_HAVE_PCL_SUPPORT
    /**
     * Converts PointCloudData to pcl::PointCloud<pcl::PointXYZ>
     */
    pcl::PointCloud<pcl::PointXYZ>::Ptr getPclData() const;
    pcl::PointCloud<pcl::PointXYZRGB>::Ptr getPclDataRGB() const;
    void setPclData(const pcl::PointCloud<pcl::PointXYZ>::Ptr& cloud);
    void setPclData(const pcl::PointCloud<pcl::PointXYZRGB>::Ptr& cloud);
    void setPclDataRGB(const pcl::PointCloud<pcl::PointXYZRGB>::Ptr& cloud);
#else
    template <typename... T>
    struct dependent_false {
        static constexpr bool value = false;
    };
    template <typename... T>
    void getPclData() const {
        static_assert(dependent_false<T...>::value, "Library not configured with PCL support");
    }
    template <typename... T>
    void setPclData(T...) {
        static_assert(dependent_false<T...>::value, "Library not configured with PCL support");
    }
#endif
    void serialize(std::vector<std::uint8_t>& metadata, DatatypeEnum& datatype) const override {
        metadata = utility::serialize(*this);
        datatype = DatatypeEnum::PointCloudData;
    };
    DEPTHAI_SERIALIZE(
        PointCloudData, width, height, minx, miny, minz, maxx, maxy, maxz, sparse, instanceNum, Buffer::ts, Buffer::tsDevice, Buffer::sequenceNum);
};

}  // namespace dai<|MERGE_RESOLUTION|>--- conflicted
+++ resolved
@@ -6,10 +6,6 @@
 #include "depthai/common/Point3f.hpp"
 #include "depthai/common/Point3fRGB.hpp"
 #include "depthai/pipeline/datatype/Buffer.hpp"
-<<<<<<< HEAD
-#include "depthai/schemas/PointCloudData.pb.h"
-=======
->>>>>>> a7e4a16d
 #include "depthai/utility/ProtoSerializable.hpp"
 
 // optional
@@ -23,11 +19,7 @@
 /**
  * PointCloudData message. Carries point cloud data.
  */
-<<<<<<< HEAD
-class PointCloudData : public Buffer, public utility::ProtoSerializable {
-=======
 class PointCloudData : public Buffer, public ProtoSerializable {
->>>>>>> a7e4a16d
     unsigned int width;        // width in pixels
     unsigned int height;       // height in pixels
     uint32_t instanceNum = 0;  // Which source created this frame (color, mono, ...)
@@ -197,9 +189,6 @@
      */
     PointCloudData& setInstanceNum(unsigned int instanceNum);
 
-<<<<<<< HEAD
-    virtual std::unique_ptr<google::protobuf::Message> getProtoMessage() const override;
-=======
 #ifdef DEPTHAI_ENABLE_PROTOBUF
     /**
      * Serialize message to proto buffer
@@ -215,7 +204,6 @@
      */
     ProtoSerializable::SchemaPair serializeSchema() const override;
 #endif
->>>>>>> a7e4a16d
 
 #ifdef DEPTHAI_HAVE_PCL_SUPPORT
     /**
