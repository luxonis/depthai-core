#pragma once

#include <unordered_map>
#include <vector>

#include "depthai/common/Point3f.hpp"
#include "depthai/common/Point3fRGB.hpp"
#include "depthai/pipeline/datatype/Buffer.hpp"
#include "depthai/utility/ProtoSerializable.hpp"

// optional
#ifdef DEPTHAI_HAVE_PCL_SUPPORT
    #include <pcl/point_cloud.h>
    #include <pcl/point_types.h>
#endif

namespace dai {

/**
 * PointCloudData message. Carries point cloud data.
 */
class PointCloudData : public Buffer, public ProtoSerializable {
    unsigned int width;        // width in pixels
    unsigned int height;       // height in pixels
    uint32_t instanceNum = 0;  // Which source created this frame (color, mono, ...)
    float minx, miny, minz;
    float maxx, maxy, maxz;
    bool sparse = false;
    bool color = false;

   public:
    using Buffer::getSequenceNum;
    using Buffer::getTimestamp;
    using Buffer::getTimestampDevice;

    /**
     * Construct PointCloudData message.
     */
    PointCloudData() = default;
    virtual ~PointCloudData() = default;

    std::vector<Point3f> getPoints();
    std::vector<Point3fRGB> getPointsRGB();

    /**
     * Retrieves instance number
     */
    unsigned int getInstanceNum() const;

    /**
     * Retrieves the height in pixels - in case of a sparse point cloud, this represents the hight of the frame which was used to generate the point cloud
     */
    unsigned int getWidth() const;

    /**
     * Retrieves the height in pixels - in case of a sparse point cloud, this represents the hight of the frame which was used to generate the point cloud
     */
    unsigned int getHeight() const;

    /**
     * Retrieves minimal x coordinate in depth units (millimeter by default)
     */
    float getMinX() const;

    /**
     * Retrieves minimal y coordinate in depth units (millimeter by default)
     */
    float getMinY() const;

    /**
     * Retrieves minimal z coordinate in depth units (millimeter by default)
     */
    float getMinZ() const;

    /**
     * Retrieves maximal x coordinate in depth units (millimeter by default)
     */
    float getMaxX() const;

    /**
     * Retrieves maximal y coordinate in depth units (millimeter by default)
     */
    float getMaxY() const;

    /**
     * Retrieves maximal z coordinate in depth units (millimeter by default)
     */
    float getMaxZ() const;

    /**
     * Retrieves whether point cloud is sparse
     */
    bool isSparse() const;

    /**
     * Retrieves whether point cloud is color
     */
    bool isColor() const;

    /**
     * Specifies frame width
     *
     * @param width frame width
     */
    PointCloudData& setWidth(unsigned int width);

    /**
     * Specifies frame height
     *
     * @param height frame height
     */
    PointCloudData& setHeight(unsigned int height);

    /**
     * Specifies frame size
     *
     * @param height frame height
     * @param width frame width
     */
    PointCloudData& setSize(unsigned int width, unsigned int height);

    /**
     * Specifies frame size
     *
     * @param size frame size
     */
    PointCloudData& setSize(std::tuple<unsigned int, unsigned int> size);

    /**
     * Specifies minimal x coordinate in depth units (millimeter by default)
     *
     * @param val minimal x coordinate in depth units (millimeter by default)
     */
    PointCloudData& setMinX(float val);

    /**
     * Specifies minimal y coordinate in depth units (millimeter by default)
     *
     * @param val minimal y coordinate in depth units (millimeter by default)
     */
    PointCloudData& setMinY(float val);

    /**
     * Specifies minimal z coordinate in depth units (millimeter by default)
     *
     * @param val minimal z coordinate in depth units (millimeter by default)
     */
    PointCloudData& setMinZ(float val);

    /**
     * Specifies maximal x coordinate in depth units (millimeter by default)
     *
     * @param val maximal x coordinate in depth units (millimeter by default)
     */
    PointCloudData& setMaxX(float val);

    /**
     * Specifies maximal y coordinate in depth units (millimeter by default)
     *
     * @param val maximal y coordinate in depth units (millimeter by default)
     */
    PointCloudData& setMaxY(float val);

    /**
     * Specifies maximal z coordinate in depth units (millimeter by default)
     *
     * @param val maximal z coordinate in depth units (millimeter by default)
     */
    PointCloudData& setMaxZ(float val);

    /**
     * Specifies whether point cloud is sparse
     *
     * @param val whether point cloud is sparse
     */
    PointCloudData& setSparse(bool val);

    /**
     * Specifies whether point cloud is color
     *
     * @param val whether point cloud is color
     */
    PointCloudData& setColor(bool val);

    /**
     * Specifies instance number
     *
     * @param instanceNum instance number
     */
    PointCloudData& setInstanceNum(unsigned int instanceNum);

<<<<<<< HEAD
    virtual std::unique_ptr<google::protobuf::Message> getProtoMessage(bool metadataOnly = false) const override;
=======
#ifdef DEPTHAI_ENABLE_PROTOBUF
    /**
     * Serialize message to proto buffer
     *
     * @returns serialized message
     */
    std::vector<std::uint8_t> serializeProto() const override;

    /**
     * Serialize schema to proto buffer
     *
     * @returns serialized schema
     */
    ProtoSerializable::SchemaPair serializeSchema() const override;
#endif
>>>>>>> 77c70112

#ifdef DEPTHAI_HAVE_PCL_SUPPORT
    /**
     * Converts PointCloudData to pcl::PointCloud<pcl::PointXYZ>
     */
    pcl::PointCloud<pcl::PointXYZ>::Ptr getPclData() const;
    pcl::PointCloud<pcl::PointXYZRGB>::Ptr getPclDataRGB() const;
    void setPclData(const pcl::PointCloud<pcl::PointXYZ>::Ptr& cloud);
    void setPclData(const pcl::PointCloud<pcl::PointXYZRGB>::Ptr& cloud);
    void setPclDataRGB(const pcl::PointCloud<pcl::PointXYZRGB>::Ptr& cloud);
#else
    template <typename... T>
    struct dependent_false {
        static constexpr bool value = false;
    };
    template <typename... T>
    void getPclData() const {
        static_assert(dependent_false<T...>::value, "Library not configured with PCL support");
    }
    template <typename... T>
    void setPclData(T...) {
        static_assert(dependent_false<T...>::value, "Library not configured with PCL support");
    }
#endif
    void serialize(std::vector<std::uint8_t>& metadata, DatatypeEnum& datatype) const override {
        metadata = utility::serialize(*this);
        datatype = DatatypeEnum::PointCloudData;
    };
    DEPTHAI_SERIALIZE(
        PointCloudData, width, height, minx, miny, minz, maxx, maxy, maxz, sparse, instanceNum, Buffer::ts, Buffer::tsDevice, Buffer::sequenceNum);
};

}  // namespace dai<|MERGE_RESOLUTION|>--- conflicted
+++ resolved
@@ -189,9 +189,6 @@
      */
     PointCloudData& setInstanceNum(unsigned int instanceNum);
 
-<<<<<<< HEAD
-    virtual std::unique_ptr<google::protobuf::Message> getProtoMessage(bool metadataOnly = false) const override;
-=======
 #ifdef DEPTHAI_ENABLE_PROTOBUF
     /**
      * Serialize message to proto buffer
@@ -207,7 +204,6 @@
      */
     ProtoSerializable::SchemaPair serializeSchema() const override;
 #endif
->>>>>>> 77c70112
 
 #ifdef DEPTHAI_HAVE_PCL_SUPPORT
     /**
