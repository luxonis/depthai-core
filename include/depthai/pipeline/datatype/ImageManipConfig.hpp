--- conflicted
+++ resolved
@@ -21,12 +21,7 @@
  *  - ...
  */
 class ImageManipConfig : public Buffer {
-<<<<<<< HEAD
     Serialized serialize() const override;
-    RawImageManipConfig& cfg;
-=======
-    std::shared_ptr<RawBuffer> serialize() const override;
->>>>>>> 84516e3f
 
    public:
     RawImageManipConfig& cfg;
