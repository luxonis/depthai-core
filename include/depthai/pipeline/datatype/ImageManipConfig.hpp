#pragma once

#include <unordered_map>
#include <vector>

#include "depthai-shared/datatype/RawImageManipConfig.hpp"
#include "depthai/pipeline/datatype/Buffer.hpp"
#include "depthai/pipeline/datatype/ImgFrame.hpp"

namespace dai {

/**
 * ImageManipConfig message. Specifies image manipulation options like:
 *
 *  - Crop
 *
 *  - Resize
 *
 *  - Warp
 *
 *  - ...
 */
class ImageManipConfig : public Buffer {
    std::shared_ptr<RawBuffer> serialize() const override;
    RawImageManipConfig& cfg;

   public:
    // Alias
    using CropConfig = RawImageManipConfig::CropConfig;
    using ResizeConfig = RawImageManipConfig::ResizeConfig;
    using FormatConfig = RawImageManipConfig::FormatConfig;

    /// Construct ImageManipConfig message
    ImageManipConfig();
    explicit ImageManipConfig(std::shared_ptr<RawImageManipConfig> ptr);
    virtual ~ImageManipConfig() = default;

    // Functions to set properties
    /**
     * Specifies crop with rectangle with normalized values (0..1)
     * @param xmin Top left X coordinate of rectangle
     * @param ymin Top left Y coordinate of rectangle
     * @param xmax Bottom right X coordinate of rectangle
     * @param ymax Bottom right Y coordinate of rectangle
     */
    ImageManipConfig& setCropRect(float xmin, float ymin, float xmax, float ymax);

    /**
     * Specifies crop with rectangle with normalized values (0..1)
     * @param coordinates Coordinate of rectangle
     */
    ImageManipConfig& setCropRect(std::tuple<float, float, float, float> coordinates);

    /**
     * Specifies crop with rotated rectangle. Optionally as non normalized coordinates
     * @param rr Rotated rectangle which specifies crop
     * @param normalizedCoords If true coordinates are in normalized range (0..1) otherwise absolute
     */
    ImageManipConfig& setCropRotatedRect(RotatedRect rr, bool normalizedCoords = true);

    /**
     * Specifies a centered crop.
     * @param ratio Ratio between input image and crop region (0..1)
     * @param whRatio Crop region aspect ratio - 1 equals to square, 1.7 equals to 16:9, ...
     */
    ImageManipConfig& setCenterCrop(float ratio, float whRatio = 1.0f);

    /**
     * Specifies warp by supplying 4 points in either absolute or normalized coordinates
     * @param pt 4 points specifying warp
     * @param normalizedCoords If true pt is interpreted as normalized, absolute otherwise
     */
    ImageManipConfig& setWarpTransformFourPoints(std::vector<Point2f> pt, bool normalizedCoords);

    /**
     * Specifies warp with a 3x3 matrix
     * @param mat 3x3 matrix
     */
    ImageManipConfig& setWarpTransformMatrix3x3(std::vector<float> mat);

    /**
     * Specifies that warp replicates border pixels
     */
    ImageManipConfig& setWarpBorderReplicatePixels();

    /**
     * Specifies fill color for border pixels. Example:
     *
     *  - setWarpBorderFillColor(255,255,255) -> white
     *
     *  - setWarpBorderFillColor(0,0,255) -> blue
     *
     * @param red Red component
     * @param green Green component
     * @param blue Blue component
     */
    ImageManipConfig& setWarpBorderFillColor(int red, int green, int blue);

    /**
     * Specifies clockwise rotation in degrees
     * @param deg Rotation in degrees
     */
    ImageManipConfig& setRotationDegrees(float deg);

    /**
     * Specifies clockwise rotation in radians
     * @param rad Rotation in radians
     */
    ImageManipConfig& setRotationRadians(float rad);

    /**
     * Specifies output image size. After crop stage the image will be stretched to fit.
     * @param w Width in pixels
     * @param h Height in pixels
     */
    ImageManipConfig& setResize(int w, int h);

    /**
     * Specifies output image size. After crop stage the image will be stretched to fit.
     * @param size Size in pixels
     */
    ImageManipConfig& setResize(std::tuple<int, int> size);

    /**
     * Specifies output image size. After crop stage the image will be resized by preserving aspect ration.
     * Optionally background can be specified.
     *
     * @param w Width in pixels
     * @param h Height in pixels
     * @param bgRed Red component
     * @param bgGreen Green component
     * @param bgBlue Blue component
     */
    ImageManipConfig& setResizeThumbnail(int w, int h, int bgRed = 0, int bgGreen = 0, int bgBlue = 0);

    /**
     * Specifies output image size. After crop stage the image will be resized by preserving aspect ration.
     * Optionally background can be specified.
     *
     * @param size Size in pixels
     * @param bgRed Red component
     * @param bgGreen Green component
     * @param bgBlue Blue component
     */
    ImageManipConfig& setResizeThumbnail(std::tuple<int, int> size, int bgRed = 0, int bgGreen = 0, int bgBlue = 0);

    /**
     * Specify output frame type.
     * @param name Frame type
     */
    ImageManipConfig& setFrameType(ImgFrame::Type name);

    /**
     * Specify gray to color conversion map
     * @param colormap map from Colormap enum or Colormap::NONE to disable
     */
    ImageManipConfig& setColormap(Colormap colormap, int min, int max);
    ImageManipConfig& setColormap(Colormap colormap, float maxf);
    ImageManipConfig& setColormap(Colormap colormap, int max = 255);

    /**
     * Specify horizontal flip
     * @param flip True to enable flip, false otherwise
     */
    ImageManipConfig& setHorizontalFlip(bool flip);

    /**
     * Specify vertical flip
     * @param flip True to enable vertical flip, false otherwise
     */
    void setVerticalFlip(bool flip);

    /**
     * Instruct ImageManip to not remove current image from its queue and use the same for next message.
     * @param reuse True to enable reuse, false otherwise
     */
    ImageManipConfig& setReusePreviousImage(bool reuse);

    /**
     * Instructs ImageManip to skip current image and wait for next in queue.
     * @param skip True to skip current image, false otherwise
     */
    ImageManipConfig& setSkipCurrentImage(bool skip);

    /**
     * Specifies to whether to keep aspect ratio or not
     */
    ImageManipConfig& setKeepAspectRatio(bool keep);

    /**
     * Specify which interpolation method to use
     * @param interpolation type of interpolation
     */
    ImageManipConfig& setInterpolation(dai::Interpolation interpolation);

    // Functions to retrieve properties
    /**
     * @returns Top left X coordinate of crop region
     */
    float getCropXMin() const;

    /**
     * @returns Top left Y coordinate of crop region
     */
    float getCropYMin() const;

    /**
     * @returns Bottom right X coordinate of crop region
     */
    float getCropXMax() const;

    /**
     * @returns Bottom right Y coordinate of crop region
     */
    float getCropYMax() const;

    /**
     * @returns Output image width
     */
    int getResizeWidth() const;

    /**
     * @returns Output image height
     */
    int getResizeHeight() const;

    /**
     * @returns Crop configuration
     */
    CropConfig getCropConfig() const;

    /**
     * @returns Resize configuration
     */
    ResizeConfig getResizeConfig() const;

    /**
     * @returns Format configuration
     */
    FormatConfig getFormatConfig() const;

    /**
     * @returns True if resize thumbnail mode is set, false otherwise
     */
    bool isResizeThumbnail() const;

    /**
     * @returns specified colormap
     */
    Colormap getColormap() const;

    /**
     * Set explicit configuration.
     * @param config Explicit configuration
     */
    ImageManipConfig& set(dai::RawImageManipConfig config);

    /**
     * Retrieve configuration data for ImageManip.
     * @returns config for ImageManip
     */
    dai::RawImageManipConfig get() const;
<<<<<<< HEAD
=======

    /// Retrieve which interpolation method to use
    dai::Interpolation getInterpolation() const;
>>>>>>> 6b5093dd
};

}  // namespace dai<|MERGE_RESOLUTION|>--- conflicted
+++ resolved
@@ -260,12 +260,9 @@
      * @returns config for ImageManip
      */
     dai::RawImageManipConfig get() const;
-<<<<<<< HEAD
-=======
 
     /// Retrieve which interpolation method to use
     dai::Interpolation getInterpolation() const;
->>>>>>> 6b5093dd
 };
 
 }  // namespace dai