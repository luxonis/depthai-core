#pragma once

#include <unordered_map>
#include <vector>

#include "depthai-shared/datatype/RawImageManipConfig.hpp"
#include "depthai/pipeline/datatype/Buffer.hpp"
#include "depthai/pipeline/datatype/ImgFrame.hpp"

namespace dai {

/**
 * ImageManipConfig message. Specifies image manipulation options like:
 *
 *  - Crop
 *
 *  - Resize
 *
 *  - Warp
 *
 *  - ...
 */
class ImageManipConfig : public Buffer {
    Serialized serialize() const override;

   public:
    RawImageManipConfig& cfg;
    // Alias
    using CropConfig = RawImageManipConfig::CropConfig;
    using ResizeConfig = RawImageManipConfig::ResizeConfig;
    using FormatConfig = RawImageManipConfig::FormatConfig;

    /// Construct ImageManipConfig message
    ImageManipConfig();
    explicit ImageManipConfig(std::shared_ptr<RawImageManipConfig> ptr);
    virtual ~ImageManipConfig() = default;

    // Functions to set properties
    /**
     * Specifies crop with rectangle with normalized values (0..1)
     * @param xmin Top left X coordinate of rectangle
     * @param ymin Top left Y coordinate of rectangle
     * @param xmax Bottom right X coordinate of rectangle
     * @param ymax Bottom right Y coordinate of rectangle
     */
    ImageManipConfig& setCropRect(float xmin, float ymin, float xmax, float ymax);

    /**
     * Specifies crop with rectangle with normalized values (0..1)
     * @param coordinates Coordinate of rectangle
     */
    ImageManipConfig& setCropRect(std::tuple<float, float, float, float> coordinates);

    /**
     * Specifies crop with rotated rectangle. Optionally as non normalized coordinates
     * @param rr Rotated rectangle which specifies crop
     * @param normalizedCoords If true coordinates are in normalized range (0..1) otherwise absolute
     */
    ImageManipConfig& setCropRotatedRect(RotatedRect rr, bool normalizedCoords = true);

    /**
     * Specifies a centered crop.
     * @param ratio Ratio between input image and crop region (0..1)
     * @param whRatio Crop region aspect ratio - 1 equals to square, 1.7 equals to 16:9, ...
     */
    ImageManipConfig& setCenterCrop(float ratio, float whRatio = 1.0f);

    /**
     * Specifies warp by supplying 4 points in either absolute or normalized coordinates
     * @param pt 4 points specifying warp
     * @param normalizedCoords If true pt is interpreted as normalized, absolute otherwise
     */
    ImageManipConfig& setWarpTransformFourPoints(std::vector<Point2f> pt, bool normalizedCoords);

    /**
     * Specifies warp with a 3x3 matrix
     * @param mat 3x3 matrix
     */
    ImageManipConfig& setWarpTransformMatrix3x3(std::vector<float> mat);

    /**
     * Specifies that warp replicates border pixels
     */
    ImageManipConfig& setWarpBorderReplicatePixels();

    /**
     * Specifies fill color for border pixels. Example:
     *
     *  - setWarpBorderFillColor(255,255,255) -> white
     *
     *  - setWarpBorderFillColor(0,0,255) -> blue
     *
     * @param red Red component
     * @param green Green component
     * @param blue Blue component
     */
    ImageManipConfig& setWarpBorderFillColor(int red, int green, int blue);

    /**
     * Specifies clockwise rotation in degrees
     * @param deg Rotation in degrees
     */
    ImageManipConfig& setRotationDegrees(float deg);

    /**
     * Specifies clockwise rotation in radians
     * @param rad Rotation in radians
     */
    ImageManipConfig& setRotationRadians(float rad);

    /**
     * Specifies output image size. After crop stage the image will be stretched to fit.
     * @param w Width in pixels
     * @param h Height in pixels
     */
    ImageManipConfig& setResize(int w, int h);

    /**
     * Specifies output image size. After crop stage the image will be stretched to fit.
     * @param size Size in pixels
     */
    ImageManipConfig& setResize(std::tuple<int, int> size);

    /**
     * Specifies output image size. After crop stage the image will be resized by preserving aspect ration.
     * Optionally background can be specified.
     *
     * @param w Width in pixels
     * @param h Height in pixels
     * @param bgRed Red component
     * @param bgGreen Green component
     * @param bgBlue Blue component
     */
    ImageManipConfig& setResizeThumbnail(int w, int h, int bgRed = 0, int bgGreen = 0, int bgBlue = 0);

    /**
     * Specifies output image size. After crop stage the image will be resized by preserving aspect ration.
     * Optionally background can be specified.
     *
     * @param size Size in pixels
     * @param bgRed Red component
     * @param bgGreen Green component
     * @param bgBlue Blue component
     */
    ImageManipConfig& setResizeThumbnail(std::tuple<int, int> size, int bgRed = 0, int bgGreen = 0, int bgBlue = 0);

    /**
     * Specify output frame type.
     * @param name Frame type
     */
    ImageManipConfig& setFrameType(ImgFrame::Type name);

    /**
     * Specify gray to color conversion map
     * @param colormap map from Colormap enum or Colormap::NONE to disable
     */
    ImageManipConfig& setColormap(Colormap colormap, int min, int max);
    ImageManipConfig& setColormap(Colormap colormap, float maxf);
    ImageManipConfig& setColormap(Colormap colormap, int max = 255);

    /**
     * Specify horizontal flip
     * @param flip True to enable flip, false otherwise
     */
    ImageManipConfig& setHorizontalFlip(bool flip);

    /**
     * Specify vertical flip
     * @param flip True to enable vertical flip, false otherwise
     */
    void setVerticalFlip(bool flip);

    /**
     * Instruct ImageManip to not remove current image from its queue and use the same for next message.
     * @param reuse True to enable reuse, false otherwise
     */
    ImageManipConfig& setReusePreviousImage(bool reuse);

    /**
     * Instructs ImageManip to skip current image and wait for next in queue.
     * @param skip True to skip current image, false otherwise
     */
    ImageManipConfig& setSkipCurrentImage(bool skip);

    /**
     * Specifies to whether to keep aspect ratio or not
     */
    ImageManipConfig& setKeepAspectRatio(bool keep);

    // Functions to retrieve properties
    /**
     * @returns Top left X coordinate of crop region
     */
    float getCropXMin() const;

    /**
     * @returns Top left Y coordinate of crop region
     */
    float getCropYMin() const;

    /**
     * @returns Bottom right X coordinate of crop region
     */
    float getCropXMax() const;

    /**
     * @returns Bottom right Y coordinate of crop region
     */
    float getCropYMax() const;

    /**
     * @returns Output image width
     */
    int getResizeWidth() const;

    /**
     * @returns Output image height
     */
    int getResizeHeight() const;

    /**
     * @returns Crop configuration
     */
    CropConfig getCropConfig() const;

    /**
     * @returns Resize configuration
     */
    ResizeConfig getResizeConfig() const;

    /**
     * @returns Format configuration
     */
    FormatConfig getFormatConfig() const;

    /**
     * @returns True if resize thumbnail mode is set, false otherwise
     */
    bool isResizeThumbnail() const;

    /**
<<<<<<< HEAD
     * Instruct ImageManip to not remove current image from its queue and use the same for next message.
     * @returns True to enable reuse, false otherwise
     */
    bool getReusePreviousImage() const;

    /**
     * Instructs ImageManip to skip current image and wait for next in queue.
     * @returns True to skip current image, false otherwise
     */
    bool getSkipCurrentImage() const;

    /**
     * @returns specified colormap
     */
    Colormap getColormap() const;
=======
     * @returns specified colormap
     */
    Colormap getColormap() const;

    /**
     * Set explicit configuration.
     * @param config Explicit configuration
     */
    ImageManipConfig& set(dai::RawImageManipConfig config);

    /**
     * Retrieve configuration data for ImageManip.
     * @returns config for ImageManip
     */
    dai::RawImageManipConfig get() const;
>>>>>>> 82ab07d0
};

}  // namespace dai<|MERGE_RESOLUTION|>--- conflicted
+++ resolved
@@ -239,7 +239,6 @@
     bool isResizeThumbnail() const;
 
     /**
-<<<<<<< HEAD
      * Instruct ImageManip to not remove current image from its queue and use the same for next message.
      * @returns True to enable reuse, false otherwise
      */
@@ -255,10 +254,6 @@
      * @returns specified colormap
      */
     Colormap getColormap() const;
-=======
-     * @returns specified colormap
-     */
-    Colormap getColormap() const;
 
     /**
      * Set explicit configuration.
@@ -271,7 +266,7 @@
      * @returns config for ImageManip
      */
     dai::RawImageManipConfig get() const;
->>>>>>> 82ab07d0
+
 };
 
 }  // namespace dai