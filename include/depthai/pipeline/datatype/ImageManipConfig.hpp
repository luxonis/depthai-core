--- conflicted
+++ resolved
@@ -4,10 +4,10 @@
 #include <vector>
 
 #include "depthai/common/Colormap.hpp"
+#include "depthai/common/Interpolation.hpp"
 #include "depthai/common/RotatedRect.hpp"
 #include "depthai/pipeline/datatype/Buffer.hpp"
 #include "depthai/pipeline/datatype/ImgFrame.hpp"
-
 namespace dai {
 
 /**
@@ -329,7 +329,6 @@
     /**
      * @returns specified colormap
      */
-<<<<<<< HEAD
     Colormap getColormap() const;
 
     CropConfig cropConfig;
@@ -344,17 +343,16 @@
     // when ImageManipProperties.inputConfig.setWaitForMessage(true) is set
     bool reusePreviousImage = false;
     bool skipCurrentImage = false;
-    DEPTHAI_SERIALIZE(ImageManipConfig, cropConfig, resizeConfig, formatConfig, enableCrop, enableResize, enableFormat, reusePreviousImage, skipCurrentImage);
+    Interpolation interpolation = Interpolation::AUTO;
+    DEPTHAI_SERIALIZE(
+        ImageManipConfig, cropConfig, resizeConfig, formatConfig, enableCrop, enableResize, enableFormat, reusePreviousImage, skipCurrentImage, interpolation);
     void serialize(std::vector<std::uint8_t>& metadata, DatatypeEnum& datatype) const override {
         metadata = utility::serialize(*this);
         datatype = DatatypeEnum::ImageManipConfig;
     };
-=======
-    dai::RawImageManipConfig get() const;
 
     /// Retrieve which interpolation method to use
     dai::Interpolation getInterpolation() const;
->>>>>>> 6628488e
 };
 
 }  // namespace dai