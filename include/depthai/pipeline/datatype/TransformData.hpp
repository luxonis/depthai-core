--- conflicted
+++ resolved
@@ -24,15 +24,7 @@
     TransformData(double x, double y, double z, double qx, double qy, double qz, double qw);
     TransformData(double x, double y, double z, double roll, double pitch, double yaw);
 
-<<<<<<< HEAD
-    virtual ~TransformData() = default;
-=======
-#ifdef DEPTHAI_HAVE_RTABMAP_SUPPORT
-    TransformData(const rtabmap::Transform& transformRTABMap);
-    rtabmap::Transform getRTABMapTransform() const;
-#endif
     virtual ~TransformData();
->>>>>>> bdaab4a3
 
     /// Transform
     Transform transform;
