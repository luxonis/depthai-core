--- conflicted
+++ resolved
@@ -10,10 +10,6 @@
 #include "depthai/pipeline/datatype/Buffer.hpp"
 #include "depthai/pipeline/datatype/ImgDetections.hpp"
 #include "depthai/pipeline/datatype/SpatialLocationCalculatorConfig.hpp"
-<<<<<<< HEAD
-#include "depthai/schemas/SpatialImgDetections.pb.h"
-=======
->>>>>>> a7e4a16d
 #include "depthai/utility/ProtoSerializable.hpp"
 #include "depthai/utility/Serialization.hpp"
 
@@ -34,11 +30,7 @@
 /**
  * SpatialImgDetections message. Carries detection results together with spatial location data
  */
-<<<<<<< HEAD
-class SpatialImgDetections : public Buffer, public utility::ProtoSerializable {
-=======
 class SpatialImgDetections : public Buffer, public ProtoSerializable {
->>>>>>> a7e4a16d
    public:
     /**
      * Construct SpatialImgDetections message.
@@ -56,66 +48,6 @@
         datatype = DatatypeEnum::SpatialImgDetections;
     };
 
-<<<<<<< HEAD
-    std::unique_ptr<google::protobuf::Message> getProtoMessage() const override {
-        // create and populate SpatialImgDetections protobuf message
-        auto spatialImgDetections = std::make_unique<proto::spatial_img_detections::SpatialImgDetections>();
-        spatialImgDetections->set_sequencenum(this->sequenceNum);
-
-        proto::common::Timestamp* ts = spatialImgDetections->mutable_ts();
-        ts->set_sec(this->ts.sec);
-        ts->set_nsec(this->ts.nsec);
-
-        proto::common::Timestamp* tsDevice = spatialImgDetections->mutable_tsdevice();
-        tsDevice->set_sec(this->tsDevice.sec);
-        tsDevice->set_nsec(this->tsDevice.nsec);
-
-        for(const auto& detection : this->detections) {
-            proto::spatial_img_detections::SpatialImgDetection* spatialImgDetection = spatialImgDetections->add_detections();
-
-            // populate SpatialImgDetection.ImgDetection from struct inheritance
-            proto::img_detections::ImgDetection* imgDetection = spatialImgDetection->mutable_detection();
-            imgDetection->set_label(detection.label);
-            imgDetection->set_confidence(detection.confidence);
-            imgDetection->set_xmin(detection.xmin);
-            imgDetection->set_ymin(detection.ymin);
-            imgDetection->set_xmax(detection.xmax);
-            imgDetection->set_ymax(detection.ymax);
-
-            // populate SpatialImgDetection.Point3f
-            proto::spatial_img_detections::Point3f* spatialCoordinates = spatialImgDetection->mutable_spatialcoordinates();
-            spatialCoordinates->set_x(detection.spatialCoordinates.x);
-            spatialCoordinates->set_y(detection.spatialCoordinates.y);
-            spatialCoordinates->set_z(detection.spatialCoordinates.z);
-
-            // populate SpatialImgDetection.SpatialLocationCalculatorConfigData
-            proto::spatial_img_detections::SpatialLocationCalculatorConfigData* boundingBoxMapping = spatialImgDetection->mutable_boundingboxmapping();
-
-            // populate SpatialImgDetection.SpatialLocationCalculatorConfigData.Rect
-            proto::spatial_img_detections::Rect* roi = boundingBoxMapping->mutable_roi();
-            roi->set_x(detection.boundingBoxMapping.roi.x);
-            roi->set_y(detection.boundingBoxMapping.roi.y);
-            roi->set_width(detection.boundingBoxMapping.roi.width);
-            roi->set_height(detection.boundingBoxMapping.roi.height);
-
-            // populate SpatialImgDetection.SpatialLocationCalculatorConfigData.SpatialLocationCalculatorConfigThresholds
-            proto::spatial_img_detections::SpatialLocationCalculatorConfigThresholds* depthTresholds = boundingBoxMapping->mutable_depththresholds();
-            depthTresholds->set_lowerthreshold(detection.boundingBoxMapping.depthThresholds.lowerThreshold);
-            depthTresholds->set_upperthreshold(detection.boundingBoxMapping.depthThresholds.upperThreshold);
-
-            // populate SpatialImgDetection.SpatialLocationCalculatorConfigData.SpatialLocationCalculatorAlgorithm
-            boundingBoxMapping->set_calculationalgorithm(
-                static_cast<proto::spatial_img_detections::SpatialLocationCalculatorAlgorithm>(detection.boundingBoxMapping.calculationAlgorithm));
-
-            // populate SpatialImgDetection.SpatialLocationCalculatorConfigData.stepSize
-            boundingBoxMapping->set_stepsize(detection.boundingBoxMapping.stepSize);
-        }
-
-        return spatialImgDetections;
-    }
-
-    DEPTHAI_SERIALIZE(SpatialImgDetections, Buffer::sequenceNum, Buffer::ts, Buffer::tsDevice, detections);
-=======
 #ifdef DEPTHAI_ENABLE_PROTOBUF
     /**
      * Serialize message to proto buffer
@@ -133,7 +65,6 @@
 #endif
 
     DEPTHAI_SERIALIZE(SpatialImgDetections, Buffer::sequenceNum, Buffer::ts, Buffer::tsDevice, detections, transformation);
->>>>>>> a7e4a16d
 };
 
 }  // namespace dai