#pragma once

#include <chrono>
#include <unordered_map>
#include <vector>

#include "depthai/common/Point3f.hpp"
#include "depthai/pipeline/datatype/Buffer.hpp"
#include "depthai/pipeline/datatype/ImgDetections.hpp"
#include "depthai/pipeline/datatype/SpatialLocationCalculatorConfig.hpp"
#include "depthai/schemas/SpatialImgDetections.pb.h"
#include "depthai/utility/ProtoSerializable.hpp"
#include "depthai/utility/Serialization.hpp"

namespace dai {

/**
 * SpatialImgDetection structure
 *
 * Contains image detection results together with spatial location data.
 */
struct SpatialImgDetection : public ImgDetection {
    Point3f spatialCoordinates;
    SpatialLocationCalculatorConfigData boundingBoxMapping;
};

DEPTHAI_SERIALIZE_EXT(SpatialImgDetection, label, confidence, xmin, ymin, xmax, ymax, spatialCoordinates, boundingBoxMapping);

/**
 * SpatialImgDetections message. Carries detection results together with spatial location data
 */
class SpatialImgDetections : public Buffer, public utility::ProtoSerializable {
   public:
    /**
     * Construct SpatialImgDetections message.
     */
    SpatialImgDetections() = default;
    virtual ~SpatialImgDetections() = default;

    /**
     * Detection results.
     */
    std::vector<SpatialImgDetection> detections;
    void serialize(std::vector<std::uint8_t>& metadata, DatatypeEnum& datatype) const override {
        metadata = utility::serialize(*this);
        datatype = DatatypeEnum::SpatialImgDetections;
    };

    std::unique_ptr<google::protobuf::Message> getProtoMessage() const override {
        // create and populate SpatialImgDetections protobuf message
<<<<<<< HEAD
        auto spatialImgDetections = std::make_unique<proto::SpatialImgDetections>();
        spatialImgDetections->set_sequencenum(this->sequenceNum);

        proto::Timestamp* ts = spatialImgDetections->mutable_ts();
        ts->set_sec(this->ts.sec);
        ts->set_nsec(this->ts.nsec);

        proto::Timestamp* tsDevice = spatialImgDetections->mutable_tsdevice();
=======
        auto spatialImgDetections = std::make_unique<proto::spatial_img_detections::SpatialImgDetections>();
        spatialImgDetections->set_sequencenum(this->sequenceNum);

        proto::common::Timestamp* ts = spatialImgDetections->mutable_ts();
        ts->set_sec(this->ts.sec);
        ts->set_nsec(this->ts.nsec);

        proto::common::Timestamp* tsDevice = spatialImgDetections->mutable_tsdevice();
>>>>>>> a33e8836
        tsDevice->set_sec(this->tsDevice.sec);
        tsDevice->set_nsec(this->tsDevice.nsec);

        for(const auto& detection : this->detections) {
<<<<<<< HEAD
            proto::SpatialImgDetection* spatialImgDetection = spatialImgDetections->add_detections();

            // populate SpatialImgDetection.ImgDetection from struct inheritance
            proto::ImgDetection* imgDetection = spatialImgDetection->mutable_detection();
=======
            proto::spatial_img_detections::SpatialImgDetection* spatialImgDetection = spatialImgDetections->add_detections();

            // populate SpatialImgDetection.ImgDetection from struct inheritance
            proto::img_detections::ImgDetection* imgDetection = spatialImgDetection->mutable_detection();
>>>>>>> a33e8836
            imgDetection->set_label(detection.label);
            imgDetection->set_confidence(detection.confidence);
            imgDetection->set_xmin(detection.xmin);
            imgDetection->set_ymin(detection.ymin);
            imgDetection->set_xmax(detection.xmax);
            imgDetection->set_ymax(detection.ymax);

            // populate SpatialImgDetection.Point3f
<<<<<<< HEAD
            proto::Point3f* spatialCoordinates = spatialImgDetection->mutable_spatialcoordinates();
=======
            proto::spatial_img_detections::Point3f* spatialCoordinates = spatialImgDetection->mutable_spatialcoordinates();
>>>>>>> a33e8836
            spatialCoordinates->set_x(detection.spatialCoordinates.x);
            spatialCoordinates->set_y(detection.spatialCoordinates.y);
            spatialCoordinates->set_z(detection.spatialCoordinates.z);

            // populate SpatialImgDetection.SpatialLocationCalculatorConfigData
<<<<<<< HEAD
            proto::SpatialLocationCalculatorConfigData* boundingBoxMapping = spatialImgDetection->mutable_boundingboxmapping();

            // populate SpatialImgDetection.SpatialLocationCalculatorConfigData.Rect
            proto::Rect* roi = boundingBoxMapping->mutable_roi();
=======
            proto::spatial_img_detections::SpatialLocationCalculatorConfigData* boundingBoxMapping = spatialImgDetection->mutable_boundingboxmapping();

            // populate SpatialImgDetection.SpatialLocationCalculatorConfigData.Rect
            proto::spatial_img_detections::Rect* roi = boundingBoxMapping->mutable_roi();
>>>>>>> a33e8836
            roi->set_x(detection.boundingBoxMapping.roi.x);
            roi->set_y(detection.boundingBoxMapping.roi.y);
            roi->set_width(detection.boundingBoxMapping.roi.width);
            roi->set_height(detection.boundingBoxMapping.roi.height);

            // populate SpatialImgDetection.SpatialLocationCalculatorConfigData.SpatialLocationCalculatorConfigThresholds
<<<<<<< HEAD
            proto::SpatialLocationCalculatorConfigThresholds* depthTresholds = boundingBoxMapping->mutable_depththresholds();
=======
            proto::spatial_img_detections::SpatialLocationCalculatorConfigThresholds* depthTresholds = boundingBoxMapping->mutable_depththresholds();
>>>>>>> a33e8836
            depthTresholds->set_lowerthreshold(detection.boundingBoxMapping.depthThresholds.lowerThreshold);
            depthTresholds->set_upperthreshold(detection.boundingBoxMapping.depthThresholds.upperThreshold);

            // populate SpatialImgDetection.SpatialLocationCalculatorConfigData.SpatialLocationCalculatorAlgorithm
            boundingBoxMapping->set_calculationalgorithm(
<<<<<<< HEAD
                static_cast<proto::SpatialLocationCalculatorAlgorithm>(detection.boundingBoxMapping.calculationAlgorithm));
=======
                static_cast<proto::spatial_img_detections::SpatialLocationCalculatorAlgorithm>(detection.boundingBoxMapping.calculationAlgorithm));
>>>>>>> a33e8836

            // populate SpatialImgDetection.SpatialLocationCalculatorConfigData.stepSize
            boundingBoxMapping->set_stepsize(detection.boundingBoxMapping.stepSize);
        }

        return spatialImgDetections;
    }

    DEPTHAI_SERIALIZE(SpatialImgDetections, Buffer::sequenceNum, Buffer::ts, Buffer::tsDevice, detections);
};

}  // namespace dai<|MERGE_RESOLUTION|>--- conflicted
+++ resolved
@@ -48,16 +48,6 @@
 
     std::unique_ptr<google::protobuf::Message> getProtoMessage() const override {
         // create and populate SpatialImgDetections protobuf message
-<<<<<<< HEAD
-        auto spatialImgDetections = std::make_unique<proto::SpatialImgDetections>();
-        spatialImgDetections->set_sequencenum(this->sequenceNum);
-
-        proto::Timestamp* ts = spatialImgDetections->mutable_ts();
-        ts->set_sec(this->ts.sec);
-        ts->set_nsec(this->ts.nsec);
-
-        proto::Timestamp* tsDevice = spatialImgDetections->mutable_tsdevice();
-=======
         auto spatialImgDetections = std::make_unique<proto::spatial_img_detections::SpatialImgDetections>();
         spatialImgDetections->set_sequencenum(this->sequenceNum);
 
@@ -66,22 +56,14 @@
         ts->set_nsec(this->ts.nsec);
 
         proto::common::Timestamp* tsDevice = spatialImgDetections->mutable_tsdevice();
->>>>>>> a33e8836
         tsDevice->set_sec(this->tsDevice.sec);
         tsDevice->set_nsec(this->tsDevice.nsec);
 
         for(const auto& detection : this->detections) {
-<<<<<<< HEAD
-            proto::SpatialImgDetection* spatialImgDetection = spatialImgDetections->add_detections();
-
-            // populate SpatialImgDetection.ImgDetection from struct inheritance
-            proto::ImgDetection* imgDetection = spatialImgDetection->mutable_detection();
-=======
             proto::spatial_img_detections::SpatialImgDetection* spatialImgDetection = spatialImgDetections->add_detections();
 
             // populate SpatialImgDetection.ImgDetection from struct inheritance
             proto::img_detections::ImgDetection* imgDetection = spatialImgDetection->mutable_detection();
->>>>>>> a33e8836
             imgDetection->set_label(detection.label);
             imgDetection->set_confidence(detection.confidence);
             imgDetection->set_xmin(detection.xmin);
@@ -90,48 +72,29 @@
             imgDetection->set_ymax(detection.ymax);
 
             // populate SpatialImgDetection.Point3f
-<<<<<<< HEAD
-            proto::Point3f* spatialCoordinates = spatialImgDetection->mutable_spatialcoordinates();
-=======
             proto::spatial_img_detections::Point3f* spatialCoordinates = spatialImgDetection->mutable_spatialcoordinates();
->>>>>>> a33e8836
             spatialCoordinates->set_x(detection.spatialCoordinates.x);
             spatialCoordinates->set_y(detection.spatialCoordinates.y);
             spatialCoordinates->set_z(detection.spatialCoordinates.z);
 
             // populate SpatialImgDetection.SpatialLocationCalculatorConfigData
-<<<<<<< HEAD
-            proto::SpatialLocationCalculatorConfigData* boundingBoxMapping = spatialImgDetection->mutable_boundingboxmapping();
-
-            // populate SpatialImgDetection.SpatialLocationCalculatorConfigData.Rect
-            proto::Rect* roi = boundingBoxMapping->mutable_roi();
-=======
             proto::spatial_img_detections::SpatialLocationCalculatorConfigData* boundingBoxMapping = spatialImgDetection->mutable_boundingboxmapping();
 
             // populate SpatialImgDetection.SpatialLocationCalculatorConfigData.Rect
             proto::spatial_img_detections::Rect* roi = boundingBoxMapping->mutable_roi();
->>>>>>> a33e8836
             roi->set_x(detection.boundingBoxMapping.roi.x);
             roi->set_y(detection.boundingBoxMapping.roi.y);
             roi->set_width(detection.boundingBoxMapping.roi.width);
             roi->set_height(detection.boundingBoxMapping.roi.height);
 
             // populate SpatialImgDetection.SpatialLocationCalculatorConfigData.SpatialLocationCalculatorConfigThresholds
-<<<<<<< HEAD
-            proto::SpatialLocationCalculatorConfigThresholds* depthTresholds = boundingBoxMapping->mutable_depththresholds();
-=======
             proto::spatial_img_detections::SpatialLocationCalculatorConfigThresholds* depthTresholds = boundingBoxMapping->mutable_depththresholds();
->>>>>>> a33e8836
             depthTresholds->set_lowerthreshold(detection.boundingBoxMapping.depthThresholds.lowerThreshold);
             depthTresholds->set_upperthreshold(detection.boundingBoxMapping.depthThresholds.upperThreshold);
 
             // populate SpatialImgDetection.SpatialLocationCalculatorConfigData.SpatialLocationCalculatorAlgorithm
             boundingBoxMapping->set_calculationalgorithm(
-<<<<<<< HEAD
-                static_cast<proto::SpatialLocationCalculatorAlgorithm>(detection.boundingBoxMapping.calculationAlgorithm));
-=======
                 static_cast<proto::spatial_img_detections::SpatialLocationCalculatorAlgorithm>(detection.boundingBoxMapping.calculationAlgorithm));
->>>>>>> a33e8836
 
             // populate SpatialImgDetection.SpatialLocationCalculatorConfigData.stepSize
             boundingBoxMapping->set_stepsize(detection.boundingBoxMapping.stepSize);
