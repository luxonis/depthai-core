#pragma once
<<<<<<< HEAD
=======

#include <chrono>
#include <unordered_map>
>>>>>>> 6628488e
#include <vector>

#include "depthai/common/Timestamp.hpp"
#include "depthai/pipeline/datatype/ADatatype.hpp"
#include "depthai/pipeline/datatype/DatatypeEnum.hpp"
#include "depthai/utility/Serialization.hpp"
#include "depthai/utility/span.hpp"

namespace dai {

/// Base message - buffer of binary data
class Buffer : public ADatatype {
   public:
    Buffer() = default;
    Buffer(size_t size);
    virtual ~Buffer() = default;

    virtual void serialize(std::vector<std::uint8_t>& metadata, DatatypeEnum& datatype) const {
        (void)metadata;
        datatype = DatatypeEnum::Buffer;
    };

    /**
     * @brief Get non-owning reference to internal buffer
     * @returns Reference to internal buffer
     */
    span<uint8_t> getData();
    span<const uint8_t> getData() const;

    /**
     * @param data Copies data to internal buffer
     */
    void setData(const std::vector<std::uint8_t>& data);

    /**
     * @param data Moves data to internal buffer
     */
    void setData(std::vector<std::uint8_t>&& data);

    /**
<<<<<<< HEAD
     * Retrieves message timestamp, synced to host time
=======
     * Retrieves timestamp related to dai::Clock::now()
>>>>>>> 6628488e
     */
    std::chrono::time_point<std::chrono::steady_clock, std::chrono::steady_clock::duration> getTimestamp() const;

    /**
<<<<<<< HEAD
     * Retrieves image timestamp from the device's monotonic clock
=======
     * Retrieves timestamp directly captured from device's monotonic clock,
     * not synchronized to host time. Used mostly for debugging
>>>>>>> 6628488e
     */
    std::chrono::time_point<std::chrono::steady_clock, std::chrono::steady_clock::duration> getTimestampDevice() const;

    /**
<<<<<<< HEAD
     * Sets image timestamp related to dai::Clock::now()
     */
    void setTimestamp(std::chrono::time_point<std::chrono::steady_clock, std::chrono::steady_clock::duration> timestamp);

    /**
     * Sets image timestamp related to dai::Clock::now()
     */
    void setTimestampDevice(std::chrono::time_point<std::chrono::steady_clock, std::chrono::steady_clock::duration> timestamp);

    /**
     * Retrieves image sequence number
     */
    int64_t getSequenceNum() const;

    /**
     * Sets image sequence number
     */
    void setSequenceNum(int64_t sequenceNum);

    // TODO(Morato) // Make this private
    int64_t sequenceNum = 0;  // increments for each message
    Timestamp ts = {};        // generation timestamp, synced to host time
    Timestamp tsDevice = {};  // generation timestamp, direct device monotonic clock
    DEPTHAI_SERIALIZE(Buffer, sequenceNum, ts, tsDevice);
=======
     * Retrieves sequence number
     */
    int64_t getSequenceNum() const;

    /**
     * Sets timestamp related to dai::Clock::now()
     */
    Buffer& setTimestamp(std::chrono::time_point<std::chrono::steady_clock, std::chrono::steady_clock::duration> timestamp);

    /**
     * Sets timestamp related to dai::Clock::now()
     */
    Buffer& setTimestampDevice(std::chrono::time_point<std::chrono::steady_clock, std::chrono::steady_clock::duration> timestamp);

    /**
     * Retrieves sequence number
     */
    Buffer& setSequenceNum(int64_t sequenceNum);
>>>>>>> 6628488e
};

}  // namespace dai<|MERGE_RESOLUTION|>--- conflicted
+++ resolved
@@ -1,10 +1,7 @@
 #pragma once
-<<<<<<< HEAD
-=======
 
 #include <chrono>
 #include <unordered_map>
->>>>>>> 6628488e
 #include <vector>
 
 #include "depthai/common/Timestamp.hpp"
@@ -45,26 +42,17 @@
     void setData(std::vector<std::uint8_t>&& data);
 
     /**
-<<<<<<< HEAD
-     * Retrieves message timestamp, synced to host time
-=======
      * Retrieves timestamp related to dai::Clock::now()
->>>>>>> 6628488e
      */
     std::chrono::time_point<std::chrono::steady_clock, std::chrono::steady_clock::duration> getTimestamp() const;
 
     /**
-<<<<<<< HEAD
-     * Retrieves image timestamp from the device's monotonic clock
-=======
      * Retrieves timestamp directly captured from device's monotonic clock,
      * not synchronized to host time. Used mostly for debugging
->>>>>>> 6628488e
      */
     std::chrono::time_point<std::chrono::steady_clock, std::chrono::steady_clock::duration> getTimestampDevice() const;
 
     /**
-<<<<<<< HEAD
      * Sets image timestamp related to dai::Clock::now()
      */
     void setTimestamp(std::chrono::time_point<std::chrono::steady_clock, std::chrono::steady_clock::duration> timestamp);
@@ -89,26 +77,6 @@
     Timestamp ts = {};        // generation timestamp, synced to host time
     Timestamp tsDevice = {};  // generation timestamp, direct device monotonic clock
     DEPTHAI_SERIALIZE(Buffer, sequenceNum, ts, tsDevice);
-=======
-     * Retrieves sequence number
-     */
-    int64_t getSequenceNum() const;
-
-    /**
-     * Sets timestamp related to dai::Clock::now()
-     */
-    Buffer& setTimestamp(std::chrono::time_point<std::chrono::steady_clock, std::chrono::steady_clock::duration> timestamp);
-
-    /**
-     * Sets timestamp related to dai::Clock::now()
-     */
-    Buffer& setTimestampDevice(std::chrono::time_point<std::chrono::steady_clock, std::chrono::steady_clock::duration> timestamp);
-
-    /**
-     * Retrieves sequence number
-     */
-    Buffer& setSequenceNum(int64_t sequenceNum);
->>>>>>> 6628488e
 };
 
 }  // namespace dai