--- conflicted
+++ resolved
@@ -31,10 +31,7 @@
     using Type = RawImgFrame::Type;
     using Specs = RawImgFrame::Specs;
     using CameraSettings = RawImgFrame::CameraSettings;
-<<<<<<< HEAD
     using WhiteBalance = RawImgFrame::WhiteBalance;
-=======
->>>>>>> 856d4791
 
     /**
      * Construct ImgFrame message.
@@ -99,15 +96,9 @@
     Type getType() const;
 
     /**
-<<<<<<< HEAD
-     * Retrieves exposure time, in microseconds
-     */
-    int getExposureTime() const;
-=======
      * Retrieves exposure time
      */
     std::chrono::microseconds getExposureTime() const;
->>>>>>> 856d4791
 
     /**
      * Retrieves sensitivity, as an ISO value
@@ -115,7 +106,11 @@
     int getSensitivity() const;
 
     /**
-<<<<<<< HEAD
+     * Retrieves white-balance color temperature of the light source, in kelvins
+     */
+    int getColorTemperature() const;
+
+    /**
      * Retrieves lens position, range 0..255. Returns -1 if not available
      */
     int getLensPosition() const;
@@ -124,16 +119,6 @@
      * Retrieves white balance gains, per color channel: R, Gr, Gb, B
      */
     WhiteBalance getWhiteBalanceGains() const;
-=======
-     * Retrieves white-balance color temperature of the light source, in kelvins
-     */
-    int getColorTemperature() const;
-
-    /**
-     * Retrieves lens position, range 0..255. Returns -1 if not available
-     */
-    int getLensPosition() const;
->>>>>>> 856d4791
 
     // setters
     /**
