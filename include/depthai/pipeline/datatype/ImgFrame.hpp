#pragma once

#include <chrono>
#include <unordered_map>
#include <vector>

// project
#include "depthai/build/config.hpp"
#include "depthai/pipeline/datatype/Buffer.hpp"
#include "depthai/common/CameraExposureOffset.hpp"

// shared
#include "depthai-shared/datatype/RawImgFrame.hpp"

// optional
#ifdef DEPTHAI_HAVE_OPENCV_SUPPORT
    #include <opencv2/opencv.hpp>
#endif

namespace dai {

/**
 * ImgFrame message. Carries image data and metadata.
 */
class ImgFrame : public Buffer {
    std::shared_ptr<RawBuffer> serialize() const override;
    RawImgFrame& img;

   public:
    // Raw* mirror
    using Type = RawImgFrame::Type;
    using Specs = RawImgFrame::Specs;
    using CameraSettings = RawImgFrame::CameraSettings;

    /**
     * Construct ImgFrame message.
     * Timestamp is set to now
     */
    ImgFrame();
    explicit ImgFrame(std::shared_ptr<RawImgFrame> ptr);
    virtual ~ImgFrame() = default;

    // getters
    /**
     * Retrieves image timestamp (end of exposure) related to dai::Clock::now()
     */
    std::chrono::time_point<std::chrono::steady_clock, std::chrono::steady_clock::duration> getTimestamp() const;

    /**
     * Retrieves image timestamp (end of exposure) directly captured from device's monotonic clock,
     * not synchronized to host time. Used mostly for debugging
     */
    std::chrono::time_point<std::chrono::steady_clock, std::chrono::steady_clock::duration> getTimestampDevice() const;

<<<<<<< HEAD
    // getters
    /**
     * Retrieves image timestamp (end of exposure) related to dai::Clock::now()
=======
    /**
     * Retrieves image timestamp (middle of exposure) related to dai::Clock::now()
     */
    std::chrono::time_point<std::chrono::steady_clock, std::chrono::steady_clock::duration> getTimestampExposureMiddle() const;

    /**
     * Retrieves image timestamp (middle of exposure) directly captured from device's monotonic clock,
     * not synchronized to host time. Used mostly for debugging
     */
    std::chrono::time_point<std::chrono::steady_clock, std::chrono::steady_clock::duration> getTimestampDeviceExposureMiddle() const;

    /**
     * Retrieves image timestamp (start of exposure) related to dai::Clock::now()
>>>>>>> 1e9d2124
     */
    std::chrono::time_point<std::chrono::steady_clock, std::chrono::steady_clock::duration> getTimestamp(CameraExposureOffset offset) const;

    /**
     * Retrieves image timestamp (end of exposure) directly captured from device's monotonic clock,
     * not synchronized to host time. Used mostly for debugging
     */
    std::chrono::time_point<std::chrono::steady_clock, std::chrono::steady_clock::duration> getTimestampDevice(CameraExposureOffset offset) const;

    /**
     * Retrieves instance number
     */
    unsigned int getInstanceNum() const;

    /**
     * Retrieves image category
     */
    unsigned int getCategory() const;

    /**
     * Retrieves image sequence number
     */
    int64_t getSequenceNum() const;

    /**
     * Retrieves image width in pixels
     */
    unsigned int getWidth() const;

    /**
     * Retrieves image height in pixels
     */
    unsigned int getHeight() const;

    /**
     * Retrieves image type
     */
    Type getType() const;

    /**
     * Retrieves exposure time
     */
    std::chrono::microseconds getExposureTime() const;

    /**
     * Retrieves sensitivity, as an ISO value
     */
    int getSensitivity() const;

    /**
     * Retrieves white-balance color temperature of the light source, in kelvins
     */
    int getColorTemperature() const;

    /**
     * Retrieves lens position, range 0..255. Returns -1 if not available
     */
    int getLensPosition() const;

    // setters
    /**
     * Retrieves image timestamp related to dai::Clock::now()
     */
    ImgFrame& setTimestamp(std::chrono::time_point<std::chrono::steady_clock, std::chrono::steady_clock::duration> timestamp);

    /**
     * Sets image timestamp related to dai::Clock::now()
     */
    ImgFrame& setTimestampDevice(std::chrono::time_point<std::chrono::steady_clock, std::chrono::steady_clock::duration> timestamp);

    /**
     * Instance number relates to the origin of the frame (which camera)
     *
     * @param instance Instance number
     */
    ImgFrame& setInstanceNum(unsigned int instance);

    /**
     * @param category Image category
     */
    ImgFrame& setCategory(unsigned int category);

    /**
     * Specifies sequence number
     *
     * @param seq Sequence number
     */
    ImgFrame& setSequenceNum(int64_t seq);

    /**
     * Specifies frame width
     *
     * @param width frame width
     */
    ImgFrame& setWidth(unsigned int width);

    /**
     * Specifies frame height
     *
     * @param height frame height
     */
    ImgFrame& setHeight(unsigned int height);

    /**
     * Specifies frame size
     *
     * @param height frame height
     * @param width frame width
     */
    ImgFrame& setSize(unsigned int width, unsigned int height);

    /**
     * Specifies frame size
     *
     * @param size frame size
     */
    ImgFrame& setSize(std::tuple<unsigned int, unsigned int> size);

    /**
     * Specifies frame type, RGB, BGR, ...
     *
     * @param type Type of image
     */
    ImgFrame& setType(Type type);

// Optional - OpenCV support
#ifdef DEPTHAI_HAVE_OPENCV_SUPPORT
    /**
     * @note This API only available if OpenCV support is enabled
     *
     * Copies cv::Mat data to ImgFrame buffer
     *
     * @param frame Input cv::Mat frame from which to copy the data
     */
    ImgFrame& setFrame(cv::Mat frame);

    /**
     * @note This API only available if OpenCV support is enabled
     *
     * Retrieves data as cv::Mat with specified width, height and type
     *
     * @param copy If false only a reference to data is made, otherwise a copy
     * @returns cv::Mat with corresponding to ImgFrame parameters
     */
    cv::Mat getFrame(bool copy = false);

    /**
     * @note This API only available if OpenCV support is enabled
     *
     * Retrieves cv::Mat suitable for use in common opencv functions.
     * ImgFrame is converted to color BGR interleaved or grayscale depending on type.
     *
     * A copy is always made
     *
     * @returns cv::Mat for use in opencv functions
     */
    cv::Mat getCvFrame();

#else

    template <typename... T>
    struct dependent_false {
        static constexpr bool value = false;
    };
    template <typename... T>
    ImgFrame& setFrame(T...) {
        static_assert(dependent_false<T...>::value, "Library not configured with OpenCV support");
        return *this;
    }
    template <typename... T>
    void getFrame(T...) {
        static_assert(dependent_false<T...>::value, "Library not configured with OpenCV support");
    }
    template <typename... T>
    void getCvFrame(T...) {
        static_assert(dependent_false<T...>::value, "Library not configured with OpenCV support");
    }

#endif
};

}  // namespace dai<|MERGE_RESOLUTION|>--- conflicted
+++ resolved
@@ -48,35 +48,19 @@
 
     /**
      * Retrieves image timestamp (end of exposure) directly captured from device's monotonic clock,
-     * not synchronized to host time. Used mostly for debugging
+     * not synchronized to host time. Used when monotonicity is required.
      */
     std::chrono::time_point<std::chrono::steady_clock, std::chrono::steady_clock::duration> getTimestampDevice() const;
 
-<<<<<<< HEAD
     // getters
     /**
-     * Retrieves image timestamp (end of exposure) related to dai::Clock::now()
-=======
-    /**
-     * Retrieves image timestamp (middle of exposure) related to dai::Clock::now()
-     */
-    std::chrono::time_point<std::chrono::steady_clock, std::chrono::steady_clock::duration> getTimestampExposureMiddle() const;
-
-    /**
-     * Retrieves image timestamp (middle of exposure) directly captured from device's monotonic clock,
-     * not synchronized to host time. Used mostly for debugging
-     */
-    std::chrono::time_point<std::chrono::steady_clock, std::chrono::steady_clock::duration> getTimestampDeviceExposureMiddle() const;
-
-    /**
-     * Retrieves image timestamp (start of exposure) related to dai::Clock::now()
->>>>>>> 1e9d2124
+     * Retrieves image timestamp (at the specified offset of exposure) related to dai::Clock::now()
      */
     std::chrono::time_point<std::chrono::steady_clock, std::chrono::steady_clock::duration> getTimestamp(CameraExposureOffset offset) const;
 
     /**
-     * Retrieves image timestamp (end of exposure) directly captured from device's monotonic clock,
-     * not synchronized to host time. Used mostly for debugging
+     * Retrieves image timestamp (at the specified offset of exposure) directly captured from device's monotonic clock,
+     * not synchronized to host time. Used when monotonicity is required.
      */
     std::chrono::time_point<std::chrono::steady_clock, std::chrono::steady_clock::duration> getTimestampDevice(CameraExposureOffset offset) const;
 
