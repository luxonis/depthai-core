--- conflicted
+++ resolved
@@ -22,12 +22,7 @@
  * ImgFrame message. Carries image data and metadata.
  */
 class ImgFrame : public Buffer {
-<<<<<<< HEAD
     Serialized serialize() const override;
-    RawImgFrame& img;
-=======
-    std::shared_ptr<RawBuffer> serialize() const override;
->>>>>>> 84516e3f
 
    public:
     RawImgFrame& img;
