#pragma once

#include <chrono>
#include <unordered_map>
#include <vector>

// project
#include "depthai/build/config.hpp"
#include "depthai/common/CameraExposureOffset.hpp"
#include "depthai/pipeline/datatype/Buffer.hpp"

// shared
#include "depthai-shared/common/Rect.hpp"
#include "depthai-shared/datatype/RawImgFrame.hpp"

// optional
#ifdef DEPTHAI_HAVE_OPENCV_SUPPORT
    #include <opencv2/opencv.hpp>
#endif

namespace dai {

/**
 * ImgFrame message. Carries image data and metadata.
 */
class ImgFrame : public Buffer {
    Serialized serialize() const override;

   public:
    RawImgFrame& img;
    // Raw* mirror
    using Type = RawImgFrame::Type;
    using Specs = RawImgFrame::Specs;
    using CameraSettings = RawImgFrame::CameraSettings;

    /**
     * Construct ImgFrame message.
     * Timestamp is set to now
     */
    ImgFrame();
    ImgFrame(size_t size);
    explicit ImgFrame(std::shared_ptr<RawImgFrame> ptr);
    virtual ~ImgFrame() = default;
<<<<<<< HEAD

    // TODO(before mainline) - API not supported on RVC2
    ImgTransformation& transformation;
=======
    ImgTransformations& transformations;
>>>>>>> 552d250f

    // getters
    /**
     * Retrieves image timestamp (end of exposure) related to dai::Clock::now()
     */
    std::chrono::time_point<std::chrono::steady_clock, std::chrono::steady_clock::duration> getTimestamp() const;

    /**
     * Retrieves image timestamp (end of exposure) directly captured from device's monotonic clock,
     * not synchronized to host time. Used when monotonicity is required.
     */
    std::chrono::time_point<std::chrono::steady_clock, std::chrono::steady_clock::duration> getTimestampDevice() const;

    // getters
    /**
     * Retrieves image timestamp (at the specified offset of exposure) related to dai::Clock::now()
     */
    std::chrono::time_point<std::chrono::steady_clock, std::chrono::steady_clock::duration> getTimestamp(CameraExposureOffset offset) const;

    /**
     * Retrieves image timestamp (at the specified offset of exposure) directly captured from device's monotonic clock,
     * not synchronized to host time. Used when monotonicity is required.
     */
    std::chrono::time_point<std::chrono::steady_clock, std::chrono::steady_clock::duration> getTimestampDevice(CameraExposureOffset offset) const;

    /**
     * Retrieves instance number
     */
    unsigned int getInstanceNum() const;

    /**
     * Retrieves image category
     */
    unsigned int getCategory() const;

    /**
     * Retrieves image sequence number
     */
    int64_t getSequenceNum() const;

    /**
     * Retrieves image width in pixels
     */
    unsigned int getWidth() const;

    /**
     * Retrieves image line stride in bytes
     */
    unsigned int getStride() const;

    /**
     * Retrieves image plane stride (offset to next plane) in bytes
     *
     * @param current plane index, 0 or 1
     */
    unsigned int getPlaneStride(int planeIndex = 0) const;

    /**
     * Retrieves image height in pixels
     */
    unsigned int getHeight() const;

    /**
     * Retrieves image plane height in lines
     */
    unsigned int getPlaneHeight() const;

    /**
     * Retrieves source image width in pixels
     */
    unsigned int getSourceWidth() const;

    /**
     * Retrieves source image height in pixels
     */
    unsigned int getSourceHeight() const;

    /**
     * Retrieve raw data for ImgFrame.
     * @returns raw image frame config
     */
    dai::RawImgFrame get() const;

    /**
     * Retrieves image type
     */
    Type getType() const;

    /**
     * Retrieves image bytes per pixel
     */
    float getBytesPerPixel() const;

    /**
     * Retrieves exposure time
     */
    std::chrono::microseconds getExposureTime() const;

    /**
     * Retrieves sensitivity, as an ISO value
     */
    int getSensitivity() const;

    /**
     * Retrieves white-balance color temperature of the light source, in kelvins
     */
    int getColorTemperature() const;

    /**
     * Retrieves lens position, range 0..255. Returns -1 if not available
     */
    int getLensPosition() const;

    // setters
    /**
     * Retrieves image timestamp related to dai::Clock::now()
     */
    ImgFrame& setTimestamp(std::chrono::time_point<std::chrono::steady_clock, std::chrono::steady_clock::duration> timestamp);

    /**
     * Sets image timestamp related to dai::Clock::now()
     */
    ImgFrame& setTimestampDevice(std::chrono::time_point<std::chrono::steady_clock, std::chrono::steady_clock::duration> timestamp);

    /**
     * Instance number relates to the origin of the frame (which camera)
     *
     * @param instance Instance number
     */
    ImgFrame& setInstanceNum(unsigned int instance);

    /**
     * @param category Image category
     */
    ImgFrame& setCategory(unsigned int category);

    /**
     * Specifies sequence number
     *
     * @param seq Sequence number
     */
    ImgFrame& setSequenceNum(int64_t seq);

    /**
     * Specifies frame width
     *
     * @param width frame width
     */
    ImgFrame& setWidth(unsigned int width);

    /**
     * Specifies frame height
     *
     * @param height frame height
     */
    ImgFrame& setHeight(unsigned int height);

    /**
     * Specifies frame size
     *
     * @param height frame height
     * @param width frame width
     */
    ImgFrame& setSize(unsigned int width, unsigned int height);

    /**
     * Specifies frame size
     *
     * @param size frame size
     */
    ImgFrame& setSize(std::tuple<unsigned int, unsigned int> size);

    // TODO(before mainline) - API not supported on RVC2
    /**
<<<<<<< HEAD
     * Specifies source frame width
     *
     * @param width frame width
     */
    ImgFrame& setSourceWidth(unsigned int width);

    // TODO(before mainline) - API not supported on RVC2
    /**
     * Specifies source frame height
     *
     * @param height frame height
     */
    ImgFrame& setSourceHeight(unsigned int height);

    // TODO(before mainline) - API not supported on RVC2
    /**
=======
>>>>>>> 552d250f
     * Specifies source frame size
     *
     * @param height frame height
     * @param width frame width
     */
    ImgFrame& setSourceSize(unsigned int width, unsigned int height);

    // TODO(before mainline) - API not supported on RVC2
    /**
     * Specifies source frame size
     *
     * @param size frame size
     */
    ImgFrame& setSourceSize(std::tuple<unsigned int, unsigned int> size);

    /**
     * Specifies frame type, RGB, BGR, ...
     *
     * @param type Type of image
     */
    ImgFrame& setType(Type type);

    /**
     * Set raw data for ImgFrame.
     */
    void set(dai::RawImgFrame rawImgFrame);
    /**
     * Remap a point from the current frame to the source frame
     * @param point point to remap
     * @returns remapped point
     */
    dai::Point2f remapPointFromSource(const dai::Point2f& point) const;

    /**
     * Remap a point from the source frame to the current frame
     * @param point point to remap
     * @returns remapped point
     */
    dai::Point2f remapPointToSource(const dai::Point2f& point) const;

    /**
     * Remap a rectangle from the source frame to the current frame
     *
     * @param rect rectangle to remap
     * @returns remapped rectangle
     */
    dai::Rect remapRectFromSource(const dai::Rect& rect) const;

    /**
     * Remap a rectangle from the current frame to the source frame
     *
     * @param rect rectangle to remap
     * @returns remapped rectangle
     */
    dai::Rect remapRectToSource(const dai::Rect& rect) const;

    /**
     * Convience function to initialize meta data from another frame
     * Copies over timestamps, transformations done on the image, etc.
     * @param sourceFrame source frame from which the metadata is taken from
     */
    ImgFrame& setMetadata(const dai::ImgFrame& sourceFrame);

    /**
     * @note Fov API works correctly only on rectilinear frames
     * Set the source horizontal field of view
     *
     * @param degrees field of view in degrees
     */
    ImgFrame& setSourceHFov(float degrees);

    /**
     * @note Fov API works correctly only on rectilinear frames
     * Get the source diagonal field of view in degrees
     *
     * @returns field of view in degrees
     */
    float getSourceDFov() const;

    /**
     * @note Fov API works correctly only on rectilinear frames
     * Get the source horizontal field of view
     *
     * @param degrees field of view in degrees
     */
    float getSourceHFov() const;

    /**
     * @note Fov API works correctly only on rectilinear frames
     * Get the source vertical field of view
     *
     * @param degrees field of view in degrees
     */
    float getSourceVFov() const;

    /**
     * Check that the image transformation match the image size
     *
     * @returns true if the transformations are valid
     */
    bool validateTransformations() const;

    /**
     * Remap point between two source frames
     * @param point point to remap
     * @param sourceImage source image
     * @param destImage destination image
     *
     * @returns remapped point
     */
    static dai::Point2f remapPointBetweenSourceFrames(const dai::Point2f& originPoint, const dai::ImgFrame& sourceImage, const dai::ImgFrame& destImage);

    /**
     * Remap point between two frames
     * @param originPoint point to remap
     * @param originFrame origin frame
     * @param destFrame destination frame
     *
     * @returns remapped point
     */
    static dai::Point2f remapPointBetweenFrames(const dai::Point2f& originPoint, const dai::ImgFrame& originFrame, const dai::ImgFrame& destFrame);

    /**
     * Remap rectangle between two frames
     * @param originRect rectangle to remap
     * @param originFrame origin frame
     * @param destFrame destination frame
     *
     * @returns remapped rectangle
     */
    static dai::Rect remapRectBetweenFrames(const dai::Rect& originRect, const dai::ImgFrame& originFrame, const dai::ImgFrame& destFrame);

// Optional - OpenCV support
#ifdef DEPTHAI_HAVE_OPENCV_SUPPORT
    /**
     * @note This API only available if OpenCV support is enabled
     *
     * Copies cv::Mat data to ImgFrame buffer
     *
     * @param frame Input cv::Mat frame from which to copy the data
     */
    ImgFrame& setFrame(cv::Mat frame);

    /**
     * @note This API only available if OpenCV support is enabled
     *
     * Retrieves data as cv::Mat with specified width, height and type
     *
     * @param copy If false only a reference to data is made, otherwise a copy
     * @returns cv::Mat with corresponding to ImgFrame parameters
     */
    cv::Mat getFrame(bool copy = false);

    /**
     * @note This API only available if OpenCV support is enabled
     *
     * Retrieves cv::Mat suitable for use in common opencv functions.
     * ImgFrame is converted to color BGR interleaved or grayscale depending on type.
     *
     * A copy is always made
     *
     * @returns cv::Mat for use in opencv functions
     */
    cv::Mat getCvFrame();

#else

    template <typename... T>
    struct dependent_false {
        static constexpr bool value = false;
    };
    template <typename... T>
    ImgFrame& setFrame(T...) {
        static_assert(dependent_false<T...>::value, "Library not configured with OpenCV support");
        return *this;
    }
    template <typename... T>
    void getFrame(T...) {
        static_assert(dependent_false<T...>::value, "Library not configured with OpenCV support");
    }
    template <typename... T>
    void getCvFrame(T...) {
        static_assert(dependent_false<T...>::value, "Library not configured with OpenCV support");
    }

#endif
};

}  // namespace dai<|MERGE_RESOLUTION|>--- conflicted
+++ resolved
@@ -41,13 +41,7 @@
     ImgFrame(size_t size);
     explicit ImgFrame(std::shared_ptr<RawImgFrame> ptr);
     virtual ~ImgFrame() = default;
-<<<<<<< HEAD
-
-    // TODO(before mainline) - API not supported on RVC2
-    ImgTransformation& transformation;
-=======
     ImgTransformations& transformations;
->>>>>>> 552d250f
 
     // getters
     /**
@@ -222,25 +216,6 @@
 
     // TODO(before mainline) - API not supported on RVC2
     /**
-<<<<<<< HEAD
-     * Specifies source frame width
-     *
-     * @param width frame width
-     */
-    ImgFrame& setSourceWidth(unsigned int width);
-
-    // TODO(before mainline) - API not supported on RVC2
-    /**
-     * Specifies source frame height
-     *
-     * @param height frame height
-     */
-    ImgFrame& setSourceHeight(unsigned int height);
-
-    // TODO(before mainline) - API not supported on RVC2
-    /**
-=======
->>>>>>> 552d250f
      * Specifies source frame size
      *
      * @param height frame height
