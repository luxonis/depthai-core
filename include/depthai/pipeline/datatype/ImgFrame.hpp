#pragma once

#include <spdlog/async_logger.h>

#include <chrono>
#include <unordered_map>
#include <vector>

// project
#include "depthai/common/CameraExposureOffset.hpp"
#include "depthai/config/config.hpp"
#include "depthai/pipeline/datatype/Buffer.hpp"

// shared
#include "depthai/common/FrameEvent.hpp"
#include "depthai/common/ImgTransformations.hpp"
#include "depthai/common/Rect.hpp"
<<<<<<< HEAD
#include "depthai/schemas/ImgFrame.pb.h"
=======
>>>>>>> a7e4a16d
#include "depthai/utility/ProtoSerializable.hpp"

// optional
#ifdef DEPTHAI_HAVE_OPENCV_SUPPORT
    #include <opencv2/core/mat.hpp>
    #include <opencv2/opencv.hpp>
#endif

namespace dai {

/**
 * ImgFrame message. Carries image data and metadata.
 */
<<<<<<< HEAD
class ImgFrame : public Buffer, public utility::ProtoSerializable {
=======
class ImgFrame : public Buffer, public ProtoSerializable {
>>>>>>> a7e4a16d
   public:
    using Buffer::getTimestamp;
    using Buffer::getTimestampDevice;
    enum class Type {
        YUV422i,    // interleaved 8 bit
        YUV444p,    // planar 4:4:4 format
        YUV420p,    // planar 4:2:0 format
        YUV422p,    // planar 8 bit
        YUV400p,    // 8-bit greyscale
        RGBA8888,   // RGBA interleaved stored in 32 bit word
        RGB161616,  // Planar 16 bit RGB data
        RGB888p,    // Planar 8 bit RGB data
        BGR888p,    // Planar 8 bit BGR data
        RGB888i,    // Interleaved 8 bit RGB data
        BGR888i,    // Interleaved 8 bit BGR data
        LUT2,       // 1 bit  per pixel, Lookup table (used for graphics layers)
        LUT4,       // 2 bits per pixel, Lookup table (used for graphics layers)
        LUT16,      // 4 bits per pixel, Lookup table (used for graphics layers)
        RAW16,      // save any raw type (8, 10, 12bit) on 16 bits
        RAW14,      // 14bit value in 16bit storage
        RAW12,      // 12bit value in 16bit storage
        RAW10,      // 10bit value in 16bit storage
        RAW8,
        PACK10,  // SIPP 10bit packed format
        PACK12,  // SIPP 12bit packed format
        YUV444i,
        NV12,
        NV21,
        BITSTREAM,  // used for video encoder bitstream
        HDR,
        RGBF16F16F16p,  // Planar FP16 RGB data
        BGRF16F16F16p,  // Planar FP16 BGR data
        RGBF16F16F16i,  // Interleaved FP16 RGB data
        BGRF16F16F16i,  // Interleaved FP16 BGR data
        GRAY8,          // 8 bit grayscale (1 plane)
        GRAYF16,        // FP16 grayscale (normalized)
        RAW32,          // 32 bits raw
        NONE
    };

    /**
     * Construct ImgFrame message.
     * Timestamp is set to now
     */
    ImgFrame();
    ImgFrame(long fd);
    ImgFrame(size_t size);
    ImgFrame(long fd, size_t size);
    virtual ~ImgFrame() = default;

    void serialize(std::vector<std::uint8_t>& metadata, DatatypeEnum& datatype) const override {
        metadata = utility::serialize(*this);
        datatype = DatatypeEnum::ImgFrame;
    };

<<<<<<< HEAD
    std::unique_ptr<google::protobuf::Message> getProtoMessage() const override {
        // create and populate ImgFrame protobuf message
        auto imgFrame = std::make_unique<proto::img_frame::ImgFrame>();
        proto::common::Timestamp* ts = imgFrame->mutable_ts();
        ts->set_sec(this->ts.sec);
        ts->set_nsec(this->ts.nsec);
        proto::common::Timestamp* tsDevice = imgFrame->mutable_tsdevice();
        tsDevice->set_sec(this->tsDevice.sec);
        tsDevice->set_nsec(this->tsDevice.nsec);

        imgFrame->set_sequencenum(this->sequenceNum);

        proto::img_frame::Specs* fb = imgFrame->mutable_fb();
        fb->set_type(static_cast<proto::img_frame::Type>(this->fb.type));
        fb->set_width(this->fb.width);
        fb->set_height(this->fb.height);
        fb->set_stride(this->fb.stride);
        fb->set_bytespp(this->fb.bytesPP);
        fb->set_p1offset(this->fb.p1Offset);
        fb->set_p2offset(this->fb.p2Offset);
        fb->set_p3offset(this->fb.p3Offset);

        proto::img_frame::Specs* sourceFb = imgFrame->mutable_sourcefb();
        sourceFb->set_type(static_cast<proto::img_frame::Type>(this->sourceFb.type));
        sourceFb->set_width(this->sourceFb.width);
        sourceFb->set_height(this->sourceFb.height);
        sourceFb->set_stride(this->sourceFb.stride);
        sourceFb->set_bytespp(this->sourceFb.bytesPP);
        sourceFb->set_p1offset(this->sourceFb.p1Offset);
        sourceFb->set_p2offset(this->sourceFb.p2Offset);
        sourceFb->set_p3offset(this->sourceFb.p3Offset);

        proto::common::CameraSettings* cam = imgFrame->mutable_cam();
        cam->set_exposuretimeus(this->cam.exposureTimeUs);
        cam->set_sensitivityiso(this->cam.sensitivityIso);
        cam->set_lensposition(this->cam.lensPosition);
        cam->set_wbcolortemp(this->cam.wbColorTemp);
        cam->set_lenspositionraw(this->cam.lensPositionRaw);

        imgFrame->set_hfovdegrees(this->HFovDegrees);

        imgFrame->set_instancenum(this->instanceNum);

        imgFrame->set_category(this->category);

        proto::common::ImgTransformations* imgTransformations = imgFrame->mutable_transformations();
        imgTransformations->set_invalidflag(this->transformations.invalidFlag);
        for(const auto& transformation : this->transformations.transformations) {
            proto::common::ImgTransformation* imgTransformation = imgTransformations->add_transformations();

            imgTransformation->set_transformationtype(static_cast<proto::common::Transformation>(transformation.transformationType));
            imgTransformation->set_topleftcropx(transformation.topLeftCropX);
            imgTransformation->set_topleftcropy(transformation.topLeftCropY);
            imgTransformation->set_bottomrightcropx(transformation.bottomRightCropX);
            imgTransformation->set_bottomrightcropy(transformation.bottomRightCropY);
            imgTransformation->set_toppadding(transformation.topPadding);
            imgTransformation->set_bottompadding(transformation.bottomPadding);
            imgTransformation->set_leftpadding(transformation.leftPadding);
            imgTransformation->set_rightpadding(transformation.rightPadding);
            imgTransformation->set_aftertransformwidth(transformation.afterTransformWidth);
            imgTransformation->set_aftertransformheight(transformation.afterTransformHeight);
            imgTransformation->set_beforetransformwidth(transformation.beforeTransformWidth);
            imgTransformation->set_beforetransformheight(transformation.beforeTransformHeight);

            proto::common::TransformationMatrix* transformationMatrix = imgTransformation->mutable_transformationmatrix();
            for(const auto& array : transformation.transformationMatrix) {
                proto::common::FloatArray* floatArray = transformationMatrix->add_arrays();

                // or floatArray.mutable_values() = {array.values.begin(), array.values.end()}; ?
                for(const auto& value : array) {
                    floatArray->add_values(value);
                }
            }

            proto::common::TransformationMatrix* invTransformationMatrix = imgTransformation->mutable_invtransformationmatrix();
            for(const auto& array : transformation.invTransformationMatrix) {
                proto::common::FloatArray* floatArray = invTransformationMatrix->add_arrays();

                // or floatArray.mutable_values() = {array.values.begin(), array.values.end()}; ?
                for(const auto& value : array) {
                    floatArray->add_values(value);
                }
            }
        }
        imgFrame->set_data(this->data->getData().data(), this->data->getData().size());
        return imgFrame;
    }
=======
#ifdef DEPTHAI_ENABLE_PROTOBUF
    /**
     * Serialize message to proto buffer
     *
     * @returns serialized message
     */
    std::vector<std::uint8_t> serializeProto() const override;

    /**
     * Serialize schema to proto buffer
     *
     * @returns serialized schema
     */
    ProtoSerializable::SchemaPair serializeSchema() const override;
#endif
>>>>>>> a7e4a16d

    // getters
    /**
     * Retrieves image timestamp (at the specified offset of exposure) related to dai::Clock::now()
     */
    std::chrono::time_point<std::chrono::steady_clock, std::chrono::steady_clock::duration> getTimestamp(CameraExposureOffset offset) const;

    /**
     * Retrieves image timestamp (at the specified offset of exposure) directly captured from device's monotonic clock,
     * not synchronized to host time. Used when monotonicity is required.
     */
    std::chrono::time_point<std::chrono::steady_clock, std::chrono::steady_clock::duration> getTimestampDevice(CameraExposureOffset offset) const;

    /**
     * Retrieves instance number
     */
    unsigned int getInstanceNum() const;

    /**
     * Retrieves image category
     */
    unsigned int getCategory() const;

    /**
     * Retrieves image width in pixels
     */
    unsigned int getWidth() const;

    /**
     * Retrieves image line stride in bytes
     */
    unsigned int getStride() const;

    /**
     * Retrieves image plane stride (offset to next plane) in bytes
     *
     * @param current plane index, 0 or 1
     */
    unsigned int getPlaneStride(int planeIndex = 0) const;

    /**
     * Retrieves image height in pixels
     */
    unsigned int getHeight() const;

    /**
     * Retrieves image plane height in lines
     */
    unsigned int getPlaneHeight() const;

    /**
     * Retrieves source image width in pixels
     */
    unsigned int getSourceWidth() const;

    /**
     * Retrieves source image height in pixels
     */
    unsigned int getSourceHeight() const;

    /**
     * Retrieves image type
     */
    Type getType() const;

    /**
     * Retrieves image bytes per pixel
     */
    float getBytesPerPixel() const;

    /**
     * Retrieves exposure time
     */
    std::chrono::microseconds getExposureTime() const;

    /**
     * Retrieves sensitivity, as an ISO value
     */
    int getSensitivity() const;

    /**
     * Retrieves white-balance color temperature of the light source, in kelvins
     */
    int getColorTemperature() const;

    /**
     * Retrieves lens position, range 0..255. Returns -1 if not available
     */
    int getLensPosition() const;

    /**
     * Retrieves lens position, range 0.0f..1.0f. Returns -1 if not available
     */
    float getLensPositionRaw() const;

    /**
     * Instance number relates to the origin of the frame (which camera)
     *
     * @param instance Instance number
     */
    ImgFrame& setInstanceNum(unsigned int instance);

    /**
     * @param category Image category
     */
    ImgFrame& setCategory(unsigned int category);

    /**
     * Specifies frame width
     *
     * @param width frame width
     */
    ImgFrame& setWidth(unsigned int width);

    /**
     * Specifies frame stride
     *
     * @param stride frame stride
     */
    ImgFrame& setStride(unsigned int stride);

    /**
     * Specifies frame height
     *
     * @param height frame height
     */
    ImgFrame& setHeight(unsigned int height);

    /**
     * Specifies frame size
     *
     * @param height frame height
     * @param width frame width
     */
    ImgFrame& setSize(unsigned int width, unsigned int height);

    /**
     * Specifies frame size
     *
     * @param size frame size
     */
    ImgFrame& setSize(std::tuple<unsigned int, unsigned int> size);

    // TODO(before mainline) - API not supported on RVC2
    /**
     * Specifies source frame size
     *
     * @param height frame height
     * @param width frame width
     */
    ImgFrame& setSourceSize(unsigned int width, unsigned int height);

    // TODO(before mainline) - API not supported on RVC2
    /**
     * Specifies source frame size
     *
     * @param size frame size
     */
    ImgFrame& setSourceSize(std::tuple<unsigned int, unsigned int> size);

    /**
     * Specifies frame type, RGB, BGR, ...
     *
     * @param type Type of image
     */
    ImgFrame& setType(Type type);

    /**
     * Remap a point from the current frame to the source frame
     * @param point point to remap
     * @returns remapped point
     */
    Point2f remapPointFromSource(const Point2f& point) const;

    /**
     * Remap a point from the source frame to the current frame
     * @param point point to remap
     * @returns remapped point
     */
    Point2f remapPointToSource(const Point2f& point) const;

    /**
     * Remap a rectangle from the source frame to the current frame
     *
     * @param rect rectangle to remap
     * @returns remapped rectangle
     */
    Rect remapRectFromSource(const Rect& rect) const;

    /**
     * Remap a rectangle from the current frame to the source frame
     *
     * @param rect rectangle to remap
     * @returns remapped rectangle
     */
    Rect remapRectToSource(const Rect& rect) const;

    /**
     * Convience function to initialize meta data from another frame
     * Copies over timestamps, transformations done on the image, etc.
     * @param sourceFrame source frame from which the metadata is taken from
     */
    ImgFrame& setMetadata(const ImgFrame& sourceFrame);

    /**
     * Convience function to initialize meta data from another frame
     * Copies over timestamps, transformations done on the image, etc.
     * @param sourceFrame shared pointer to source frame from which the metadata is taken from
     */
    ImgFrame& setMetadata(const std::shared_ptr<ImgFrame>& sourceFrame);

    /**
     * @note Fov API works correctly only on rectilinear frames
     * Get the source diagonal field of view in degrees
     *
     * @returns field of view in degrees
     */
    float getSourceDFov() const;

    /**
     * @note Fov API works correctly only on rectilinear frames
     * Get the source horizontal field of view
     *
     * @param degrees field of view in degrees
     */
    float getSourceHFov() const;

    /**
     * @note Fov API works correctly only on rectilinear frames
     * Get the source vertical field of view
     *
     * @param degrees field of view in degrees
     */
    float getSourceVFov() const;

    /**
     * Check that the image transformation match the image size
     *
     * @returns true if the transformations are valid
     */
    bool validateTransformations() const;

    /**
     * Remap point between two frames
     * @param originPoint point to remap
     * @param originFrame origin frame
     * @param destFrame destination frame
     *
     * @returns remapped point
     */
    static Point2f remapPointBetweenFrames(const Point2f& originPoint, const ImgFrame& originFrame, const ImgFrame& destFrame);

    /**
     * Remap rectangle between two frames
     * @param originRect rectangle to remap
     * @param originFrame origin frame
     * @param destFrame destination frame
     *
     * @returns remapped rectangle
     */
    static Rect remapRectBetweenFrames(const Rect& originRect, const ImgFrame& originFrame, const ImgFrame& destFrame);

// Optional - OpenCV support
#ifdef DEPTHAI_HAVE_OPENCV_SUPPORT
    /**
     * @note This API only available if OpenCV support is enabled
     *
     * Copies cv::Mat data to ImgFrame buffer
     *
     * @param frame Input cv::Mat frame from which to copy the data
     */
    ImgFrame& setFrame(cv::Mat frame);

    /**
     * @note This API only available if OpenCV support is enabled
     *
     * Retrieves data as cv::Mat with specified width, height and type
     *
     * @param copy If false only a reference to data is made, otherwise a copy
     * @returns cv::Mat with corresponding to ImgFrame parameters
     */
    cv::Mat getFrame(bool copy = false);

    /**
     * @note This API only available if OpenCV support is enabled
     *
     * Retrieves cv::Mat suitable for use in common opencv functions.
     * ImgFrame is converted to color BGR interleaved or grayscale depending on type.
     *
     * A copy is always made
     *
     * @returns cv::Mat for use in opencv functions
     */
    cv::Mat getCvFrame(cv::MatAllocator* allocator = nullptr);

    /**
     * @note This API only available if OpenCV support is enabled
     *
     * Copies cv::Mat data to the ImgFrame buffer and converts to a specific type.
     *
     * @param frame Input cv::Mat BGR frame from which to copy the data
     */
    ImgFrame& setCvFrame(cv::Mat frame, Type type);

#else

    template <typename... T>
    struct dependent_false {
        static constexpr bool value = false;
    };
    template <typename... T>
    ImgFrame& setFrame(T...) {
        static_assert(dependent_false<T...>::value, "Library not configured with OpenCV support");
        return *this;
    }
    template <typename... T>
    void getFrame(T...) {
        static_assert(dependent_false<T...>::value, "Library not configured with OpenCV support");
    }
    template <typename... T>
    void getCvFrame(T...) {
        static_assert(dependent_false<T...>::value, "Library not configured with OpenCV support");
    }
    template <typename... T>
    ImgFrame& setCvFrame(T...) {
        static_assert(dependent_false<T...>::value, "Library not configured with OpenCV support");
        return *this;
    }

#endif
   public:
    static constexpr int typeToBpp(Type type) {
        switch(type) {
            case Type::YUV422i:
                return 1;
                break;
            case Type::YUV444p:
                return 1;
                break;
            case Type::YUV420p:
                return 1;
                break;
            case Type::YUV422p:
                return 1;
                break;
            case Type::YUV400p:
                return 1;
                break;
            case Type::RGBA8888:
                return 1;
                break;
            case Type::RGB161616:
                return 2;
                break;
            case Type::RGB888p:
                return 1;
                break;
            case Type::BGR888p:
                return 1;
                break;
            case Type::RGB888i:
                return 1;
                break;
            case Type::BGR888i:
                return 1;
                break;
            case Type::RGBF16F16F16p:
                return 2;
                break;
            case Type::BGRF16F16F16p:
                return 2;
                break;
            case Type::RGBF16F16F16i:
                return 2;
                break;
            case Type::BGRF16F16F16i:
                return 2;
                break;
            case Type::GRAY8:
                return 1;
                break;
            case Type::GRAYF16:
                return 2;
                break;
            case Type::LUT2:
                return 1;
                break;
            case Type::LUT4:
                return 1;
                break;
            case Type::LUT16:
                return 1;
                break;
            case Type::RAW16:
                return 2;
                break;
            case Type::RAW14:
                return 2;
                break;
            case Type::RAW12:
                return 2;
                break;
            case Type::RAW10:
                return 2;
                break;
            case Type::RAW8:
                return 1;
                break;
            case Type::PACK10:
                return 2;
                break;
            case Type::PACK12:
                return 2;
                break;
            case Type::YUV444i:
                return 1;
                break;
            case Type::NV12:
                return 1;
                break;
            case Type::NV21:
                return 1;
                break;
            case Type::BITSTREAM:
                return 1;
                break;
            case Type::HDR:
                return 1;
                break;
            case Type::RAW32:
                return 4;
                break;
            case Type::NONE:
                return 0;
                break;
        }
        return 0;
    }

    static constexpr bool isInterleaved(Type type) {
        switch(type) {
            case Type::YUV422i:
            case Type::RGB888i:
            case Type::BGR888i:
            case Type::RGBF16F16F16i:
            case Type::BGRF16F16F16i:
            case Type::YUV444i:
                return true;
            case Type::YUV400p:
            case Type::YUV422p:
            case Type::RGB888p:
            case Type::BGR888p:
            case Type::RGBF16F16F16p:
            case Type::BGRF16F16F16p:
            case Type::YUV444p:
            case Type::YUV420p:
            case Type::RGBA8888:
            case Type::RGB161616:
            case Type::GRAY8:
            case Type::GRAYF16:
            case Type::LUT2:
            case Type::LUT4:
            case Type::LUT16:
            case Type::RAW16:
            case Type::RAW14:
            case Type::RAW12:
            case Type::RAW10:
            case Type::RAW8:
            case Type::PACK10:
            case Type::PACK12:
            case Type::NV12:
            case Type::NV21:
            case Type::BITSTREAM:
            case Type::HDR:
            case Type::RAW32:
            case Type::NONE:
                return false;
        }
        return false;
    }

    static constexpr Type toPlanar(Type type) {
        switch(type) {
            case Type::YUV422i:
                return Type::YUV422p;
            case Type::RGB888i:
                return Type::RGB888p;
            case Type::BGR888i:
                return Type::BGR888p;
            case Type::RGBF16F16F16i:
                return Type::RGBF16F16F16p;
            case Type::BGRF16F16F16i:
                return Type::BGRF16F16F16p;
            case Type::YUV444i:
                return Type::YUV444p;
            case Type::YUV400p:
            case Type::YUV422p:
            case Type::RGB888p:
            case Type::BGR888p:
            case Type::RGBF16F16F16p:
            case Type::BGRF16F16F16p:
            case Type::YUV444p:
            case Type::YUV420p:
            case Type::RGBA8888:
            case Type::RGB161616:
            case Type::GRAY8:
            case Type::GRAYF16:
            case Type::LUT2:
            case Type::LUT4:
            case Type::LUT16:
            case Type::RAW16:
            case Type::RAW14:
            case Type::RAW12:
            case Type::RAW10:
            case Type::RAW8:
            case Type::PACK10:
            case Type::PACK12:
            case Type::NV12:
            case Type::NV21:
            case Type::BITSTREAM:
            case Type::HDR:
            case Type::RAW32:
            case Type::NONE:
                return type;
        }
        return type;
    }

    static constexpr Type toInterleaved(Type type) {
        switch(type) {
            case Type::YUV422p:
                return Type::YUV422i;
            case Type::RGB888p:
                return Type::RGB888i;
            case Type::BGR888p:
                return Type::BGR888i;
            case Type::RGBF16F16F16p:
                return Type::RGBF16F16F16i;
            case Type::BGRF16F16F16p:
                return Type::BGRF16F16F16i;
            case Type::YUV444p:
                return Type::YUV444i;
            case Type::YUV400p:
            case Type::YUV420p:
            case Type::YUV422i:
            case Type::RGB888i:
            case Type::BGR888i:
            case Type::RGBF16F16F16i:
            case Type::BGRF16F16F16i:
            case Type::YUV444i:
            case Type::RGBA8888:
            case Type::RGB161616:
            case Type::GRAY8:
            case Type::GRAYF16:
            case Type::LUT2:
            case Type::LUT4:
            case Type::LUT16:
            case Type::RAW16:
            case Type::RAW14:
            case Type::RAW12:
            case Type::RAW10:
            case Type::RAW8:
            case Type::PACK10:
            case Type::PACK12:
            case Type::NV12:
            case Type::NV21:
            case Type::BITSTREAM:
            case Type::HDR:
            case Type::RAW32:
            case Type::NONE:
                return type;
        }
        return type;
    }

    struct Specs {
        Type type = Type::NONE;
        unsigned int width;     // width in pixels
        unsigned int height;    // height in pixels
        unsigned int stride;    // defined as distance in bytes from pix(y,x) to pix(y+1,x)
        unsigned int bytesPP;   // bytes per pixel (for LUT types 1)
        unsigned int p1Offset;  // Offset to first plane
        unsigned int p2Offset;  // Offset to second plane
        unsigned int p3Offset;  // Offset to third plane

        DEPTHAI_SERIALIZE(Specs, type, width, height, stride, bytesPP, p1Offset, p2Offset, p3Offset);
    };
    struct CameraSettings {
        int32_t exposureTimeUs;
        int32_t sensitivityIso;
        int32_t lensPosition;
        int32_t wbColorTemp;
        float lensPositionRaw;

        DEPTHAI_SERIALIZE(CameraSettings, exposureTimeUs, sensitivityIso, lensPosition, wbColorTemp, lensPositionRaw);
    };

    Specs fb = {};
    Specs sourceFb = {};
    CameraSettings cam;
    uint32_t category = 0;     //
    uint32_t instanceNum = 0;  // Which source created this frame (color, mono, ...)
    dai::FrameEvent event = dai::FrameEvent::NONE;
    ImgTransformation transformation;

   public:
    DEPTHAI_SERIALIZE(ImgFrame, Buffer::ts, Buffer::tsDevice, Buffer::sequenceNum, fb, sourceFb, cam, category, instanceNum, transformation);
};

}  // namespace dai<|MERGE_RESOLUTION|>--- conflicted
+++ resolved
@@ -15,10 +15,6 @@
 #include "depthai/common/FrameEvent.hpp"
 #include "depthai/common/ImgTransformations.hpp"
 #include "depthai/common/Rect.hpp"
-<<<<<<< HEAD
-#include "depthai/schemas/ImgFrame.pb.h"
-=======
->>>>>>> a7e4a16d
 #include "depthai/utility/ProtoSerializable.hpp"
 
 // optional
@@ -32,11 +28,7 @@
 /**
  * ImgFrame message. Carries image data and metadata.
  */
-<<<<<<< HEAD
-class ImgFrame : public Buffer, public utility::ProtoSerializable {
-=======
 class ImgFrame : public Buffer, public ProtoSerializable {
->>>>>>> a7e4a16d
    public:
     using Buffer::getTimestamp;
     using Buffer::getTimestampDevice;
@@ -92,95 +84,6 @@
         datatype = DatatypeEnum::ImgFrame;
     };
 
-<<<<<<< HEAD
-    std::unique_ptr<google::protobuf::Message> getProtoMessage() const override {
-        // create and populate ImgFrame protobuf message
-        auto imgFrame = std::make_unique<proto::img_frame::ImgFrame>();
-        proto::common::Timestamp* ts = imgFrame->mutable_ts();
-        ts->set_sec(this->ts.sec);
-        ts->set_nsec(this->ts.nsec);
-        proto::common::Timestamp* tsDevice = imgFrame->mutable_tsdevice();
-        tsDevice->set_sec(this->tsDevice.sec);
-        tsDevice->set_nsec(this->tsDevice.nsec);
-
-        imgFrame->set_sequencenum(this->sequenceNum);
-
-        proto::img_frame::Specs* fb = imgFrame->mutable_fb();
-        fb->set_type(static_cast<proto::img_frame::Type>(this->fb.type));
-        fb->set_width(this->fb.width);
-        fb->set_height(this->fb.height);
-        fb->set_stride(this->fb.stride);
-        fb->set_bytespp(this->fb.bytesPP);
-        fb->set_p1offset(this->fb.p1Offset);
-        fb->set_p2offset(this->fb.p2Offset);
-        fb->set_p3offset(this->fb.p3Offset);
-
-        proto::img_frame::Specs* sourceFb = imgFrame->mutable_sourcefb();
-        sourceFb->set_type(static_cast<proto::img_frame::Type>(this->sourceFb.type));
-        sourceFb->set_width(this->sourceFb.width);
-        sourceFb->set_height(this->sourceFb.height);
-        sourceFb->set_stride(this->sourceFb.stride);
-        sourceFb->set_bytespp(this->sourceFb.bytesPP);
-        sourceFb->set_p1offset(this->sourceFb.p1Offset);
-        sourceFb->set_p2offset(this->sourceFb.p2Offset);
-        sourceFb->set_p3offset(this->sourceFb.p3Offset);
-
-        proto::common::CameraSettings* cam = imgFrame->mutable_cam();
-        cam->set_exposuretimeus(this->cam.exposureTimeUs);
-        cam->set_sensitivityiso(this->cam.sensitivityIso);
-        cam->set_lensposition(this->cam.lensPosition);
-        cam->set_wbcolortemp(this->cam.wbColorTemp);
-        cam->set_lenspositionraw(this->cam.lensPositionRaw);
-
-        imgFrame->set_hfovdegrees(this->HFovDegrees);
-
-        imgFrame->set_instancenum(this->instanceNum);
-
-        imgFrame->set_category(this->category);
-
-        proto::common::ImgTransformations* imgTransformations = imgFrame->mutable_transformations();
-        imgTransformations->set_invalidflag(this->transformations.invalidFlag);
-        for(const auto& transformation : this->transformations.transformations) {
-            proto::common::ImgTransformation* imgTransformation = imgTransformations->add_transformations();
-
-            imgTransformation->set_transformationtype(static_cast<proto::common::Transformation>(transformation.transformationType));
-            imgTransformation->set_topleftcropx(transformation.topLeftCropX);
-            imgTransformation->set_topleftcropy(transformation.topLeftCropY);
-            imgTransformation->set_bottomrightcropx(transformation.bottomRightCropX);
-            imgTransformation->set_bottomrightcropy(transformation.bottomRightCropY);
-            imgTransformation->set_toppadding(transformation.topPadding);
-            imgTransformation->set_bottompadding(transformation.bottomPadding);
-            imgTransformation->set_leftpadding(transformation.leftPadding);
-            imgTransformation->set_rightpadding(transformation.rightPadding);
-            imgTransformation->set_aftertransformwidth(transformation.afterTransformWidth);
-            imgTransformation->set_aftertransformheight(transformation.afterTransformHeight);
-            imgTransformation->set_beforetransformwidth(transformation.beforeTransformWidth);
-            imgTransformation->set_beforetransformheight(transformation.beforeTransformHeight);
-
-            proto::common::TransformationMatrix* transformationMatrix = imgTransformation->mutable_transformationmatrix();
-            for(const auto& array : transformation.transformationMatrix) {
-                proto::common::FloatArray* floatArray = transformationMatrix->add_arrays();
-
-                // or floatArray.mutable_values() = {array.values.begin(), array.values.end()}; ?
-                for(const auto& value : array) {
-                    floatArray->add_values(value);
-                }
-            }
-
-            proto::common::TransformationMatrix* invTransformationMatrix = imgTransformation->mutable_invtransformationmatrix();
-            for(const auto& array : transformation.invTransformationMatrix) {
-                proto::common::FloatArray* floatArray = invTransformationMatrix->add_arrays();
-
-                // or floatArray.mutable_values() = {array.values.begin(), array.values.end()}; ?
-                for(const auto& value : array) {
-                    floatArray->add_values(value);
-                }
-            }
-        }
-        imgFrame->set_data(this->data->getData().data(), this->data->getData().size());
-        return imgFrame;
-    }
-=======
 #ifdef DEPTHAI_ENABLE_PROTOBUF
     /**
      * Serialize message to proto buffer
@@ -196,7 +99,6 @@
      */
     ProtoSerializable::SchemaPair serializeSchema() const override;
 #endif
->>>>>>> a7e4a16d
 
     // getters
     /**
