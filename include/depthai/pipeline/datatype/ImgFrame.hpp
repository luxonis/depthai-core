--- conflicted
+++ resolved
@@ -31,11 +31,8 @@
     using Type = RawImgFrame::Type;
     using Specs = RawImgFrame::Specs;
     using CameraSettings = RawImgFrame::CameraSettings;
-<<<<<<< HEAD
-=======
     using Buffer::getTimestamp;
     using Buffer::getTimestampDevice;
->>>>>>> 6b5093dd
 
     /**
      * Construct ImgFrame message.
@@ -47,20 +44,12 @@
 
     // getters
     /**
-<<<<<<< HEAD
-     * Retrieves image timestamp (end of exposure) related to dai::Clock::now()
-=======
      * Retrieves image timestamp (at the specified offset of exposure) related to dai::Clock::now()
->>>>>>> 6b5093dd
      */
     std::chrono::time_point<std::chrono::steady_clock, std::chrono::steady_clock::duration> getTimestamp(CameraExposureOffset offset) const;
 
     /**
-<<<<<<< HEAD
-     * Retrieves image timestamp (end of exposure) directly captured from device's monotonic clock,
-=======
      * Retrieves image timestamp (at the specified offset of exposure) directly captured from device's monotonic clock,
->>>>>>> 6b5093dd
      * not synchronized to host time. Used when monotonicity is required.
      */
     std::chrono::time_point<std::chrono::steady_clock, std::chrono::steady_clock::duration> getTimestampDevice(CameraExposureOffset offset) const;
