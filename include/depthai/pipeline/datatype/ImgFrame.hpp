--- conflicted
+++ resolved
@@ -384,8 +384,6 @@
      */
     cv::Mat getCvFrame();
 
-<<<<<<< HEAD
-=======
     /**
      * @note This API only available if OpenCV support is enabled
      *
@@ -393,7 +391,6 @@
      *
      * @param frame Input cv::Mat BGR frame from which to copy the data
      */
->>>>>>> 4a8d19ee
     ImgFrame& setCvFrame(cv::Mat frame, Type type);
 
 #else
@@ -416,14 +413,9 @@
         static_assert(dependent_false<T...>::value, "Library not configured with OpenCV support");
     }
     template <typename... T>
-<<<<<<< HEAD
-    void setCvFrame(T...) {
-        static_assert(dependent_false<T...>::value, "Library not configured with OpenCV support");
-=======
     ImgFrame& setCvFrame(T...) {
         static_assert(dependent_false<T...>::value, "Library not configured with OpenCV support");
         return *this;
->>>>>>> 4a8d19ee
     }
 
 #endif
