--- conflicted
+++ resolved
@@ -31,22 +31,7 @@
  */
 class CameraControl : public Buffer {
    public:
-<<<<<<< HEAD
     CameraControl() = default;
-=======
-    using AutoFocusMode = RawCameraControl::AutoFocusMode;
-    using AntiBandingMode = RawCameraControl::AntiBandingMode;
-    using AutoWhiteBalanceMode = RawCameraControl::AutoWhiteBalanceMode;
-    using SceneMode = RawCameraControl::SceneMode;
-    using EffectMode = RawCameraControl::EffectMode;
-    using ControlMode = RawCameraControl::ControlMode;
-    using CaptureIntent = RawCameraControl::CaptureIntent;
-    using FrameSyncMode = RawCameraControl::FrameSyncMode;
-
-    /// Construct CameraControl message
-    CameraControl();
-    explicit CameraControl(std::shared_ptr<RawCameraControl> ptr);
->>>>>>> 6628488e
     virtual ~CameraControl() = default;
 
     enum class Command : uint8_t {
@@ -659,7 +644,6 @@
      */
     CameraControl& setEffectMode(EffectMode mode);
 
-<<<<<<< HEAD
     // TODO(before mainline) - API not supported on RVC2
     /**
      * Set a miscellaneous control. The controls set by this function get appended
@@ -699,7 +683,6 @@
      * @returns A list of <key, value> pairs as strings
      */
     std::vector<std::pair<std::string, std::string>> getMiscControls();
-=======
     /**
      * Set a command to specify control mode
      * @param mode Control mode
@@ -711,7 +694,6 @@
      * @param mode Capture intent mode
      */
     CameraControl& setCaptureIntent(CaptureIntent mode);
->>>>>>> 6628488e
 
     // Functions to retrieve properties
     /**
@@ -754,10 +736,13 @@
     AutoWhiteBalanceMode awbMode;
     SceneMode sceneMode;
     AntiBandingMode antiBandingMode;
+    CaptureIntent captureIntent;
+    ControlMode controlMode;
     EffectMode effectMode;
     FrameSyncMode frameSyncMode;
     StrobeConfig strobeConfig;
     StrobeTimings strobeTimings;
+    uint32_t aeMaxExposureTimeUs;
     bool aeLockMode;
     bool awbLockMode;
     int8_t expCompensation;  //  -9 ..  9
@@ -806,10 +791,13 @@
                       antiBandingMode,
                       aeLockMode,
                       awbLockMode,
+                      captureIntent,
+                      controlMode,
                       effectMode,
                       frameSyncMode,
                       strobeConfig,
                       strobeTimings,
+                      aeMaxExposureTimeUs,
                       expCompensation,
                       brightness,
                       contrast,
