#pragma once

#include <unordered_map>
#include <vector>

#include "depthai-shared/datatype/RawCameraControl.hpp"
#include "depthai/pipeline/datatype/Buffer.hpp"

namespace dai {

/**
 * CameraControl message.
 * Specifies various camera control commands like:
 *
 *  - Still capture
 *
 *  - Auto focus
 *
 *  - Anti banding
 *
 *  - Auto white balance
 *
 *  - Scene
 *
 *  - Effect
 *
 *  - ...
 */
class CameraControl : public Buffer {
    std::shared_ptr<RawBuffer> serialize() const override;
    RawCameraControl& cfg;

   public:
    using AutoFocusMode = RawCameraControl::AutoFocusMode;
    using AntiBandingMode = RawCameraControl::AntiBandingMode;
    using AutoWhiteBalanceMode = RawCameraControl::AutoWhiteBalanceMode;
    using SceneMode = RawCameraControl::SceneMode;
    using EffectMode = RawCameraControl::EffectMode;
    using FrameSyncMode = RawCameraControl::FrameSyncMode;

    /// Construct CameraControl message
    CameraControl();
    explicit CameraControl(std::shared_ptr<RawCameraControl> ptr);
    virtual ~CameraControl() = default;

    /**
     * Set a command to capture a still image
     */
    void setCaptureStill(bool capture);

    /**
     * Set a command to start streaming
     */
    void setStartStreaming();

    /**
     * Set a command to stop streaming
     */
    void setStopStreaming();

    /**
     * Set a command to enable external trigger snapshot mode
     *
     * A rising edge on the sensor FSIN pin will make it capture a sequence of
     * `numFramesBurst` frames. First `numFramesDiscard` will be skipped as
     * configured (can be set to 0 as well), as they may have degraded quality
     */
    void setExternalTrigger(int numFramesBurst, int numFramesDiscard);

<<<<<<< HEAD
=======
    /**
     * Set the frame sync mode for continuous streaming operation mode,
     * translating to how the camera pin FSIN/FSYNC is used: input/output/disabled
     */
    void setFrameSyncMode(FrameSyncMode mode);

>>>>>>> c7033ae9
    // Focus
    /**
     * Set a command to specify autofocus mode
     */
    void setAutoFocusMode(AutoFocusMode mode);

    /**
     * Set a command to trigger autofocus
     */
    void setAutoFocusTrigger();

    /**
     * Set autofocus lens range, `infinityPosition < macroPosition`, valid values `0..255`
     */
    void setAutoFocusLensRange(int infinityPosition, int macroPosition);

    /**
     * Set a command to specify focus region in pixels
     * @param startX X coordinate of top left corner of region
     * @param startY Y coordinate of top left corner of region
     * @param width Region width
     * @param height Region height
     */
    void setAutoFocusRegion(uint16_t startX, uint16_t startY, uint16_t width, uint16_t height);

    /**
     * Set a command to specify manual focus position
     * @param lensPosition specify lens position 0..255
     */
    void setManualFocus(uint8_t lensPosition);

    // Exposure
    /**
     * Set a command to enable auto exposure
     */
    void setAutoExposureEnable();

    /**
     * Set a command to specify lock auto exposure
     * @param lock Auto exposure lock mode enabled or disabled
     */
    void setAutoExposureLock(bool lock);

    /**
     * Set a command to specify auto exposure region in pixels
     * @param startX X coordinate of top left corner of region
     * @param startY Y coordinate of top left corner of region
     * @param width Region width
     * @param height Region height
     */
    void setAutoExposureRegion(uint16_t startX, uint16_t startY, uint16_t width, uint16_t height);

    /**
     * Set a command to specify auto exposure compensation
     * @param compensation Compensation value between -9..9
     */
    void setAutoExposureCompensation(int compensation);

    /**
     * Set a command to specify auto banding mode
     * @param mode Auto banding mode to use
     */
    void setAntiBandingMode(AntiBandingMode mode);

    /**
     * Set a command to manually specify exposure
     * @param exposureTimeUs Exposure time in microseconds
     * @param sensitivityIso Sensitivity as ISO value, usual range 100..1600
     */
    void setManualExposure(uint32_t exposureTimeUs, uint32_t sensitivityIso);

    // White Balance
    /**
     * Set a command to specify auto white balance mode
     * @param mode Auto white balance mode to use
     */
    void setAutoWhiteBalanceMode(AutoWhiteBalanceMode mode);

    /**
     * Set a command to specify auto white balance lock
     * @param lock Auto white balance lock mode enabled or disabled
     */
    void setAutoWhiteBalanceLock(bool lock);

    /**
     * Set a command to manually specify white-balance color correction
<<<<<<< HEAD
     * @param colorTemperatureK Light source temperature in kelvins, range 1000..12000
=======
     * @param colorTemperatureK Light source color temperature in kelvins, range 1000..12000
>>>>>>> c7033ae9
     */
    void setManualWhiteBalance(int colorTemperatureK);

    // Other image controls
    /**
     * Set a command to adjust image brightness
     * @param value Brightness, range -10..10
     */
    void setBrightness(int value);

    /**
     * Set a command to adjust image contrast
     * @param value Contrast, range -10..10
     */
    void setContrast(int value);

    /**
     * Set a command to adjust image saturation
     * @param value Saturation, range -10..10
     */
    void setSaturation(int value);

    /**
     * Set a command to adjust image sharpness
     * @param value Sharpness, range 0..4
     */
    void setSharpness(int value);

    /**
     * Set a command to adjust luma denoise amount
     * @param value Luma denoise amount, range 0..4
     */
    void setLumaDenoise(int value);

    /**
     * Set a command to adjust chroma denoise amount
     * @param value Chroma denoise amount, range 0..4
     */
    void setChromaDenoise(int value);

    /**
     * Set a command to specify scene mode
     * @param mode Scene mode
     */
    void setSceneMode(SceneMode mode);

    /**
     * Set a command to specify effect mode
     * @param mode Effect mode
     */
    void setEffectMode(EffectMode mode);

    // Functions to retrieve properties
    /**
     * Check whether command to capture a still is set
     * @returns True if capture still command is set
     */
    bool getCaptureStill() const;
};

}  // namespace dai<|MERGE_RESOLUTION|>--- conflicted
+++ resolved
@@ -67,15 +67,12 @@
      */
     void setExternalTrigger(int numFramesBurst, int numFramesDiscard);
 
-<<<<<<< HEAD
-=======
     /**
      * Set the frame sync mode for continuous streaming operation mode,
      * translating to how the camera pin FSIN/FSYNC is used: input/output/disabled
      */
     void setFrameSyncMode(FrameSyncMode mode);
 
->>>>>>> c7033ae9
     // Focus
     /**
      * Set a command to specify autofocus mode
@@ -162,11 +159,7 @@
 
     /**
      * Set a command to manually specify white-balance color correction
-<<<<<<< HEAD
-     * @param colorTemperatureK Light source temperature in kelvins, range 1000..12000
-=======
      * @param colorTemperatureK Light source color temperature in kelvins, range 1000..12000
->>>>>>> c7033ae9
      */
     void setManualWhiteBalance(int colorTemperatureK);
 
