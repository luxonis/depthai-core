--- conflicted
+++ resolved
@@ -40,11 +40,8 @@
     using AutoWhiteBalanceMode = RawCameraControl::AutoWhiteBalanceMode;
     using SceneMode = RawCameraControl::SceneMode;
     using EffectMode = RawCameraControl::EffectMode;
-<<<<<<< HEAD
     using ControlMode = RawCameraControl::ControlMode;
     using CaptureIntent = RawCameraControl::CaptureIntent;
-=======
->>>>>>> 856d4791
     using FrameSyncMode = RawCameraControl::FrameSyncMode;
 
     /// Construct CameraControl message
@@ -82,8 +79,6 @@
      */
     CameraControl& setFrameSyncMode(FrameSyncMode mode);
 
-<<<<<<< HEAD
-=======
     /**
      * Enable STROBE output on sensor pin, optionally configuring the polarity.
      * Note: for many sensors the polarity is high-active and not configurable
@@ -105,7 +100,6 @@
      */
     CameraControl& setStrobeDisable();
 
->>>>>>> 856d4791
     // Focus
     /**
      * Set a command to specify autofocus mode. Default `CONTINUOUS_VIDEO`
@@ -118,17 +112,12 @@
     CameraControl& setAutoFocusTrigger();
 
     /**
-<<<<<<< HEAD
-     * Set autofocus lens range, `infinityPosition < macroPosition`, valid values `0..255`
-=======
      * Set autofocus lens range, `infinityPosition < macroPosition`, valid values `0..255`.
      * May help to improve autofocus in case the lens adjustment is not typical/tuned
->>>>>>> 856d4791
      */
     CameraControl& setAutoFocusLensRange(int infinityPosition, int macroPosition);
 
     /**
-<<<<<<< HEAD
      * Set autofocus lens position limits, applied after `setAutoFocusLensRange` remapping
      *
      * Defaults to no limiting: `minPosition` = 0, `maxPosition` = 255
@@ -136,11 +125,8 @@
     CameraControl& setAutoFocusLensLimit(int minPosition, int maxPosition);
 
     /**
-     * Set a command to specify focus region in pixels
-=======
      * Set a command to specify focus region in pixels.
      * Note: the region should be mapped to the configured sensor resolution, before ISP scaling
->>>>>>> 856d4791
      * @param startX X coordinate of top left corner of region
      * @param startY Y coordinate of top left corner of region
      * @param width Region width
