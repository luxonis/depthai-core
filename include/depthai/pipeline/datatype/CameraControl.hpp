--- conflicted
+++ resolved
@@ -275,8 +275,6 @@
      * Retrieves lens position, range 0..255. Returns -1 if not available
      */
     int getLensPosition() const;
-<<<<<<< HEAD
-=======
 
     /**
      * Set explicit configuration.
@@ -289,7 +287,6 @@
      * @returns config for CameraControl
      */
     dai::RawCameraControl get() const;
->>>>>>> 82ab07d0
 };
 
 }  // namespace dai