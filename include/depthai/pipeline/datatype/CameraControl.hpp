#pragma once

#include <chrono>
#include <unordered_map>
#include <vector>

#include "depthai-shared/datatype/RawCameraControl.hpp"
#include "depthai/pipeline/datatype/Buffer.hpp"

namespace dai {

/**
 * CameraControl message.
 * Specifies various camera control commands like:
 *
 *  - Still capture
 *
 *  - Auto/manual focus
 *
 *  - Auto/manual white balance
 *
 *  - Auto/manual exposure
 *
 *  - Anti banding
 *
 *  - ...
 *
 *  By default the camera enables 3A, with auto-focus in `CONTINUOUS_VIDEO` mode,
 *  auto-white-balance in `AUTO` mode, and auto-exposure with anti-banding for
 *  50Hz mains frequency.
 *
 */
class CameraControl : public Buffer {
    std::shared_ptr<RawBuffer> serialize() const override;
    RawCameraControl& cfg;

   public:
    using AutoFocusMode = RawCameraControl::AutoFocusMode;
    using AntiBandingMode = RawCameraControl::AntiBandingMode;
    using AutoWhiteBalanceMode = RawCameraControl::AutoWhiteBalanceMode;
    using SceneMode = RawCameraControl::SceneMode;
    using EffectMode = RawCameraControl::EffectMode;
    using ControlMode = RawCameraControl::ControlMode;
    using CaptureIntent = RawCameraControl::CaptureIntent;
    using FrameSyncMode = RawCameraControl::FrameSyncMode;

    /// Construct CameraControl message
    CameraControl();
    explicit CameraControl(std::shared_ptr<RawCameraControl> ptr);
    virtual ~CameraControl() = default;

    /**
     * Set a command to capture a still image
     */
    CameraControl& setCaptureStill(bool capture);

    /**
     * Set a command to start streaming
     */
    CameraControl& setStartStreaming();

    /**
     * Set a command to stop streaming
     */
    CameraControl& setStopStreaming();

    /**
     * Set a command to enable external trigger snapshot mode
     *
     * A rising edge on the sensor FSIN pin will make it capture a sequence of
     * `numFramesBurst` frames. First `numFramesDiscard` will be skipped as
     * configured (can be set to 0 as well), as they may have degraded quality
     */
    CameraControl& setExternalTrigger(int numFramesBurst, int numFramesDiscard);

    /**
     * Set the frame sync mode for continuous streaming operation mode,
     * translating to how the camera pin FSIN/FSYNC is used: input/output/disabled
     */
    CameraControl& setFrameSyncMode(FrameSyncMode mode);

    /**
     * Enable STROBE output on sensor pin, optionally configuring the polarity.
     * Note: for many sensors the polarity is high-active and not configurable
     */
    CameraControl& setStrobeSensor(int activeLevel = 1);

    /**
     * Enable STROBE output driven by a MyriadX GPIO, optionally configuring the polarity
     * This normally requires a FSIN/FSYNC/trigger input for MyriadX (usually GPIO 41),
     * to generate timings
     */
    CameraControl& setStrobeExternal(int gpioNumber, int activeLevel = 1);

    // TODO API to set strobe line directly high/low (not following the exposure window)
    // TODO API to set strobe timings, as offsets in relation to exposure window, or fixed duration

    /**
     * Disable STROBE output
     */
    CameraControl& setStrobeDisable();

    // Focus
    /**
     * Set a command to specify autofocus mode. Default `CONTINUOUS_VIDEO`
     */
    CameraControl& setAutoFocusMode(AutoFocusMode mode);

    /**
     * Set a command to trigger autofocus
     */
    CameraControl& setAutoFocusTrigger();

    /**
     * Set autofocus lens range, `infinityPosition < macroPosition`, valid values `0..255`.
     * May help to improve autofocus in case the lens adjustment is not typical/tuned
     */
    CameraControl& setAutoFocusLensRange(int infinityPosition, int macroPosition);

    /**
     * Set a command to specify focus region in pixels.
     * Note: the region should be mapped to the configured sensor resolution, before ISP scaling
     * @param startX X coordinate of top left corner of region
     * @param startY Y coordinate of top left corner of region
     * @param width Region width
     * @param height Region height
     */
    CameraControl& setAutoFocusRegion(uint16_t startX, uint16_t startY, uint16_t width, uint16_t height);

    /**
     * Set a command to specify manual focus position
     * @param lensPosition specify lens position 0..255
     */
    CameraControl& setManualFocus(uint8_t lensPosition);

    /**
     * Set a command to specify manual focus position (more precise control).
     *
     * @param lensPositionRaw specify lens position 0.0f .. 1.0f
     * @return CameraControl&
     */
    CameraControl& setManualFocusRaw(float lensPositionRaw);

    // Exposure
    /**
     * Set a command to enable auto exposure
     */
    CameraControl& setAutoExposureEnable();

    /**
     * Set a command to specify lock auto exposure
     * @param lock Auto exposure lock mode enabled or disabled
     */
    CameraControl& setAutoExposureLock(bool lock);

    /**
     * Set a command to specify auto exposure region in pixels.
     * Note: the region should be mapped to the configured sensor resolution, before ISP scaling
     * @param startX X coordinate of top left corner of region
     * @param startY Y coordinate of top left corner of region
     * @param width Region width
     * @param height Region height
     */
    CameraControl& setAutoExposureRegion(uint16_t startX, uint16_t startY, uint16_t width, uint16_t height);

    /**
     * Set a command to specify auto exposure compensation
     * @param compensation Compensation value between -9..9, default 0
     */
    CameraControl& setAutoExposureCompensation(int compensation);

    /**
     * Set a command to specify the maximum exposure time limit for auto-exposure. By default
     * the AE algorithm prioritizes increasing exposure over ISO, up to around frame-time
     * (subject to further limits imposed by anti-banding)
     * @param maxExposureTimeUs Maximum exposure time in microseconds
     */
    CameraControl& setAutoExposureLimit(uint32_t maxExposureTimeUs);

    /**
     * Set a command to specify the maximum exposure time limit for auto-exposure. By default
     * the AE algorithm prioritizes increasing exposure over ISO, up to around frame-time
     * (subject to further limits imposed by anti-banding)
     * @param maxExposureTime Maximum exposure time
     */
    CameraControl& setAutoExposureLimit(std::chrono::microseconds maxExposureTime);

    /**
     * Set a command to specify anti-banding mode. Anti-banding / anti-flicker
     * works in auto-exposure mode, by controlling the exposure time to be applied
     * in multiples of half the mains period, for example in multiple of 10ms
     * for 50Hz (period 20ms) AC-powered illumination sources.
     *
     * If the scene would be too bright for the smallest exposure step
     * (10ms in the example, with ISO at a minimum of 100), anti-banding is not effective.
     *
     * @param mode Anti-banding mode to use. Default: `MAINS_50_HZ`
     */
    CameraControl& setAntiBandingMode(AntiBandingMode mode);

    /**
     * Set a command to manually specify exposure
     * @param exposureTimeUs Exposure time in microseconds
     * @param sensitivityIso Sensitivity as ISO value, usual range 100..1600
     */
    CameraControl& setManualExposure(uint32_t exposureTimeUs, uint32_t sensitivityIso);

    /**
     * Set a command to manually specify exposure
     * @param exposureTime Exposure time
     * @param sensitivityIso Sensitivity as ISO value, usual range 100..1600
     */
    CameraControl& setManualExposure(std::chrono::microseconds exposureTime, uint32_t sensitivityIso);

    // White Balance
    /**
     * Set a command to specify auto white balance mode
     * @param mode Auto white balance mode to use. Default `AUTO`
     */
    CameraControl& setAutoWhiteBalanceMode(AutoWhiteBalanceMode mode);

    /**
     * Set a command to specify auto white balance lock
     * @param lock Auto white balance lock mode enabled or disabled
     */
    CameraControl& setAutoWhiteBalanceLock(bool lock);

    /**
     * Set a command to manually specify white-balance color correction
     * @param colorTemperatureK Light source color temperature in kelvins, range 1000..12000
     */
    CameraControl& setManualWhiteBalance(int colorTemperatureK);

    // Other image controls
    /**
     * Set a command to adjust image brightness
     * @param value Brightness, range -10..10, default 0
     */
    CameraControl& setBrightness(int value);

    /**
     * Set a command to adjust image contrast
     * @param value Contrast, range -10..10, default 0
     */
    CameraControl& setContrast(int value);

    /**
     * Set a command to adjust image saturation
     * @param value Saturation, range -10..10, default 0
     */
    CameraControl& setSaturation(int value);

    /**
     * Set a command to adjust image sharpness
     * @param value Sharpness, range 0..4, default 1
     */
    CameraControl& setSharpness(int value);

    /**
     * Set a command to adjust luma denoise amount
     * @param value Luma denoise amount, range 0..4, default 1
     */
    CameraControl& setLumaDenoise(int value);

    /**
     * Set a command to adjust chroma denoise amount
     * @param value Chroma denoise amount, range 0..4, default 1
     */
    CameraControl& setChromaDenoise(int value);

    /**
     * Set a command to specify scene mode
     * @param mode Scene mode
     */
    CameraControl& setSceneMode(SceneMode mode);

    /**
     * Set a command to specify effect mode
     * @param mode Effect mode
     */
    CameraControl& setEffectMode(EffectMode mode);

    /**
     * Set a command to specify control mode
     * @param mode Control mode
     */
    CameraControl& setControlMode(ControlMode mode);

    /**
     * Set a command to specify capture intent mode
     * @param mode Capture intent mode
     */
    CameraControl& setCaptureIntent(CaptureIntent mode);

<<<<<<< HEAD
=======
    /**
     * Set a miscellaneous control. The controls set by this function get appended
     * to a list, processed after the standard controls
     * @param control Control name
     * @param value Value as a string
     */
    CameraControl& setMisc(std::string control, std::string value);

    /**
     * Set a miscellaneous control. The controls set by this function get appended
     * to a list, processed after the standard controls
     * @param control Control name
     * @param value Value as an integer number
     */
    CameraControl& setMisc(std::string control, int value);

    /**
     * Set a miscellaneous control. The controls set by this function get appended
     * to a list, processed after the standard controls
     * @param control Control name
     * @param value Value as a floating point number
     */
    CameraControl& setMisc(std::string control, float value);

    /**
     * Clear the list of miscellaneous controls set by `setControl`
     */
    void clearMiscControls();

    /**
     * Get the list of miscellaneous controls set by `setControl`
     * @returns A list of <key, value> pairs as strings
     */
    std::vector<std::pair<std::string, std::string>> getMiscControls();

>>>>>>> e0f6b52d
    // Functions to retrieve properties
    /**
     * Check whether command to capture a still is set
     * @returns True if capture still command is set
     */
    bool getCaptureStill() const;

    /**
     * Retrieves exposure time
     */
    std::chrono::microseconds getExposureTime() const;

    /**
     * Retrieves sensitivity, as an ISO value
     */
    int getSensitivity() const;

    /**
     * Retrieves lens position, range 0..255. Returns -1 if not available
     */
    int getLensPosition() const;

    /**
     * Retrieves lens position, range 0.0f..1.0f.
     */
    float getLensPositionRaw() const;

    /**
     * Set explicit configuration.
     * @param config Explicit configuration
     */
    CameraControl& set(dai::RawCameraControl config);

    /**
     * Retrieve configuration data for CameraControl.
     * @returns config for CameraControl
     */
    dai::RawCameraControl get() const;
};

}  // namespace dai<|MERGE_RESOLUTION|>--- conflicted
+++ resolved
@@ -292,8 +292,6 @@
      */
     CameraControl& setCaptureIntent(CaptureIntent mode);
 
-<<<<<<< HEAD
-=======
     /**
      * Set a miscellaneous control. The controls set by this function get appended
      * to a list, processed after the standard controls
@@ -329,7 +327,6 @@
      */
     std::vector<std::pair<std::string, std::string>> getMiscControls();
 
->>>>>>> e0f6b52d
     // Functions to retrieve properties
     /**
      * Check whether command to capture a still is set
