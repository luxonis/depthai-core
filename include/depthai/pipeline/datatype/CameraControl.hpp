#pragma once

#include <chrono>
#include <unordered_map>
#include <vector>

#include "depthai/pipeline/datatype/Buffer.hpp"

namespace dai {

/**
 * CameraControl message.
 * Specifies various camera control commands like:
 *
 *  - Still capture
 *
 *  - Auto/manual focus
 *
 *  - Auto/manual white balance
 *
 *  - Auto/manual exposure
 *
 *  - Anti banding
 *
 *  - ...
 *
 *  By default the camera enables 3A, with auto-focus in `CONTINUOUS_VIDEO` mode,
 *  auto-white-balance in `AUTO` mode, and auto-exposure with anti-banding for
 *  50Hz mains frequency.
 *
 */
class CameraControl : public Buffer {
   public:
    CameraControl() = default;
    virtual ~CameraControl() = default;

    enum class Command : uint8_t {
        START_STREAM = 1,
        STOP_STREAM = 2,
        STILL_CAPTURE = 3,
        MOVE_LENS = 4, /* [1] lens position: 0-255
                        */
        AF_TRIGGER = 5,
        AE_MANUAL = 6, /* [1] exposure time [us]
                        * [2] sensitivity [iso]
                        * [3] frame duration [us]
                        */
        AE_AUTO = 7,
        AWB_MODE = 8,                  /* [1] awb_mode: AutoWhiteBalanceMode
                                        */
        SCENE_MODE = 9,                /* [1] scene_mode: SceneMode
                                        */
        ANTIBANDING_MODE = 10,         /* [1] antibanding_mode: AntiBandingMode
                                        */
        EXPOSURE_COMPENSATION = 11,    /* [1] value
                                        */
        AE_LOCK = 13,                  /* [1] ae_lock_mode: bool
                                        */
        AE_TARGET_FPS_RANGE = 14,      /* [1] min_fps
                                        * [2] max_fps
                                        */
        AWB_LOCK = 16,                 /* [1] awb_lock_mode: bool
                                        */
        CAPTURE_INTENT = 17,           /* [1] capture_intent_mode: CaptureIntent
                                        */
        CONTROL_MODE = 18,             /* [1] control_mode: ControlMode
                                        */
        FRAME_DURATION = 21,           /* [1] frame_duration
                                        */
        SENSITIVITY = 23,              /* [1] iso_val
                                        */
        EFFECT_MODE = 24,              /* [1] effect_mode: EffectMode
                                        */
        AF_MODE = 26,                  /* [1] af_mode: AutoFocusMode
                                        */
        NOISE_REDUCTION_STRENGTH = 27, /* [1] value
                                        */
        SATURATION = 28,               /* [1] value
                                        */
        BRIGHTNESS = 31,               /* [1] value
                                        */
        STREAM_FORMAT = 33,            /* [1] format
                                        */
        RESOLUTION = 34,               /* [1] width
                                        * [2] height
                                        */
        SHARPNESS = 35,                /* [1] value
                                        */
        CUSTOM_USECASE = 40,           /* [1] value
                                        */
        CUSTOM_CAPT_MODE = 41,         /* [1] value
                                        */
        CUSTOM_EXP_BRACKETS = 42,      /* [1] val1
                                        * [2] val2
                                        * [3] val3
                                        */
        CUSTOM_CAPTURE = 43,           /* [1] value
                                        */
        CONTRAST = 44,                 /* [1] value
                                        */
        AE_REGION = 45,                /* [1] x
                                        * [2] y
                                        * [3] width
                                        * [4] height
                                        * [5] priority
                                        */
        AF_REGION = 46,                /* [1] x
                                        * [2] y
                                        * [3] width
                                        * [4] height
                                        * [5] priority
                                        */
        LUMA_DENOISE = 47,             /* [1] value
                                        */
        CHROMA_DENOISE = 48,           /* [1] value
                                        */
        WB_COLOR_TEMP = 49,            /* [1] value
                                        */
        EXTERNAL_TRIGGER = 50,
        AF_LENS_RANGE = 51,
        FRAME_SYNC = 52,
        STROBE_CONFIG = 53,
        STROBE_TIMINGS = 54,
    };

    enum class AutoFocusMode : uint8_t {
        /**
         * Autofocus disabled. Suitable for manual focus
         */
        OFF = 0,
        /**
         * Basic automatic focus mode. In this mode, the lens does not move unless the autofocus trigger action is called.
         */
        AUTO,
        /**
         * Close-up focusing mode - this mode is optimized for focusing on objects very close to the camera.
         */
        MACRO,
        /**
         * In this mode, the AF algorithm modifies the lens position continually to attempt to provide a constantly-in-focus image stream.
         * The focusing behavior should be suitable for good quality video recording; typically this means slower focus movement and no overshoots.
         */
        CONTINUOUS_VIDEO,
        /**
         * In this mode, the AF algorithm modifies the lens position continually to attempt to provide a constantly-in-focus image stream.
         * The focusing behavior should be suitable for still image capture; typically this means focusing as fast as possible
         */
        CONTINUOUS_PICTURE,
        /**
         * Extended depth of field (digital focus) mode. The camera device will produce images with an extended depth of field automatically.
         * AF triggers are ignored.
         */
        EDOF,
    };

    enum class AutoWhiteBalanceMode : uint8_t {
        /**
         * The camera device's auto-white balance routine is disabled.
         */
        OFF = 0,
        /**
         * The camera device's auto-white balance routine is active.
         */
        AUTO,
        /**
         * The camera device's auto-white balance routine is disabled; the camera device uses incandescent light as the assumed scene illumination for white
         * balance.
         */
        INCANDESCENT,
        /**
         * The camera device's auto-white balance routine is disabled; the camera device uses fluorescent light as the assumed scene illumination for white
         * balance.
         */
        FLUORESCENT,
        /**
         * The camera device's auto-white balance routine is disabled; the camera device uses warm fluorescent light as the assumed scene illumination for white
         * balance.
         */
        WARM_FLUORESCENT,
        /**
         * The camera device's auto-white balance routine is disabled; the camera device uses daylight light as the assumed scene illumination for white
         * balance.
         */
        DAYLIGHT,
        /**
         * The camera device's auto-white balance routine is disabled; the camera device uses cloudy daylight light as the assumed scene illumination for white
         * balance.
         */
        CLOUDY_DAYLIGHT,
        /**
         * The camera device's auto-white balance routine is disabled; the camera device uses twilight light as the assumed scene illumination for white
         * balance.
         */
        TWILIGHT,
        /**
         * The camera device's auto-white balance routine is disabled; the camera device uses shade light as the assumed scene illumination for white balance.
         */
        SHADE,
    };

    enum class SceneMode : uint8_t {
        /**
         * Indicates that no scene modes are set for a given capture request.
         */
        UNSUPPORTED = 0,
        /**
         * If face detection support exists, use face detection data for auto-focus, auto-white balance, and auto-exposure routines.
         */
        FACE_PRIORITY,
        /**
         * Optimized for photos of quickly moving objects. Similar to SPORTS scene mode.
         */
        ACTION,
        /**
         * Optimized for still photos of people.
         */
        PORTRAIT,
        /**
         * Optimized for photos of distant macroscopic objects.
         */
        LANDSCAPE,
        /**
         * Optimized for low-light settings.
         */
        NIGHT,
        /**
         * Optimized for still photos of people in low-light settings.
         */
        NIGHT_PORTRAIT,
        /**
         * Optimized for dim, indoor settings where flash must remain off.
         */
        THEATRE,
        /**
         * Optimized for bright, outdoor beach settings.
         */
        BEACH,
        /**
         * Optimized for bright, outdoor settings containing snow.
         */
        SNOW,
        /**
         * Optimized for scenes of the setting sun.
         */
        SUNSET,
        /**
         * Optimized to avoid blurry photos due to small amounts of device motion (for example: due to hand shake).
         */
        STEADYPHOTO,
        /**
         * Optimized for nighttime photos of fireworks.
         */
        FIREWORKS,
        /**
         * Optimized for photos of quickly moving people.
         */
        SPORTS,
        /**
         * Optimized for dim, indoor settings with multiple moving people.
         */
        PARTY,
        /**
         * Optimized for dim settings where the main light source is a candle.
         */
        CANDLELIGHT,
        /**
         * Optimized for accurately capturing a photo of barcode for use by camera applications that wish to read the barcode value.
         */
        BARCODE,
    };

    enum class AntiBandingMode : uint8_t {
        /**
         * The camera device will not adjust exposure duration to avoid banding problems.
         */
        OFF = 0,
        /**
         * The camera device will adjust exposure duration to avoid banding problems with 50Hz illumination sources.
         */
        MAINS_50_HZ,
        /**
         * The camera device will adjust exposure duration to avoid banding problems with 60Hz illumination sources.
         */
        MAINS_60_HZ,
        /**
         * The camera device will automatically adapt its antibanding routine to the current illumination condition. This is the default mode if AUTO is
         * available on given camera device.
         */
        AUTO,
    };

    enum class CaptureIntent : uint8_t {
        /**
         * The goal of this request doesn't fall into the other categories. The camera device will default to preview-like behavior.
         */
        CUSTOM = 0,
        /**
         * This request is for a preview-like use case.
         */
        PREVIEW,
        /**
         * This request is for a still capture-type use case.
         */
        STILL_CAPTURE,
        /**
         * This request is for a video recording use case.
         */
        VIDEO_RECORD,
        /**
         * This request is for a video snapshot (still image while recording video) use case.
         * The camera device should take the highest-quality image possible (given the other settings)
         * without disrupting the frame rate of video recording.
         */
        VIDEO_SNAPSHOT,
        /**
         * This request is for a ZSL usecase; the application will stream full-resolution images and reprocess one or several later for a final capture.
         */
        ZERO_SHUTTER_LAG,
    };

    enum class ControlMode : uint8_t {
        /**
         * Full application control of pipeline. All control by the device's metering and focusing (3A) routines is disabled.
         */
        OFF = 0,
        /**
         * Use settings for each individual 3A routine. Manual control of capture parameters is disabled.
         */
        AUTO,
        /**
         * Use a specific scene mode. Enabling this disables Auto-Exposure, AWB and AF controls;
         */
        USE_SCENE_MODE,
    };

    enum class EffectMode : uint8_t {
        /**
         *  No color effect will be applied.
         */
        OFF = 0,
        /**
         * A "monocolor" effect where the image is mapped into a single color. This will typically be grayscale.
         */
        MONO,
        /**
         * A "photo-negative" effect where the image's colors are inverted.
         */
        NEGATIVE,
        /**
         * A "solarisation" effect (Sabattier effect) where the image is wholly or partially reversed in tone.
         */
        SOLARIZE,
        /**
         * A "sepia" effect where the image is mapped into warm gray, red, and brown tones.
         */
        SEPIA,
        /**
         * A "posterization" effect where the image uses discrete regions of tone rather than a continuous gradient of tones.
         */
        POSTERIZE,
        /**
         * A "whiteboard" effect where the image is typically displayed as regions of white, with black or grey details.
         */
        WHITEBOARD,
        /**
         * A "blackboard" effect where the image is typically displayed as regions of black, with white or grey details.
         */
        BLACKBOARD,
        /**
         * An "aqua" effect where a blue hue is added to the image.
         */
        AQUA,
    };

    enum class FrameSyncMode : uint8_t {
        OFF = 0,
        OUTPUT,
        INPUT,
        // TODO soft sync modes?
    };

    struct ManualExposureParams {
        uint32_t exposureTimeUs;
        uint32_t sensitivityIso;
        uint32_t frameDurationUs;

        DEPTHAI_SERIALIZE(ManualExposureParams, exposureTimeUs, sensitivityIso, frameDurationUs);
    };

    // AE_REGION / AF_REGION
    struct RegionParams {
        uint16_t x;
        uint16_t y;
        uint16_t width;
        uint16_t height;
        // Set to 1 for now. TODO
        uint32_t priority;

        DEPTHAI_SERIALIZE(RegionParams, x, y, width, height, priority);
    };

    struct StrobeTimings {
        /// Start offset in microseconds, relative to exposure window
        int32_t exposureBeginOffsetUs;
        /// End offset in microseconds, relative to exposure window
        int32_t exposureEndOffsetUs;
        /// Fixed duration in microseconds. If set (non-zero), overrides `exposureEndOffsetUs`
        uint32_t durationUs;

        DEPTHAI_SERIALIZE(StrobeTimings, exposureBeginOffsetUs, exposureEndOffsetUs, durationUs);
    };

    struct StrobeConfig {
        /// Enable strobe output
        uint8_t enable;
        /// 1 for normal polarity (high-active), 0 otherwise
        uint8_t activeLevel;
        /// GPIO number to drive, or -1 if sensor driven
        int8_t gpioNumber;

        DEPTHAI_SERIALIZE(StrobeConfig, enable, activeLevel, gpioNumber);
    };

    /**
     * Set a command to capture a still image
     */
    CameraControl& setCaptureStill(bool capture);

    /**
     * Set a command to start streaming
     */
    CameraControl& setStartStreaming();

    /**
     * Set a command to stop streaming
     */
    CameraControl& setStopStreaming();

    /**
     * Set a command to enable external trigger snapshot mode
     *
     * A rising edge on the sensor FSIN pin will make it capture a sequence of
     * `numFramesBurst` frames. First `numFramesDiscard` will be skipped as
     * configured (can be set to 0 as well), as they may have degraded quality
     */
    CameraControl& setExternalTrigger(int numFramesBurst, int numFramesDiscard);

    /**
     * Set the frame sync mode for continuous streaming operation mode,
     * translating to how the camera pin FSIN/FSYNC is used: input/output/disabled
     */
    CameraControl& setFrameSyncMode(FrameSyncMode mode);

    /**
     * Enable STROBE output on sensor pin, optionally configuring the polarity.
     * Note: for many sensors the polarity is high-active and not configurable
     */
    CameraControl& setStrobeSensor(int activeLevel = 1);

    /**
     * Enable STROBE output driven by a MyriadX GPIO, optionally configuring the polarity
     * This normally requires a FSIN/FSYNC/trigger input for MyriadX (usually GPIO 41),
     * to generate timings
     */
    CameraControl& setStrobeExternal(int gpioNumber, int activeLevel = 1);

    // TODO API to set strobe line directly high/low (not following the exposure window)
    // TODO API to set strobe timings, as offsets in relation to exposure window, or fixed duration

    /**
     * Disable STROBE output
     */
    CameraControl& setStrobeDisable();

    // Focus
    /**
     * Set a command to specify autofocus mode. Default `CONTINUOUS_VIDEO`
     */
    CameraControl& setAutoFocusMode(AutoFocusMode mode);

    /**
     * Set a command to trigger autofocus
     */
    CameraControl& setAutoFocusTrigger();

    /**
     * Set autofocus lens range, `infinityPosition < macroPosition`, valid values `0..255`.
     * May help to improve autofocus in case the lens adjustment is not typical/tuned
     */
    CameraControl& setAutoFocusLensRange(int infinityPosition, int macroPosition);

    /**
     * Set a command to specify focus region in pixels.
     * Note: the region should be mapped to the configured sensor resolution, before ISP scaling
     * @param startX X coordinate of top left corner of region
     * @param startY Y coordinate of top left corner of region
     * @param width Region width
     * @param height Region height
     */
    CameraControl& setAutoFocusRegion(uint16_t startX, uint16_t startY, uint16_t width, uint16_t height);

    /**
     * Set a command to specify manual focus position
     * @param lensPosition specify lens position 0..255
     */
    CameraControl& setManualFocus(uint8_t lensPosition);

    /**
     * Set a command to specify manual focus position (more precise control).
     *
     * @param lensPositionRaw specify lens position 0.0f .. 1.0f
     * @return CameraControl&
     */
    CameraControl& setManualFocusRaw(float lensPositionRaw);

    // Exposure
    /**
     * Set a command to enable auto exposure
     */
    CameraControl& setAutoExposureEnable();

    /**
     * Set a command to specify lock auto exposure
     * @param lock Auto exposure lock mode enabled or disabled
     */
    CameraControl& setAutoExposureLock(bool lock);

    /**
     * Set a command to specify auto exposure region in pixels.
     * Note: the region should be mapped to the configured sensor resolution, before ISP scaling
     * @param startX X coordinate of top left corner of region
     * @param startY Y coordinate of top left corner of region
     * @param width Region width
     * @param height Region height
     */
    CameraControl& setAutoExposureRegion(uint16_t startX, uint16_t startY, uint16_t width, uint16_t height);

    /**
     * Set a command to specify auto exposure compensation
     * @param compensation Compensation value between -9..9, default 0
     */
    CameraControl& setAutoExposureCompensation(int compensation);

    /**
     * Set a command to specify the maximum exposure time limit for auto-exposure. By default
     * the AE algorithm prioritizes increasing exposure over ISO, up to around frame-time
     * (subject to further limits imposed by anti-banding)
     * @param maxExposureTimeUs Maximum exposure time in microseconds
     */
    CameraControl& setAutoExposureLimit(uint32_t maxExposureTimeUs);

    /**
     * Set a command to specify the maximum exposure time limit for auto-exposure. By default
     * the AE algorithm prioritizes increasing exposure over ISO, up to around frame-time
     * (subject to further limits imposed by anti-banding)
     * @param maxExposureTime Maximum exposure time
     */
    CameraControl& setAutoExposureLimit(std::chrono::microseconds maxExposureTime);

    /**
     * Set a command to specify anti-banding mode. Anti-banding / anti-flicker
     * works in auto-exposure mode, by controlling the exposure time to be applied
     * in multiples of half the mains period, for example in multiple of 10ms
     * for 50Hz (period 20ms) AC-powered illumination sources.
     *
     * If the scene would be too bright for the smallest exposure step
     * (10ms in the example, with ISO at a minimum of 100), anti-banding is not effective.
     *
     * @param mode Anti-banding mode to use. Default: `MAINS_50_HZ`
     */
    CameraControl& setAntiBandingMode(AntiBandingMode mode);

    /**
     * Set a command to manually specify exposure
     * @param exposureTimeUs Exposure time in microseconds
     * @param sensitivityIso Sensitivity as ISO value, usual range 100..1600
     */
    CameraControl& setManualExposure(uint32_t exposureTimeUs, uint32_t sensitivityIso);

    /**
     * Set a command to manually specify exposure
     * @param exposureTime Exposure time
     * @param sensitivityIso Sensitivity as ISO value, usual range 100..1600
     */
    CameraControl& setManualExposure(std::chrono::microseconds exposureTime, uint32_t sensitivityIso);

    // White Balance
    /**
     * Set a command to specify auto white balance mode
     * @param mode Auto white balance mode to use. Default `AUTO`
     */
    CameraControl& setAutoWhiteBalanceMode(AutoWhiteBalanceMode mode);

    /**
     * Set a command to specify auto white balance lock
     * @param lock Auto white balance lock mode enabled or disabled
     */
    CameraControl& setAutoWhiteBalanceLock(bool lock);

    /**
     * Set a command to manually specify white-balance color correction
     * @param colorTemperatureK Light source color temperature in kelvins, range 1000..12000
     */
    CameraControl& setManualWhiteBalance(int colorTemperatureK);

    // Other image controls
    /**
     * Set a command to adjust image brightness
     * @param value Brightness, range -10..10, default 0
     */
    CameraControl& setBrightness(int value);

    /**
     * Set a command to adjust image contrast
     * @param value Contrast, range -10..10, default 0
     */
    CameraControl& setContrast(int value);

    /**
     * Set a command to adjust image saturation
     * @param value Saturation, range -10..10, default 0
     */
    CameraControl& setSaturation(int value);

    /**
     * Set a command to adjust image sharpness
     * @param value Sharpness, range 0..4, default 1
     */
    CameraControl& setSharpness(int value);

    /**
     * Set a command to adjust luma denoise amount
     * @param value Luma denoise amount, range 0..4, default 1
     */
    CameraControl& setLumaDenoise(int value);

    /**
     * Set a command to adjust chroma denoise amount
     * @param value Chroma denoise amount, range 0..4, default 1
     */
    CameraControl& setChromaDenoise(int value);

    /**
     * Set a command to specify scene mode
     * @param mode Scene mode
     */
    CameraControl& setSceneMode(SceneMode mode);

    /**
     * Set a command to specify effect mode
     * @param mode Effect mode
     */
    CameraControl& setEffectMode(EffectMode mode);

    // TODO(before mainline) - API not supported on RVC2
    /**
     * Set a miscellaneous control. The controls set by this function get appended
     * to a list, processed after the standard controls
     * @param control Control name
     * @param value Value as a string
     */
    CameraControl& setMisc(std::string control, std::string value);

    // TODO(before mainline) - API not supported on RVC2
    /**
     * Set a miscellaneous control. The controls set by this function get appended
     * to a list, processed after the standard controls
     * @param control Control name
     * @param value Value as an integer number
     */
    CameraControl& setMisc(std::string control, int value);

    // TODO(before mainline) - API not supported on RVC2
    /**
     * Set a miscellaneous control. The controls set by this function get appended
     * to a list, processed after the standard controls
     * @param control Control name
     * @param value Value as a floating point number
     */
    CameraControl& setMisc(std::string control, float value);

    // TODO(before mainline) - API not supported on RVC2
    /**
     * Clear the list of miscellaneous controls set by `setControl`
     */
    void clearMiscControls();

    // TODO(before mainline) - API not supported on RVC2
    /**
     * Get the list of miscellaneous controls set by `setControl`
     * @returns A list of <key, value> pairs as strings
     */
    std::vector<std::pair<std::string, std::string>> getMiscControls();
    /**
     * Set a command to specify control mode
     * @param mode Control mode
     */
    CameraControl& setControlMode(ControlMode mode);

    /**
     * Set a command to specify capture intent mode
     * @param mode Capture intent mode
     */
    CameraControl& setCaptureIntent(CaptureIntent mode);

    // Functions to retrieve properties
    /**
     * Check whether command to capture a still is set
     * @returns True if capture still command is set
     */
    bool getCaptureStill() const;

    /**
     * Retrieves exposure time
     */
    std::chrono::microseconds getExposureTime() const;

    /**
     * Retrieves sensitivity, as an ISO value
     */
    int getSensitivity() const;

    /**
     * Retrieves lens position, range 0..255. Returns -1 if not available
     */
    int getLensPosition() const;

<<<<<<< HEAD
    uint64_t cmdMask = 0;

    AutoFocusMode autoFocusMode = AutoFocusMode::CONTINUOUS_VIDEO;

    /**
     * Lens/VCM position, range: 0..255. Used with `autoFocusMode = OFF`.
     * With current IMX378 modules:
     * - max 255: macro focus, at 8cm distance
     * - infinite focus at about 120..130 (may vary from module to module)
     * - lower values lead to out-of-focus (lens too close to the sensor array)
     */
    uint8_t lensPosition = 0;
    uint8_t lensPosAutoInfinity, lensPosAutoMacro;

    ManualExposureParams expManual;
    RegionParams aeRegion, afRegion;
    AutoWhiteBalanceMode awbMode;
    SceneMode sceneMode;
    AntiBandingMode antiBandingMode;
    CaptureIntent captureIntent;
    ControlMode controlMode;
    EffectMode effectMode;
    FrameSyncMode frameSyncMode;
    StrobeConfig strobeConfig;
    StrobeTimings strobeTimings;
    uint32_t aeMaxExposureTimeUs;
    bool aeLockMode;
    bool awbLockMode;
    int8_t expCompensation;  //  -9 ..  9
    int8_t brightness;       // -10 .. 10
    int8_t contrast;         // -10 .. 10
    int8_t saturation;       // -10 .. 10
    uint8_t sharpness;       //   0 ..  4
    uint8_t lumaDenoise;     //   0 ..  4
    uint8_t chromaDenoise;   //   0 ..  4
    uint16_t wbColorTemp;    // 1000 .. 12000
    uint8_t lowPowerNumFramesBurst;
    uint8_t lowPowerNumFramesDiscard;
    std::vector<std::pair<std::string, std::string>> miscControls;

    void setCommand(Command cmd, bool value = true) {
        uint64_t mask = 1ull << (uint8_t)cmd;
        if(value) {
            cmdMask |= mask;
        } else {
            cmdMask &= ~mask;
        }
    }
    void clearCommand(Command cmd) {
        setCommand(cmd, false);
    }
    bool getCommand(Command cmd) const {
        return !!(cmdMask & (1ull << (uint8_t)cmd));
    }

    void serialize(std::vector<std::uint8_t>& metadata, DatatypeEnum& datatype) const override {
        metadata = utility::serialize(*this);
        datatype = DatatypeEnum::CameraControl;
    };

    DEPTHAI_SERIALIZE(CameraControl,
                      cmdMask,
                      autoFocusMode,
                      lensPosition,
                      lensPosAutoInfinity,
                      lensPosAutoMacro,
                      expManual,
                      aeRegion,
                      afRegion,
                      awbMode,
                      sceneMode,
                      antiBandingMode,
                      aeLockMode,
                      awbLockMode,
                      captureIntent,
                      controlMode,
                      effectMode,
                      frameSyncMode,
                      strobeConfig,
                      strobeTimings,
                      aeMaxExposureTimeUs,
                      expCompensation,
                      brightness,
                      contrast,
                      saturation,
                      sharpness,
                      lumaDenoise,
                      chromaDenoise,
                      wbColorTemp,
                      lowPowerNumFramesBurst,
                      lowPowerNumFramesDiscard,
                      miscControls);
=======
    /**
     * Retrieves lens position, range 0.0f..1.0f.
     */
    float getLensPositionRaw() const;

    /**
     * Set explicit configuration.
     * @param config Explicit configuration
     */
    CameraControl& set(dai::RawCameraControl config);

    /**
     * Retrieve configuration data for CameraControl.
     * @returns config for CameraControl
     */
    dai::RawCameraControl get() const;
>>>>>>> eba74006
};

}  // namespace dai<|MERGE_RESOLUTION|>--- conflicted
+++ resolved
@@ -121,6 +121,7 @@
         FRAME_SYNC = 52,
         STROBE_CONFIG = 53,
         STROBE_TIMINGS = 54,
+        MOVE_LENS_RAW = 55, /* lens position: 0.0 - 1.0 */
     };
 
     enum class AutoFocusMode : uint8_t {
@@ -725,7 +726,6 @@
      */
     int getLensPosition() const;
 
-<<<<<<< HEAD
     uint64_t cmdMask = 0;
 
     AutoFocusMode autoFocusMode = AutoFocusMode::CONTINUOUS_VIDEO;
@@ -738,6 +738,8 @@
      * - lower values lead to out-of-focus (lens too close to the sensor array)
      */
     uint8_t lensPosition = 0;
+    float lensPositionRaw = 0;
+
     uint8_t lensPosAutoInfinity, lensPosAutoMacro;
 
     ManualExposureParams expManual;
@@ -790,6 +792,7 @@
                       cmdMask,
                       autoFocusMode,
                       lensPosition,
+                      lensPositionRaw,
                       lensPosAutoInfinity,
                       lensPosAutoMacro,
                       expManual,
@@ -818,24 +821,10 @@
                       lowPowerNumFramesBurst,
                       lowPowerNumFramesDiscard,
                       miscControls);
-=======
     /**
      * Retrieves lens position, range 0.0f..1.0f.
      */
     float getLensPositionRaw() const;
-
-    /**
-     * Set explicit configuration.
-     * @param config Explicit configuration
-     */
-    CameraControl& set(dai::RawCameraControl config);
-
-    /**
-     * Retrieve configuration data for CameraControl.
-     * @returns config for CameraControl
-     */
-    dai::RawCameraControl get() const;
->>>>>>> eba74006
 };
 
 }  // namespace dai