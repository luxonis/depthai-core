#pragma once

<<<<<<< HEAD
#include "3rdparty/spimpl.h"

=======
#include <cstdint>
>>>>>>> 8d7a1ea2
#include <optional>
#include <string>

#include "depthai/utility/spimpl.h"
namespace dai {

/// Version structure
struct Version {
    enum class PreReleaseType : uint16_t {
        ALPHA = 0,
        BETA = 1,
        RC = 2,
        NONE = 3,
    };
    /// Construct Version from string
    explicit Version(const std::string& v);
    /// Construct Version major, minor, patch, and pre-release information
    Version(unsigned major,
            unsigned minor,
            unsigned patch,
            const PreReleaseType& type = PreReleaseType::NONE,
            const std::optional<uint16_t>& preReleaseVersion = std::nullopt,
            const std::string& buildInfo = "");

    Version(unsigned major, unsigned minor, unsigned patch, const std::string& buildInfo)
        : Version(major, minor, patch, PreReleaseType::NONE, std::nullopt, buildInfo) {}
    bool operator==(const Version& other) const;
    bool operator<(const Version& other) const;
    inline bool operator!=(const Version& rhs) const {
        return !(*this == rhs);
    }
    inline bool operator>(const Version& rhs) const {
        return rhs < *this;
    }
    inline bool operator<=(const Version& rhs) const {
        return !(*this > rhs);
    }
    inline bool operator>=(const Version& rhs) const {
        return !(*this < rhs);
    }
    /// Convert Version to string
    std::string toString() const;
    /// Convert Version to semver (no build information) string
    std::string toStringSemver() const;

    /// Get build info
    std::string getBuildInfo() const;

   private:
    class Impl;
    spimpl::impl_ptr<Impl> pimpl;
};

}  // namespace dai<|MERGE_RESOLUTION|>--- conflicted
+++ resolved
@@ -1,11 +1,6 @@
 #pragma once
 
-<<<<<<< HEAD
-#include "3rdparty/spimpl.h"
-
-=======
 #include <cstdint>
->>>>>>> 8d7a1ea2
 #include <optional>
 #include <string>
 
