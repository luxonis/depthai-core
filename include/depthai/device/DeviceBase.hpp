--- conflicted
+++ resolved
@@ -25,11 +25,7 @@
 #include "depthai/xlink/XLinkStream.hpp"
 
 // shared
-<<<<<<< HEAD
-#include "depthai-shared/common/CameraProperties.hpp"
-=======
 #include "depthai-shared/common/CameraFeatures.hpp"
->>>>>>> c926c9fc
 #include "depthai-shared/common/ChipTemperature.hpp"
 #include "depthai-shared/common/CpuUsage.hpp"
 #include "depthai-shared/common/MemoryInfo.hpp"
@@ -465,15 +461,9 @@
     /**
      * Get cameras that are connected to the device with their features/properties
      *
-<<<<<<< HEAD
-     * @returns Vector of connected camera properties
-     */
-    std::vector<CameraProperties> getConnectedCameraProperties();
-=======
      * @returns Vector of connected camera features
      */
     std::vector<CameraFeatures> getConnectedCameraFeatures();
->>>>>>> c926c9fc
 
     /**
      * Get sensor names for cameras that are connected to the device
