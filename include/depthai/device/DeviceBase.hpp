#pragma once

// std
#include <atomic>
#include <chrono>
#include <condition_variable>
#include <functional>
#include <memory>
#include <mutex>
#include <string>
#include <thread>
#include <tuple>
#include <type_traits>
#include <unordered_map>
#include <vector>

// project
#include "depthai/common/CameraBoardSocket.hpp"
#include "depthai/common/CameraFeatures.hpp"
#include "depthai/common/UsbSpeed.hpp"
#include "depthai/device/CalibrationHandler.hpp"
#include "depthai/device/Version.hpp"
#include "depthai/openvino/OpenVINO.hpp"
#include "depthai/utility/Pimpl.hpp"
#include "depthai/utility/ProfilingData.hpp"
#include "depthai/xlink/XLinkConnection.hpp"
#include "depthai/xlink/XLinkStream.hpp"

// shared
#include "depthai-shared/common/ChipTemperature.hpp"
#include "depthai-shared/common/ConnectionInterface.hpp"
#include "depthai-shared/common/CpuUsage.hpp"
#include "depthai-shared/common/MemoryInfo.hpp"
#include "depthai-shared/datatype/RawIMUData.hpp"
#include "depthai-shared/device/BoardConfig.hpp"
#include "depthai-shared/device/CrashDump.hpp"
#include "depthai-shared/log/LogLevel.hpp"
#include "depthai-shared/log/LogMessage.hpp"

namespace dai {

// Forward declare Pipeline
class Pipeline;

/**
 * The core of depthai device for RAII, connects to device and maintains watchdog, timesync, ...
 */
class DeviceBase {
   public:
    // constants

    /// Default search time for constructors which discover devices
    static constexpr std::chrono::seconds DEFAULT_SEARCH_TIME{3};
    /// Default rate at which system information is logged
    static constexpr float DEFAULT_SYSTEM_INFORMATION_LOGGING_RATE_HZ{1.0f};
    /// Default UsbSpeed for device connection
    static constexpr UsbSpeed DEFAULT_USB_SPEED{UsbSpeed::SUPER};
    /// Default Timesync period
    static constexpr std::chrono::milliseconds DEFAULT_TIMESYNC_PERIOD{5000};
    /// Default Timesync number of samples per sync
    static constexpr int DEFAULT_TIMESYNC_NUM_SAMPLES{10};
    /// Default Timesync packet interval randomness
    static constexpr bool DEFAULT_TIMESYNC_RANDOM{true};

    // Structures

    /**
     * Device specific configuration
     */
    struct Config {
        OpenVINO::Version version = OpenVINO::VERSION_UNIVERSAL;
        BoardConfig board;
        bool nonExclusiveMode = false;
        tl::optional<LogLevel> outputLogLevel;
        tl::optional<LogLevel> logLevel;
    };

    // static API

    /**
     * @brief Get the Default Search Time for finding devices
     *
     * @returns Default search time in milliseconds
     */
    static std::chrono::milliseconds getDefaultSearchTime();

    /**
     * Waits for any available device with a timeout
     *
     * @param timeout duration of time to wait for the any device
     * @returns Tuple of bool and DeviceInfo. Bool specifies if device was found. DeviceInfo specifies the found device
     */
    static std::tuple<bool, DeviceInfo> getAnyAvailableDevice(std::chrono::milliseconds timeout);

    /**
     * Gets any available device
     *
     * @returns Tuple of bool and DeviceInfo. Bool specifies if device was found. DeviceInfo specifies the found device
     */
    static std::tuple<bool, DeviceInfo> getAnyAvailableDevice();

    /**
     * Waits for any available device with a timeout
     *
     * @param timeout duration of time to wait for the any device
     * @param cb callback function called between pooling intervals
     * @returns Tuple of bool and DeviceInfo. Bool specifies if device was found. DeviceInfo specifies the found device
     */
    static std::tuple<bool, DeviceInfo> getAnyAvailableDevice(std::chrono::milliseconds timeout, std::function<void()> cb);

    /**
     * Gets first available device. Device can be either in XLINK_UNBOOTED or XLINK_BOOTLOADER state
     * @returns Tuple of bool and DeviceInfo. Bool specifies if device was found. DeviceInfo specifies the found device
     */
    static std::tuple<bool, DeviceInfo> getFirstAvailableDevice(bool skipInvalidDevice = true);

    /**
     * Finds a device by MX ID. Example: 14442C10D13EABCE00
     * @param mxId MyraidX ID which uniquely specifies a device
     * @returns Tuple of bool and DeviceInfo. Bool specifies if device was found. DeviceInfo specifies the found device
     */
    static std::tuple<bool, DeviceInfo> getDeviceByMxId(std::string mxId);

    /**
     * Returns all available devices
     * @returns Vector of available devices
     */
    static std::vector<DeviceInfo> getAllAvailableDevices();

    /**
     * Returns information of all connected devices.
     * The devices could be both connectable as well as already connected to devices.
     *
     * @returns Vector of connected device information
     */
    static std::vector<DeviceInfo> getAllConnectedDevices();

    /**
     * Gets device firmware binary for a specific OpenVINO version
     * @param usb2Mode USB2 mode firmware
     * @param version Version of OpenVINO which firmware will support
     * @returns Firmware binary
     */
    static std::vector<std::uint8_t> getEmbeddedDeviceBinary(bool usb2Mode, OpenVINO::Version version = OpenVINO::VERSION_UNIVERSAL);

    /**
     * Gets device firmware binary for a specific configuration
     * @param config FW with applied configuration
     * @returns Firmware binary
     */
    static std::vector<std::uint8_t> getEmbeddedDeviceBinary(Config config);

    /**
     * Get current global accumulated profiling data
     *
     * @returns ProfilingData from all devices
     */
    static ProfilingData getGlobalProfilingData();

    /**
     * Connects to any available device with a DEFAULT_SEARCH_TIME timeout.
     * @param pipeline Pipeline to be executed on the device
     */
    explicit DeviceBase(const Pipeline& pipeline);

    /**
     * Connects to any available device with a DEFAULT_SEARCH_TIME timeout.
     * @param pipeline Pipeline to be executed on the device
     * @param usb2Mode Boot device using USB2 mode firmware
     */
    template <typename T, std::enable_if_t<std::is_same<T, bool>::value, bool> = true>
    DeviceBase(const Pipeline& pipeline, T usb2Mode) : DeviceBase(pipeline, usb2Mode ? UsbSpeed::HIGH : DeviceBase::DEFAULT_USB_SPEED) {}

    /**
     * Connects to any available device with a DEFAULT_SEARCH_TIME timeout.
     * @param pipeline Pipeline to be executed on the device
     * @param maxUsbSpeed Maximum allowed USB speed
     */
    DeviceBase(const Pipeline& pipeline, UsbSpeed maxUsbSpeed);

    /**
     * Connects to any available device with a DEFAULT_SEARCH_TIME timeout.
     * @param pipeline Pipeline to be executed on the device
     * @param pathToCmd Path to custom device firmware
     */
    DeviceBase(const Pipeline& pipeline, const dai::Path& pathToCmd);

    /**
     * Connects to device specified by devInfo.
     * @param pipeline Pipeline to be executed on the device
     * @param devInfo DeviceInfo which specifies which device to connect to
     */
    DeviceBase(const Pipeline& pipeline, const DeviceInfo& devInfo);

    /**
     * Connects to device specified by devInfo.
     * @param pipeline Pipeline to be executed on the device
     * @param devInfo DeviceInfo which specifies which device to connect to
     * @param usb2Mode Boot device using USB2 mode firmware
     */
    template <typename T, std::enable_if_t<std::is_same<T, bool>::value, bool> = true>
    DeviceBase(const Pipeline& pipeline, const DeviceInfo& devInfo, T usb2Mode)
        : DeviceBase(pipeline, devInfo, usb2Mode ? UsbSpeed::HIGH : DeviceBase::DEFAULT_USB_SPEED) {}

    /**
     * Connects to device specified by devInfo.
     * @param pipeline Pipeline to be executed on the device
     * @param devInfo DeviceInfo which specifies which device to connect to
     * @param maxUsbSpeed Maximum allowed USB speed
     */
    DeviceBase(const Pipeline& pipeline, const DeviceInfo& devInfo, UsbSpeed maxUsbSpeed);

    /**
     * Connects to device specified by devInfo.
     * @param pipeline Pipeline to be executed on the device
     * @param devInfo DeviceInfo which specifies which device to connect to
     * @param pathToCmd Path to custom device firmware
     */
    DeviceBase(const Pipeline& pipeline, const DeviceInfo& devInfo, const dai::Path& pathToCmd);

    /**
     * Connects to any available device with a DEFAULT_SEARCH_TIME timeout.
     * Uses OpenVINO version OpenVINO::VERSION_UNIVERSAL
     */
    DeviceBase();

    /**
     * Connects to any available device with a DEFAULT_SEARCH_TIME timeout.
     * @param version OpenVINO version which the device will be booted with.
     */
    explicit DeviceBase(OpenVINO::Version version);

    /**
     * Connects to any available device with a DEFAULT_SEARCH_TIME timeout.
     * @param version OpenVINO version which the device will be booted with
     * @param usb2Mode Boot device using USB2 mode firmware
     */
    template <typename T, std::enable_if_t<std::is_same<T, bool>::value, bool> = true>
    DeviceBase(OpenVINO::Version version, T usb2Mode) : DeviceBase(version, usb2Mode ? UsbSpeed::HIGH : DeviceBase::DEFAULT_USB_SPEED) {}

    /**
     * Connects to device specified by devInfo.
     * @param version OpenVINO version which the device will be booted with
     * @param maxUsbSpeed Maximum allowed USB speed
     */
    DeviceBase(OpenVINO::Version version, UsbSpeed maxUsbSpeed);

    /**
     * Connects to any available device with a DEFAULT_SEARCH_TIME timeout.
     * @param version OpenVINO version which the device will be booted with
     * @param pathToCmd Path to custom device firmware
     */
    DeviceBase(OpenVINO::Version version, const dai::Path& pathToCmd);

    /**
     * Connects to device specified by devInfo.
     * @param version OpenVINO version which the device will be booted with
     * @param devInfo DeviceInfo which specifies which device to connect to
     */
    DeviceBase(OpenVINO::Version version, const DeviceInfo& devInfo);

    /**
     * Connects to device specified by devInfo.
     * @param version OpenVINO version which the device will be booted with
     * @param devInfo DeviceInfo which specifies which device to connect to
     * @param usb2Mode Boot device using USB2 mode firmware
     */
    template <typename T, std::enable_if_t<std::is_same<T, bool>::value, bool> = true>
    DeviceBase(OpenVINO::Version version, const DeviceInfo& devInfo, T usb2Mode)
        : DeviceBase(version, devInfo, usb2Mode ? UsbSpeed::HIGH : DeviceBase::DEFAULT_USB_SPEED) {}

    /**
     * Connects to device specified by devInfo.
     * @param version OpenVINO version which the device will be booted with
     * @param devInfo DeviceInfo which specifies which device to connect to
     * @param maxUsbSpeed Maximum allowed USB speed
     */
    DeviceBase(OpenVINO::Version version, const DeviceInfo& devInfo, UsbSpeed maxUsbSpeed);

    /**
     * Connects to device specified by devInfo.
     * @param version OpenVINO version which the device will be booted with
     * @param devInfo DeviceInfo which specifies which device to connect to
     * @param pathToCmd Path to custom device firmware
     */
    DeviceBase(OpenVINO::Version version, const DeviceInfo& devInfo, const dai::Path& pathToCmd);

    /**
     * Connects to any available device with custom config.
     * @param config Device custom configuration to boot with
     */
    explicit DeviceBase(Config config);

    /**
     * Connects to device 'devInfo' with custom config.
     * @param config Device custom configuration to boot with
     * @param devInfo DeviceInfo which specifies which device to connect to
     */
    DeviceBase(Config config, const DeviceInfo& devInfo);

    /**
     * Connects to any available device with a DEFAULT_SEARCH_TIME timeout.
     * Uses OpenVINO version OpenVINO::VERSION_UNIVERSAL
     *
     * @param devInfo DeviceInfo which specifies which device to connect to
     */
<<<<<<< HEAD
    DeviceBase(const DeviceInfo& devInfo);
=======
    explicit DeviceBase(const DeviceInfo& devInfo);
>>>>>>> 6628488e

    /**
     * Connects to any available device with a DEFAULT_SEARCH_TIME timeout.
     * Uses OpenVINO version OpenVINO::VERSION_UNIVERSAL
     *
     * @param devInfo DeviceInfo which specifies which device to connect to
     * @param maxUsbSpeed Maximum allowed USB speed
     */
    DeviceBase(const DeviceInfo& devInfo, UsbSpeed maxUsbSpeed);

    /**
     * Connects to any available device with a DEFAULT_SEARCH_TIME timeout.
     * Uses OpenVINO version OpenVINO::VERSION_UNIVERSAL
     *
     * @param nameOrDeviceId Creates DeviceInfo with nameOrDeviceId to connect to
     */
    DeviceBase(std::string nameOrDeviceId);

    /**
     * Connects to any available device with a DEFAULT_SEARCH_TIME timeout.
     * Uses OpenVINO version OpenVINO::VERSION_UNIVERSAL
     *
     * @param nameOrDeviceId Creates DeviceInfo with nameOrDeviceId to connect to
     * @param maxUsbSpeed Maximum allowed USB speed
     */
    DeviceBase(std::string nameOrDeviceId, UsbSpeed maxUsbSpeed);

    /**
     * Connects to any available device with a DEFAULT_SEARCH_TIME timeout.
     * @param config Config with which the device will be booted with
     * @param usb2Mode Boot device using USB2 mode firmware
     */
    template <typename T, std::enable_if_t<std::is_same<T, bool>::value, bool> = true>
    DeviceBase(Config config, T usb2Mode) : DeviceBase(config, usb2Mode ? UsbSpeed::HIGH : DeviceBase::DEFAULT_USB_SPEED) {}

    /**
     * Connects to device specified by devInfo.
     * @param config Config with which the device will be booted with
     * @param maxUsbSpeed Maximum allowed USB speed
     */
    DeviceBase(Config config, UsbSpeed maxUsbSpeed);

    /**
     * Connects to any available device with a DEFAULT_SEARCH_TIME timeout.
     * @param config Config with which the device will be booted with
     * @param pathToCmd Path to custom device firmware
     */
    DeviceBase(Config config, const dai::Path& pathToCmd);

    /**
     * Connects to device specified by devInfo.
     * @param config Config with which the device will be booted with
     * @param devInfo DeviceInfo which specifies which device to connect to
     * @param usb2Mode Boot device using USB2 mode firmware
     */
    template <typename T, std::enable_if_t<std::is_same<T, bool>::value, bool> = true>
    DeviceBase(Config config, const DeviceInfo& devInfo, T usb2Mode) : DeviceBase(config, devInfo, usb2Mode ? UsbSpeed::HIGH : DeviceBase::DEFAULT_USB_SPEED) {}

    /**
     * Connects to device specified by devInfo.
     * @param config Config with which the device will be booted with
     * @param devInfo DeviceInfo which specifies which device to connect to
     * @param maxUsbSpeed Maximum allowed USB speed
     */
    DeviceBase(Config config, const DeviceInfo& devInfo, UsbSpeed maxUsbSpeed);

    /**
     * Connects to device specified by devInfo.
     * @param config Config with which the device will be booted with
     * @param devInfo DeviceInfo which specifies which device to connect to
     * @param pathToCmd Path to custom device firmware
<<<<<<< HEAD
     */
    DeviceBase(Config config, const DeviceInfo& devInfo, const dai::Path& pathToCmd);
=======
     * @param dumpOnly If true only the minimal connection is established to retrieve the crash dump
     */
    DeviceBase(Config config, const DeviceInfo& devInfo, const dai::Path& pathToCmd, bool dumpOnly = false);
>>>>>>> 6628488e

    /**
     * Device destructor
     * @note In the destructor of the derived class, remember to call close()
     */
    virtual ~DeviceBase();

    /**
     * Gets Bootloader version if it was booted through Bootloader
     *
     * @returns DeviceBootloader::Version if booted through Bootloader or none otherwise
     */
    tl::optional<Version> getBootloaderVersion();

    /**
     * Checks if devices pipeline is already running
     *
     * @returns True if running, false otherwise
     */
    bool isPipelineRunning();

    /**
     * Starts the execution of the devices pipeline
     *
     * @returns True if pipeline started, false otherwise
     */
    [[deprecated("Device(pipeline) starts the pipeline automatically. See Device() and startPipeline(pipeline) otherwise")]] bool startPipeline();

    /**
     * Starts the execution of a given pipeline
     * @param pipeline OpenVINO version of the pipeline must match the one which the device was booted with.
     *
     * @returns True if pipeline started, false otherwise
     */
    bool startPipeline(const Pipeline& pipeline);

    /**
     * Sets the devices logging severity level. This level affects which logs are transferred from device to host.
     *
     * @param level Logging severity
     */
    void setLogLevel(LogLevel level);

    /**
     * Gets current logging severity level of the device.
     *
     * @returns Logging severity level
     */
    LogLevel getLogLevel();

    /**
     * Sets the chunk size for splitting device-sent XLink packets. A larger value could
     * increase performance, and 0 disables chunking. A negative value is ignored.
     * Device defaults are configured per protocol, currently 64*1024 for both USB and Ethernet.
     *
     * @param sizeBytes XLink chunk size in bytes
     */
    void setXLinkChunkSize(int sizeBytes);

    /**
     * Gets current XLink chunk size.
     *
     * @returns XLink chunk size in bytes
     */
    int getXLinkChunkSize();

    /**
     * Get the Device Info object o the device which is currently running
     *
     * @return DeviceInfo of the current device in execution
     */
    DeviceInfo getDeviceInfo() const;

    /**
     * Get device name if available
     * @returns device name or empty string if not available
     */
    std::string getDeviceName();

    /**
     * Get product name if available
     * @returns product name or empty string if not available
     */
    std::string getProductName();

    /**
     * Get MxId of device
     *
     * @returns MxId of connected device
     */
    std::string getMxId();

    /**
     * Sets logging level which decides printing level to standard output.
     * If lower than setLogLevel, no messages will be printed
     *
     * @param level Standard output printing severity
     */
    void setLogOutputLevel(LogLevel level);

    /**
     * Gets logging level which decides printing level to standard output.
     *
     * @returns Standard output printing severity
     */
    LogLevel getLogOutputLevel();

    /**
     * Sets the brightness of the IR Laser Dot Projector. Limits: up to 765mA at 30% duty cycle, up to 1200mA at 6% duty cycle.
     * The duty cycle is controlled by `left` camera STROBE, aligned to start of exposure.
     * The emitter is turned off by default
     *
     * @param mA Current in mA that will determine brightness, 0 or negative to turn off
     * @param mask Optional mask to modify only Left (0x1) or Right (0x2) sides on OAK-D-Pro-W-DEV
     * @returns True on success, false if not found or other failure
     */
    [[deprecated("Use setIrLaserDotProjectorIntensity(float intensity) instead.")]] bool setIrLaserDotProjectorBrightness(float mA, int mask = -1);

    /**
     * Sets the brightness of the IR Flood Light. Limits: up to 1500mA at 30% duty cycle.
     * The duty cycle is controlled by the `left` camera STROBE, aligned to start of exposure.
     * If the dot projector is also enabled, its lower duty cycle limits take precedence.
     * The emitter is turned off by default
     *
     * @param mA Current in mA that will determine brightness, 0 or negative to turn off
     * @param mask Optional mask to modify only Left (0x1) or Right (0x2) sides on OAK-D-Pro-W-DEV
     * @returns True on success, false if not found or other failure
     */
    [[deprecated("Use setIrFloodLightIntensity(float intensity) instead.")]] bool setIrFloodLightBrightness(float mA, int mask = -1);

    /**
     * Sets the intensity of the IR Laser Dot Projector. Limits: up to 765mA at 30% frame time duty cycle when exposure time is longer than 30% frame time.
     * Otherwise, duty cycle is 100% of exposure time, with current increased up to max 1200mA to make up for shorter duty cycle.
     * The duty cycle is controlled by `left` camera STROBE, aligned to start of exposure.
     * The emitter is turned off by default
     *
     * @param intensity Intensity on range 0 to 1, that will determine brightness. 0 or negative to turn off
     * @param mask Optional mask to modify only Left (0x1) or Right (0x2) sides on OAK-D-Pro-W-DEV
     * @returns True on success, false if not found or other failure
     */
    bool setIrLaserDotProjectorIntensity(float intensity, int mask = -1);

    /**
     * Sets the intensity of the IR Flood Light. Limits: Intensity is directly normalized to 0 - 1500mA current.
     * The duty cycle is 30% when exposure time is longer than 30% frame time. Otherwise, duty cycle is 100% of exposure time.
     * The duty cycle is controlled by the `left` camera STROBE, aligned to start of exposure.
     * The emitter is turned off by default
     *
     * @param intensity Intensity on range 0 to 1, that will determine brightness, 0 or negative to turn off
     * @param mask Optional mask to modify only Left (0x1) or Right (0x2) sides on OAK-D-Pro-W-DEV
     * @returns True on success, false if not found or other failure
     */
    bool setIrFloodLightIntensity(float intensity, int mask = -1);

    /**
     * Retrieves detected IR laser/LED drivers.
     *
     * @returns Vector of tuples containing: driver name, I2C bus, I2C address.
     * For OAK-D-Pro it should be `[{"LM3644", 2, 0x63}]`
     */
    std::vector<std::tuple<std::string, int, int>> getIrDrivers();

    /**
     * Retrieves crash dump for debugging.
     */
    dai::CrashDump getCrashDump(bool clearCrashDump = true);

    /**
     * Retrieves whether the is crash dump stored on device or not.
     */
    bool hasCrashDump();

    /**
     * Get current accumulated profiling data
     *
     * @returns ProfilingData from the specific device
     */
    ProfilingData getProfilingData();

    /**
     * Add a callback for device logging. The callback will be called from a separate thread with the LogMessage being passed.
     *
     * @param callback Callback to call whenever a log message arrives
     * @returns Id which can be used to later remove the callback
     */
    int addLogCallback(std::function<void(LogMessage)> callback);

    /**
     * Removes a callback
     *
     * @param callbackId Id of callback to be removed
     * @returns True if callback was removed, false otherwise
     */
    bool removeLogCallback(int callbackId);

    /**
     * Sets rate of system information logging ("info" severity). Default 1Hz
     * If parameter is less or equal to zero, then system information logging will be disabled
     *
     * @param rateHz Logging rate in Hz
     */
    void setSystemInformationLoggingRate(float rateHz);

    /**
     * Gets current rate of system information logging ("info" severity) in Hz.
     *
     * @returns Logging rate in Hz
     */
    float getSystemInformationLoggingRate();

    /**
     * Get cameras that are connected to the device
     *
     * @returns Vector of connected cameras
     */
    std::vector<CameraBoardSocket> getConnectedCameras();

    /**
<<<<<<< HEAD
=======
     * Get connection interfaces for device
     *
     * @returns Vector of connection type
     */
    std::vector<ConnectionInterface> getConnectionInterfaces();

    /**
>>>>>>> 6628488e
     * Get cameras that are connected to the device with their features/properties
     *
     * @returns Vector of connected camera features
     */
    std::vector<CameraFeatures> getConnectedCameraFeatures();

    /**
     * Get sensor names for cameras that are connected to the device
     *
     * @returns Map/dictionary with camera sensor names, indexed by socket
     */
    std::unordered_map<CameraBoardSocket, std::string> getCameraSensorNames();

    /**
     * Get connected IMU type
     *
     * @returns IMU type
     */
    std::string getConnectedIMU();

    /**
     * Get connected IMU firmware version
     *
     * @returns IMU firmware version
     */
    dai::Version getIMUFirmwareVersion();

    /**
     * Get embedded IMU firmware version to which IMU can be upgraded
     *
     * @returns Get embedded IMU firmware version to which IMU can be upgraded.
     */
    dai::Version getEmbeddedIMUFirmwareVersion();

    /**
     * Starts IMU firmware update asynchronously only if IMU node is not running.
     * If current firmware version is the same as embedded firmware version then it's no-op. Can be overridden by forceUpdate parameter.
     * State of firmware update can be monitored using getIMUFirmwareUpdateStatus API.
     *
     * @param forceUpdate Force firmware update or not. Will perform FW update regardless of current version and embedded firmware version.
     *
     * @returns Returns whether firmware update can be started. Returns false if IMU node is started.
     */
    bool startIMUFirmwareUpdate(bool forceUpdate = false);

    /**
     * Get IMU firmware update status
     *
     * @returns Whether IMU firmware update is done and last firmware update progress as percentage.
     * return value true and 100 means that the update was successful
     * return value true and other than 100 means that the update failed
     */
    std::tuple<bool, float> getIMUFirmwareUpdateStatus();

    /**
     * Retrieves current DDR memory information from device
     *
     * @returns Used, remaining and total ddr memory
     */
    MemoryInfo getDdrMemoryUsage();

    /**
     * Retrieves current CMX memory information from device
     *
     * @returns Used, remaining and total cmx memory
     */
    MemoryInfo getCmxMemoryUsage();

    /**
     * Retrieves current CSS Leon CPU heap information from device
     *
     * @returns Used, remaining and total heap memory
     */
    MemoryInfo getLeonCssHeapUsage();

    /**
     * Retrieves current MSS Leon CPU heap information from device
     *
     * @returns Used, remaining and total heap memory
     */
    MemoryInfo getLeonMssHeapUsage();

    /**
     * Retrieves current chip temperature as measured by device
     *
     * @returns Temperature of various onboard sensors
     */
    ChipTemperature getChipTemperature();

    /**
     * Retrieves average CSS Leon CPU usage
     *
     * @returns Average CPU usage and sampling duration
     */
    CpuUsage getLeonCssCpuUsage();

    /**
     * Retrieves average MSS Leon CPU usage
     *
     * @returns Average CPU usage and sampling duration
     */
    CpuUsage getLeonMssCpuUsage();

    /**
     * Check if EEPROM is available
     * @returns True if EEPROM is present on board, false otherwise
     */
    bool isEepromAvailable();

    /**
     * Stores the Calibration and Device information to the Device EEPROM
     *
     * @param calibrationObj CalibrationHandler object which is loaded with calibration information.
     *
     * @return true on successful flash, false on failure
     */
    bool flashCalibration(CalibrationHandler calibrationDataHandler);

    /**
     * Stores the Calibration and Device information to the Device EEPROM
     *
     * @throws std::runtime_exception if failed to flash the calibration
     * @param calibrationObj CalibrationHandler object which is loaded with calibration information.
     */
    void flashCalibration2(CalibrationHandler calibrationDataHandler);

    /**
     * Fetches the EEPROM data from the device and loads it into CalibrationHandler object
     * If no calibration is flashed, it returns default
     *
     * @return The CalibrationHandler object containing the calibration currently flashed on device EEPROM
     */
    CalibrationHandler readCalibration();

    /**
     * Fetches the EEPROM data from the device and loads it into CalibrationHandler object
     *
     * @throws std::runtime_exception if no calibration is flashed
     * @return The CalibrationHandler object containing the calibration currently flashed on device EEPROM
     */
    CalibrationHandler readCalibration2();

    /**
     * Fetches the EEPROM data from the device and loads it into CalibrationHandler object
     * If no calibration is flashed, it returns default
     *
     * @return The CalibrationHandler object containing the calibration currently flashed on device EEPROM
     */
    CalibrationHandler readCalibrationOrDefault();

    /**
     * Factory reset EEPROM data if factory backup is available.
     *
     * @throws std::runtime_exception If factory reset was unsuccessful
     */
    void factoryResetCalibration();

    /**
     * Stores the Calibration and Device information to the Device EEPROM in Factory area
     * To perform this action, correct env variable must be set
     *
     * @throws std::runtime_exception if failed to flash the calibration
     * @return True on successful flash, false on failure
     */
    void flashFactoryCalibration(CalibrationHandler calibrationHandler);

    /**
     * Destructive action, deletes User area EEPROM contents
     * Requires PROTECTED permissions
     *
     * @throws std::runtime_exception if failed to flash the calibration
     * @return True on successful flash, false on failure
     */
    void flashEepromClear();

    /**
     * Destructive action, deletes Factory area EEPROM contents
     * Requires FACTORY PROTECTED permissions
     *
     * @throws std::runtime_exception if failed to flash the calibration
     * @return True on successful flash, false on failure
     */
    void flashFactoryEepromClear();

    /**
     * Fetches the EEPROM data from Factory area and loads it into CalibrationHandler object
     *
     * @throws std::runtime_exception if no calibration is flashed
     * @return The CalibrationHandler object containing the calibration currently flashed on device EEPROM in Factory Area
     */
    CalibrationHandler readFactoryCalibration();

    /**
     * Fetches the EEPROM data from Factory area and loads it into CalibrationHandler object
     * If no calibration is flashed, it returns default
     *
     * @return The CalibrationHandler object containing the calibration currently flashed on device EEPROM in Factory Area
     */
    CalibrationHandler readFactoryCalibrationOrDefault();

    /**
     * Fetches the raw EEPROM data from User area
     *
     * @throws std::runtime_exception if any error occurred
     * @returns Binary dump of User area EEPROM data
     */
    std::vector<std::uint8_t> readCalibrationRaw();

    /**
     * Fetches the raw EEPROM data from Factory area
     *
     * @throws std::runtime_exception if any error occurred
     * @returns Binary dump of Factory area EEPROM data
     */
    std::vector<std::uint8_t> readFactoryCalibrationRaw();

    /**
     * Retrieves USB connection speed
     *
     * @returns USB connection speed of connected device if applicable. Unknown otherwise.
     */
    UsbSpeed getUsbSpeed();

    /**
     * Configures Timesync service on device. It keeps host and device clocks in sync
     * First time timesync is started it waits until the initial sync is completed
     * Afterwards the function changes the following parameters
     *
     * @param period Interval between timesync runs
     * @param numSamples Number of timesync samples per run which are used to compute a better value. Set to zero to disable timesync
     * @param random If true partial timesync requests will be performed at random intervals, otherwise at fixed intervals
     */
    void setTimesync(std::chrono::milliseconds period, int numSamples, bool random);

    /**
     * Enables or disables Timesync service on device. It keeps host and device clocks in sync.
     *
     * @param enable Enables or disables consistent timesyncing
     */
    void setTimesync(bool enable);

    /**
     * Explicitly closes connection to device.
     * @note This function does not need to be explicitly called
     * as destructor closes the device automatically
     */
    void close();

    /**
     * Is the device already closed (or disconnected)
     *
     * @warning This function is thread-unsafe and may return outdated incorrect values. It is
     * only meant for use in simple single-threaded code. Well written code should handle
     * exceptions when calling any DepthAI apis to handle hardware events and multithreaded use.
     */
    bool isClosed() const;

    /**
     * Returns underlying XLinkConnection
     */
    std::shared_ptr<XLinkConnection> getConnection() {
        return connection;
    }

    /**
     * Returns underlying XLinkConnection
     */
    std::shared_ptr<const XLinkConnection> getConnection() const {
        return connection;
    }

   protected:
    std::shared_ptr<XLinkConnection> connection;

    /**
     * @brief a safe way to start a pipeline, which is closed if any exception occurs
     */
    void tryStartPipeline(const Pipeline& pipeline);

    /**
     * Allows the derived classes to handle custom setup for starting the pipeline
     *
     * @param pipeline OpenVINO version of the pipeline must match the one which the device was booted with
     * @sa startPipeline
     * @note Remember to call this function in the overload to setup the communication properly
     *
     * @returns True if pipeline started, false otherwise
     */
    virtual bool startPipelineImpl(const Pipeline& pipeline);

    /**
     * Allows the derived classes to handle custom setup for gracefully stopping the pipeline
     *
     * @note Remember to call this function in the overload to setup the communication properly
     */
    virtual void closeImpl();

   protected:
    // protected functions
    void init(OpenVINO::Version version);
    void init(OpenVINO::Version version, const dai::Path& pathToCmd);
    void init(OpenVINO::Version version, UsbSpeed maxUsbSpeed);
    void init(OpenVINO::Version version, UsbSpeed maxUsbSpeed, const dai::Path& pathToMvcmd);
    void init(const Pipeline& pipeline);
    void init(const Pipeline& pipeline, UsbSpeed maxUsbSpeed);
    void init(const Pipeline& pipeline, const dai::Path& pathToCmd);
    void init(const Pipeline& pipeline, const DeviceInfo& devInfo);
    void init(const Pipeline& pipeline, const DeviceInfo& devInfo, bool usb2Mode);
    void init(const Pipeline& pipeline, const DeviceInfo& devInfo, UsbSpeed maxUsbSpeed);
    void init(const Pipeline& pipeline, const DeviceInfo& devInfo, const dai::Path& pathToCmd);
    void init(const Pipeline& pipeline, UsbSpeed maxUsbSpeed, const dai::Path& pathToMvcmd);
    void init(Config config, UsbSpeed maxUsbSpeed, const dai::Path& pathToMvcmd);
    void init(Config config, UsbSpeed maxUsbSpeed);
    void init(Config config, const dai::Path& pathToCmd);
    void init(Config config, const DeviceInfo& devInfo, UsbSpeed maxUsbSpeed);
    void init(Config config, const DeviceInfo& devInfo, const dai::Path& pathToCmd);

   private:
    // private functions
    void init2(Config cfg, const dai::Path& pathToMvcmd, tl::optional<const Pipeline&> pipeline);
    void tryGetDevice();

    DeviceInfo deviceInfo = {};
    tl::optional<Version> bootloaderVersion;

    // Log callback
    int uniqueCallbackId = 0;
    std::mutex logCallbackMapMtx;
    std::unordered_map<int, std::function<void(LogMessage)>> logCallbackMap;

    // Watchdog thread
    std::thread watchdogThread;
    std::atomic<bool> watchdogRunning{true};

    // Timesync thread
    std::thread timesyncThread;
    std::atomic<bool> timesyncRunning{true};

    // Logging thread
    std::thread loggingThread;
    std::atomic<bool> loggingRunning{true};

    // Profiling thread
    std::thread profilingThread;
    std::atomic<bool> profilingRunning{true};

    // Monitor thread
    std::thread monitorThread;
    std::mutex lastWatchdogPingTimeMtx;
    std::chrono::steady_clock::time_point lastWatchdogPingTime;

    // closed
    mutable std::mutex closedMtx;
    bool closed{false};

    // pimpl
    class Impl;
    Pimpl<Impl> pimpl;

    // Device config
    Config config;

    dai::Path firmwarePath;
    bool dumpOnly = false;
};
}  // namespace dai<|MERGE_RESOLUTION|>--- conflicted
+++ resolved
@@ -304,11 +304,7 @@
      *
      * @param devInfo DeviceInfo which specifies which device to connect to
      */
-<<<<<<< HEAD
-    DeviceBase(const DeviceInfo& devInfo);
-=======
     explicit DeviceBase(const DeviceInfo& devInfo);
->>>>>>> 6628488e
 
     /**
      * Connects to any available device with a DEFAULT_SEARCH_TIME timeout.
@@ -380,14 +376,9 @@
      * @param config Config with which the device will be booted with
      * @param devInfo DeviceInfo which specifies which device to connect to
      * @param pathToCmd Path to custom device firmware
-<<<<<<< HEAD
-     */
-    DeviceBase(Config config, const DeviceInfo& devInfo, const dai::Path& pathToCmd);
-=======
      * @param dumpOnly If true only the minimal connection is established to retrieve the crash dump
      */
     DeviceBase(Config config, const DeviceInfo& devInfo, const dai::Path& pathToCmd, bool dumpOnly = false);
->>>>>>> 6628488e
 
     /**
      * Device destructor
@@ -606,8 +597,6 @@
     std::vector<CameraBoardSocket> getConnectedCameras();
 
     /**
-<<<<<<< HEAD
-=======
      * Get connection interfaces for device
      *
      * @returns Vector of connection type
@@ -615,7 +604,6 @@
     std::vector<ConnectionInterface> getConnectionInterfaces();
 
     /**
->>>>>>> 6628488e
      * Get cameras that are connected to the device with their features/properties
      *
      * @returns Vector of connected camera features
