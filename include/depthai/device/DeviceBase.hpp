#pragma once

// std
#include <atomic>
#include <chrono>
#include <condition_variable>
#include <functional>
#include <memory>
#include <mutex>
#include <string>
#include <thread>
#include <tuple>
#include <type_traits>
#include <unordered_map>
#include <vector>

// project
#include "depthai/common/CameraBoardSocket.hpp"
#include "depthai/common/CameraFeatures.hpp"
#include "depthai/common/UsbSpeed.hpp"
#include "depthai/device/CalibrationHandler.hpp"
#include "depthai/device/Version.hpp"
#include "depthai/openvino/OpenVINO.hpp"
#include "depthai/utility/Pimpl.hpp"
#include "depthai/utility/ProfilingData.hpp"
#include "depthai/xlink/XLinkConnection.hpp"
#include "depthai/xlink/XLinkStream.hpp"

// shared
#include "depthai-shared/common/ChipTemperature.hpp"
#include "depthai-shared/common/ConnectionInterface.hpp"
#include "depthai-shared/common/CpuUsage.hpp"
#include "depthai-shared/common/MemoryInfo.hpp"
<<<<<<< HEAD
=======
#include "depthai-shared/common/StereoPair.hpp"
>>>>>>> c21bdd37
#include "depthai-shared/datatype/RawIMUData.hpp"
#include "depthai-shared/device/BoardConfig.hpp"
#include "depthai-shared/device/CrashDump.hpp"
#include "depthai-shared/log/LogLevel.hpp"
#include "depthai-shared/log/LogMessage.hpp"

namespace dai {

// Forward declare Pipeline
class Pipeline;

/**
 * The core of depthai device for RAII, connects to device and maintains watchdog, timesync, ...
 */
class DeviceBase {
   public:
    // constants

    /// Default search time for constructors which discover devices
    static constexpr std::chrono::seconds DEFAULT_SEARCH_TIME{3};
    /// Default rate at which system information is logged
    static constexpr float DEFAULT_SYSTEM_INFORMATION_LOGGING_RATE_HZ{1.0f};
    /// Default UsbSpeed for device connection
    static constexpr UsbSpeed DEFAULT_USB_SPEED{UsbSpeed::SUPER};
    /// Default Timesync period
    static constexpr std::chrono::milliseconds DEFAULT_TIMESYNC_PERIOD{5000};
    /// Default Timesync number of samples per sync
    static constexpr int DEFAULT_TIMESYNC_NUM_SAMPLES{10};
    /// Default Timesync packet interval randomness
    static constexpr bool DEFAULT_TIMESYNC_RANDOM{true};

    // Structures

    /**
     * Device specific configuration
     */
    struct Config {
        OpenVINO::Version version = OpenVINO::VERSION_UNIVERSAL;
        BoardConfig board;
        bool nonExclusiveMode = false;
        tl::optional<LogLevel> outputLogLevel;
        tl::optional<LogLevel> logLevel;
    };

    // static API

    /**
     * @brief Get the Default Search Time for finding devices
     *
     * @returns Default search time in milliseconds
     */
    static std::chrono::milliseconds getDefaultSearchTime();

    /**
     * Waits for any available device with a timeout
     *
     * @param timeout duration of time to wait for the any device
     * @returns Tuple of bool and DeviceInfo. Bool specifies if device was found. DeviceInfo specifies the found device
     */
    static std::tuple<bool, DeviceInfo> getAnyAvailableDevice(std::chrono::milliseconds timeout);

    /**
     * Gets any available device
     *
     * @returns Tuple of bool and DeviceInfo. Bool specifies if device was found. DeviceInfo specifies the found device
     */
    static std::tuple<bool, DeviceInfo> getAnyAvailableDevice();

    /**
     * Waits for any available device with a timeout
     *
     * @param timeout duration of time to wait for the any device
     * @param cb callback function called between pooling intervals
     * @returns Tuple of bool and DeviceInfo. Bool specifies if device was found. DeviceInfo specifies the found device
     */
    static std::tuple<bool, DeviceInfo> getAnyAvailableDevice(std::chrono::milliseconds timeout, std::function<void()> cb);

    /**
     * Gets first available device. Device can be either in XLINK_UNBOOTED or XLINK_BOOTLOADER state
     * @returns Tuple of bool and DeviceInfo. Bool specifies if device was found. DeviceInfo specifies the found device
     */
    static std::tuple<bool, DeviceInfo> getFirstAvailableDevice(bool skipInvalidDevice = true);

    /**
     * Finds a device by MX ID. Example: 14442C10D13EABCE00
     * @param mxId MyraidX ID which uniquely specifies a device
     * @returns Tuple of bool and DeviceInfo. Bool specifies if device was found. DeviceInfo specifies the found device
     */
    static std::tuple<bool, DeviceInfo> getDeviceByMxId(std::string mxId);

    /**
     * Returns all available devices
     * @returns Vector of available devices
     */
    static std::vector<DeviceInfo> getAllAvailableDevices();

    /**
     * Returns information of all connected devices.
     * The devices could be both connectable as well as already connected to devices.
     *
     * @returns Vector of connected device information
     */
    static std::vector<DeviceInfo> getAllConnectedDevices();

    /**
     * Gets device firmware binary for a specific OpenVINO version
     * @param usb2Mode USB2 mode firmware
     * @param version Version of OpenVINO which firmware will support
     * @returns Firmware binary
     */
    static std::vector<std::uint8_t> getEmbeddedDeviceBinary(bool usb2Mode, OpenVINO::Version version = OpenVINO::VERSION_UNIVERSAL);

    /**
     * Gets device firmware binary for a specific configuration
     * @param config FW with applied configuration
     * @returns Firmware binary
     */
    static std::vector<std::uint8_t> getEmbeddedDeviceBinary(Config config);

    /**
     * Get current global accumulated profiling data
     *
     * @returns ProfilingData from all devices
     */
    static ProfilingData getGlobalProfilingData();

    /**
     * Connects to any available device with a DEFAULT_SEARCH_TIME timeout.
     * @param pipeline Pipeline to be executed on the device
     */
    explicit DeviceBase(const Pipeline& pipeline);

    /**
     * Connects to any available device with a DEFAULT_SEARCH_TIME timeout.
     * @param pipeline Pipeline to be executed on the device
     * @param usb2Mode Boot device using USB2 mode firmware
     */
    template <typename T, std::enable_if_t<std::is_same<T, bool>::value, bool> = true>
    DeviceBase(const Pipeline& pipeline, T usb2Mode) : DeviceBase(pipeline, usb2Mode ? UsbSpeed::HIGH : DeviceBase::DEFAULT_USB_SPEED) {}

    /**
     * Connects to any available device with a DEFAULT_SEARCH_TIME timeout.
     * @param pipeline Pipeline to be executed on the device
     * @param maxUsbSpeed Maximum allowed USB speed
     */
    DeviceBase(const Pipeline& pipeline, UsbSpeed maxUsbSpeed);

    /**
     * Connects to any available device with a DEFAULT_SEARCH_TIME timeout.
     * @param pipeline Pipeline to be executed on the device
     * @param pathToCmd Path to custom device firmware
     */
    DeviceBase(const Pipeline& pipeline, const dai::Path& pathToCmd);

    /**
     * Connects to device specified by devInfo.
     * @param pipeline Pipeline to be executed on the device
     * @param devInfo DeviceInfo which specifies which device to connect to
     */
    DeviceBase(const Pipeline& pipeline, const DeviceInfo& devInfo);

    /**
     * Connects to device specified by devInfo.
     * @param pipeline Pipeline to be executed on the device
     * @param devInfo DeviceInfo which specifies which device to connect to
     * @param usb2Mode Boot device using USB2 mode firmware
     */
    template <typename T, std::enable_if_t<std::is_same<T, bool>::value, bool> = true>
    DeviceBase(const Pipeline& pipeline, const DeviceInfo& devInfo, T usb2Mode)
        : DeviceBase(pipeline, devInfo, usb2Mode ? UsbSpeed::HIGH : DeviceBase::DEFAULT_USB_SPEED) {}

    /**
     * Connects to device specified by devInfo.
     * @param pipeline Pipeline to be executed on the device
     * @param devInfo DeviceInfo which specifies which device to connect to
     * @param maxUsbSpeed Maximum allowed USB speed
     */
    DeviceBase(const Pipeline& pipeline, const DeviceInfo& devInfo, UsbSpeed maxUsbSpeed);

    /**
     * Connects to device specified by devInfo.
     * @param pipeline Pipeline to be executed on the device
     * @param devInfo DeviceInfo which specifies which device to connect to
     * @param pathToCmd Path to custom device firmware
     */
    DeviceBase(const Pipeline& pipeline, const DeviceInfo& devInfo, const dai::Path& pathToCmd);

    /**
     * Connects to any available device with a DEFAULT_SEARCH_TIME timeout.
     * Uses OpenVINO version OpenVINO::VERSION_UNIVERSAL
     */
    DeviceBase();

    /**
     * Connects to any available device with a DEFAULT_SEARCH_TIME timeout.
     * @param version OpenVINO version which the device will be booted with.
     */
    explicit DeviceBase(OpenVINO::Version version);

    /**
     * Connects to any available device with a DEFAULT_SEARCH_TIME timeout.
     * @param version OpenVINO version which the device will be booted with
     * @param usb2Mode Boot device using USB2 mode firmware
     */
    template <typename T, std::enable_if_t<std::is_same<T, bool>::value, bool> = true>
    DeviceBase(OpenVINO::Version version, T usb2Mode) : DeviceBase(version, usb2Mode ? UsbSpeed::HIGH : DeviceBase::DEFAULT_USB_SPEED) {}

    /**
     * Connects to device specified by devInfo.
     * @param version OpenVINO version which the device will be booted with
     * @param maxUsbSpeed Maximum allowed USB speed
     */
    DeviceBase(OpenVINO::Version version, UsbSpeed maxUsbSpeed);

    /**
     * Connects to any available device with a DEFAULT_SEARCH_TIME timeout.
     * @param version OpenVINO version which the device will be booted with
     * @param pathToCmd Path to custom device firmware
     */
    DeviceBase(OpenVINO::Version version, const dai::Path& pathToCmd);

    /**
     * Connects to device specified by devInfo.
     * @param version OpenVINO version which the device will be booted with
     * @param devInfo DeviceInfo which specifies which device to connect to
     */
    DeviceBase(OpenVINO::Version version, const DeviceInfo& devInfo);

    /**
     * Connects to device specified by devInfo.
     * @param version OpenVINO version which the device will be booted with
     * @param devInfo DeviceInfo which specifies which device to connect to
     * @param usb2Mode Boot device using USB2 mode firmware
     */
    template <typename T, std::enable_if_t<std::is_same<T, bool>::value, bool> = true>
    DeviceBase(OpenVINO::Version version, const DeviceInfo& devInfo, T usb2Mode)
        : DeviceBase(version, devInfo, usb2Mode ? UsbSpeed::HIGH : DeviceBase::DEFAULT_USB_SPEED) {}

    /**
     * Connects to device specified by devInfo.
     * @param version OpenVINO version which the device will be booted with
     * @param devInfo DeviceInfo which specifies which device to connect to
     * @param maxUsbSpeed Maximum allowed USB speed
     */
    DeviceBase(OpenVINO::Version version, const DeviceInfo& devInfo, UsbSpeed maxUsbSpeed);

    /**
     * Connects to device specified by devInfo.
     * @param version OpenVINO version which the device will be booted with
     * @param devInfo DeviceInfo which specifies which device to connect to
     * @param pathToCmd Path to custom device firmware
     */
    DeviceBase(OpenVINO::Version version, const DeviceInfo& devInfo, const dai::Path& pathToCmd);

    /**
     * Connects to any available device with custom config.
     * @param config Device custom configuration to boot with
     */
    explicit DeviceBase(Config config);

    /**
     * Connects to device 'devInfo' with custom config.
     * @param config Device custom configuration to boot with
     * @param devInfo DeviceInfo which specifies which device to connect to
     */
    DeviceBase(Config config, const DeviceInfo& devInfo);

    /**
     * Connects to any available device with a DEFAULT_SEARCH_TIME timeout.
     * Uses OpenVINO version OpenVINO::VERSION_UNIVERSAL
     *
     * @param devInfo DeviceInfo which specifies which device to connect to
     */
    explicit DeviceBase(const DeviceInfo& devInfo);

    /**
     * Connects to any available device with a DEFAULT_SEARCH_TIME timeout.
     * Uses OpenVINO version OpenVINO::VERSION_UNIVERSAL
     *
     * @param devInfo DeviceInfo which specifies which device to connect to
     * @param maxUsbSpeed Maximum allowed USB speed
     */
    DeviceBase(const DeviceInfo& devInfo, UsbSpeed maxUsbSpeed);

    /**
     * Connects to any available device with a DEFAULT_SEARCH_TIME timeout.
     * Uses OpenVINO version OpenVINO::VERSION_UNIVERSAL
     *
     * @param nameOrDeviceId Creates DeviceInfo with nameOrDeviceId to connect to
     */
    DeviceBase(std::string nameOrDeviceId);

    /**
     * Connects to any available device with a DEFAULT_SEARCH_TIME timeout.
     * Uses OpenVINO version OpenVINO::VERSION_UNIVERSAL
     *
     * @param nameOrDeviceId Creates DeviceInfo with nameOrDeviceId to connect to
     * @param maxUsbSpeed Maximum allowed USB speed
     */
    DeviceBase(std::string nameOrDeviceId, UsbSpeed maxUsbSpeed);

    /**
     * Connects to any available device with a DEFAULT_SEARCH_TIME timeout.
     * @param config Config with which the device will be booted with
     * @param usb2Mode Boot device using USB2 mode firmware
     */
    template <typename T, std::enable_if_t<std::is_same<T, bool>::value, bool> = true>
    DeviceBase(Config config, T usb2Mode) : DeviceBase(config, usb2Mode ? UsbSpeed::HIGH : DeviceBase::DEFAULT_USB_SPEED) {}

    /**
     * Connects to device specified by devInfo.
     * @param config Config with which the device will be booted with
     * @param maxUsbSpeed Maximum allowed USB speed
     */
    DeviceBase(Config config, UsbSpeed maxUsbSpeed);

    /**
     * Connects to any available device with a DEFAULT_SEARCH_TIME timeout.
     * @param config Config with which the device will be booted with
     * @param pathToCmd Path to custom device firmware
     */
    DeviceBase(Config config, const dai::Path& pathToCmd);

    /**
     * Connects to device specified by devInfo.
     * @param config Config with which the device will be booted with
     * @param devInfo DeviceInfo which specifies which device to connect to
     * @param usb2Mode Boot device using USB2 mode firmware
     */
    template <typename T, std::enable_if_t<std::is_same<T, bool>::value, bool> = true>
    DeviceBase(Config config, const DeviceInfo& devInfo, T usb2Mode) : DeviceBase(config, devInfo, usb2Mode ? UsbSpeed::HIGH : DeviceBase::DEFAULT_USB_SPEED) {}

    /**
     * Connects to device specified by devInfo.
     * @param config Config with which the device will be booted with
     * @param devInfo DeviceInfo which specifies which device to connect to
     * @param maxUsbSpeed Maximum allowed USB speed
     */
    DeviceBase(Config config, const DeviceInfo& devInfo, UsbSpeed maxUsbSpeed);

    /**
     * Connects to device specified by devInfo.
     * @param config Config with which the device will be booted with
     * @param devInfo DeviceInfo which specifies which device to connect to
     * @param pathToCmd Path to custom device firmware
     * @param dumpOnly If true only the minimal connection is established to retrieve the crash dump
     */
    DeviceBase(Config config, const DeviceInfo& devInfo, const dai::Path& pathToCmd, bool dumpOnly = false);

    /**
     * Device destructor
     * @note In the destructor of the derived class, remember to call close()
     */
    virtual ~DeviceBase();

    /**
     * Gets Bootloader version if it was booted through Bootloader
     *
     * @returns DeviceBootloader::Version if booted through Bootloader or none otherwise
     */
    tl::optional<Version> getBootloaderVersion();

    /**
     * Checks if devices pipeline is already running
     *
     * @returns True if running, false otherwise
     */
    bool isPipelineRunning();

    /**
     * Starts the execution of the devices pipeline
     *
     * @returns True if pipeline started, false otherwise
     */
    [[deprecated("Device(pipeline) starts the pipeline automatically. See Device() and startPipeline(pipeline) otherwise")]] bool startPipeline();

    /**
     * Starts the execution of a given pipeline
     * @param pipeline OpenVINO version of the pipeline must match the one which the device was booted with.
     *
     * @returns True if pipeline started, false otherwise
     */
    bool startPipeline(const Pipeline& pipeline);

    /**
     * Sets the devices logging severity level. This level affects which logs are transferred from device to host.
     *
     * @param level Logging severity
     */
    void setLogLevel(LogLevel level);

    /**
     * Gets current logging severity level of the device.
     *
     * @returns Logging severity level
     */
    LogLevel getLogLevel();

    /**
     * Sets the chunk size for splitting device-sent XLink packets. A larger value could
     * increase performance, and 0 disables chunking. A negative value is ignored.
     * Device defaults are configured per protocol, currently 64*1024 for both USB and Ethernet.
     *
     * @param sizeBytes XLink chunk size in bytes
     */
    void setXLinkChunkSize(int sizeBytes);

    /**
     * Gets current XLink chunk size.
     *
     * @returns XLink chunk size in bytes
     */
    int getXLinkChunkSize();

    /**
     * Get the Device Info object o the device which is currently running
     *
     * @return DeviceInfo of the current device in execution
     */
    DeviceInfo getDeviceInfo() const;

    /**
     * Get device name if available
     * @returns device name or empty string if not available
     */
    std::string getDeviceName();

    /**
     * Get product name if available
     * @returns product name or empty string if not available
     */
    std::string getProductName();

    /**
     * Get MxId of device
     *
     * @returns MxId of connected device
     */
    std::string getMxId();

    /**
     * Sets logging level which decides printing level to standard output.
     * If lower than setLogLevel, no messages will be printed
     *
     * @param level Standard output printing severity
     */
    void setLogOutputLevel(LogLevel level);

    /**
     * Gets logging level which decides printing level to standard output.
     *
     * @returns Standard output printing severity
     */
    LogLevel getLogOutputLevel();

    /**
     * Sets the brightness of the IR Laser Dot Projector. Limits: up to 765mA at 30% duty cycle, up to 1200mA at 6% duty cycle.
     * The duty cycle is controlled by `left` camera STROBE, aligned to start of exposure.
     * The emitter is turned off by default
     *
     * @param mA Current in mA that will determine brightness, 0 or negative to turn off
     * @param mask Optional mask to modify only Left (0x1) or Right (0x2) sides on OAK-D-Pro-W-DEV
     * @returns True on success, false if not found or other failure
     */
    [[deprecated("Use setIrLaserDotProjectorIntensity(float intensity) instead.")]] bool setIrLaserDotProjectorBrightness(float mA, int mask = -1);

    /**
     * Sets the brightness of the IR Flood Light. Limits: up to 1500mA at 30% duty cycle.
     * The duty cycle is controlled by the `left` camera STROBE, aligned to start of exposure.
     * If the dot projector is also enabled, its lower duty cycle limits take precedence.
     * The emitter is turned off by default
     *
     * @param mA Current in mA that will determine brightness, 0 or negative to turn off
     * @param mask Optional mask to modify only Left (0x1) or Right (0x2) sides on OAK-D-Pro-W-DEV
     * @returns True on success, false if not found or other failure
     */
    [[deprecated("Use setIrFloodLightIntensity(float intensity) instead.")]] bool setIrFloodLightBrightness(float mA, int mask = -1);

    /**
     * Sets the intensity of the IR Laser Dot Projector. Limits: up to 765mA at 30% frame time duty cycle when exposure time is longer than 30% frame time.
     * Otherwise, duty cycle is 100% of exposure time, with current increased up to max 1200mA to make up for shorter duty cycle.
     * The duty cycle is controlled by `left` camera STROBE, aligned to start of exposure.
     * The emitter is turned off by default
     *
     * @param intensity Intensity on range 0 to 1, that will determine brightness. 0 or negative to turn off
     * @param mask Optional mask to modify only Left (0x1) or Right (0x2) sides on OAK-D-Pro-W-DEV
     * @returns True on success, false if not found or other failure
     */
    bool setIrLaserDotProjectorIntensity(float intensity, int mask = -1);

    /**
     * Sets the intensity of the IR Flood Light. Limits: Intensity is directly normalized to 0 - 1500mA current.
     * The duty cycle is 30% when exposure time is longer than 30% frame time. Otherwise, duty cycle is 100% of exposure time.
     * The duty cycle is controlled by the `left` camera STROBE, aligned to start of exposure.
     * The emitter is turned off by default
     *
     * @param intensity Intensity on range 0 to 1, that will determine brightness, 0 or negative to turn off
     * @param mask Optional mask to modify only Left (0x1) or Right (0x2) sides on OAK-D-Pro-W-DEV
     * @returns True on success, false if not found or other failure
     */
    bool setIrFloodLightIntensity(float intensity, int mask = -1);

    /**
     * Retrieves detected IR laser/LED drivers.
     *
     * @returns Vector of tuples containing: driver name, I2C bus, I2C address.
     * For OAK-D-Pro it should be `[{"LM3644", 2, 0x63}]`
     */
    std::vector<std::tuple<std::string, int, int>> getIrDrivers();

    /**
     * Retrieves crash dump for debugging.
     */
    dai::CrashDump getCrashDump(bool clearCrashDump = true);

    /**
     * Retrieves whether the is crash dump stored on device or not.
     */
    bool hasCrashDump();

    /**
     * Get current accumulated profiling data
     *
     * @returns ProfilingData from the specific device
     */
    ProfilingData getProfilingData();

    /**
     * Add a callback for device logging. The callback will be called from a separate thread with the LogMessage being passed.
     *
     * @param callback Callback to call whenever a log message arrives
     * @returns Id which can be used to later remove the callback
     */
    int addLogCallback(std::function<void(LogMessage)> callback);

    /**
     * Removes a callback
     *
     * @param callbackId Id of callback to be removed
     * @returns True if callback was removed, false otherwise
     */
    bool removeLogCallback(int callbackId);

    /**
     * Sets rate of system information logging ("info" severity). Default 1Hz
     * If parameter is less or equal to zero, then system information logging will be disabled
     *
     * @param rateHz Logging rate in Hz
     */
    void setSystemInformationLoggingRate(float rateHz);

    /**
     * Gets current rate of system information logging ("info" severity) in Hz.
     *
     * @returns Logging rate in Hz
     */
    float getSystemInformationLoggingRate();

    /**
     * Get cameras that are connected to the device
     *
     * @returns Vector of connected cameras
     */
    std::vector<CameraBoardSocket> getConnectedCameras();

    /**
     * Get connection interfaces for device
     *
     * @returns Vector of connection type
     */
    std::vector<ConnectionInterface> getConnectionInterfaces();

    /**
     * Get cameras that are connected to the device with their features/properties
     *
     * @returns Vector of connected camera features
     */
    std::vector<CameraFeatures> getConnectedCameraFeatures();

    /**
<<<<<<< HEAD
=======
     * Get stereo pairs based on the device type.
     *
     * @returns Vector of stereo pairs
     */
    std::vector<StereoPair> getStereoPairs();

    /**
     * Get stereo pairs taking into account the calibration and connected cameras.
     *
     * @note This method will always return a subset of `getStereoPairs`.
     *
     * @returns Vector of stereo pairs
     */
    std::vector<StereoPair> getAvailableStereoPairs();

    /**
>>>>>>> c21bdd37
     * Get sensor names for cameras that are connected to the device
     *
     * @returns Map/dictionary with camera sensor names, indexed by socket
     */
    std::unordered_map<CameraBoardSocket, std::string> getCameraSensorNames();

    /**
     * Get connected IMU type
     *
     * @returns IMU type
     */
    std::string getConnectedIMU();

    /**
     * Get connected IMU firmware version
     *
     * @returns IMU firmware version
     */
    dai::Version getIMUFirmwareVersion();

    /**
     * Get embedded IMU firmware version to which IMU can be upgraded
     *
     * @returns Get embedded IMU firmware version to which IMU can be upgraded.
     */
    dai::Version getEmbeddedIMUFirmwareVersion();

    /**
     * Starts IMU firmware update asynchronously only if IMU node is not running.
     * If current firmware version is the same as embedded firmware version then it's no-op. Can be overridden by forceUpdate parameter.
     * State of firmware update can be monitored using getIMUFirmwareUpdateStatus API.
     *
     * @param forceUpdate Force firmware update or not. Will perform FW update regardless of current version and embedded firmware version.
     *
     * @returns Returns whether firmware update can be started. Returns false if IMU node is started.
     */
    bool startIMUFirmwareUpdate(bool forceUpdate = false);

    /**
     * Get IMU firmware update status
     *
     * @returns Whether IMU firmware update is done and last firmware update progress as percentage.
     * return value true and 100 means that the update was successful
     * return value true and other than 100 means that the update failed
     */
<<<<<<< HEAD
    std::tuple<bool, float> getIMUFirmwareUpdateStatus();
=======
    std::tuple<bool, unsigned int> getIMUFirmwareUpdateStatus();
>>>>>>> c21bdd37

    /**
     * Retrieves current DDR memory information from device
     *
     * @returns Used, remaining and total ddr memory
     */
    MemoryInfo getDdrMemoryUsage();

    /**
     * Retrieves current CMX memory information from device
     *
     * @returns Used, remaining and total cmx memory
     */
    MemoryInfo getCmxMemoryUsage();

    /**
     * Retrieves current CSS Leon CPU heap information from device
     *
     * @returns Used, remaining and total heap memory
     */
    MemoryInfo getLeonCssHeapUsage();

    /**
     * Retrieves current MSS Leon CPU heap information from device
     *
     * @returns Used, remaining and total heap memory
     */
    MemoryInfo getLeonMssHeapUsage();

    /**
     * Retrieves current chip temperature as measured by device
     *
     * @returns Temperature of various onboard sensors
     */
    ChipTemperature getChipTemperature();

    /**
     * Retrieves average CSS Leon CPU usage
     *
     * @returns Average CPU usage and sampling duration
     */
    CpuUsage getLeonCssCpuUsage();

    /**
     * Retrieves average MSS Leon CPU usage
     *
     * @returns Average CPU usage and sampling duration
     */
    CpuUsage getLeonMssCpuUsage();

    /**
     * Check if EEPROM is available
     * @returns True if EEPROM is present on board, false otherwise
     */
    bool isEepromAvailable();

    /**
     * Stores the Calibration and Device information to the Device EEPROM
     *
     * @param calibrationObj CalibrationHandler object which is loaded with calibration information.
     *
     * @return true on successful flash, false on failure
     */
    bool flashCalibration(CalibrationHandler calibrationDataHandler);

    /**
     * Stores the Calibration and Device information to the Device EEPROM
     *
     * @throws std::runtime_exception if failed to flash the calibration
     * @param calibrationObj CalibrationHandler object which is loaded with calibration information.
     */
    void flashCalibration2(CalibrationHandler calibrationDataHandler);

    /**
     * Fetches the EEPROM data from the device and loads it into CalibrationHandler object
     * If no calibration is flashed, it returns default
     *
     * @return The CalibrationHandler object containing the calibration currently flashed on device EEPROM
     */
    CalibrationHandler readCalibration();

    /**
     * Fetches the EEPROM data from the device and loads it into CalibrationHandler object
     *
     * @throws std::runtime_exception if no calibration is flashed
     * @return The CalibrationHandler object containing the calibration currently flashed on device EEPROM
     */
    CalibrationHandler readCalibration2();

    /**
     * Fetches the EEPROM data from the device and loads it into CalibrationHandler object
     * If no calibration is flashed, it returns default
     *
     * @return The CalibrationHandler object containing the calibration currently flashed on device EEPROM
     */
    CalibrationHandler readCalibrationOrDefault();

    /**
     * Factory reset EEPROM data if factory backup is available.
     *
     * @throws std::runtime_exception If factory reset was unsuccessful
     */
    void factoryResetCalibration();

    /**
     * Stores the Calibration and Device information to the Device EEPROM in Factory area
     * To perform this action, correct env variable must be set
     *
     * @throws std::runtime_exception if failed to flash the calibration
     * @return True on successful flash, false on failure
     */
    void flashFactoryCalibration(CalibrationHandler calibrationHandler);

    /**
     * Destructive action, deletes User area EEPROM contents
     * Requires PROTECTED permissions
     *
     * @throws std::runtime_exception if failed to flash the calibration
     * @return True on successful flash, false on failure
     */
    void flashEepromClear();

    /**
     * Destructive action, deletes Factory area EEPROM contents
     * Requires FACTORY PROTECTED permissions
     *
     * @throws std::runtime_exception if failed to flash the calibration
     * @return True on successful flash, false on failure
     */
    void flashFactoryEepromClear();

    /**
     * Fetches the EEPROM data from Factory area and loads it into CalibrationHandler object
     *
     * @throws std::runtime_exception if no calibration is flashed
     * @return The CalibrationHandler object containing the calibration currently flashed on device EEPROM in Factory Area
     */
    CalibrationHandler readFactoryCalibration();

    /**
     * Fetches the EEPROM data from Factory area and loads it into CalibrationHandler object
     * If no calibration is flashed, it returns default
     *
     * @return The CalibrationHandler object containing the calibration currently flashed on device EEPROM in Factory Area
     */
    CalibrationHandler readFactoryCalibrationOrDefault();

    /**
     * Fetches the raw EEPROM data from User area
     *
     * @throws std::runtime_exception if any error occurred
     * @returns Binary dump of User area EEPROM data
     */
    std::vector<std::uint8_t> readCalibrationRaw();

    /**
     * Fetches the raw EEPROM data from Factory area
     *
     * @throws std::runtime_exception if any error occurred
     * @returns Binary dump of Factory area EEPROM data
     */
    std::vector<std::uint8_t> readFactoryCalibrationRaw();

    /**
     * Retrieves USB connection speed
     *
     * @returns USB connection speed of connected device if applicable. Unknown otherwise.
     */
    UsbSpeed getUsbSpeed();

    /**
     * Configures Timesync service on device. It keeps host and device clocks in sync
     * First time timesync is started it waits until the initial sync is completed
     * Afterwards the function changes the following parameters
     *
     * @param period Interval between timesync runs
     * @param numSamples Number of timesync samples per run which are used to compute a better value. Set to zero to disable timesync
     * @param random If true partial timesync requests will be performed at random intervals, otherwise at fixed intervals
     */
    void setTimesync(std::chrono::milliseconds period, int numSamples, bool random);

    /**
     * Enables or disables Timesync service on device. It keeps host and device clocks in sync.
     *
     * @param enable Enables or disables consistent timesyncing
     */
    void setTimesync(bool enable);

    /**
     * Explicitly closes connection to device.
     * @note This function does not need to be explicitly called
     * as destructor closes the device automatically
     */
    void close();

    /**
     * Is the device already closed (or disconnected)
     *
     * @warning This function is thread-unsafe and may return outdated incorrect values. It is
     * only meant for use in simple single-threaded code. Well written code should handle
     * exceptions when calling any DepthAI apis to handle hardware events and multithreaded use.
     */
    bool isClosed() const;

    /**
     * Returns underlying XLinkConnection
     */
    std::shared_ptr<XLinkConnection> getConnection() {
        return connection;
    }

    /**
     * Returns underlying XLinkConnection
     */
    std::shared_ptr<const XLinkConnection> getConnection() const {
        return connection;
    }

   protected:
    std::shared_ptr<XLinkConnection> connection;

    /**
     * @brief a safe way to start a pipeline, which is closed if any exception occurs
     */
    void tryStartPipeline(const Pipeline& pipeline);

    /**
     * Allows the derived classes to handle custom setup for starting the pipeline
     *
     * @param pipeline OpenVINO version of the pipeline must match the one which the device was booted with
     * @sa startPipeline
     * @note Remember to call this function in the overload to setup the communication properly
     *
     * @returns True if pipeline started, false otherwise
     */
    virtual bool startPipelineImpl(const Pipeline& pipeline);

    /**
     * Allows the derived classes to handle custom setup for gracefully stopping the pipeline
     *
     * @note Remember to call this function in the overload to setup the communication properly
     */
    virtual void closeImpl();

   protected:
    // protected functions
    void init(OpenVINO::Version version);
    void init(OpenVINO::Version version, const dai::Path& pathToCmd);
    void init(OpenVINO::Version version, UsbSpeed maxUsbSpeed);
    void init(OpenVINO::Version version, UsbSpeed maxUsbSpeed, const dai::Path& pathToMvcmd);
    void init(const Pipeline& pipeline);
    void init(const Pipeline& pipeline, UsbSpeed maxUsbSpeed);
    void init(const Pipeline& pipeline, const dai::Path& pathToCmd);
    void init(const Pipeline& pipeline, const DeviceInfo& devInfo);
    void init(const Pipeline& pipeline, const DeviceInfo& devInfo, bool usb2Mode);
    void init(const Pipeline& pipeline, const DeviceInfo& devInfo, UsbSpeed maxUsbSpeed);
    void init(const Pipeline& pipeline, const DeviceInfo& devInfo, const dai::Path& pathToCmd);
    void init(const Pipeline& pipeline, UsbSpeed maxUsbSpeed, const dai::Path& pathToMvcmd);
    void init(Config config, UsbSpeed maxUsbSpeed, const dai::Path& pathToMvcmd);
    void init(Config config, UsbSpeed maxUsbSpeed);
    void init(Config config, const dai::Path& pathToCmd);
    void init(Config config, const DeviceInfo& devInfo, UsbSpeed maxUsbSpeed);
    void init(Config config, const DeviceInfo& devInfo, const dai::Path& pathToCmd);

   private:
    // private functions
    void init2(Config cfg, const dai::Path& pathToMvcmd, tl::optional<const Pipeline&> pipeline);
    void tryGetDevice();

    DeviceInfo deviceInfo = {};
    tl::optional<Version> bootloaderVersion;

    // Log callback
    int uniqueCallbackId = 0;
    std::mutex logCallbackMapMtx;
    std::unordered_map<int, std::function<void(LogMessage)>> logCallbackMap;

    // Watchdog thread
    std::thread watchdogThread;
    std::atomic<bool> watchdogRunning{true};

    // Timesync thread
    std::thread timesyncThread;
    std::atomic<bool> timesyncRunning{true};

    // Logging thread
    std::thread loggingThread;
    std::atomic<bool> loggingRunning{true};

    // Profiling thread
    std::thread profilingThread;
    std::atomic<bool> profilingRunning{true};

    // Monitor thread
    std::thread monitorThread;
    std::mutex lastWatchdogPingTimeMtx;
    std::chrono::steady_clock::time_point lastWatchdogPingTime;

    // closed
    mutable std::mutex closedMtx;
    bool closed{false};

    // pimpl
    class Impl;
    Pimpl<Impl> pimpl;

    // Device config
    Config config;

    dai::Path firmwarePath;
    bool dumpOnly = false;
};
}  // namespace dai<|MERGE_RESOLUTION|>--- conflicted
+++ resolved
@@ -31,10 +31,7 @@
 #include "depthai-shared/common/ConnectionInterface.hpp"
 #include "depthai-shared/common/CpuUsage.hpp"
 #include "depthai-shared/common/MemoryInfo.hpp"
-<<<<<<< HEAD
-=======
 #include "depthai-shared/common/StereoPair.hpp"
->>>>>>> c21bdd37
 #include "depthai-shared/datatype/RawIMUData.hpp"
 #include "depthai-shared/device/BoardConfig.hpp"
 #include "depthai-shared/device/CrashDump.hpp"
@@ -615,8 +612,6 @@
     std::vector<CameraFeatures> getConnectedCameraFeatures();
 
     /**
-<<<<<<< HEAD
-=======
      * Get stereo pairs based on the device type.
      *
      * @returns Vector of stereo pairs
@@ -633,7 +628,6 @@
     std::vector<StereoPair> getAvailableStereoPairs();
 
     /**
->>>>>>> c21bdd37
      * Get sensor names for cameras that are connected to the device
      *
      * @returns Map/dictionary with camera sensor names, indexed by socket
@@ -679,11 +673,7 @@
      * return value true and 100 means that the update was successful
      * return value true and other than 100 means that the update failed
      */
-<<<<<<< HEAD
-    std::tuple<bool, float> getIMUFirmwareUpdateStatus();
-=======
     std::tuple<bool, unsigned int> getIMUFirmwareUpdateStatus();
->>>>>>> c21bdd37
 
     /**
      * Retrieves current DDR memory information from device
