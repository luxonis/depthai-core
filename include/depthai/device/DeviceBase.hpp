--- conflicted
+++ resolved
@@ -404,19 +404,18 @@
     std::vector<CameraBoardSocket> getConnectedCameras();
 
     /**
-<<<<<<< HEAD
      * Get cameras that are connected to the device with their features/properties
      *
      * @returns Vector of connected camera properties
      */
     std::vector<CameraProperties> getConnectedCameraProperties();
-=======
+
+    /**
      * Get sensor names for cameras that are connected to the device
      *
      * @returns Map/dictionary with camera sensor names, indexed by socket
      */
     std::unordered_map<CameraBoardSocket, std::string> getCameraSensorNames();
->>>>>>> 8ab5bf95
 
     /**
      * Retrieves current DDR memory information from device
