#pragma once

// std
#include <atomic>
#include <chrono>
#include <condition_variable>
#include <functional>
#include <memory>
#include <mutex>
#include <string>
#include <thread>
#include <tuple>
#include <type_traits>
#include <unordered_map>
#include <vector>

// project
#include "depthai/common/CameraBoardSocket.hpp"
#include "depthai/common/CameraFeatures.hpp"
#include "depthai/common/UsbSpeed.hpp"
#include "depthai/device/CalibrationHandler.hpp"
#include "depthai/device/DeviceGate.hpp"
#include "depthai/device/Version.hpp"
#include "depthai/openvino/OpenVINO.hpp"
#include "depthai/utility/Pimpl.hpp"
#include "depthai/utility/ProfilingData.hpp"
#include "depthai/xlink/XLinkConnection.hpp"
#include "depthai/xlink/XLinkStream.hpp"

// shared
#include "depthai-shared/common/ChipTemperature.hpp"
#include "depthai-shared/common/CpuUsage.hpp"
#include "depthai-shared/common/MemoryInfo.hpp"
#include "depthai-shared/datatype/RawIMUData.hpp"
#include "depthai-shared/device/BoardConfig.hpp"
#include "depthai-shared/device/CrashDump.hpp"
#include "depthai-shared/log/LogLevel.hpp"
#include "depthai-shared/log/LogMessage.hpp"

namespace dai {

// Forward declare Pipeline
class Pipeline;

/**
 * The core of depthai device for RAII, connects to device and maintains watchdog, timesync, ...
 */
class DeviceBase {
   public:
    // constants

    /// Default search time for constructors which discover devices
    static constexpr std::chrono::seconds DEFAULT_SEARCH_TIME{3};
    /// Default rate at which system information is logged
    static constexpr float DEFAULT_SYSTEM_INFORMATION_LOGGING_RATE_HZ{1.0f};
    /// Default UsbSpeed for device connection
    static constexpr UsbSpeed DEFAULT_USB_SPEED{UsbSpeed::SUPER};
    /// Default Timesync period
    static constexpr std::chrono::milliseconds DEFAULT_TIMESYNC_PERIOD{5000};
    /// Default Timesync number of samples per sync
    static constexpr int DEFAULT_TIMESYNC_NUM_SAMPLES{10};
    /// Default Timesync packet interval randomness
    static constexpr bool DEFAULT_TIMESYNC_RANDOM{true};

    // Structures

    /**
     * Device specific configuration
     */
    struct Config {
        OpenVINO::Version version = OpenVINO::VERSION_UNIVERSAL;
        BoardConfig board;
        bool nonExclusiveMode = false;
        tl::optional<LogLevel> outputLogLevel;
        tl::optional<LogLevel> logLevel;
    };

    // static API

    /**
     * @brief Get the Default Search Time for finding devices
     *
     * @returns Default search time in milliseconds
     */
    static std::chrono::milliseconds getDefaultSearchTime();

    /**
     * Waits for any available device with a timeout
     *
     * @param timeout duration of time to wait for the any device
     * @returns Tuple of bool and DeviceInfo. Bool specifies if device was found. DeviceInfo specifies the found device
     */
    static std::tuple<bool, DeviceInfo> getAnyAvailableDevice(std::chrono::milliseconds timeout);

    /**
     * Gets any available device
     *
     * @returns Tuple of bool and DeviceInfo. Bool specifies if device was found. DeviceInfo specifies the found device
     */
    static std::tuple<bool, DeviceInfo> getAnyAvailableDevice();

    /**
     * Waits for any available device with a timeout
     *
     * @param timeout duration of time to wait for the any device
     * @param cb callback function called between pooling intervals
     * @returns Tuple of bool and DeviceInfo. Bool specifies if device was found. DeviceInfo specifies the found device
     */
    static std::tuple<bool, DeviceInfo> getAnyAvailableDevice(std::chrono::milliseconds timeout, std::function<void()> cb);

    /**
     * Gets first available device. Device can be either in XLINK_UNBOOTED or XLINK_BOOTLOADER state
     * @returns Tuple of bool and DeviceInfo. Bool specifies if device was found. DeviceInfo specifies the found device
     */
    static std::tuple<bool, DeviceInfo> getFirstAvailableDevice(bool skipInvalidDevice = true);

    /**
     * Finds a device by MX ID. Example: 14442C10D13EABCE00
     * @param mxId MyraidX ID which uniquely specifies a device
     * @returns Tuple of bool and DeviceInfo. Bool specifies if device was found. DeviceInfo specifies the found device
     */
    static std::tuple<bool, DeviceInfo> getDeviceByMxId(std::string mxId);

    /**
     * Returns all available devices
     * @returns Vector of available devices
     */
    static std::vector<DeviceInfo> getAllAvailableDevices();

    /**
     * Returns information of all connected devices.
     * The devices could be both connectable as well as already connected to devices.
     *
     * @returns Vector of connected device information
     */
    static std::vector<DeviceInfo> getAllConnectedDevices();

    /**
     * Gets device firmware binary for a specific OpenVINO version
     * @param usb2Mode USB2 mode firmware
     * @param version Version of OpenVINO which firmware will support
     * @returns Firmware binary
     */
    static std::vector<std::uint8_t> getEmbeddedDeviceBinary(bool usb2Mode, OpenVINO::Version version = OpenVINO::VERSION_UNIVERSAL);

    /**
     * Gets device firmware binary for a specific configuration
     * @param config FW with applied configuration
     * @returns Firmware binary
     */
    static std::vector<std::uint8_t> getEmbeddedDeviceBinary(Config config);

    /**
     * Get current global accumulated profiling data
     *
     * @returns ProfilingData from all devices
     */
    static ProfilingData getGlobalProfilingData();

    /**
     * Connects to any available device with a DEFAULT_SEARCH_TIME timeout.
     * @param pipeline Pipeline to be executed on the device
     */
    explicit DeviceBase(const Pipeline& pipeline);

    /**
     * Connects to any available device with a DEFAULT_SEARCH_TIME timeout.
     * @param pipeline Pipeline to be executed on the device
     * @param usb2Mode Boot device using USB2 mode firmware
     */
    template <typename T, std::enable_if_t<std::is_same<T, bool>::value, bool> = true>
    DeviceBase(const Pipeline& pipeline, T usb2Mode) : DeviceBase(pipeline, usb2Mode ? UsbSpeed::HIGH : DeviceBase::DEFAULT_USB_SPEED) {}

    /**
     * Connects to any available device with a DEFAULT_SEARCH_TIME timeout.
     * @param pipeline Pipeline to be executed on the device
     * @param maxUsbSpeed Maximum allowed USB speed
     */
    DeviceBase(const Pipeline& pipeline, UsbSpeed maxUsbSpeed);

    /**
     * Connects to any available device with a DEFAULT_SEARCH_TIME timeout.
     * @param pipeline Pipeline to be executed on the device
     * @param pathToCmd Path to custom device firmware
     */
    DeviceBase(const Pipeline& pipeline, const dai::Path& pathToCmd);

    /**
     * Connects to device specified by devInfo.
     * @param pipeline Pipeline to be executed on the device
     * @param devInfo DeviceInfo which specifies which device to connect to
     */
    DeviceBase(const Pipeline& pipeline, const DeviceInfo& devInfo);

    /**
     * Connects to device specified by devInfo.
     * @param pipeline Pipeline to be executed on the device
     * @param devInfo DeviceInfo which specifies which device to connect to
     * @param usb2Mode Boot device using USB2 mode firmware
     */
    template <typename T, std::enable_if_t<std::is_same<T, bool>::value, bool> = true>
    DeviceBase(const Pipeline& pipeline, const DeviceInfo& devInfo, T usb2Mode)
        : DeviceBase(pipeline, devInfo, usb2Mode ? UsbSpeed::HIGH : DeviceBase::DEFAULT_USB_SPEED) {}

    /**
     * Connects to device specified by devInfo.
     * @param pipeline Pipeline to be executed on the device
     * @param devInfo DeviceInfo which specifies which device to connect to
     * @param maxUsbSpeed Maximum allowed USB speed
     */
    DeviceBase(const Pipeline& pipeline, const DeviceInfo& devInfo, UsbSpeed maxUsbSpeed);

    /**
     * Connects to device specified by devInfo.
     * @param pipeline Pipeline to be executed on the device
     * @param devInfo DeviceInfo which specifies which device to connect to
     * @param pathToCmd Path to custom device firmware
     */
    DeviceBase(const Pipeline& pipeline, const DeviceInfo& devInfo, const dai::Path& pathToCmd);

    /**
     * Connects to any available device with a DEFAULT_SEARCH_TIME timeout.
     * Uses OpenVINO version OpenVINO::VERSION_UNIVERSAL
     */
    DeviceBase();

    /**
     * Connects to any available device with a DEFAULT_SEARCH_TIME timeout.
     * @param version OpenVINO version which the device will be booted with.
     */
    explicit DeviceBase(OpenVINO::Version version);

    /**
     * Connects to any available device with a DEFAULT_SEARCH_TIME timeout.
     * @param version OpenVINO version which the device will be booted with
     * @param usb2Mode Boot device using USB2 mode firmware
     */
    template <typename T, std::enable_if_t<std::is_same<T, bool>::value, bool> = true>
    DeviceBase(OpenVINO::Version version, T usb2Mode) : DeviceBase(version, usb2Mode ? UsbSpeed::HIGH : DeviceBase::DEFAULT_USB_SPEED) {}

    /**
     * Connects to device specified by devInfo.
     * @param version OpenVINO version which the device will be booted with
     * @param maxUsbSpeed Maximum allowed USB speed
     */
    DeviceBase(OpenVINO::Version version, UsbSpeed maxUsbSpeed);

    /**
     * Connects to any available device with a DEFAULT_SEARCH_TIME timeout.
     * @param version OpenVINO version which the device will be booted with
     * @param pathToCmd Path to custom device firmware
     */
    DeviceBase(OpenVINO::Version version, const dai::Path& pathToCmd);

    /**
     * Connects to device specified by devInfo.
     * @param version OpenVINO version which the device will be booted with
     * @param devInfo DeviceInfo which specifies which device to connect to
     */
    DeviceBase(OpenVINO::Version version, const DeviceInfo& devInfo);

    /**
     * Connects to device specified by devInfo.
     * @param version OpenVINO version which the device will be booted with
     * @param devInfo DeviceInfo which specifies which device to connect to
     * @param usb2Mode Boot device using USB2 mode firmware
     */
    template <typename T, std::enable_if_t<std::is_same<T, bool>::value, bool> = true>
    DeviceBase(OpenVINO::Version version, const DeviceInfo& devInfo, T usb2Mode)
        : DeviceBase(version, devInfo, usb2Mode ? UsbSpeed::HIGH : DeviceBase::DEFAULT_USB_SPEED) {}

    /**
     * Connects to device specified by devInfo.
     * @param version OpenVINO version which the device will be booted with
     * @param devInfo DeviceInfo which specifies which device to connect to
     * @param maxUsbSpeed Maximum allowed USB speed
     */
    DeviceBase(OpenVINO::Version version, const DeviceInfo& devInfo, UsbSpeed maxUsbSpeed);

    /**
     * Connects to device specified by devInfo.
     * @param version OpenVINO version which the device will be booted with
     * @param devInfo DeviceInfo which specifies which device to connect to
     * @param pathToCmd Path to custom device firmware
     */
    DeviceBase(OpenVINO::Version version, const DeviceInfo& devInfo, const dai::Path& pathToCmd);

    /**
     * Connects to any available device with custom config.
     * @param config Device custom configuration to boot with
     */
    explicit DeviceBase(Config config);

    /**
     * Connects to device 'devInfo' with custom config.
     * @param devInfo DeviceInfo which specifies which device to connect to
     * @param config Device custom configuration to boot with
     */
    DeviceBase(Config config, const DeviceInfo& devInfo);

    /**
     * Connects to any available device with a DEFAULT_SEARCH_TIME timeout.
     * Uses OpenVINO version OpenVINO::VERSION_UNIVERSAL
     *
     * @param devInfo DeviceInfo which specifies which device to connect to
     */
    DeviceBase(const DeviceInfo& devInfo);

    /**
     * Connects to any available device with a DEFAULT_SEARCH_TIME timeout.
     * Uses OpenVINO version OpenVINO::VERSION_UNIVERSAL
     *
     * @param devInfo DeviceInfo which specifies which device to connect to
     * @param maxUsbSpeed Maximum allowed USB speed
     */
    DeviceBase(const DeviceInfo& devInfo, UsbSpeed maxUsbSpeed);

    /**
     * Connects to any available device with a DEFAULT_SEARCH_TIME timeout.
     * Uses OpenVINO version OpenVINO::VERSION_UNIVERSAL
     *
     * @param nameOrDeviceId Creates DeviceInfo with nameOrDeviceId to connect to
     */
    DeviceBase(std::string nameOrDeviceId);

    /**
     * Connects to any available device with a DEFAULT_SEARCH_TIME timeout.
     * Uses OpenVINO version OpenVINO::VERSION_UNIVERSAL
     *
     * @param nameOrDeviceId Creates DeviceInfo with nameOrDeviceId to connect to
     * @param maxUsbSpeed Maximum allowed USB speed
     */
    DeviceBase(std::string nameOrDeviceId, UsbSpeed maxUsbSpeed);

    /**
     * Connects to any available device with a DEFAULT_SEARCH_TIME timeout.
     * @param config Config with which the device will be booted with
     * @param usb2Mode Boot device using USB2 mode firmware
     */
    template <typename T, std::enable_if_t<std::is_same<T, bool>::value, bool> = true>
    DeviceBase(Config config, T usb2Mode) : DeviceBase(config, usb2Mode ? UsbSpeed::HIGH : DeviceBase::DEFAULT_USB_SPEED) {}

    /**
     * Connects to device specified by devInfo.
     * @param config Config with which the device will be booted with
     * @param maxUsbSpeed Maximum allowed USB speed
     */
    DeviceBase(Config config, UsbSpeed maxUsbSpeed);

    /**
     * Connects to any available device with a DEFAULT_SEARCH_TIME timeout.
     * @param config Config with which the device will be booted with
     * @param pathToCmd Path to custom device firmware
     */
    DeviceBase(Config config, const dai::Path& pathToCmd);

    /**
     * Connects to device specified by devInfo.
     * @param config Config with which the device will be booted with
     * @param devInfo DeviceInfo which specifies which device to connect to
     * @param usb2Mode Boot device using USB2 mode firmware
     */
    template <typename T, std::enable_if_t<std::is_same<T, bool>::value, bool> = true>
    DeviceBase(Config config, const DeviceInfo& devInfo, T usb2Mode) : DeviceBase(config, devInfo, usb2Mode ? UsbSpeed::HIGH : DeviceBase::DEFAULT_USB_SPEED) {}

    /**
     * Connects to device specified by devInfo.
     * @param version OpenVINO version which the device will be booted with
     * @param config Config with which specifies which device to connect to
     * @param maxUsbSpeed Maximum allowed USB speed
     */
    DeviceBase(Config config, const DeviceInfo& devInfo, UsbSpeed maxUsbSpeed);

    /**
     * Connects to device specified by devInfo.
     * @param config Config with which the device will be booted with
     * @param devInfo DeviceInfo which specifies which device to connect to
     * @param pathToCmd Path to custom device firmware
     */
    DeviceBase(Config config, const DeviceInfo& devInfo, const dai::Path& pathToCmd);

    /**
     * Device destructor
     * @note In the destructor of the derived class, remember to call close()
     */
    virtual ~DeviceBase();

    /**
     * Gets Bootloader version if it was booted through Bootloader
     *
     * @returns DeviceBootloader::Version if booted through Bootloader or none otherwise
     */
    tl::optional<Version> getBootloaderVersion();

    /**
     * Checks if devices pipeline is already running
     *
     * @returns True if running, false otherwise
     */
    bool isPipelineRunning();

    /**
     * Starts the execution of the devices pipeline
     *
     * @returns True if pipeline started, false otherwise
     */
    [[deprecated("Device(pipeline) starts the pipeline automatically. See Device() and startPipeline(pipeline) otherwise")]] bool startPipeline();

    /**
     * Starts the execution of a given pipeline
     * @param pipeline OpenVINO version of the pipeline must match the one which the device was booted with.
     *
     * @returns True if pipeline started, false otherwise
     */
    bool startPipeline(const Pipeline& pipeline);

    /**
     * Sets the devices logging severity level. This level affects which logs are transferred from device to host.
     *
     * @param level Logging severity
     */
    void setLogLevel(LogLevel level);

    /**
     * Gets current logging severity level of the device.
     *
     * @returns Logging severity level
     */
    LogLevel getLogLevel();

    /**
     * Sets the chunk size for splitting device-sent XLink packets. A larger value could
     * increase performance, and 0 disables chunking. A negative value is ignored.
     * Device defaults are configured per protocol, currently 64*1024 for both USB and Ethernet.
     *
     * @param sizeBytes XLink chunk size in bytes
     */
    void setXLinkChunkSize(int sizeBytes);

    /**
     * Gets current XLink chunk size.
     *
     * @returns XLink chunk size in bytes
     */
    int getXLinkChunkSize();

    /**
     * Get the Device Info object o the device which is currently running
     *
     * @return DeviceInfo of the current device in execution
     */
    DeviceInfo getDeviceInfo() const;

    /**
     * Get device name if available
     * @returns device name or empty string if not available
     */
    std::string getDeviceName();

    /**
     * Get MxId of device
     *
     * @returns MxId of connected device
     */
    std::string getMxId();

    /**
     * Sets logging level which decides printing level to standard output.
     * If lower than setLogLevel, no messages will be printed
     *
     * @param level Standard output printing severity
     */
    void setLogOutputLevel(LogLevel level);

    /**
     * Gets logging level which decides printing level to standard output.
     *
     * @returns Standard output printing severity
     */
    LogLevel getLogOutputLevel();

    /**
     * Sets the brightness of the IR Laser Dot Projector. Limits: up to 765mA at 30% duty cycle, up to 1200mA at 6% duty cycle.
     * The duty cycle is controlled by `left` camera STROBE, aligned to start of exposure.
     * The emitter is turned off by default
     *
     * @param mA Current in mA that will determine brightness, 0 or negative to turn off
     * @param mask Optional mask to modify only Left (0x1) or Right (0x2) sides on OAK-D-Pro-W-DEV
     * @returns True on success, false if not found or other failure
     */
    bool setIrLaserDotProjectorBrightness(float mA, int mask = -1);

    /**
     * Sets the brightness of the IR Flood Light. Limits: up to 1500mA at 30% duty cycle.
     * The duty cycle is controlled by the `left` camera STROBE, aligned to start of exposure.
     * If the dot projector is also enabled, its lower duty cycle limits take precedence.
     * The emitter is turned off by default
     *
     * @param mA Current in mA that will determine brightness, 0 or negative to turn off
     * @param mask Optional mask to modify only Left (0x1) or Right (0x2) sides on OAK-D-Pro-W-DEV
     * @returns True on success, false if not found or other failure
     */
    bool setIrFloodLightBrightness(float mA, int mask = -1);

    /**
     * Retrieves detected IR laser/LED drivers.
     *
     * @returns Vector of tuples containing: driver name, I2C bus, I2C address.
     * For OAK-D-Pro it should be `[{"LM3644", 2, 0x63}]`
     */
    std::vector<std::tuple<std::string, int, int>> getIrDrivers();

    /**
     * Retrieves crash dump for debugging.
     */
    dai::CrashDump getCrashDump(bool clearCrashDump = true);

    /**
     * Retrieves whether the is crash dump stored on device or not.
     */
    bool hasCrashDump();

    /**
<<<<<<< HEAD
=======
     * Get current accumulated profiling data
     *
     * @returns ProfilingData from the specific device
     */
    ProfilingData getProfilingData();

    /**
>>>>>>> 82ab07d0
     * Add a callback for device logging. The callback will be called from a separate thread with the LogMessage being passed.
     *
     * @param callback Callback to call whenever a log message arrives
     * @returns Id which can be used to later remove the callback
     */
    int addLogCallback(std::function<void(LogMessage)> callback);

    /**
     * Removes a callback
     *
     * @param callbackId Id of callback to be removed
     * @returns True if callback was removed, false otherwise
     */
    bool removeLogCallback(int callbackId);

    /**
     * Sets rate of system information logging ("info" severity). Default 1Hz
     * If parameter is less or equal to zero, then system information logging will be disabled
     *
     * @param rateHz Logging rate in Hz
     */
    void setSystemInformationLoggingRate(float rateHz);

    /**
     * Gets current rate of system information logging ("info" severity) in Hz.
     *
     * @returns Logging rate in Hz
     */
    float getSystemInformationLoggingRate();

    /**
     * Get cameras that are connected to the device
     *
     * @returns Vector of connected cameras
     */
    std::vector<CameraBoardSocket> getConnectedCameras();

    /**
     * Get cameras that are connected to the device with their features/properties
     *
     * @returns Vector of connected camera features
     */
    std::vector<CameraFeatures> getConnectedCameraFeatures();

    /**
     * Get sensor names for cameras that are connected to the device
     *
     * @returns Map/dictionary with camera sensor names, indexed by socket
     */
    std::unordered_map<CameraBoardSocket, std::string> getCameraSensorNames();

    /**
     * Get connected IMU type
     *
     * @returns IMU type
     */
    std::string getConnectedIMU();

    /**
     * Get connected IMU firmware version
     *
     * @returns IMU firmware version
     */
    dai::Version getIMUFirmwareVersion();

    /**
     * Get embedded IMU firmware version to which IMU can be upgraded
     *
     * @returns Get embedded IMU firmware version to which IMU can be upgraded.
     */
    dai::Version getEmbeddedIMUFirmwareVersion();

    /**
     * Starts IMU firmware update asynchronously only if IMU node is not running.
     * If current firmware version is the same as embedded firmware version then it's no-op. Can be overridden by forceUpdate parameter.
     * State of firmware update can be monitored using getIMUFirmwareUpdateStatus API.
     *
     * @param forceUpdate Force firmware update or not. Will perform FW update regardless of current version and embedded firmware version.
     *
     * @returns Returns whether firmware update can be started. Returns false if IMU node is started.
     */
    bool startIMUFirmwareUpdate(bool forceUpdate = false);

    /**
     * Get IMU firmware update status
     *
     * @returns Whether IMU firmware update is done and last firmware update progress as percentage.
     * return value true and 100 means that the update was successful
     * return value true and other than 100 means that the update failed
     */
    std::tuple<bool, float> getIMUFirmwareUpdateStatus();

    /**
     * Retrieves current DDR memory information from device
     *
     * @returns Used, remaining and total ddr memory
     */
    MemoryInfo getDdrMemoryUsage();

    /**
     * Retrieves current CMX memory information from device
     *
     * @returns Used, remaining and total cmx memory
     */
    MemoryInfo getCmxMemoryUsage();

    /**
     * Retrieves current CSS Leon CPU heap information from device
     *
     * @returns Used, remaining and total heap memory
     */
    MemoryInfo getLeonCssHeapUsage();

    /**
     * Retrieves current MSS Leon CPU heap information from device
     *
     * @returns Used, remaining and total heap memory
     */
    MemoryInfo getLeonMssHeapUsage();

    /**
     * Retrieves current chip temperature as measured by device
     *
     * @returns Temperature of various onboard sensors
     */
    ChipTemperature getChipTemperature();

    /**
     * Retrieves average CSS Leon CPU usage
     *
     * @returns Average CPU usage and sampling duration
     */
    CpuUsage getLeonCssCpuUsage();

    /**
     * Retrieves average MSS Leon CPU usage
     *
     * @returns Average CPU usage and sampling duration
     */
    CpuUsage getLeonMssCpuUsage();

    /**
     * Check if EEPROM is available
     * @returns True if EEPROM is present on board, false otherwise
     */
    bool isEepromAvailable();

    /**
     * Stores the Calibration and Device information to the Device EEPROM
     *
     * @param calibrationObj CalibrationHandler object which is loaded with calibration information.
     *
     * @return true on successful flash, false on failure
     */
    bool flashCalibration(CalibrationHandler calibrationDataHandler);

    /**
     * Stores the Calibration and Device information to the Device EEPROM
     *
     * @throws std::runtime_exception if failed to flash the calibration
     * @param calibrationObj CalibrationHandler object which is loaded with calibration information.
     */
    void flashCalibration2(CalibrationHandler calibrationDataHandler);

    /**
     * Fetches the EEPROM data from the device and loads it into CalibrationHandler object
     * If no calibration is flashed, it returns default
     *
     * @return The CalibrationHandler object containing the calibration currently flashed on device EEPROM
     */
    CalibrationHandler readCalibration();

    /**
     * Fetches the EEPROM data from the device and loads it into CalibrationHandler object
     *
     * @throws std::runtime_exception if no calibration is flashed
     * @return The CalibrationHandler object containing the calibration currently flashed on device EEPROM
     */
    CalibrationHandler readCalibration2();

    /**
     * Fetches the EEPROM data from the device and loads it into CalibrationHandler object
     * If no calibration is flashed, it returns default
     *
     * @return The CalibrationHandler object containing the calibration currently flashed on device EEPROM
     */
    CalibrationHandler readCalibrationOrDefault();

    /**
     * Factory reset EEPROM data if factory backup is available.
     *
     * @throws std::runtime_exception If factory reset was unsuccessful
     */
    void factoryResetCalibration();

    /**
     * Stores the Calibration and Device information to the Device EEPROM in Factory area
     * To perform this action, correct env variable must be set
     *
     * @throws std::runtime_exception if failed to flash the calibration
     * @return True on successful flash, false on failure
     */
    void flashFactoryCalibration(CalibrationHandler calibrationHandler);

    /**
     * Destructive action, deletes User area EEPROM contents
     * Requires PROTECTED permissions
     *
     * @throws std::runtime_exception if failed to flash the calibration
     * @return True on successful flash, false on failure
     */
    void flashEepromClear();

    /**
     * Destructive action, deletes Factory area EEPROM contents
     * Requires FACTORY PROTECTED permissions
     *
     * @throws std::runtime_exception if failed to flash the calibration
     * @return True on successful flash, false on failure
     */
    void flashFactoryEepromClear();

    /**
     * Fetches the EEPROM data from Factory area and loads it into CalibrationHandler object
     *
     * @throws std::runtime_exception if no calibration is flashed
     * @return The CalibrationHandler object containing the calibration currently flashed on device EEPROM in Factory Area
     */
    CalibrationHandler readFactoryCalibration();

    /**
     * Fetches the EEPROM data from Factory area and loads it into CalibrationHandler object
     * If no calibration is flashed, it returns default
     *
     * @return The CalibrationHandler object containing the calibration currently flashed on device EEPROM in Factory Area
     */
    CalibrationHandler readFactoryCalibrationOrDefault();

    /**
     * Fetches the raw EEPROM data from User area
     *
     * @throws std::runtime_exception if any error occurred
     * @returns Binary dump of User area EEPROM data
     */
    std::vector<std::uint8_t> readCalibrationRaw();

    /**
     * Fetches the raw EEPROM data from Factory area
     *
     * @throws std::runtime_exception if any error occurred
     * @returns Binary dump of Factory area EEPROM data
     */
    std::vector<std::uint8_t> readFactoryCalibrationRaw();

    /**
     * Retrieves USB connection speed
     *
     * @returns USB connection speed of connected device if applicable. Unknown otherwise.
     */
    UsbSpeed getUsbSpeed();

    /**
     * Configures Timesync service on device. It keeps host and device clocks in sync
     * First time timesync is started it waits until the initial sync is completed
     * Afterwards the function changes the following parameters
     *
     * @param period Interval between timesync runs
     * @param numSamples Number of timesync samples per run which are used to compute a better value. Set to zero to disable timesync
     * @param random If true partial timesync requests will be performed at random intervals, otherwise at fixed intervals
     */
    void setTimesync(std::chrono::milliseconds period, int numSamples, bool random);

    /**
     * Enables or disables Timesync service on device. It keeps host and device clocks in sync.
     *
     * @param enable Enables or disables consistent timesyncing
     */
    void setTimesync(bool enable);

    /**
     * Explicitly closes connection to device.
     * @note This function does not need to be explicitly called
     * as destructor closes the device automatically
     */
    void close();

    /**
     * Is the device already closed (or disconnected)
     *
     * @warning This function is thread-unsafe and may return outdated incorrect values. It is
     * only meant for use in simple single-threaded code. Well written code should handle
     * exceptions when calling any DepthAI apis to handle hardware events and multithreaded use.
     */
    bool isClosed() const;

    /**
     * Returns underlying XLinkConnection
     */
    std::shared_ptr<XLinkConnection> getConnection() {
        return connection;
    }

    /**
     * Returns underlying XLinkConnection
     */
    std::shared_ptr<const XLinkConnection> getConnection() const {
        return connection;
    }

   protected:
    std::shared_ptr<XLinkConnection> connection;

    /**
     * @brief a safe way to start a pipeline, which is closed if any exception occurs
     */
    void tryStartPipeline(const Pipeline& pipeline);

    /**
     * Allows the derived classes to handle custom setup for starting the pipeline
     *
     * @param pipeline OpenVINO version of the pipeline must match the one which the device was booted with
     * @sa startPipeline
     * @note Remember to call this function in the overload to setup the communication properly
     *
     * @returns True if pipeline started, false otherwise
     */
    virtual bool startPipelineImpl(const Pipeline& pipeline);

    /**
     * Allows the derived classes to handle custom setup for gracefully stopping the pipeline
     *
     * @note Remember to call this function in the overload to setup the communication properly
     */
    virtual void closeImpl();

   protected:
    // protected functions
    void init(OpenVINO::Version version);
    void init(OpenVINO::Version version, const dai::Path& pathToCmd);
    void init(OpenVINO::Version version, UsbSpeed maxUsbSpeed);
    void init(OpenVINO::Version version, bool usb2Mode, const dai::Path& pathToMvcmd);
    void init(OpenVINO::Version version, UsbSpeed maxUsbSpeed, const dai::Path& pathToMvcmd);
    void init(const Pipeline& pipeline);
    void init(const Pipeline& pipeline, UsbSpeed maxUsbSpeed);
    void init(const Pipeline& pipeline, const dai::Path& pathToCmd);
    void init(const Pipeline& pipeline, const DeviceInfo& devInfo);
    void init(const Pipeline& pipeline, const DeviceInfo& devInfo, bool usb2Mode);
    void init(const Pipeline& pipeline, const DeviceInfo& devInfo, UsbSpeed maxUsbSpeed);
    void init(const Pipeline& pipeline, const DeviceInfo& devInfo, const dai::Path& pathToCmd);
    void init(const Pipeline& pipeline, bool usb2Mode, const dai::Path& pathToMvcmd);
    void init(const Pipeline& pipeline, UsbSpeed maxUsbSpeed, const dai::Path& pathToMvcmd);
    void init(Config config, bool usb2Mode, const dai::Path& pathToMvcmd);
    void init(Config config, UsbSpeed maxUsbSpeed, const dai::Path& pathToMvcmd);
    void init(Config config, UsbSpeed maxUsbSpeed);
    void init(Config config, const dai::Path& pathToCmd);
    void init(Config config, const DeviceInfo& devInfo, UsbSpeed maxUsbSpeed);
    void init(Config config, const DeviceInfo& devInfo, const dai::Path& pathToCmd);

   private:
    // private functions
    void init2(Config cfg, const dai::Path& pathToMvcmd, tl::optional<const Pipeline&> pipeline);
    void tryGetDevice();

    DeviceInfo deviceInfo = {};
    tl::optional<Version> bootloaderVersion;

    // Log callback
    int uniqueCallbackId = 0;
    std::mutex logCallbackMapMtx;
    std::unordered_map<int, std::function<void(LogMessage)>> logCallbackMap;

    // Watchdog thread
    std::thread watchdogThread;
    std::atomic<bool> watchdogRunning{true};

    // Timesync thread
    std::thread timesyncThread;
    std::atomic<bool> timesyncRunning{true};

    // Logging thread
    std::thread loggingThread;
    std::atomic<bool> loggingRunning{true};

    // Profiling thread
    std::thread profilingThread;
    std::atomic<bool> profilingRunning{true};

    // Monitor thread
    std::thread monitorThread;
    std::mutex lastWatchdogPingTimeMtx;
    std::chrono::steady_clock::time_point lastWatchdogPingTime;

<<<<<<< HEAD
    // RPC stream
    std::unique_ptr<XLinkStream> rpcStream;

    // DeviceGate connection
    std::unique_ptr<DeviceGate> gate;

=======
>>>>>>> 82ab07d0
    // closed
    mutable std::mutex closedMtx;
    bool closed{false};

    // pimpl
    class Impl;
    Pimpl<Impl> pimpl;

    // Device config
    Config config;
};
}  // namespace dai<|MERGE_RESOLUTION|>--- conflicted
+++ resolved
@@ -521,8 +521,6 @@
     bool hasCrashDump();
 
     /**
-<<<<<<< HEAD
-=======
      * Get current accumulated profiling data
      *
      * @returns ProfilingData from the specific device
@@ -530,7 +528,6 @@
     ProfilingData getProfilingData();
 
     /**
->>>>>>> 82ab07d0
      * Add a callback for device logging. The callback will be called from a separate thread with the LogMessage being passed.
      *
      * @param callback Callback to call whenever a log message arrives
@@ -923,15 +920,12 @@
     std::mutex lastWatchdogPingTimeMtx;
     std::chrono::steady_clock::time_point lastWatchdogPingTime;
 
-<<<<<<< HEAD
     // RPC stream
     std::unique_ptr<XLinkStream> rpcStream;
 
     // DeviceGate connection
     std::unique_ptr<DeviceGate> gate;
 
-=======
->>>>>>> 82ab07d0
     // closed
     mutable std::mutex closedMtx;
     bool closed{false};
