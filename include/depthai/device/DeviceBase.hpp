#pragma once

// std
#include <atomic>
#include <chrono>
#include <condition_variable>
#include <functional>
#include <memory>
#include <mutex>
#include <string>
#include <thread>
#include <tuple>
#include <type_traits>
#include <unordered_map>
#include <vector>

// project
#include "depthai/common/CameraBoardSocket.hpp"
#include "depthai/common/CameraFeatures.hpp"
#include "depthai/common/UsbSpeed.hpp"
#include "depthai/device/CalibrationHandler.hpp"
#include "depthai/device/Version.hpp"
#include "depthai/openvino/OpenVINO.hpp"
#include "depthai/utility/Pimpl.hpp"
#include "depthai/xlink/XLinkConnection.hpp"
#include "depthai/xlink/XLinkStream.hpp"

// shared
#include "depthai-shared/common/CameraFeatures.hpp"
#include "depthai-shared/common/ChipTemperature.hpp"
#include "depthai-shared/common/CpuUsage.hpp"
#include "depthai-shared/common/MemoryInfo.hpp"
#include "depthai-shared/device/BoardConfig.hpp"
#include "depthai-shared/log/LogLevel.hpp"
#include "depthai-shared/log/LogMessage.hpp"

namespace dai {

// Forward declare Pipeline
class Pipeline;

/**
 * The core of depthai device for RAII, connects to device and maintains watchdog, timesync, ...
 */
class DeviceBase {
   public:
    // constants

    /// Default search time for constructors which discover devices
    static constexpr std::chrono::seconds DEFAULT_SEARCH_TIME{3};
    /// Default rate at which system information is logged
    static constexpr float DEFAULT_SYSTEM_INFORMATION_LOGGING_RATE_HZ{1.0f};
    /// Default UsbSpeed for device connection
    static constexpr UsbSpeed DEFAULT_USB_SPEED{UsbSpeed::SUPER};
    /// Default Timesync period
    static constexpr std::chrono::milliseconds DEFAULT_TIMESYNC_PERIOD{5000};
    /// Default Timesync number of samples per sync
    static constexpr int DEFAULT_TIMESYNC_NUM_SAMPLES{10};
    /// Default Timesync packet interval randomness
    static constexpr bool DEFAULT_TIMESYNC_RANDOM{true};

    // Structures

    /**
     * Device specific configuration
     */
    struct Config {
        OpenVINO::Version version;
        BoardConfig board;
        bool nonExclusiveMode = false;
    };

    // static API

    /**
     * @brief Get the Default Search Time for finding devices
     *
     * @returns Default search time in milliseconds
     */
    static std::chrono::milliseconds getDefaultSearchTime();

    /**
     * Waits for any available device with a timeout
     *
     * @param timeout duration of time to wait for the any device
     * @returns Tuple of bool and DeviceInfo. Bool specifies if device was found. DeviceInfo specifies the found device
     */
    static std::tuple<bool, DeviceInfo> getAnyAvailableDevice(std::chrono::milliseconds timeout);

    /**
     * Gets any available device
     *
     * @returns Tuple of bool and DeviceInfo. Bool specifies if device was found. DeviceInfo specifies the found device
     */
    static std::tuple<bool, DeviceInfo> getAnyAvailableDevice();

    /**
     * Waits for any available device with a timeout
     *
     * @param timeout duration of time to wait for the any device
     * @param cb callback function called between pooling intervals
     * @returns Tuple of bool and DeviceInfo. Bool specifies if device was found. DeviceInfo specifies the found device
     */
    static std::tuple<bool, DeviceInfo> getAnyAvailableDevice(std::chrono::milliseconds timeout, std::function<void()> cb);

    /**
     * Gets first available device. Device can be either in XLINK_UNBOOTED or XLINK_BOOTLOADER state
     * @returns Tuple of bool and DeviceInfo. Bool specifies if device was found. DeviceInfo specifies the found device
     */
    static std::tuple<bool, DeviceInfo> getFirstAvailableDevice(bool skipInvalidDevice = true);

    /**
     * Finds a device by MX ID. Example: 14442C10D13EABCE00
     * @param mxId MyraidX ID which uniquely specifies a device
     * @returns Tuple of bool and DeviceInfo. Bool specifies if device was found. DeviceInfo specifies the found device
     */
    static std::tuple<bool, DeviceInfo> getDeviceByMxId(std::string mxId);

    /**
     * Returns all available devices
     * @returns Vector of available devices
     */
    static std::vector<DeviceInfo> getAllAvailableDevices();

    /**
     * Returns information of all connected devices.
     * The devices could be both connectable as well as already connected to devices.
     *
     * @returns Vector of connected device information
     */
    static std::vector<DeviceInfo> getAllConnectedDevices();

    /**
     * Gets device firmware binary for a specific OpenVINO version
     * @param usb2Mode USB2 mode firmware
     * @param version Version of OpenVINO which firmware will support
     * @returns Firmware binary
     */
    static std::vector<std::uint8_t> getEmbeddedDeviceBinary(bool usb2Mode, OpenVINO::Version version = OpenVINO::VERSION_UNIVERSAL);

    /**
     * Gets device firmware binary for a specific configuration
     * @param config FW with applied configuration
     * @returns Firmware binary
     */
    static std::vector<std::uint8_t> getEmbeddedDeviceBinary(Config config);

    /**
     * Connects to any available device with a DEFAULT_SEARCH_TIME timeout.
     * @param pipeline Pipeline to be executed on the device
     */
    explicit DeviceBase(const Pipeline& pipeline);

    /**
     * Connects to any available device with a DEFAULT_SEARCH_TIME timeout.
     * @param pipeline Pipeline to be executed on the device
     * @param usb2Mode Boot device using USB2 mode firmware
     */
    template <typename T, std::enable_if_t<std::is_same<T, bool>::value, bool> = true>
    DeviceBase(const Pipeline& pipeline, T usb2Mode) : DeviceBase(pipeline, usb2Mode ? UsbSpeed::HIGH : DeviceBase::DEFAULT_USB_SPEED) {}

    /**
     * Connects to any available device with a DEFAULT_SEARCH_TIME timeout.
     * @param pipeline Pipeline to be executed on the device
     * @param maxUsbSpeed Maximum allowed USB speed
     */
    DeviceBase(const Pipeline& pipeline, UsbSpeed maxUsbSpeed);

    /**
     * Connects to any available device with a DEFAULT_SEARCH_TIME timeout.
     * @param pipeline Pipeline to be executed on the device
     * @param pathToCmd Path to custom device firmware
     */
    DeviceBase(const Pipeline& pipeline, const dai::Path& pathToCmd);

    /**
     * Connects to device specified by devInfo.
     * @param pipeline Pipeline to be executed on the device
     * @param devInfo DeviceInfo which specifies which device to connect to
     */
    DeviceBase(const Pipeline& pipeline, const DeviceInfo& devInfo);

    /**
     * Connects to device specified by devInfo.
     * @param pipeline Pipeline to be executed on the device
     * @param devInfo DeviceInfo which specifies which device to connect to
     * @param usb2Mode Boot device using USB2 mode firmware
     */
    template <typename T, std::enable_if_t<std::is_same<T, bool>::value, bool> = true>
    DeviceBase(const Pipeline& pipeline, const DeviceInfo& devInfo, T usb2Mode)
        : DeviceBase(pipeline, devInfo, usb2Mode ? UsbSpeed::HIGH : DeviceBase::DEFAULT_USB_SPEED) {}

    /**
     * Connects to device specified by devInfo.
     * @param pipeline Pipeline to be executed on the device
     * @param devInfo DeviceInfo which specifies which device to connect to
     * @param maxUsbSpeed Maximum allowed USB speed
     */
    DeviceBase(const Pipeline& pipeline, const DeviceInfo& devInfo, UsbSpeed maxUsbSpeed);

    /**
     * Connects to device specified by devInfo.
     * @param pipeline Pipeline to be executed on the device
     * @param devInfo DeviceInfo which specifies which device to connect to
     * @param pathToCmd Path to custom device firmware
     */
    DeviceBase(const Pipeline& pipeline, const DeviceInfo& devInfo, const dai::Path& pathToCmd);

    /**
     * Connects to any available device with a DEFAULT_SEARCH_TIME timeout.
<<<<<<< HEAD
     * Uses OpenVINO version OpenVINO::DEFAULT_VERSION
=======
     * Uses OpenVINO version OpenVINO::VERSION_UNIVERSAL
>>>>>>> fb873489
     */
    DeviceBase();

    /**
     * Connects to any available device with a DEFAULT_SEARCH_TIME timeout.
     * @param version OpenVINO version which the device will be booted with.
     */
    explicit DeviceBase(OpenVINO::Version version);

    /**
     * Connects to any available device with a DEFAULT_SEARCH_TIME timeout.
     * @param version OpenVINO version which the device will be booted with
     * @param usb2Mode Boot device using USB2 mode firmware
     */
    template <typename T, std::enable_if_t<std::is_same<T, bool>::value, bool> = true>
    DeviceBase(OpenVINO::Version version, T usb2Mode) : DeviceBase(version, usb2Mode ? UsbSpeed::HIGH : DeviceBase::DEFAULT_USB_SPEED) {}

    /**
     * Connects to device specified by devInfo.
     * @param version OpenVINO version which the device will be booted with
     * @param maxUsbSpeed Maximum allowed USB speed
     */
    DeviceBase(OpenVINO::Version version, UsbSpeed maxUsbSpeed);

    /**
     * Connects to any available device with a DEFAULT_SEARCH_TIME timeout.
     * @param version OpenVINO version which the device will be booted with
     * @param pathToCmd Path to custom device firmware
     */
    DeviceBase(OpenVINO::Version version, const dai::Path& pathToCmd);

    /**
     * Connects to device specified by devInfo.
     * @param version OpenVINO version which the device will be booted with
     * @param devInfo DeviceInfo which specifies which device to connect to
     */
    DeviceBase(OpenVINO::Version version, const DeviceInfo& devInfo);

    /**
     * Connects to device specified by devInfo.
     * @param version OpenVINO version which the device will be booted with
     * @param devInfo DeviceInfo which specifies which device to connect to
     * @param usb2Mode Boot device using USB2 mode firmware
     */
    template <typename T, std::enable_if_t<std::is_same<T, bool>::value, bool> = true>
    DeviceBase(OpenVINO::Version version, const DeviceInfo& devInfo, T usb2Mode)
        : DeviceBase(version, devInfo, usb2Mode ? UsbSpeed::HIGH : DeviceBase::DEFAULT_USB_SPEED) {}

    /**
     * Connects to device specified by devInfo.
     * @param version OpenVINO version which the device will be booted with
     * @param devInfo DeviceInfo which specifies which device to connect to
     * @param maxUsbSpeed Maximum allowed USB speed
     */
    DeviceBase(OpenVINO::Version version, const DeviceInfo& devInfo, UsbSpeed maxUsbSpeed);

    /**
     * Connects to device specified by devInfo.
     * @param version OpenVINO version which the device will be booted with
     * @param devInfo DeviceInfo which specifies which device to connect to
     * @param pathToCmd Path to custom device firmware
     */
    DeviceBase(OpenVINO::Version version, const DeviceInfo& devInfo, const dai::Path& pathToCmd);

    /**
     * Connects to any available device with custom config.
     * @param config Device custom configuration to boot with
     */
    explicit DeviceBase(Config config);

    /**
     * Connects to device 'devInfo' with custom config.
     * @param devInfo DeviceInfo which specifies which device to connect to
     * @param config Device custom configuration to boot with
     */
    DeviceBase(Config config, const DeviceInfo& devInfo);

    /**
     * Connects to any available device with a DEFAULT_SEARCH_TIME timeout.
<<<<<<< HEAD
     * Uses OpenVINO version OpenVINO::DEFAULT_VERSION
=======
     * Uses OpenVINO version OpenVINO::VERSION_UNIVERSAL
>>>>>>> fb873489
     *
     * @param devInfo DeviceInfo which specifies which device to connect to
     */
    DeviceBase(const DeviceInfo& devInfo);

    /**
     * Connects to any available device with a DEFAULT_SEARCH_TIME timeout.
<<<<<<< HEAD
     * Uses OpenVINO version OpenVINO::DEFAULT_VERSION
=======
     * Uses OpenVINO version OpenVINO::VERSION_UNIVERSAL
>>>>>>> fb873489
     *
     * @param devInfo DeviceInfo which specifies which device to connect to
     * @param maxUsbSpeed Maximum allowed USB speed
     */
    DeviceBase(const DeviceInfo& devInfo, UsbSpeed maxUsbSpeed);

    /**
<<<<<<< HEAD
=======
     * Connects to any available device with a DEFAULT_SEARCH_TIME timeout.
     * Uses OpenVINO version OpenVINO::VERSION_UNIVERSAL
     *
     * @param nameOrDeviceId Creates DeviceInfo with nameOrDeviceId to connect to
     */
    DeviceBase(std::string nameOrDeviceId);

    /**
     * Connects to any available device with a DEFAULT_SEARCH_TIME timeout.
     * Uses OpenVINO version OpenVINO::VERSION_UNIVERSAL
     *
     * @param nameOrDeviceId Creates DeviceInfo with nameOrDeviceId to connect to
     * @param maxUsbSpeed Maximum allowed USB speed
     */
    DeviceBase(std::string nameOrDeviceId, UsbSpeed maxUsbSpeed);

    /**
>>>>>>> fb873489
     * Device destructor
     * @note In the destructor of the derived class, remember to call close()
     */
    virtual ~DeviceBase();

    /**
     * Gets Bootloader version if it was booted through Bootloader
     *
     * @returns DeviceBootloader::Version if booted through Bootloader or none otherwise
     */
    tl::optional<Version> getBootloaderVersion();

    /**
     * Checks if devices pipeline is already running
     *
     * @returns True if running, false otherwise
     */
    bool isPipelineRunning();

    /**
     * Starts the execution of the devices pipeline
     *
     * @returns True if pipeline started, false otherwise
     */
    [[deprecated("Device(pipeline) starts the pipeline automatically. See Device() and startPipeline(pipeline) otherwise")]] bool startPipeline();

    /**
     * Starts the execution of a given pipeline
     * @param pipeline OpenVINO version of the pipeline must match the one which the device was booted with.
     *
     * @returns True if pipeline started, false otherwise
     */
    bool startPipeline(const Pipeline& pipeline);

    /**
     * Sets the devices logging severity level. This level affects which logs are transferred from device to host.
     *
     * @param level Logging severity
     */
    void setLogLevel(LogLevel level);

    /**
     * Gets current logging severity level of the device.
     *
     * @returns Logging severity level
     */
    LogLevel getLogLevel();

    /**
     * Sets the chunk size for splitting device-sent XLink packets. A larger value could
     * increase performance, and 0 disables chunking. A negative value is ignored.
     * Device defaults are configured per protocol, currently 64*1024 for both USB and Ethernet.
     *
     * @param sizeBytes XLink chunk size in bytes
     */
    void setXLinkChunkSize(int sizeBytes);

    /**
     * Gets current XLink chunk size.
     *
     * @returns XLink chunk size in bytes
     */
    int getXLinkChunkSize();

    /**
     * Get the Device Info object o the device which is currently running
     *
     * @return DeviceInfo of the current device in execution
     */
    DeviceInfo getDeviceInfo() const;

    /**
     * Get device name if available
     * @returns device name or empty string if not available
     */
    std::string getDeviceName();

    /**
     * Get MxId of device
     *
     * @returns MxId of connected device
     */
    std::string getMxId();

    /**
     * Sets logging level which decides printing level to standard output.
     * If lower than setLogLevel, no messages will be printed
     *
     * @param level Standard output printing severity
     */
    void setLogOutputLevel(LogLevel level);

    /**
     * Gets logging level which decides printing level to standard output.
     *
     * @returns Standard output printing severity
     */
    LogLevel getLogOutputLevel();

    /**
     * Sets the brightness of the IR Laser Dot Projector. Limits: up to 765mA at 30% duty cycle, up to 1200mA at 6% duty cycle.
     * The duty cycle is controlled by `left` camera STROBE, aligned to start of exposure.
     * The emitter is turned off by default
     *
     * @param mA Current in mA that will determine brightness, 0 or negative to turn off
     * @param mask Optional mask to modify only Left (0x1) or Right (0x2) sides on OAK-D-Pro-W-DEV
     * @returns True on success, false if not found or other failure
     */
    bool setIrLaserDotProjectorBrightness(float mA, int mask = -1);

    /**
     * Sets the brightness of the IR Flood Light. Limits: up to 1500mA at 30% duty cycle.
     * The duty cycle is controlled by the `left` camera STROBE, aligned to start of exposure.
     * If the dot projector is also enabled, its lower duty cycle limits take precedence.
     * The emitter is turned off by default
     *
     * @param mA Current in mA that will determine brightness, 0 or negative to turn off
     * @param mask Optional mask to modify only Left (0x1) or Right (0x2) sides on OAK-D-Pro-W-DEV
     * @returns True on success, false if not found or other failure
     */
    bool setIrFloodLightBrightness(float mA, int mask = -1);

    /**
     * Retrieves detected IR laser/LED drivers.
     *
     * @returns Vector of tuples containing: driver name, I2C bus, I2C address.
     * For OAK-D-Pro it should be `[{"LM3644", 2, 0x63}]`
     */
    std::vector<std::tuple<std::string, int, int>> getIrDrivers();

    /**
     * Add a callback for device logging. The callback will be called from a separate thread with the LogMessage being passed.
     *
     * @param callback Callback to call whenever a log message arrives
     * @returns Id which can be used to later remove the callback
     */
    int addLogCallback(std::function<void(LogMessage)> callback);

    /**
     * Removes a callback
     *
     * @param callbackId Id of callback to be removed
     * @returns True if callback was removed, false otherwise
     */
    bool removeLogCallback(int callbackId);

    /**
     * Sets rate of system information logging ("info" severity). Default 1Hz
     * If parameter is less or equal to zero, then system information logging will be disabled
     *
     * @param rateHz Logging rate in Hz
     */
    void setSystemInformationLoggingRate(float rateHz);

    /**
     * Gets current rate of system information logging ("info" severity) in Hz.
     *
     * @returns Logging rate in Hz
     */
    float getSystemInformationLoggingRate();

    /**
     * Get cameras that are connected to the device
     *
     * @returns Vector of connected cameras
     */
    std::vector<CameraBoardSocket> getConnectedCameras();

    /**
     * Get cameras that are connected to the device with their features/properties
     *
     * @returns Vector of connected camera features
     */
    std::vector<CameraFeatures> getConnectedCameraFeatures();

    /**
     * Get sensor names for cameras that are connected to the device
     *
     * @returns Map/dictionary with camera sensor names, indexed by socket
     */
    std::unordered_map<CameraBoardSocket, std::string> getCameraSensorNames();

    /**
     * Retrieves current DDR memory information from device
     *
     * @returns Used, remaining and total ddr memory
     */
    MemoryInfo getDdrMemoryUsage();

    /**
     * Retrieves current CMX memory information from device
     *
     * @returns Used, remaining and total cmx memory
     */
    MemoryInfo getCmxMemoryUsage();

    /**
     * Retrieves current CSS Leon CPU heap information from device
     *
     * @returns Used, remaining and total heap memory
     */
    MemoryInfo getLeonCssHeapUsage();

    /**
     * Retrieves current MSS Leon CPU heap information from device
     *
     * @returns Used, remaining and total heap memory
     */
    MemoryInfo getLeonMssHeapUsage();

    /**
     * Retrieves current chip temperature as measured by device
     *
     * @returns Temperature of various onboard sensors
     */
    ChipTemperature getChipTemperature();

    /**
     * Retrieves average CSS Leon CPU usage
     *
     * @returns Average CPU usage and sampling duration
     */
    CpuUsage getLeonCssCpuUsage();

    /**
     * Retrieves average MSS Leon CPU usage
     *
     * @returns Average CPU usage and sampling duration
     */
    CpuUsage getLeonMssCpuUsage();

    /**
     * Check if EEPROM is available
     * @returns True if EEPROM is present on board, false otherwise
     */
    bool isEepromAvailable();

    /**
     * Stores the Calibration and Device information to the Device EEPROM
     *
     * @param calibrationObj CalibrationHandler object which is loaded with calibration information.
     *
     * @return true on successful flash, false on failure
     */
    bool flashCalibration(CalibrationHandler calibrationDataHandler);

    /**
     * Stores the Calibration and Device information to the Device EEPROM
     *
     * @throws std::runtime_exception if failed to flash the calibration
     * @param calibrationObj CalibrationHandler object which is loaded with calibration information.
     */
    void flashCalibration2(CalibrationHandler calibrationDataHandler);

    /**
     * Fetches the EEPROM data from the device and loads it into CalibrationHandler object
     * If no calibration is flashed, it returns default
     *
     * @return The CalibrationHandler object containing the calibration currently flashed on device EEPROM
     */
    CalibrationHandler readCalibration();

    /**
     * Fetches the EEPROM data from the device and loads it into CalibrationHandler object
     *
     * @throws std::runtime_exception if no calibration is flashed
     * @return The CalibrationHandler object containing the calibration currently flashed on device EEPROM
     */
    CalibrationHandler readCalibration2();

    /**
     * Fetches the EEPROM data from the device and loads it into CalibrationHandler object
     * If no calibration is flashed, it returns default
     *
     * @return The CalibrationHandler object containing the calibration currently flashed on device EEPROM
     */
    CalibrationHandler readCalibrationOrDefault();

    /**
     * Factory reset EEPROM data if factory backup is available.
     *
     * @throws std::runtime_exception If factory reset was unsuccessful
     */
    void factoryResetCalibration();

    /**
     * Stores the Calibration and Device information to the Device EEPROM in Factory area
     * To perform this action, correct env variable must be set
     *
     * @throws std::runtime_exception if failed to flash the calibration
     * @return True on successful flash, false on failure
     */
    void flashFactoryCalibration(CalibrationHandler calibrationHandler);

    /**
     * Destructive action, deletes User area EEPROM contents
     * Requires PROTECTED permissions
     *
     * @throws std::runtime_exception if failed to flash the calibration
     * @return True on successful flash, false on failure
     */
    void flashEepromClear();

    /**
     * Destructive action, deletes Factory area EEPROM contents
     * Requires FACTORY PROTECTED permissions
     *
     * @throws std::runtime_exception if failed to flash the calibration
     * @return True on successful flash, false on failure
     */
    void flashFactoryEepromClear();

    /**
     * Fetches the EEPROM data from Factory area and loads it into CalibrationHandler object
     *
     * @throws std::runtime_exception if no calibration is flashed
     * @return The CalibrationHandler object containing the calibration currently flashed on device EEPROM in Factory Area
     */
    CalibrationHandler readFactoryCalibration();

    /**
     * Fetches the EEPROM data from Factory area and loads it into CalibrationHandler object
     * If no calibration is flashed, it returns default
     *
     * @return The CalibrationHandler object containing the calibration currently flashed on device EEPROM in Factory Area
     */
    CalibrationHandler readFactoryCalibrationOrDefault();

    /**
     * Fetches the raw EEPROM data from User area
     *
     * @throws std::runtime_exception if any error occurred
     * @returns Binary dump of User area EEPROM data
     */
    std::vector<std::uint8_t> readCalibrationRaw();

    /**
     * Fetches the raw EEPROM data from Factory area
     *
     * @throws std::runtime_exception if any error occurred
     * @returns Binary dump of Factory area EEPROM data
     */
    std::vector<std::uint8_t> readFactoryCalibrationRaw();

    /**
     * Retrieves USB connection speed
     *
     * @returns USB connection speed of connected device if applicable. Unknown otherwise.
     */
    UsbSpeed getUsbSpeed();

    /**
     * Configures Timesync service on device. It keeps host and device clocks in sync
     * First time timesync is started it waits until the initial sync is completed
     * Afterwards the function changes the following parameters
     *
     * @param period Interval between timesync runs
     * @param numSamples Number of timesync samples per run which are used to compute a better value. Set to zero to disable timesync
     * @param random If true partial timesync requests will be performed at random intervals, otherwise at fixed intervals
     */
    void setTimesync(std::chrono::milliseconds period, int numSamples, bool random);

    /**
     * Enables or disables Timesync service on device. It keeps host and device clocks in sync.
     *
     * @param enable Enables or disables consistent timesyncing
     */
    void setTimesync(bool enable);

    /**
     * Explicitly closes connection to device.
     * @note This function does not need to be explicitly called
     * as destructor closes the device automatically
     */
    void close();

    /**
     * Is the device already closed (or disconnected)
     */
    bool isClosed() const;

    /**
     * Returns underlying XLinkConnection
     */
    std::shared_ptr<XLinkConnection> getConnection() {
        return connection;
    }

    /**
     * Returns underlying XLinkConnection
     */
    std::shared_ptr<const XLinkConnection> getConnection() const {
        return connection;
    }

   protected:
    std::shared_ptr<XLinkConnection> connection;

    /**
     * @brief a safe way to start a pipeline, which is closed if any exception occurs
     */
    void tryStartPipeline(const Pipeline& pipeline);

    /**
     * throws an error if the device has been closed or the watchdog has died
     */
    void checkClosed() const;

    /**
     * Allows the derived classes to handle custom setup for starting the pipeline
     *
     * @param pipeline OpenVINO version of the pipeline must match the one which the device was booted with
     * @sa startPipeline
     * @note Remember to call this function in the overload to setup the communication properly
     *
     * @returns True if pipeline started, false otherwise
     */
    virtual bool startPipelineImpl(const Pipeline& pipeline);

    /**
     * Allows the derived classes to handle custom setup for gracefully stopping the pipeline
     *
     * @note Remember to call this function in the overload to setup the communication properly
     */
    virtual void closeImpl();

   private:
    // private functions
    void init(OpenVINO::Version version, bool usb2Mode, const dai::Path& pathToMvcmd);
    void init(const Pipeline& pipeline, bool usb2Mode, const dai::Path& pathToMvcmd);
    void init(OpenVINO::Version version, UsbSpeed maxUsbSpeed, const dai::Path& pathToMvcmd);
    void init(const Pipeline& pipeline, UsbSpeed maxUsbSpeed, const dai::Path& pathToMvcmd);
    void init2(Config cfg, const dai::Path& pathToMvcmd, tl::optional<const Pipeline&> pipeline);
    void tryGetDevice();

    DeviceInfo deviceInfo = {};
    tl::optional<Version> bootloaderVersion;

    // Log callback
    int uniqueCallbackId = 0;
    std::mutex logCallbackMapMtx;
    std::unordered_map<int, std::function<void(LogMessage)>> logCallbackMap;

    // Watchdog thread
    std::thread watchdogThread;
    std::atomic<bool> watchdogRunning{true};

    // Timesync thread
    std::thread timesyncThread;
    std::atomic<bool> timesyncRunning{true};

    // Logging thread
    std::thread loggingThread;
    std::atomic<bool> loggingRunning{true};

    // Monitor thread
    std::thread monitorThread;
    std::mutex lastWatchdogPingTimeMtx;
    std::chrono::steady_clock::time_point lastWatchdogPingTime;

    // RPC stream
    std::unique_ptr<XLinkStream> rpcStream;

    // closed
    mutable std::mutex closedMtx;
    bool closed{false};

    // pimpl
    class Impl;
    Pimpl<Impl> pimpl;

    // Device config
    Config config;
};
}  // namespace dai<|MERGE_RESOLUTION|>--- conflicted
+++ resolved
@@ -208,11 +208,7 @@
 
     /**
      * Connects to any available device with a DEFAULT_SEARCH_TIME timeout.
-<<<<<<< HEAD
-     * Uses OpenVINO version OpenVINO::DEFAULT_VERSION
-=======
      * Uses OpenVINO version OpenVINO::VERSION_UNIVERSAL
->>>>>>> fb873489
      */
     DeviceBase();
 
@@ -292,11 +288,7 @@
 
     /**
      * Connects to any available device with a DEFAULT_SEARCH_TIME timeout.
-<<<<<<< HEAD
-     * Uses OpenVINO version OpenVINO::DEFAULT_VERSION
-=======
      * Uses OpenVINO version OpenVINO::VERSION_UNIVERSAL
->>>>>>> fb873489
      *
      * @param devInfo DeviceInfo which specifies which device to connect to
      */
@@ -304,11 +296,7 @@
 
     /**
      * Connects to any available device with a DEFAULT_SEARCH_TIME timeout.
-<<<<<<< HEAD
-     * Uses OpenVINO version OpenVINO::DEFAULT_VERSION
-=======
      * Uses OpenVINO version OpenVINO::VERSION_UNIVERSAL
->>>>>>> fb873489
      *
      * @param devInfo DeviceInfo which specifies which device to connect to
      * @param maxUsbSpeed Maximum allowed USB speed
@@ -316,8 +304,6 @@
     DeviceBase(const DeviceInfo& devInfo, UsbSpeed maxUsbSpeed);
 
     /**
-<<<<<<< HEAD
-=======
      * Connects to any available device with a DEFAULT_SEARCH_TIME timeout.
      * Uses OpenVINO version OpenVINO::VERSION_UNIVERSAL
      *
@@ -335,7 +321,6 @@
     DeviceBase(std::string nameOrDeviceId, UsbSpeed maxUsbSpeed);
 
     /**
->>>>>>> fb873489
      * Device destructor
      * @note In the destructor of the derived class, remember to call close()
      */
