--- conflicted
+++ resolved
@@ -916,13 +916,10 @@
     std::thread loggingThread;
     std::atomic<bool> loggingRunning{true};
 
-<<<<<<< HEAD
-=======
     // Profiling thread
     std::thread profilingThread;
     std::atomic<bool> profilingRunning{true};
 
->>>>>>> b37f7d71
     // Side channel thread
     std::thread sideChannelThread;
     std::atomic<bool> sideChannelRunning{true};
