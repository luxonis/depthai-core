--- conflicted
+++ resolved
@@ -70,11 +70,8 @@
         OpenVINO::Version version = OpenVINO::VERSION_UNIVERSAL;
         BoardConfig board;
         bool nonExclusiveMode = false;
-<<<<<<< HEAD
-=======
         tl::optional<LogLevel> outputLogLevel;
         tl::optional<LogLevel> logLevel;
->>>>>>> 82ab07d0
     };
 
     // static API
@@ -335,8 +332,6 @@
     DeviceBase(std::string nameOrDeviceId, UsbSpeed maxUsbSpeed);
 
     /**
-<<<<<<< HEAD
-=======
      * Connects to any available device with a DEFAULT_SEARCH_TIME timeout.
      * @param config Config with which the device will be booted with
      * @param usb2Mode Boot device using USB2 mode firmware
@@ -384,7 +379,6 @@
     DeviceBase(Config config, const DeviceInfo& devInfo, const dai::Path& pathToCmd);
 
     /**
->>>>>>> 82ab07d0
      * Device destructor
      * @note In the destructor of the derived class, remember to call close()
      */
@@ -518,11 +512,7 @@
     /**
      * Retrieves crash dump for debugging.
      */
-<<<<<<< HEAD
-    dai::CrashDump getCrashDump();
-=======
     dai::CrashDump getCrashDump(bool clearCrashDump = true);
->>>>>>> 82ab07d0
 
     /**
      * Retrieves whether the is crash dump stored on device or not.
@@ -530,8 +520,6 @@
     bool hasCrashDump();
 
     /**
-<<<<<<< HEAD
-=======
      * Get current accumulated profiling data
      *
      * @returns ProfilingData from the specific device
@@ -539,7 +527,6 @@
     ProfilingData getProfilingData();
 
     /**
->>>>>>> 82ab07d0
      * Add a callback for device logging. The callback will be called from a separate thread with the LogMessage being passed.
      *
      * @param callback Callback to call whenever a log message arrives
