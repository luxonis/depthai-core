#pragma once

// std
#include <atomic>
#include <chrono>
#include <condition_variable>
#include <functional>
#include <memory>
#include <mutex>
#include <string>
#include <thread>
#include <tuple>
#include <type_traits>
#include <unordered_map>
#include <vector>

// project
#include "depthai/common/CameraBoardSocket.hpp"
#include "depthai/common/CameraFeatures.hpp"
#include "depthai/common/UsbSpeed.hpp"
#include "depthai/device/CalibrationHandler.hpp"
#include "depthai/device/Version.hpp"
#include "depthai/openvino/OpenVINO.hpp"
#include "depthai/utility/Pimpl.hpp"
#include "depthai/utility/ProfilingData.hpp"
#include "depthai/xlink/XLinkConnection.hpp"
#include "depthai/xlink/XLinkStream.hpp"

// shared
#include "depthai-shared/common/ChipTemperature.hpp"
#include "depthai-shared/common/ConnectionInterface.hpp"
#include "depthai-shared/common/CpuUsage.hpp"
#include "depthai-shared/common/MemoryInfo.hpp"
#include "depthai-shared/common/StereoPair.hpp"
#include "depthai-shared/datatype/RawIMUData.hpp"
#include "depthai-shared/device/BoardConfig.hpp"
#include "depthai-shared/device/CrashDump.hpp"
#include "depthai-shared/log/LogLevel.hpp"
#include "depthai-shared/log/LogMessage.hpp"
#include "depthai-shared/pipeline/PipelineSchema.hpp"

namespace dai {

// Forward declare Pipeline
class Pipeline;

/**
 * The core of depthai device for RAII, connects to device and maintains watchdog, timesync, ...
 */
class DeviceBase {
   public:
    // constants

    /// Default search time for constructors which discover devices
    static constexpr std::chrono::seconds DEFAULT_SEARCH_TIME{3};
    /// Default rate at which system information is logged
    static constexpr float DEFAULT_SYSTEM_INFORMATION_LOGGING_RATE_HZ{1.0f};
    /// Default UsbSpeed for device connection
    static constexpr UsbSpeed DEFAULT_USB_SPEED{UsbSpeed::SUPER};
    /// Default Timesync period
    static constexpr std::chrono::milliseconds DEFAULT_TIMESYNC_PERIOD{5000};
    /// Default Timesync number of samples per sync
    static constexpr int DEFAULT_TIMESYNC_NUM_SAMPLES{10};
    /// Default Timesync packet interval randomness
    static constexpr bool DEFAULT_TIMESYNC_RANDOM{true};

    // Structures

    /**
     * Device specific configuration
     */
    struct Config {
        OpenVINO::Version version = OpenVINO::VERSION_UNIVERSAL;
        BoardConfig board;
        bool nonExclusiveMode = false;
        tl::optional<LogLevel> outputLogLevel;
        tl::optional<LogLevel> logLevel;
    };

    // static API

    /**
     * @brief Get the Default Search Time for finding devices
     *
     * @returns Default search time in milliseconds
     */
    static std::chrono::milliseconds getDefaultSearchTime();

    /**
     * Waits for any available device with a timeout
     *
     * @param timeout duration of time to wait for the any device
     * @returns Tuple of bool and DeviceInfo. Bool specifies if device was found. DeviceInfo specifies the found device
     */
    static std::tuple<bool, DeviceInfo> getAnyAvailableDevice(std::chrono::milliseconds timeout);

    /**
     * Gets any available device
     *
     * @returns Tuple of bool and DeviceInfo. Bool specifies if device was found. DeviceInfo specifies the found device
     */
    static std::tuple<bool, DeviceInfo> getAnyAvailableDevice();

    /**
     * Waits for any available device with a timeout
     *
     * @param timeout duration of time to wait for the any device
     * @param cb callback function called between pooling intervals
     * @returns Tuple of bool and DeviceInfo. Bool specifies if device was found. DeviceInfo specifies the found device
     */
    static std::tuple<bool, DeviceInfo> getAnyAvailableDevice(std::chrono::milliseconds timeout, std::function<void()> cb);

    /**
     * Gets first available device. Device can be either in XLINK_UNBOOTED or XLINK_BOOTLOADER state
     * @returns Tuple of bool and DeviceInfo. Bool specifies if device was found. DeviceInfo specifies the found device
     */
    static std::tuple<bool, DeviceInfo> getFirstAvailableDevice(bool skipInvalidDevice = true);

    /**
     * Finds a device by MX ID. Example: 14442C10D13EABCE00
     * @param mxId MyraidX ID which uniquely specifies a device
     * @returns Tuple of bool and DeviceInfo. Bool specifies if device was found. DeviceInfo specifies the found device
     */
    static std::tuple<bool, DeviceInfo> getDeviceByMxId(std::string mxId);

    /**
     * Returns all available devices
     * @returns Vector of available devices
     */
    static std::vector<DeviceInfo> getAllAvailableDevices();

    /**
     * Returns information of all connected devices.
     * The devices could be both connectable as well as already connected to devices.
     *
     * @returns Vector of connected device information
     */
    static std::vector<DeviceInfo> getAllConnectedDevices();

    /**
     * Gets device firmware binary for a specific OpenVINO version
     * @param usb2Mode USB2 mode firmware
     * @param version Version of OpenVINO which firmware will support
     * @returns Firmware binary
     */
    static std::vector<std::uint8_t> getEmbeddedDeviceBinary(bool usb2Mode, OpenVINO::Version version = OpenVINO::VERSION_UNIVERSAL);

    /**
     * Gets device firmware binary for a specific configuration
     * @param config FW with applied configuration
     * @returns Firmware binary
     */
    static std::vector<std::uint8_t> getEmbeddedDeviceBinary(Config config);

    /**
     * Get current global accumulated profiling data
     *
     * @returns ProfilingData from all devices
     */
    static ProfilingData getGlobalProfilingData();

    /**
     * Connects to any available device with a DEFAULT_SEARCH_TIME timeout.
     * @param pipeline Pipeline to be executed on the device
     */
    explicit DeviceBase(const Pipeline& pipeline);

    /**
     * Connects to any available device with a DEFAULT_SEARCH_TIME timeout.
     * @param pipeline Pipeline to be executed on the device
     * @param usb2Mode Boot device using USB2 mode firmware
     */
    template <typename T, std::enable_if_t<std::is_same<T, bool>::value, bool> = true>
    DeviceBase(const Pipeline& pipeline, T usb2Mode) : DeviceBase(pipeline, usb2Mode ? UsbSpeed::HIGH : DeviceBase::DEFAULT_USB_SPEED) {}

    /**
     * Connects to any available device with a DEFAULT_SEARCH_TIME timeout.
     * @param pipeline Pipeline to be executed on the device
     * @param maxUsbSpeed Maximum allowed USB speed
     */
    DeviceBase(const Pipeline& pipeline, UsbSpeed maxUsbSpeed);

    /**
     * Connects to any available device with a DEFAULT_SEARCH_TIME timeout.
     * @param pipeline Pipeline to be executed on the device
     * @param pathToCmd Path to custom device firmware
     */
    DeviceBase(const Pipeline& pipeline, const dai::Path& pathToCmd);

    /**
     * Connects to device specified by devInfo.
     * @param pipeline Pipeline to be executed on the device
     * @param devInfo DeviceInfo which specifies which device to connect to
     */
    DeviceBase(const Pipeline& pipeline, const DeviceInfo& devInfo);

    /**
     * Connects to device specified by devInfo.
     * @param pipeline Pipeline to be executed on the device
     * @param devInfo DeviceInfo which specifies which device to connect to
     * @param usb2Mode Boot device using USB2 mode firmware
     */
    template <typename T, std::enable_if_t<std::is_same<T, bool>::value, bool> = true>
    DeviceBase(const Pipeline& pipeline, const DeviceInfo& devInfo, T usb2Mode)
        : DeviceBase(pipeline, devInfo, usb2Mode ? UsbSpeed::HIGH : DeviceBase::DEFAULT_USB_SPEED) {}

    /**
     * Connects to device specified by devInfo.
     * @param pipeline Pipeline to be executed on the device
     * @param devInfo DeviceInfo which specifies which device to connect to
     * @param maxUsbSpeed Maximum allowed USB speed
     */
    DeviceBase(const Pipeline& pipeline, const DeviceInfo& devInfo, UsbSpeed maxUsbSpeed);

    /**
     * Connects to device specified by devInfo.
     * @param pipeline Pipeline to be executed on the device
     * @param devInfo DeviceInfo which specifies which device to connect to
     * @param pathToCmd Path to custom device firmware
     */
    DeviceBase(const Pipeline& pipeline, const DeviceInfo& devInfo, const dai::Path& pathToCmd);

    /**
     * Connects to any available device with a DEFAULT_SEARCH_TIME timeout.
     * Uses OpenVINO version OpenVINO::VERSION_UNIVERSAL
     */
    DeviceBase();

    /**
     * Connects to any available device with a DEFAULT_SEARCH_TIME timeout.
     * @param version OpenVINO version which the device will be booted with.
     */
    explicit DeviceBase(OpenVINO::Version version);

    /**
     * Connects to any available device with a DEFAULT_SEARCH_TIME timeout.
     * @param version OpenVINO version which the device will be booted with
     * @param usb2Mode Boot device using USB2 mode firmware
     */
    template <typename T, std::enable_if_t<std::is_same<T, bool>::value, bool> = true>
    DeviceBase(OpenVINO::Version version, T usb2Mode) : DeviceBase(version, usb2Mode ? UsbSpeed::HIGH : DeviceBase::DEFAULT_USB_SPEED) {}

    /**
     * Connects to device specified by devInfo.
     * @param version OpenVINO version which the device will be booted with
     * @param maxUsbSpeed Maximum allowed USB speed
     */
    DeviceBase(OpenVINO::Version version, UsbSpeed maxUsbSpeed);

    /**
     * Connects to any available device with a DEFAULT_SEARCH_TIME timeout.
     * @param version OpenVINO version which the device will be booted with
     * @param pathToCmd Path to custom device firmware
     */
    DeviceBase(OpenVINO::Version version, const dai::Path& pathToCmd);

    /**
     * Connects to device specified by devInfo.
     * @param version OpenVINO version which the device will be booted with
     * @param devInfo DeviceInfo which specifies which device to connect to
     */
    DeviceBase(OpenVINO::Version version, const DeviceInfo& devInfo);

    /**
     * Connects to device specified by devInfo.
     * @param version OpenVINO version which the device will be booted with
     * @param devInfo DeviceInfo which specifies which device to connect to
     * @param usb2Mode Boot device using USB2 mode firmware
     */
    template <typename T, std::enable_if_t<std::is_same<T, bool>::value, bool> = true>
    DeviceBase(OpenVINO::Version version, const DeviceInfo& devInfo, T usb2Mode)
        : DeviceBase(version, devInfo, usb2Mode ? UsbSpeed::HIGH : DeviceBase::DEFAULT_USB_SPEED) {}

    /**
     * Connects to device specified by devInfo.
     * @param version OpenVINO version which the device will be booted with
     * @param devInfo DeviceInfo which specifies which device to connect to
     * @param maxUsbSpeed Maximum allowed USB speed
     */
    DeviceBase(OpenVINO::Version version, const DeviceInfo& devInfo, UsbSpeed maxUsbSpeed);

    /**
     * Connects to device specified by devInfo.
     * @param version OpenVINO version which the device will be booted with
     * @param devInfo DeviceInfo which specifies which device to connect to
     * @param pathToCmd Path to custom device firmware
     */
    DeviceBase(OpenVINO::Version version, const DeviceInfo& devInfo, const dai::Path& pathToCmd);

    /**
     * Connects to any available device with custom config.
     * @param config Device custom configuration to boot with
     */
    explicit DeviceBase(Config config);

    /**
     * Connects to device 'devInfo' with custom config.
     * @param config Device custom configuration to boot with
     * @param devInfo DeviceInfo which specifies which device to connect to
     */
    DeviceBase(Config config, const DeviceInfo& devInfo);

    /**
     * Connects to any available device with a DEFAULT_SEARCH_TIME timeout.
     * Uses OpenVINO version OpenVINO::VERSION_UNIVERSAL
     *
     * @param devInfo DeviceInfo which specifies which device to connect to
     */
    explicit DeviceBase(const DeviceInfo& devInfo);

    /**
     * Connects to any available device with a DEFAULT_SEARCH_TIME timeout.
     * Uses OpenVINO version OpenVINO::VERSION_UNIVERSAL
     *
     * @param devInfo DeviceInfo which specifies which device to connect to
     * @param maxUsbSpeed Maximum allowed USB speed
     */
    DeviceBase(const DeviceInfo& devInfo, UsbSpeed maxUsbSpeed);

    /**
     * Connects to any available device with a DEFAULT_SEARCH_TIME timeout.
     * Uses OpenVINO version OpenVINO::VERSION_UNIVERSAL
     *
     * @param nameOrDeviceId Creates DeviceInfo with nameOrDeviceId to connect to
     */
    DeviceBase(std::string nameOrDeviceId);

    /**
     * Connects to any available device with a DEFAULT_SEARCH_TIME timeout.
     * Uses OpenVINO version OpenVINO::VERSION_UNIVERSAL
     *
     * @param nameOrDeviceId Creates DeviceInfo with nameOrDeviceId to connect to
     * @param maxUsbSpeed Maximum allowed USB speed
     */
    DeviceBase(std::string nameOrDeviceId, UsbSpeed maxUsbSpeed);

    /**
     * Connects to any available device with a DEFAULT_SEARCH_TIME timeout.
     * @param config Config with which the device will be booted with
     * @param usb2Mode Boot device using USB2 mode firmware
     */
    template <typename T, std::enable_if_t<std::is_same<T, bool>::value, bool> = true>
    DeviceBase(Config config, T usb2Mode) : DeviceBase(config, usb2Mode ? UsbSpeed::HIGH : DeviceBase::DEFAULT_USB_SPEED) {}

    /**
     * Connects to device specified by devInfo.
     * @param config Config with which the device will be booted with
     * @param maxUsbSpeed Maximum allowed USB speed
     */
    DeviceBase(Config config, UsbSpeed maxUsbSpeed);

    /**
     * Connects to any available device with a DEFAULT_SEARCH_TIME timeout.
     * @param config Config with which the device will be booted with
     * @param pathToCmd Path to custom device firmware
     */
    DeviceBase(Config config, const dai::Path& pathToCmd);

    /**
     * Connects to device specified by devInfo.
     * @param config Config with which the device will be booted with
     * @param devInfo DeviceInfo which specifies which device to connect to
     * @param usb2Mode Boot device using USB2 mode firmware
     */
    template <typename T, std::enable_if_t<std::is_same<T, bool>::value, bool> = true>
    DeviceBase(Config config, const DeviceInfo& devInfo, T usb2Mode) : DeviceBase(config, devInfo, usb2Mode ? UsbSpeed::HIGH : DeviceBase::DEFAULT_USB_SPEED) {}

    /**
     * Connects to device specified by devInfo.
     * @param config Config with which the device will be booted with
     * @param devInfo DeviceInfo which specifies which device to connect to
     * @param maxUsbSpeed Maximum allowed USB speed
     */
    DeviceBase(Config config, const DeviceInfo& devInfo, UsbSpeed maxUsbSpeed);

    /**
     * Connects to device specified by devInfo.
     * @param config Config with which the device will be booted with
     * @param devInfo DeviceInfo which specifies which device to connect to
     * @param pathToCmd Path to custom device firmware
     * @param dumpOnly If true only the minimal connection is established to retrieve the crash dump
     */
    DeviceBase(Config config, const DeviceInfo& devInfo, const dai::Path& pathToCmd, bool dumpOnly = false);

    /**
     * Device destructor
     * @note In the destructor of the derived class, remember to call close()
     */
    virtual ~DeviceBase();

    /**
     * Gets Bootloader version if it was booted through Bootloader
     *
     * @returns DeviceBootloader::Version if booted through Bootloader or none otherwise
     */
    tl::optional<Version> getBootloaderVersion();

    /**
     * Checks if devices pipeline is already running
     *
     * @returns True if running, false otherwise
     */
    bool isPipelineRunning();

    /**
     * Starts the execution of the devices pipeline
     *
     * @returns True if pipeline started, false otherwise
     */
    [[deprecated("Device(pipeline) starts the pipeline automatically. See Device() and startPipeline(pipeline) otherwise")]] bool startPipeline();

    /**
     * Starts the execution of a given pipeline
     * @param pipeline OpenVINO version of the pipeline must match the one which the device was booted with.
     *
     * @returns True if pipeline started, false otherwise
     */
    bool startPipeline(const Pipeline& pipeline);

    /**
     * Sets the devices logging severity level. This level affects which logs are transferred from device to host.
     *
     * @param level Logging severity
     */
    void setLogLevel(LogLevel level);

    /**
     * Gets current logging severity level of the device.
     *
     * @returns Logging severity level
     */
    LogLevel getLogLevel();

    /**
     * Sets the chunk size for splitting device-sent XLink packets. A larger value could
     * increase performance, and 0 disables chunking. A negative value is ignored.
     * Device defaults are configured per protocol, currently 64*1024 for both USB and Ethernet.
     *
     * @param sizeBytes XLink chunk size in bytes
     */
    void setXLinkChunkSize(int sizeBytes);

    /**
     * Gets current XLink chunk size.
     *
     * @returns XLink chunk size in bytes
     */
    int getXLinkChunkSize();

    /**
     * Sets the maximum transmission rate for the XLink connection on device side,
     * using a simple token bucket algorithm. Useful for bandwidth throttling
     *
     * @param maxRateBytesPerSecond Rate limit in Bytes/second
     * @param burstSize Size in Bytes for how much to attempt to send once, 0 = auto
     * @param waitUs Time in microseconds to wait for replenishing tokens, 0 = auto
     */
    void setXLinkRateLimit(int maxRateBytesPerSecond, int burstSize = 0, int waitUs = 0);

    /**
     * Get the Device Info object o the device which is currently running
     *
     * @return DeviceInfo of the current device in execution
     */
    DeviceInfo getDeviceInfo() const;

    /**
     * Get device name if available
     * @returns device name or empty string if not available
     */
    std::string getDeviceName();

    /**
     * Get product name if available
     * @returns product name or empty string if not available
     */
    std::string getProductName();

    /**
     * Get MxId of device
     *
     * @returns MxId of connected device
     */
    std::string getMxId();

    /**
     * Sets logging level which decides printing level to standard output.
     * If lower than setLogLevel, no messages will be printed
     *
     * @param level Standard output printing severity
     */
    void setLogOutputLevel(LogLevel level);

    /**
     * Gets logging level which decides printing level to standard output.
     *
     * @returns Standard output printing severity
     */
    LogLevel getLogOutputLevel();

    /**
     * Sets the brightness of the IR Laser Dot Projector. Limits: up to 765mA at 30% duty cycle, up to 1200mA at 6% duty cycle.
     * The duty cycle is controlled by `left` camera STROBE, aligned to start of exposure.
     * The emitter is turned off by default
     *
     * @param mA Current in mA that will determine brightness, 0 or negative to turn off
     * @param mask Optional mask to modify only Left (0x1) or Right (0x2) sides on OAK-D-Pro-W-DEV
     * @returns True on success, false if not found or other failure
     */
    [[deprecated("Use setIrLaserDotProjectorIntensity(float intensity) instead.")]] bool setIrLaserDotProjectorBrightness(float mA, int mask = -1);

    /**
     * Sets the brightness of the IR Flood Light. Limits: up to 1500mA at 30% duty cycle.
     * The duty cycle is controlled by the `left` camera STROBE, aligned to start of exposure.
     * If the dot projector is also enabled, its lower duty cycle limits take precedence.
     * The emitter is turned off by default
     *
     * @param mA Current in mA that will determine brightness, 0 or negative to turn off
     * @param mask Optional mask to modify only Left (0x1) or Right (0x2) sides on OAK-D-Pro-W-DEV
     * @returns True on success, false if not found or other failure
     */
    [[deprecated("Use setIrFloodLightIntensity(float intensity) instead.")]] bool setIrFloodLightBrightness(float mA, int mask = -1);

    /**
     * Sets the intensity of the IR Laser Dot Projector. Limits: up to 765mA at 30% frame time duty cycle when exposure time is longer than 30% frame time.
     * Otherwise, duty cycle is 100% of exposure time, with current increased up to max 1200mA to make up for shorter duty cycle.
     * The duty cycle is controlled by `left` camera STROBE, aligned to start of exposure.
     * The emitter is turned off by default
     *
     * @param intensity Intensity on range 0 to 1, that will determine brightness. 0 or negative to turn off
     * @param mask Optional mask to modify only Left (0x1) or Right (0x2) sides on OAK-D-Pro-W-DEV
     * @returns True on success, false if not found or other failure
     */
    bool setIrLaserDotProjectorIntensity(float intensity, int mask = -1);

    /**
     * Sets the intensity of the IR Flood Light. Limits: Intensity is directly normalized to 0 - 1500mA current.
     * The duty cycle is 30% when exposure time is longer than 30% frame time. Otherwise, duty cycle is 100% of exposure time.
     * The duty cycle is controlled by the `left` camera STROBE, aligned to start of exposure.
     * The emitter is turned off by default
     *
     * @param intensity Intensity on range 0 to 1, that will determine brightness, 0 or negative to turn off
     * @param mask Optional mask to modify only Left (0x1) or Right (0x2) sides on OAK-D-Pro-W-DEV
     * @returns True on success, false if not found or other failure
     */
    bool setIrFloodLightIntensity(float intensity, int mask = -1);

    /**
     * Retrieves detected IR laser/LED drivers.
     *
     * @returns Vector of tuples containing: driver name, I2C bus, I2C address.
     * For OAK-D-Pro it should be `[{"LM3644", 2, 0x63}]`
     */
    std::vector<std::tuple<std::string, int, int>> getIrDrivers();

    /**
     * Retrieves crash dump for debugging.
     */
    dai::CrashDump getCrashDump(bool clearCrashDump = true);

    /**
     * Retrieves whether the is crash dump stored on device or not.
     */
    bool hasCrashDump();

    /**
     * Get current accumulated profiling data
     *
     * @returns ProfilingData from the specific device
     */
    ProfilingData getProfilingData();

    /**
     * Add a callback for device logging. The callback will be called from a separate thread with the LogMessage being passed.
     *
     * @param callback Callback to call whenever a log message arrives
     * @returns Id which can be used to later remove the callback
     */
    int addLogCallback(std::function<void(LogMessage)> callback);

    /**
     * Removes a callback
     *
     * @param callbackId Id of callback to be removed
     * @returns True if callback was removed, false otherwise
     */
    bool removeLogCallback(int callbackId);

    /**
     * Sets rate of system information logging ("info" severity). Default 1Hz
     * If parameter is less or equal to zero, then system information logging will be disabled
     *
     * @param rateHz Logging rate in Hz
     */
    void setSystemInformationLoggingRate(float rateHz);

    /**
     * Gets current rate of system information logging ("info" severity) in Hz.
     *
     * @returns Logging rate in Hz
     */
    float getSystemInformationLoggingRate();

    /**
     * Get cameras that are connected to the device
     *
     * @returns Vector of connected cameras
     */
    std::vector<CameraBoardSocket> getConnectedCameras();

    /**
     * Get connection interfaces for device
     *
     * @returns Vector of connection type
     */
    std::vector<ConnectionInterface> getConnectionInterfaces();

    /**
     * Get cameras that are connected to the device with their features/properties
     *
     * @returns Vector of connected camera features
     */
    std::vector<CameraFeatures> getConnectedCameraFeatures();

    /**
     * Get stereo pairs based on the device type.
     *
     * @returns Vector of stereo pairs
     */
    std::vector<StereoPair> getStereoPairs();

    /**
     * Get stereo pairs taking into account the calibration and connected cameras.
     *
     * @note This method will always return a subset of `getStereoPairs`.
     *
     * @returns Vector of stereo pairs
     */
    std::vector<StereoPair> getAvailableStereoPairs();

    /**
     * Get sensor names for cameras that are connected to the device
     *
     * @returns Map/dictionary with camera sensor names, indexed by socket
     */
    std::unordered_map<CameraBoardSocket, std::string> getCameraSensorNames();

    /**
     * Get connected IMU type
     *
     * @returns IMU type
     */
    std::string getConnectedIMU();

    /**
     * Get connected IMU firmware version
     *
     * @returns IMU firmware version
     */
    dai::Version getIMUFirmwareVersion();

    /**
     * Get embedded IMU firmware version to which IMU can be upgraded
     *
     * @returns Get embedded IMU firmware version to which IMU can be upgraded.
     */
    dai::Version getEmbeddedIMUFirmwareVersion();

    /**
     * Starts IMU firmware update asynchronously only if IMU node is not running.
     * If current firmware version is the same as embedded firmware version then it's no-op. Can be overridden by forceUpdate parameter.
     * State of firmware update can be monitored using getIMUFirmwareUpdateStatus API.
     *
     * @param forceUpdate Force firmware update or not. Will perform FW update regardless of current version and embedded firmware version.
     *
     * @returns Returns whether firmware update can be started. Returns false if IMU node is started.
     */
    bool startIMUFirmwareUpdate(bool forceUpdate = false);

    /**
     * Get IMU firmware update status
     *
     * @returns Whether IMU firmware update is done and last firmware update progress as percentage.
     * return value true and 100 means that the update was successful
     * return value true and other than 100 means that the update failed
     */
    std::tuple<bool, unsigned int> getIMUFirmwareUpdateStatus();

    /**
     * Retrieves current DDR memory information from device
     *
     * @returns Used, remaining and total ddr memory
     */
    MemoryInfo getDdrMemoryUsage();

    /**
     * Retrieves current CMX memory information from device
     *
     * @returns Used, remaining and total cmx memory
     */
    MemoryInfo getCmxMemoryUsage();

    /**
     * Retrieves current CSS Leon CPU heap information from device
     *
     * @returns Used, remaining and total heap memory
     */
    MemoryInfo getLeonCssHeapUsage();

    /**
     * Retrieves current MSS Leon CPU heap information from device
     *
     * @returns Used, remaining and total heap memory
     */
    MemoryInfo getLeonMssHeapUsage();

    /**
     * Retrieves current chip temperature as measured by device
     *
     * @returns Temperature of various onboard sensors
     */
    ChipTemperature getChipTemperature();

    /**
     * Retrieves average CSS Leon CPU usage
     *
     * @returns Average CPU usage and sampling duration
     */
    CpuUsage getLeonCssCpuUsage();

    /**
     * Retrieves average MSS Leon CPU usage
     *
     * @returns Average CPU usage and sampling duration
     */
    CpuUsage getLeonMssCpuUsage();

    /**
     * Check if EEPROM is available
     * @returns True if EEPROM is present on board, false otherwise
     */
    bool isEepromAvailable();

    /**
     * Stores the Calibration and Device information to the Device EEPROM
     *
     * @param calibrationObj CalibrationHandler object which is loaded with calibration information.
     *
     * @return true on successful flash, false on failure
     */
    bool flashCalibration(CalibrationHandler calibrationDataHandler);

    /**
     * Stores the Calibration and Device information to the Device EEPROM
     *
     * @throws std::runtime_exception if failed to flash the calibration
     * @param calibrationObj CalibrationHandler object which is loaded with calibration information.
     */
    void flashCalibration2(CalibrationHandler calibrationDataHandler);

    /**
     * Fetches the EEPROM data from the device and loads it into CalibrationHandler object
     * If no calibration is flashed, it returns default
     *
     * @return The CalibrationHandler object containing the calibration currently flashed on device EEPROM
     */
    CalibrationHandler readCalibration();

    /**
     * Fetches the EEPROM data from the device and loads it into CalibrationHandler object
     *
     * @throws std::runtime_exception if no calibration is flashed
     * @return The CalibrationHandler object containing the calibration currently flashed on device EEPROM
     */
    CalibrationHandler readCalibration2();

    /**
     * Fetches the EEPROM data from the device and loads it into CalibrationHandler object
     * If no calibration is flashed, it returns default
     *
     * @return The CalibrationHandler object containing the calibration currently flashed on device EEPROM
     */
    CalibrationHandler readCalibrationOrDefault();

    /**
     * Factory reset EEPROM data if factory backup is available.
     *
     * @throws std::runtime_exception If factory reset was unsuccessful
     */
    void factoryResetCalibration();

    /**
     * Stores the Calibration and Device information to the Device EEPROM in Factory area
     * To perform this action, correct env variable must be set
     *
     * @throws std::runtime_exception if failed to flash the calibration
     * @return True on successful flash, false on failure
     */
    void flashFactoryCalibration(CalibrationHandler calibrationHandler);

    /**
     * Destructive action, deletes User area EEPROM contents
     * Requires PROTECTED permissions
     *
     * @throws std::runtime_exception if failed to flash the calibration
     * @return True on successful flash, false on failure
     */
    void flashEepromClear();

    /**
     * Destructive action, deletes Factory area EEPROM contents
     * Requires FACTORY PROTECTED permissions
     *
     * @throws std::runtime_exception if failed to flash the calibration
     * @return True on successful flash, false on failure
     */
    void flashFactoryEepromClear();

    /**
     * Fetches the EEPROM data from Factory area and loads it into CalibrationHandler object
     *
     * @throws std::runtime_exception if no calibration is flashed
     * @return The CalibrationHandler object containing the calibration currently flashed on device EEPROM in Factory Area
     */
    CalibrationHandler readFactoryCalibration();

    /**
     * Fetches the EEPROM data from Factory area and loads it into CalibrationHandler object
     * If no calibration is flashed, it returns default
     *
     * @return The CalibrationHandler object containing the calibration currently flashed on device EEPROM in Factory Area
     */
    CalibrationHandler readFactoryCalibrationOrDefault();

    /**
     * Fetches the raw EEPROM data from User area
     *
     * @throws std::runtime_exception if any error occurred
     * @returns Binary dump of User area EEPROM data
     */
    std::vector<std::uint8_t> readCalibrationRaw();

    /**
     * Fetches the raw EEPROM data from Factory area
     *
     * @throws std::runtime_exception if any error occurred
     * @returns Binary dump of Factory area EEPROM data
     */
    std::vector<std::uint8_t> readFactoryCalibrationRaw();

    /**
     * Retrieves USB connection speed
     *
     * @returns USB connection speed of connected device if applicable. Unknown otherwise.
     */
    UsbSpeed getUsbSpeed();

    /**
     * Configures Timesync service on device. It keeps host and device clocks in sync
     * First time timesync is started it waits until the initial sync is completed
     * Afterwards the function changes the following parameters
     *
     * @param period Interval between timesync runs
     * @param numSamples Number of timesync samples per run which are used to compute a better value. Set to zero to disable timesync
     * @param random If true partial timesync requests will be performed at random intervals, otherwise at fixed intervals
     */
    void setTimesync(std::chrono::milliseconds period, int numSamples, bool random);

    /**
     * Enables or disables Timesync service on device. It keeps host and device clocks in sync.
     *
     * @param enable Enables or disables consistent timesyncing
     */
    void setTimesync(bool enable);

    /**
     * Explicitly closes connection to device.
     * @note This function does not need to be explicitly called
     * as destructor closes the device automatically
     */
    void close();

    /**
     * Is the device already closed (or disconnected)
     *
     * @warning This function is thread-unsafe and may return outdated incorrect values. It is
     * only meant for use in simple single-threaded code. Well written code should handle
     * exceptions when calling any DepthAI apis to handle hardware events and multithreaded use.
     */
    bool isClosed() const;

    /**
     * Returns underlying XLinkConnection
     */
    std::shared_ptr<XLinkConnection> getConnection() {
        return connection;
    }

    /**
     * Returns underlying XLinkConnection
     */
    std::shared_ptr<const XLinkConnection> getConnection() const {
        return connection;
    }

   protected:
    std::shared_ptr<XLinkConnection> connection;

    /**
     * @brief a safe way to start a pipeline, which is closed if any exception occurs
     */
    void tryStartPipeline(const Pipeline& pipeline);

    /**
     * Allows the derived classes to handle custom setup for starting the pipeline
     *
     * @param pipeline OpenVINO version of the pipeline must match the one which the device was booted with
     * @sa startPipeline
     * @note Remember to call this function in the overload to setup the communication properly
     *
     * @returns True if pipeline started, false otherwise
     */
    virtual bool startPipelineImpl(const Pipeline& pipeline);

    /**
     * Allows the derived classes to handle custom setup for gracefully stopping the pipeline
     *
     * @note Remember to call this function in the overload to setup the communication properly
     */
    virtual void closeImpl();

   protected:
    // protected functions
    void init(OpenVINO::Version version);
    void init(OpenVINO::Version version, const dai::Path& pathToCmd);
    void init(OpenVINO::Version version, UsbSpeed maxUsbSpeed);
    void init(OpenVINO::Version version, UsbSpeed maxUsbSpeed, const dai::Path& pathToMvcmd);
    void init(const Pipeline& pipeline);
    void init(const Pipeline& pipeline, UsbSpeed maxUsbSpeed);
    void init(const Pipeline& pipeline, const dai::Path& pathToCmd);
    void init(const Pipeline& pipeline, const DeviceInfo& devInfo);
    void init(const Pipeline& pipeline, const DeviceInfo& devInfo, bool usb2Mode);
    void init(const Pipeline& pipeline, const DeviceInfo& devInfo, UsbSpeed maxUsbSpeed);
    void init(const Pipeline& pipeline, const DeviceInfo& devInfo, const dai::Path& pathToCmd);
    void init(const Pipeline& pipeline, UsbSpeed maxUsbSpeed, const dai::Path& pathToMvcmd);
    void init(Config config, UsbSpeed maxUsbSpeed, const dai::Path& pathToMvcmd);
    void init(Config config, UsbSpeed maxUsbSpeed);
    void init(Config config, const dai::Path& pathToCmd);
    void init(Config config, const DeviceInfo& devInfo, UsbSpeed maxUsbSpeed);
    void init(Config config, const DeviceInfo& devInfo, const dai::Path& pathToCmd);

   private:
    // private functions
    void init2(Config cfg, const dai::Path& pathToMvcmd, tl::optional<const Pipeline&> pipeline);
    void tryGetDevice();

    DeviceInfo deviceInfo = {};
    tl::optional<Version> bootloaderVersion;

    // Log callback
    int uniqueCallbackId = 0;
    std::mutex logCallbackMapMtx;
    std::unordered_map<int, std::function<void(LogMessage)>> logCallbackMap;

    // Watchdog thread
    std::thread watchdogThread;
    std::atomic<bool> watchdogRunning{true};

    // Timesync thread
    std::thread timesyncThread;
    std::atomic<bool> timesyncRunning{true};

    // Logging thread
    std::thread loggingThread;
    std::atomic<bool> loggingRunning{true};

    // Profiling thread
    std::thread profilingThread;
    std::atomic<bool> profilingRunning{true};

    // Monitor thread
    std::thread monitorThread;
    std::mutex lastWatchdogPingTimeMtx;
    std::chrono::steady_clock::time_point lastWatchdogPingTime;

    // closed
    mutable std::mutex closedMtx;
    bool closed{false};

    // pimpl
    class Impl;
    Pimpl<Impl> pimpl;

    // Device config
    Config config;

    dai::Path firmwarePath;
    bool dumpOnly = false;
<<<<<<< HEAD
=======

    // Schema of the started pipeline
    tl::optional<PipelineSchema> pipelineSchema;
>>>>>>> 12158a51
};
}  // namespace dai<|MERGE_RESOLUTION|>--- conflicted
+++ resolved
@@ -996,11 +996,8 @@
 
     dai::Path firmwarePath;
     bool dumpOnly = false;
-<<<<<<< HEAD
-=======
 
     // Schema of the started pipeline
     tl::optional<PipelineSchema> pipelineSchema;
->>>>>>> 12158a51
 };
 }  // namespace dai