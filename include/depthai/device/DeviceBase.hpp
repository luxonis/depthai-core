#pragma once

// std
#include <atomic>
#include <chrono>
#include <condition_variable>
#include <functional>
#include <memory>
#include <mutex>
#include <string>
#include <thread>
#include <tuple>
#include <type_traits>
#include <unordered_map>
#include <vector>

// project
#include "depthai/common/CameraBoardSocket.hpp"
#include "depthai/common/CameraFeatures.hpp"
#include "depthai/common/UsbSpeed.hpp"
#include "depthai/device/CalibrationHandler.hpp"
#include "depthai/device/Version.hpp"
#include "depthai/openvino/OpenVINO.hpp"
#include "depthai/utility/Pimpl.hpp"
#include "depthai/utility/ProfilingData.hpp"
#include "depthai/xlink/XLinkConnection.hpp"
#include "depthai/xlink/XLinkStream.hpp"

// shared
#include "depthai-shared/common/ChipTemperature.hpp"
#include "depthai-shared/common/CpuUsage.hpp"
#include "depthai-shared/common/MemoryInfo.hpp"
#include "depthai-shared/datatype/RawIMUData.hpp"
#include "depthai-shared/device/BoardConfig.hpp"
#include "depthai-shared/device/CrashDump.hpp"
#include "depthai-shared/log/LogLevel.hpp"
#include "depthai-shared/log/LogMessage.hpp"

namespace dai {

// Forward declare Pipeline
class Pipeline;

/**
 * The core of depthai device for RAII, connects to device and maintains watchdog, timesync, ...
 */
class DeviceBase {
   public:
    // constants

    /// Default search time for constructors which discover devices
    static constexpr std::chrono::seconds DEFAULT_SEARCH_TIME{3};
    /// Default rate at which system information is logged
    static constexpr float DEFAULT_SYSTEM_INFORMATION_LOGGING_RATE_HZ{1.0f};
    /// Default UsbSpeed for device connection
    static constexpr UsbSpeed DEFAULT_USB_SPEED{UsbSpeed::SUPER};
    /// Default Timesync period
    static constexpr std::chrono::milliseconds DEFAULT_TIMESYNC_PERIOD{5000};
    /// Default Timesync number of samples per sync
    static constexpr int DEFAULT_TIMESYNC_NUM_SAMPLES{10};
    /// Default Timesync packet interval randomness
    static constexpr bool DEFAULT_TIMESYNC_RANDOM{true};

    // Structures

    /**
     * Device specific configuration
     */
    struct Config {
        OpenVINO::Version version = OpenVINO::VERSION_UNIVERSAL;
        BoardConfig board;
        bool nonExclusiveMode = false;
        tl::optional<LogLevel> outputLogLevel;
        tl::optional<LogLevel> logLevel;
    };

    // static API

    /**
     * @brief Get the Default Search Time for finding devices
     *
     * @returns Default search time in milliseconds
     */
    static std::chrono::milliseconds getDefaultSearchTime();

    /**
     * Waits for any available device with a timeout
     *
     * @param timeout duration of time to wait for the any device
     * @returns Tuple of bool and DeviceInfo. Bool specifies if device was found. DeviceInfo specifies the found device
     */
    static std::tuple<bool, DeviceInfo> getAnyAvailableDevice(std::chrono::milliseconds timeout);

    /**
     * Gets any available device
     *
     * @returns Tuple of bool and DeviceInfo. Bool specifies if device was found. DeviceInfo specifies the found device
     */
    static std::tuple<bool, DeviceInfo> getAnyAvailableDevice();

    /**
     * Waits for any available device with a timeout
     *
     * @param timeout duration of time to wait for the any device
     * @param cb callback function called between pooling intervals
     * @returns Tuple of bool and DeviceInfo. Bool specifies if device was found. DeviceInfo specifies the found device
     */
    static std::tuple<bool, DeviceInfo> getAnyAvailableDevice(std::chrono::milliseconds timeout, std::function<void()> cb);

    /**
     * Gets first available device. Device can be either in XLINK_UNBOOTED or XLINK_BOOTLOADER state
     * @returns Tuple of bool and DeviceInfo. Bool specifies if device was found. DeviceInfo specifies the found device
     */
    static std::tuple<bool, DeviceInfo> getFirstAvailableDevice(bool skipInvalidDevice = true);

    /**
     * Finds a device by MX ID. Example: 14442C10D13EABCE00
     * @param mxId MyraidX ID which uniquely specifies a device
     * @returns Tuple of bool and DeviceInfo. Bool specifies if device was found. DeviceInfo specifies the found device
     */
    static std::tuple<bool, DeviceInfo> getDeviceByMxId(std::string mxId);

    /**
     * Returns all available devices
     * @returns Vector of available devices
     */
    static std::vector<DeviceInfo> getAllAvailableDevices();

    /**
     * Returns information of all connected devices.
     * The devices could be both connectable as well as already connected to devices.
     *
     * @returns Vector of connected device information
     */
    static std::vector<DeviceInfo> getAllConnectedDevices();

    /**
     * Gets device firmware binary for a specific OpenVINO version
     * @param usb2Mode USB2 mode firmware
     * @param version Version of OpenVINO which firmware will support
     * @returns Firmware binary
     */
    static std::vector<std::uint8_t> getEmbeddedDeviceBinary(bool usb2Mode, OpenVINO::Version version = OpenVINO::VERSION_UNIVERSAL);

    /**
     * Gets device firmware binary for a specific configuration
     * @param config FW with applied configuration
     * @returns Firmware binary
     */
    static std::vector<std::uint8_t> getEmbeddedDeviceBinary(Config config);

    /**
     * Get current global accumulated profiling data
     *
     * @returns ProfilingData from all devices
     */
    static ProfilingData getGlobalProfilingData();

    /**
     * Connects to any available device with a DEFAULT_SEARCH_TIME timeout.
     * @param pipeline Pipeline to be executed on the device
     */
    explicit DeviceBase(const Pipeline& pipeline);

    /**
     * Connects to any available device with a DEFAULT_SEARCH_TIME timeout.
     * @param pipeline Pipeline to be executed on the device
     * @param usb2Mode Boot device using USB2 mode firmware
     */
    template <typename T, std::enable_if_t<std::is_same<T, bool>::value, bool> = true>
    DeviceBase(const Pipeline& pipeline, T usb2Mode) : DeviceBase(pipeline, usb2Mode ? UsbSpeed::HIGH : DeviceBase::DEFAULT_USB_SPEED) {}

    /**
     * Connects to any available device with a DEFAULT_SEARCH_TIME timeout.
     * @param pipeline Pipeline to be executed on the device
     * @param maxUsbSpeed Maximum allowed USB speed
     */
    DeviceBase(const Pipeline& pipeline, UsbSpeed maxUsbSpeed);

    /**
     * Connects to any available device with a DEFAULT_SEARCH_TIME timeout.
     * @param pipeline Pipeline to be executed on the device
     * @param pathToCmd Path to custom device firmware
     */
    DeviceBase(const Pipeline& pipeline, const dai::Path& pathToCmd);

    /**
     * Connects to device specified by devInfo.
     * @param pipeline Pipeline to be executed on the device
     * @param devInfo DeviceInfo which specifies which device to connect to
     */
    DeviceBase(const Pipeline& pipeline, const DeviceInfo& devInfo);

    /**
     * Connects to device specified by devInfo.
     * @param pipeline Pipeline to be executed on the device
     * @param devInfo DeviceInfo which specifies which device to connect to
     * @param usb2Mode Boot device using USB2 mode firmware
     */
    template <typename T, std::enable_if_t<std::is_same<T, bool>::value, bool> = true>
    DeviceBase(const Pipeline& pipeline, const DeviceInfo& devInfo, T usb2Mode)
        : DeviceBase(pipeline, devInfo, usb2Mode ? UsbSpeed::HIGH : DeviceBase::DEFAULT_USB_SPEED) {}

    /**
     * Connects to device specified by devInfo.
     * @param pipeline Pipeline to be executed on the device
     * @param devInfo DeviceInfo which specifies which device to connect to
     * @param maxUsbSpeed Maximum allowed USB speed
     */
    DeviceBase(const Pipeline& pipeline, const DeviceInfo& devInfo, UsbSpeed maxUsbSpeed);

    /**
     * Connects to device specified by devInfo.
     * @param pipeline Pipeline to be executed on the device
     * @param devInfo DeviceInfo which specifies which device to connect to
     * @param pathToCmd Path to custom device firmware
     */
    DeviceBase(const Pipeline& pipeline, const DeviceInfo& devInfo, const dai::Path& pathToCmd);

    /**
     * Connects to any available device with a DEFAULT_SEARCH_TIME timeout.
     * Uses OpenVINO version OpenVINO::VERSION_UNIVERSAL
     */
    DeviceBase();

    /**
     * Connects to any available device with a DEFAULT_SEARCH_TIME timeout.
     * @param version OpenVINO version which the device will be booted with.
     */
    explicit DeviceBase(OpenVINO::Version version);

    /**
     * Connects to any available device with a DEFAULT_SEARCH_TIME timeout.
     * @param version OpenVINO version which the device will be booted with
     * @param usb2Mode Boot device using USB2 mode firmware
     */
    template <typename T, std::enable_if_t<std::is_same<T, bool>::value, bool> = true>
    DeviceBase(OpenVINO::Version version, T usb2Mode) : DeviceBase(version, usb2Mode ? UsbSpeed::HIGH : DeviceBase::DEFAULT_USB_SPEED) {}

    /**
     * Connects to device specified by devInfo.
     * @param version OpenVINO version which the device will be booted with
     * @param maxUsbSpeed Maximum allowed USB speed
     */
    DeviceBase(OpenVINO::Version version, UsbSpeed maxUsbSpeed);

    /**
     * Connects to any available device with a DEFAULT_SEARCH_TIME timeout.
     * @param version OpenVINO version which the device will be booted with
     * @param pathToCmd Path to custom device firmware
     */
    DeviceBase(OpenVINO::Version version, const dai::Path& pathToCmd);

    /**
     * Connects to device specified by devInfo.
     * @param version OpenVINO version which the device will be booted with
     * @param devInfo DeviceInfo which specifies which device to connect to
     */
    DeviceBase(OpenVINO::Version version, const DeviceInfo& devInfo);

    /**
     * Connects to device specified by devInfo.
     * @param version OpenVINO version which the device will be booted with
     * @param devInfo DeviceInfo which specifies which device to connect to
     * @param usb2Mode Boot device using USB2 mode firmware
     */
    template <typename T, std::enable_if_t<std::is_same<T, bool>::value, bool> = true>
    DeviceBase(OpenVINO::Version version, const DeviceInfo& devInfo, T usb2Mode)
        : DeviceBase(version, devInfo, usb2Mode ? UsbSpeed::HIGH : DeviceBase::DEFAULT_USB_SPEED) {}

    /**
     * Connects to device specified by devInfo.
     * @param version OpenVINO version which the device will be booted with
     * @param devInfo DeviceInfo which specifies which device to connect to
     * @param maxUsbSpeed Maximum allowed USB speed
     */
    DeviceBase(OpenVINO::Version version, const DeviceInfo& devInfo, UsbSpeed maxUsbSpeed);

    /**
     * Connects to device specified by devInfo.
     * @param version OpenVINO version which the device will be booted with
     * @param devInfo DeviceInfo which specifies which device to connect to
     * @param pathToCmd Path to custom device firmware
     */
    DeviceBase(OpenVINO::Version version, const DeviceInfo& devInfo, const dai::Path& pathToCmd);

    /**
     * Connects to any available device with custom config.
     * @param config Device custom configuration to boot with
     */
    explicit DeviceBase(Config config);

    /**
     * Connects to device 'devInfo' with custom config.
     * @param config Device custom configuration to boot with
     * @param devInfo DeviceInfo which specifies which device to connect to
     */
    DeviceBase(Config config, const DeviceInfo& devInfo);

    /**
     * Connects to any available device with a DEFAULT_SEARCH_TIME timeout.
     * Uses OpenVINO version OpenVINO::VERSION_UNIVERSAL
     *
     * @param devInfo DeviceInfo which specifies which device to connect to
     */
    DeviceBase(const DeviceInfo& devInfo);

    /**
     * Connects to any available device with a DEFAULT_SEARCH_TIME timeout.
     * Uses OpenVINO version OpenVINO::VERSION_UNIVERSAL
     *
     * @param devInfo DeviceInfo which specifies which device to connect to
     * @param maxUsbSpeed Maximum allowed USB speed
     */
    DeviceBase(const DeviceInfo& devInfo, UsbSpeed maxUsbSpeed);

    /**
     * Connects to any available device with a DEFAULT_SEARCH_TIME timeout.
     * Uses OpenVINO version OpenVINO::VERSION_UNIVERSAL
     *
     * @param nameOrDeviceId Creates DeviceInfo with nameOrDeviceId to connect to
     */
    DeviceBase(std::string nameOrDeviceId);

    /**
     * Connects to any available device with a DEFAULT_SEARCH_TIME timeout.
     * Uses OpenVINO version OpenVINO::VERSION_UNIVERSAL
     *
     * @param nameOrDeviceId Creates DeviceInfo with nameOrDeviceId to connect to
     * @param maxUsbSpeed Maximum allowed USB speed
     */
    DeviceBase(std::string nameOrDeviceId, UsbSpeed maxUsbSpeed);

    /**
     * Connects to any available device with a DEFAULT_SEARCH_TIME timeout.
     * @param config Config with which the device will be booted with
     * @param usb2Mode Boot device using USB2 mode firmware
     */
    template <typename T, std::enable_if_t<std::is_same<T, bool>::value, bool> = true>
    DeviceBase(Config config, T usb2Mode) : DeviceBase(config, usb2Mode ? UsbSpeed::HIGH : DeviceBase::DEFAULT_USB_SPEED) {}

    /**
     * Connects to device specified by devInfo.
     * @param config Config with which the device will be booted with
     * @param maxUsbSpeed Maximum allowed USB speed
     */
    DeviceBase(Config config, UsbSpeed maxUsbSpeed);

    /**
     * Connects to any available device with a DEFAULT_SEARCH_TIME timeout.
     * @param config Config with which the device will be booted with
     * @param pathToCmd Path to custom device firmware
     */
    DeviceBase(Config config, const dai::Path& pathToCmd);

    /**
     * Connects to device specified by devInfo.
     * @param config Config with which the device will be booted with
     * @param devInfo DeviceInfo which specifies which device to connect to
     * @param usb2Mode Boot device using USB2 mode firmware
     */
    template <typename T, std::enable_if_t<std::is_same<T, bool>::value, bool> = true>
    DeviceBase(Config config, const DeviceInfo& devInfo, T usb2Mode) : DeviceBase(config, devInfo, usb2Mode ? UsbSpeed::HIGH : DeviceBase::DEFAULT_USB_SPEED) {}

    /**
     * Connects to device specified by devInfo.
<<<<<<< HEAD
     * @param version OpenVINO version which the device will be booted with
     * @param config Config with which specifies which device to connect to
=======
     * @param config Config with which the device will be booted with
     * @param devInfo DeviceInfo which specifies which device to connect to
>>>>>>> 6b5093dd
     * @param maxUsbSpeed Maximum allowed USB speed
     */
    DeviceBase(Config config, const DeviceInfo& devInfo, UsbSpeed maxUsbSpeed);

    /**
     * Connects to device specified by devInfo.
     * @param config Config with which the device will be booted with
     * @param devInfo DeviceInfo which specifies which device to connect to
     * @param pathToCmd Path to custom device firmware
     */
    DeviceBase(Config config, const DeviceInfo& devInfo, const dai::Path& pathToCmd);

    /**
     * Device destructor
     * @note In the destructor of the derived class, remember to call close()
     */
    virtual ~DeviceBase();

    /**
     * Gets Bootloader version if it was booted through Bootloader
     *
     * @returns DeviceBootloader::Version if booted through Bootloader or none otherwise
     */
    tl::optional<Version> getBootloaderVersion();

    /**
     * Checks if devices pipeline is already running
     *
     * @returns True if running, false otherwise
     */
    bool isPipelineRunning();

    /**
     * Starts the execution of the devices pipeline
     *
     * @returns True if pipeline started, false otherwise
     */
    [[deprecated("Device(pipeline) starts the pipeline automatically. See Device() and startPipeline(pipeline) otherwise")]] bool startPipeline();

    /**
     * Starts the execution of a given pipeline
     * @param pipeline OpenVINO version of the pipeline must match the one which the device was booted with.
     *
     * @returns True if pipeline started, false otherwise
     */
    bool startPipeline(const Pipeline& pipeline);

    /**
     * Sets the devices logging severity level. This level affects which logs are transferred from device to host.
     *
     * @param level Logging severity
     */
    void setLogLevel(LogLevel level);

    /**
     * Gets current logging severity level of the device.
     *
     * @returns Logging severity level
     */
    LogLevel getLogLevel();

    /**
     * Sets the chunk size for splitting device-sent XLink packets. A larger value could
     * increase performance, and 0 disables chunking. A negative value is ignored.
     * Device defaults are configured per protocol, currently 64*1024 for both USB and Ethernet.
     *
     * @param sizeBytes XLink chunk size in bytes
     */
    void setXLinkChunkSize(int sizeBytes);

    /**
     * Gets current XLink chunk size.
     *
     * @returns XLink chunk size in bytes
     */
    int getXLinkChunkSize();

    /**
     * Get the Device Info object o the device which is currently running
     *
     * @return DeviceInfo of the current device in execution
     */
    DeviceInfo getDeviceInfo() const;

    /**
     * Get device name if available
     * @returns device name or empty string if not available
     */
    std::string getDeviceName();

    /**
<<<<<<< HEAD
=======
     * Get product name if available
     * @returns product name or empty string if not available
     */
    std::string getProductName();

    /**
>>>>>>> 6b5093dd
     * Get MxId of device
     *
     * @returns MxId of connected device
     */
    std::string getMxId();

    /**
     * Sets logging level which decides printing level to standard output.
     * If lower than setLogLevel, no messages will be printed
     *
     * @param level Standard output printing severity
     */
    void setLogOutputLevel(LogLevel level);

    /**
     * Gets logging level which decides printing level to standard output.
     *
     * @returns Standard output printing severity
     */
    LogLevel getLogOutputLevel();

    /**
     * Sets the brightness of the IR Laser Dot Projector. Limits: up to 765mA at 30% duty cycle, up to 1200mA at 6% duty cycle.
     * The duty cycle is controlled by `left` camera STROBE, aligned to start of exposure.
     * The emitter is turned off by default
     *
     * @param mA Current in mA that will determine brightness, 0 or negative to turn off
     * @param mask Optional mask to modify only Left (0x1) or Right (0x2) sides on OAK-D-Pro-W-DEV
     * @returns True on success, false if not found or other failure
     */
    bool setIrLaserDotProjectorBrightness(float mA, int mask = -1);

    /**
     * Sets the brightness of the IR Flood Light. Limits: up to 1500mA at 30% duty cycle.
     * The duty cycle is controlled by the `left` camera STROBE, aligned to start of exposure.
     * If the dot projector is also enabled, its lower duty cycle limits take precedence.
     * The emitter is turned off by default
     *
     * @param mA Current in mA that will determine brightness, 0 or negative to turn off
     * @param mask Optional mask to modify only Left (0x1) or Right (0x2) sides on OAK-D-Pro-W-DEV
     * @returns True on success, false if not found or other failure
     */
    bool setIrFloodLightBrightness(float mA, int mask = -1);

    /**
     * Retrieves detected IR laser/LED drivers.
     *
     * @returns Vector of tuples containing: driver name, I2C bus, I2C address.
     * For OAK-D-Pro it should be `[{"LM3644", 2, 0x63}]`
     */
    std::vector<std::tuple<std::string, int, int>> getIrDrivers();

    /**
     * Retrieves crash dump for debugging.
     */
    dai::CrashDump getCrashDump(bool clearCrashDump = true);

    /**
     * Retrieves whether the is crash dump stored on device or not.
     */
    bool hasCrashDump();

    /**
     * Get current accumulated profiling data
     *
     * @returns ProfilingData from the specific device
     */
    ProfilingData getProfilingData();

    /**
     * Add a callback for device logging. The callback will be called from a separate thread with the LogMessage being passed.
     *
     * @param callback Callback to call whenever a log message arrives
     * @returns Id which can be used to later remove the callback
     */
    int addLogCallback(std::function<void(LogMessage)> callback);

    /**
     * Removes a callback
     *
     * @param callbackId Id of callback to be removed
     * @returns True if callback was removed, false otherwise
     */
    bool removeLogCallback(int callbackId);

    /**
     * Sets rate of system information logging ("info" severity). Default 1Hz
     * If parameter is less or equal to zero, then system information logging will be disabled
     *
     * @param rateHz Logging rate in Hz
     */
    void setSystemInformationLoggingRate(float rateHz);

    /**
     * Gets current rate of system information logging ("info" severity) in Hz.
     *
     * @returns Logging rate in Hz
     */
    float getSystemInformationLoggingRate();

    /**
     * Get cameras that are connected to the device
     *
     * @returns Vector of connected cameras
     */
    std::vector<CameraBoardSocket> getConnectedCameras();

    /**
     * Get cameras that are connected to the device with their features/properties
     *
     * @returns Vector of connected camera features
     */
    std::vector<CameraFeatures> getConnectedCameraFeatures();

    /**
     * Get sensor names for cameras that are connected to the device
     *
     * @returns Map/dictionary with camera sensor names, indexed by socket
     */
    std::unordered_map<CameraBoardSocket, std::string> getCameraSensorNames();

    /**
     * Get connected IMU type
     *
     * @returns IMU type
     */
    std::string getConnectedIMU();

    /**
     * Get connected IMU firmware version
     *
     * @returns IMU firmware version
     */
    dai::Version getIMUFirmwareVersion();

    /**
     * Get embedded IMU firmware version to which IMU can be upgraded
     *
     * @returns Get embedded IMU firmware version to which IMU can be upgraded.
     */
    dai::Version getEmbeddedIMUFirmwareVersion();

    /**
     * Starts IMU firmware update asynchronously only if IMU node is not running.
     * If current firmware version is the same as embedded firmware version then it's no-op. Can be overridden by forceUpdate parameter.
     * State of firmware update can be monitored using getIMUFirmwareUpdateStatus API.
     *
     * @param forceUpdate Force firmware update or not. Will perform FW update regardless of current version and embedded firmware version.
     *
     * @returns Returns whether firmware update can be started. Returns false if IMU node is started.
     */
    bool startIMUFirmwareUpdate(bool forceUpdate = false);

    /**
     * Get IMU firmware update status
     *
     * @returns Whether IMU firmware update is done and last firmware update progress as percentage.
     * return value true and 100 means that the update was successful
     * return value true and other than 100 means that the update failed
     */
    std::tuple<bool, float> getIMUFirmwareUpdateStatus();

    /**
     * Retrieves current DDR memory information from device
     *
     * @returns Used, remaining and total ddr memory
     */
    MemoryInfo getDdrMemoryUsage();

    /**
     * Retrieves current CMX memory information from device
     *
     * @returns Used, remaining and total cmx memory
     */
    MemoryInfo getCmxMemoryUsage();

    /**
     * Retrieves current CSS Leon CPU heap information from device
     *
     * @returns Used, remaining and total heap memory
     */
    MemoryInfo getLeonCssHeapUsage();

    /**
     * Retrieves current MSS Leon CPU heap information from device
     *
     * @returns Used, remaining and total heap memory
     */
    MemoryInfo getLeonMssHeapUsage();

    /**
     * Retrieves current chip temperature as measured by device
     *
     * @returns Temperature of various onboard sensors
     */
    ChipTemperature getChipTemperature();

    /**
     * Retrieves average CSS Leon CPU usage
     *
     * @returns Average CPU usage and sampling duration
     */
    CpuUsage getLeonCssCpuUsage();

    /**
     * Retrieves average MSS Leon CPU usage
     *
     * @returns Average CPU usage and sampling duration
     */
    CpuUsage getLeonMssCpuUsage();

    /**
     * Check if EEPROM is available
     * @returns True if EEPROM is present on board, false otherwise
     */
    bool isEepromAvailable();

    /**
     * Stores the Calibration and Device information to the Device EEPROM
     *
     * @param calibrationObj CalibrationHandler object which is loaded with calibration information.
     *
     * @return true on successful flash, false on failure
     */
    bool flashCalibration(CalibrationHandler calibrationDataHandler);

    /**
     * Stores the Calibration and Device information to the Device EEPROM
     *
     * @throws std::runtime_exception if failed to flash the calibration
     * @param calibrationObj CalibrationHandler object which is loaded with calibration information.
     */
    void flashCalibration2(CalibrationHandler calibrationDataHandler);

    /**
     * Fetches the EEPROM data from the device and loads it into CalibrationHandler object
     * If no calibration is flashed, it returns default
     *
     * @return The CalibrationHandler object containing the calibration currently flashed on device EEPROM
     */
    CalibrationHandler readCalibration();

    /**
     * Fetches the EEPROM data from the device and loads it into CalibrationHandler object
     *
     * @throws std::runtime_exception if no calibration is flashed
     * @return The CalibrationHandler object containing the calibration currently flashed on device EEPROM
     */
    CalibrationHandler readCalibration2();

    /**
     * Fetches the EEPROM data from the device and loads it into CalibrationHandler object
     * If no calibration is flashed, it returns default
     *
     * @return The CalibrationHandler object containing the calibration currently flashed on device EEPROM
     */
    CalibrationHandler readCalibrationOrDefault();

    /**
     * Factory reset EEPROM data if factory backup is available.
     *
     * @throws std::runtime_exception If factory reset was unsuccessful
     */
    void factoryResetCalibration();

    /**
     * Stores the Calibration and Device information to the Device EEPROM in Factory area
     * To perform this action, correct env variable must be set
     *
     * @throws std::runtime_exception if failed to flash the calibration
     * @return True on successful flash, false on failure
     */
    void flashFactoryCalibration(CalibrationHandler calibrationHandler);

    /**
     * Destructive action, deletes User area EEPROM contents
     * Requires PROTECTED permissions
     *
     * @throws std::runtime_exception if failed to flash the calibration
     * @return True on successful flash, false on failure
     */
    void flashEepromClear();

    /**
     * Destructive action, deletes Factory area EEPROM contents
     * Requires FACTORY PROTECTED permissions
     *
     * @throws std::runtime_exception if failed to flash the calibration
     * @return True on successful flash, false on failure
     */
    void flashFactoryEepromClear();

    /**
     * Fetches the EEPROM data from Factory area and loads it into CalibrationHandler object
     *
     * @throws std::runtime_exception if no calibration is flashed
     * @return The CalibrationHandler object containing the calibration currently flashed on device EEPROM in Factory Area
     */
    CalibrationHandler readFactoryCalibration();

    /**
     * Fetches the EEPROM data from Factory area and loads it into CalibrationHandler object
     * If no calibration is flashed, it returns default
     *
     * @return The CalibrationHandler object containing the calibration currently flashed on device EEPROM in Factory Area
     */
    CalibrationHandler readFactoryCalibrationOrDefault();

    /**
     * Fetches the raw EEPROM data from User area
     *
     * @throws std::runtime_exception if any error occurred
     * @returns Binary dump of User area EEPROM data
     */
    std::vector<std::uint8_t> readCalibrationRaw();

    /**
     * Fetches the raw EEPROM data from Factory area
     *
     * @throws std::runtime_exception if any error occurred
     * @returns Binary dump of Factory area EEPROM data
     */
    std::vector<std::uint8_t> readFactoryCalibrationRaw();

    /**
     * Retrieves USB connection speed
     *
     * @returns USB connection speed of connected device if applicable. Unknown otherwise.
     */
    UsbSpeed getUsbSpeed();

    /**
     * Configures Timesync service on device. It keeps host and device clocks in sync
     * First time timesync is started it waits until the initial sync is completed
     * Afterwards the function changes the following parameters
     *
     * @param period Interval between timesync runs
     * @param numSamples Number of timesync samples per run which are used to compute a better value. Set to zero to disable timesync
     * @param random If true partial timesync requests will be performed at random intervals, otherwise at fixed intervals
     */
    void setTimesync(std::chrono::milliseconds period, int numSamples, bool random);

    /**
     * Enables or disables Timesync service on device. It keeps host and device clocks in sync.
     *
     * @param enable Enables or disables consistent timesyncing
     */
    void setTimesync(bool enable);

    /**
     * Explicitly closes connection to device.
     * @note This function does not need to be explicitly called
     * as destructor closes the device automatically
     */
    void close();

    /**
     * Is the device already closed (or disconnected)
     *
     * @warning This function is thread-unsafe and may return outdated incorrect values. It is
     * only meant for use in simple single-threaded code. Well written code should handle
     * exceptions when calling any DepthAI apis to handle hardware events and multithreaded use.
     */
    bool isClosed() const;

    /**
     * Returns underlying XLinkConnection
     */
    std::shared_ptr<XLinkConnection> getConnection() {
        return connection;
    }

    /**
     * Returns underlying XLinkConnection
     */
    std::shared_ptr<const XLinkConnection> getConnection() const {
        return connection;
    }

   protected:
    std::shared_ptr<XLinkConnection> connection;

    /**
     * @brief a safe way to start a pipeline, which is closed if any exception occurs
     */
    void tryStartPipeline(const Pipeline& pipeline);

    /**
     * Allows the derived classes to handle custom setup for starting the pipeline
     *
     * @param pipeline OpenVINO version of the pipeline must match the one which the device was booted with
     * @sa startPipeline
     * @note Remember to call this function in the overload to setup the communication properly
     *
     * @returns True if pipeline started, false otherwise
     */
    virtual bool startPipelineImpl(const Pipeline& pipeline);

    /**
     * Allows the derived classes to handle custom setup for gracefully stopping the pipeline
     *
     * @note Remember to call this function in the overload to setup the communication properly
     */
    virtual void closeImpl();

   protected:
    // protected functions
    void init(OpenVINO::Version version);
    void init(OpenVINO::Version version, const dai::Path& pathToCmd);
    void init(OpenVINO::Version version, UsbSpeed maxUsbSpeed);
<<<<<<< HEAD
    void init(OpenVINO::Version version, bool usb2Mode, const dai::Path& pathToMvcmd);
=======
>>>>>>> 6b5093dd
    void init(OpenVINO::Version version, UsbSpeed maxUsbSpeed, const dai::Path& pathToMvcmd);
    void init(const Pipeline& pipeline);
    void init(const Pipeline& pipeline, UsbSpeed maxUsbSpeed);
    void init(const Pipeline& pipeline, const dai::Path& pathToCmd);
    void init(const Pipeline& pipeline, const DeviceInfo& devInfo);
    void init(const Pipeline& pipeline, const DeviceInfo& devInfo, bool usb2Mode);
    void init(const Pipeline& pipeline, const DeviceInfo& devInfo, UsbSpeed maxUsbSpeed);
    void init(const Pipeline& pipeline, const DeviceInfo& devInfo, const dai::Path& pathToCmd);
<<<<<<< HEAD
    void init(const Pipeline& pipeline, bool usb2Mode, const dai::Path& pathToMvcmd);
    void init(const Pipeline& pipeline, UsbSpeed maxUsbSpeed, const dai::Path& pathToMvcmd);
    void init(Config config, bool usb2Mode, const dai::Path& pathToMvcmd);
=======
    void init(const Pipeline& pipeline, UsbSpeed maxUsbSpeed, const dai::Path& pathToMvcmd);
>>>>>>> 6b5093dd
    void init(Config config, UsbSpeed maxUsbSpeed, const dai::Path& pathToMvcmd);
    void init(Config config, UsbSpeed maxUsbSpeed);
    void init(Config config, const dai::Path& pathToCmd);
    void init(Config config, const DeviceInfo& devInfo, UsbSpeed maxUsbSpeed);
    void init(Config config, const DeviceInfo& devInfo, const dai::Path& pathToCmd);

   private:
    // private functions
    void init2(Config cfg, const dai::Path& pathToMvcmd, tl::optional<const Pipeline&> pipeline);
    void tryGetDevice();

    DeviceInfo deviceInfo = {};
    tl::optional<Version> bootloaderVersion;

    // Log callback
    int uniqueCallbackId = 0;
    std::mutex logCallbackMapMtx;
    std::unordered_map<int, std::function<void(LogMessage)>> logCallbackMap;

    // Watchdog thread
    std::thread watchdogThread;
    std::atomic<bool> watchdogRunning{true};

    // Timesync thread
    std::thread timesyncThread;
    std::atomic<bool> timesyncRunning{true};

    // Logging thread
    std::thread loggingThread;
    std::atomic<bool> loggingRunning{true};

    // Profiling thread
    std::thread profilingThread;
    std::atomic<bool> profilingRunning{true};

    // Monitor thread
    std::thread monitorThread;
    std::mutex lastWatchdogPingTimeMtx;
    std::chrono::steady_clock::time_point lastWatchdogPingTime;

    // closed
    mutable std::mutex closedMtx;
    bool closed{false};

    // pimpl
    class Impl;
    Pimpl<Impl> pimpl;

    // Device config
    Config config;
};
}  // namespace dai<|MERGE_RESOLUTION|>--- conflicted
+++ resolved
@@ -364,13 +364,8 @@
 
     /**
      * Connects to device specified by devInfo.
-<<<<<<< HEAD
-     * @param version OpenVINO version which the device will be booted with
-     * @param config Config with which specifies which device to connect to
-=======
      * @param config Config with which the device will be booted with
      * @param devInfo DeviceInfo which specifies which device to connect to
->>>>>>> 6b5093dd
      * @param maxUsbSpeed Maximum allowed USB speed
      */
     DeviceBase(Config config, const DeviceInfo& devInfo, UsbSpeed maxUsbSpeed);
@@ -462,15 +457,12 @@
     std::string getDeviceName();
 
     /**
-<<<<<<< HEAD
-=======
      * Get product name if available
      * @returns product name or empty string if not available
      */
     std::string getProductName();
 
     /**
->>>>>>> 6b5093dd
      * Get MxId of device
      *
      * @returns MxId of connected device
@@ -881,10 +873,6 @@
     void init(OpenVINO::Version version);
     void init(OpenVINO::Version version, const dai::Path& pathToCmd);
     void init(OpenVINO::Version version, UsbSpeed maxUsbSpeed);
-<<<<<<< HEAD
-    void init(OpenVINO::Version version, bool usb2Mode, const dai::Path& pathToMvcmd);
-=======
->>>>>>> 6b5093dd
     void init(OpenVINO::Version version, UsbSpeed maxUsbSpeed, const dai::Path& pathToMvcmd);
     void init(const Pipeline& pipeline);
     void init(const Pipeline& pipeline, UsbSpeed maxUsbSpeed);
@@ -893,13 +881,7 @@
     void init(const Pipeline& pipeline, const DeviceInfo& devInfo, bool usb2Mode);
     void init(const Pipeline& pipeline, const DeviceInfo& devInfo, UsbSpeed maxUsbSpeed);
     void init(const Pipeline& pipeline, const DeviceInfo& devInfo, const dai::Path& pathToCmd);
-<<<<<<< HEAD
-    void init(const Pipeline& pipeline, bool usb2Mode, const dai::Path& pathToMvcmd);
     void init(const Pipeline& pipeline, UsbSpeed maxUsbSpeed, const dai::Path& pathToMvcmd);
-    void init(Config config, bool usb2Mode, const dai::Path& pathToMvcmd);
-=======
-    void init(const Pipeline& pipeline, UsbSpeed maxUsbSpeed, const dai::Path& pathToMvcmd);
->>>>>>> 6b5093dd
     void init(Config config, UsbSpeed maxUsbSpeed, const dai::Path& pathToMvcmd);
     void init(Config config, UsbSpeed maxUsbSpeed);
     void init(Config config, const dai::Path& pathToCmd);
