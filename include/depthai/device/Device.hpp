--- conflicted
+++ resolved
@@ -10,12 +10,9 @@
 // project
 #include "CallbackHandler.hpp"
 #include "DataQueue.hpp"
-<<<<<<< HEAD
 #include "depthai/device/CalibrationHandler.hpp"
-=======
 #include "depthai/common/CameraBoardSocket.hpp"
 #include "depthai/common/UsbSpeed.hpp"
->>>>>>> 925b805e
 #include "depthai/pipeline/Pipeline.hpp"
 #include "depthai/utility/Pimpl.hpp"
 #include "depthai/xlink/XLinkConnection.hpp"
@@ -32,526 +29,525 @@
 #include "nanorpc/core/client.h"
 #include "nanorpc/packer/nlohmann_msgpack.h"
 
-namespace dai {
-
-// Device (RAII), connects to device and maintains watchdog, timesync, ...
-
-/**
- * Represents the DepthAI device with the methods to interact with it.
- */
-class Device {
-   public:
-    // constants
-
-    /// Default search time for constructors which discover devices
-    static constexpr std::chrono::seconds DEFAULT_SEARCH_TIME{3};
-    /// Maximum number of elements in event queue
-    static constexpr std::size_t EVENT_QUEUE_MAXIMUM_SIZE{2048};
-    /// Default rate at which system information is logged
-    static constexpr float DEFAULT_SYSTEM_INFORMATION_LOGGING_RATE_HZ{1.0f};
-
-    // static API
+    namespace dai {
+
+    // Device (RAII), connects to device and maintains watchdog, timesync, ...
 
     /**
-     * Waits for any available device with a timeout
-     *
-     * @param timeout duration of time to wait for the any device
-     * @returns Tuple of bool and DeviceInfo. Bool specifies if device was found. DeviceInfo specifies the found device
+     * Represents the DepthAI device with the methods to interact with it.
      */
-    template <typename Rep, typename Period>
-    static std::tuple<bool, DeviceInfo> getAnyAvailableDevice(std::chrono::duration<Rep, Period> timeout);
-
-    /**
-     * Gets any available device
-     *
-     * @returns Tuple of bool and DeviceInfo. Bool specifies if device was found. DeviceInfo specifies the found device
-     */
-    static std::tuple<bool, DeviceInfo> getAnyAvailableDevice();
-
-    /**
-     * Gets first available device. Device can be either in XLINK_UNBOOTED or XLINK_BOOTLOADER state
-     * @returns Tuple of bool and DeviceInfo. Bool specifies if device was found. DeviceInfo specifies the found device
-     */
-    static std::tuple<bool, DeviceInfo> getFirstAvailableDevice();
-
-    /**
-     * Finds a device by MX ID. Example: 14442C10D13EABCE00
-     * @param mxId MyraidX ID which uniquely specifies a device
-     * @returns Tuple of bool and DeviceInfo. Bool specifies if device was found. DeviceInfo specifies the found device
-     */
-    static std::tuple<bool, DeviceInfo> getDeviceByMxId(std::string mxId);
-
-    /**
-     * Returns all connected devices
-     * @returns Vector of connected devices
-     */
-    static std::vector<DeviceInfo> getAllAvailableDevices();
-
-    /**
-     * Gets device firmware binary for a specific OpenVINO version
-     * @param usb2Mode USB2 mode firmware
-     * @param version Version of OpenVINO which firmware will support
-     * @returns Firmware binary
-     */
-    static std::vector<std::uint8_t> getEmbeddedDeviceBinary(bool usb2Mode, OpenVINO::Version version = Pipeline::DEFAULT_OPENVINO_VERSION);
-
-    /**
-     * Connects to any available device with a DEFAULT_SEARCH_TIME timeout.
-     * @param pipeline Pipeline to be executed on the device
-     */
-    explicit Device(const Pipeline& pipeline);
-
-    /**
-     * Connects to any available device with a DEFAULT_SEARCH_TIME timeout.
-     * @param pipeline Pipeline to be executed on the device
-     * @param usb2Mode Boot device using USB2 mode firmware
-     */
-    Device(const Pipeline& pipeline, bool usb2Mode);
-
-    /**
-     * Connects to any available device with a DEFAULT_SEARCH_TIME timeout.
-     * @param pipeline Pipeline to be executed on the device
-     * @param pathToCmd Path to custom device firmware
-     */
-    Device(const Pipeline& pipeline, const char* pathToCmd);
-
-    /**
-     * Connects to any available device with a DEFAULT_SEARCH_TIME timeout.
-     * @param pipeline Pipeline to be executed on the device
-     * @param pathToCmd Path to custom device firmware
-     */
-    Device(const Pipeline& pipeline, const std::string& pathToCmd);
-
-    /**
-     * Connects to device specified by devInfo.
-     * @param pipeline Pipeline to be executed on the device
-     * @param devInfo DeviceInfo which specifies which device to connect to
-     * @param usb2Mode Boot device using USB2 mode firmware
-     */
-    Device(const Pipeline& pipeline, const DeviceInfo& devInfo, bool usb2Mode = false);
-
-    /**
-     * Connects to device specified by devInfo.
-     * @param pipeline Pipeline to be executed on the device
-     * @param devInfo DeviceInfo which specifies which device to connect to
-     * @param pathToCmd Path to custom device firmware
-     */
-    Device(const Pipeline& pipeline, const DeviceInfo& devInfo, const char* pathToCmd);
-
-    /**
-     * Connects to device specified by devInfo.
-     * @param pipeline Pipeline to be executed on the device
-     * @param devInfo DeviceInfo which specifies which device to connect to
-     * @param usb2Mode Path to custom device firmware
-     */
-    Device(const Pipeline& pipeline, const DeviceInfo& devInfo, const std::string& pathToCmd);
-
-    /**
-     * Connects to any available device with a DEFAULT_SEARCH_TIME timeout.
-     * @param version OpenVINO version which the device will be booted with. Default is Pipeline::DEFAULT_OPENVINO_VERSION
-     */
-    explicit Device(OpenVINO::Version version = Pipeline::DEFAULT_OPENVINO_VERSION);
-
-    /**
-     * Connects to any available device with a DEFAULT_SEARCH_TIME timeout.
-     * @param version OpenVINO version which the device will be booted with
-     * @param usb2Mode Boot device using USB2 mode firmware
-     */
-    Device(OpenVINO::Version version, bool usb2Mode);
-
-    /**
-     * Connects to any available device with a DEFAULT_SEARCH_TIME timeout.
-     * @param version OpenVINO version which the device will be booted with
-     * @param pathToCmd Path to custom device firmware
-     */
-    Device(OpenVINO::Version version, const char* pathToCmd);
-
-    /**
-     * Connects to any available device with a DEFAULT_SEARCH_TIME timeout.
-     * @param version OpenVINO version which the device will be booted with
-     * @param pathToCmd Path to custom device firmware
-     */
-    Device(OpenVINO::Version version, const std::string& pathToCmd);
-
-    /**
-     * Connects to device specified by devInfo.
-     * @param version OpenVINO version which the device will be booted with
-     * @param devInfo DeviceInfo which specifies which device to connect to
-     * @param usb2Mode Boot device using USB2 mode firmware
-     */
-    Device(OpenVINO::Version version, const DeviceInfo& devInfo, bool usb2Mode = false);
-
-    /**
-     * Connects to device specified by devInfo.
-     * @param version OpenVINO version which the device will be booted with
-     * @param devInfo DeviceInfo which specifies which device to connect to
-     * @param pathToCmd Path to custom device firmware
-     */
-    Device(OpenVINO::Version version, const DeviceInfo& devInfo, const char* pathToCmd);
-
-    /**
-     * Connects to device specified by devInfo.
-     * @param version OpenVINO version which the device will be booted with
-     * @param devInfo DeviceInfo which specifies which device to connect to
-     * @param usb2Mode Path to custom device firmware
-     */
-    Device(OpenVINO::Version version, const DeviceInfo& devInfo, const std::string& pathToCmd);
-
-    /**
-     * Device destructor. Closes the connection and data queues.
-     */
-    ~Device();
-
-    /**
-     * Checks if devices pipeline is already running
-     *
-     * @returns True if running, false otherwise
-     */
-    bool isPipelineRunning();
-
-    /**
-     * Starts the execution of the devices pipeline
-     *
-     * @returns True if pipeline started, false otherwise
-     */
-    [[deprecated("Device(pipeline) starts the pipeline automatically. See Device() and startPipeline(pipeline) otherwise")]] bool startPipeline();
-
-    /**
-     * Starts the execution of a given pipeline
-     * @param pipeline OpenVINO version of the pipeline must match the one which the device was booted with.
-     *
-     * @returns True if pipeline started, false otherwise
-     */
-    bool startPipeline(const Pipeline& pipeline);
-
-    /**
-     * Sets the devices logging severity level. This level affects which logs are transfered from device to host.
-     *
-     * @param level Logging severity
-     */
-    void setLogLevel(LogLevel level);
-
-    /**
-     * Gets current logging severity level of the device.
-     *
-     * @returns Logging severity level
-     */
-    LogLevel getLogLevel();
-
-    /**
-     * Get the Device Info object o the device which is currently running
-     *
-     * @return DeviceInfo of the current device in execution
-     */
-    DeviceInfo getDeviceInfo();
-
-    /**
-     * Sets logging level which decides printing level to standard output.
-     * If lower than setLogLevel, no messages will be printed
-     *
-     * @param level Standard output printing severity
-     */
-    void setLogOutputLevel(LogLevel level);
-
-    /**
-     * Gets logging level which decides printing level to standard output.
-     *
-     * @returns Standard output printing severity
-     */
-    LogLevel getLogOutputLevel();
-
-    /**
-     * Add a callback for device logging. The callback will be called from a separate thread with the LogMessage being passed.
-     *
-     * @param callback Callback to call whenever a log message arrives
-     * @returns Id which can be used to later remove the callback
-     */
-    int addLogCallback(std::function<void(LogMessage)> callback);
-
-    /**
-     * Removes a callback
-     *
-     * @param callbackId Id of callback to be removed
-     * @returns True if callback was removed, false otherwise
-     */
-    bool removeLogCallback(int callbackId);
-
-    /**
-     * Sets rate of system information logging ("info" severity). Default 1Hz
-     * If parameter is less or equal to zero, then system information logging will be disabled
-     *
-     * @param rateHz Logging rate in Hz
-     */
-    void setSystemInformationLoggingRate(float rateHz);
-
-    /**
-     * Gets current rate of system information logging ("info" severity) in Hz.
-     *
-     * @returns Logging rate in Hz
-     */
-    float getSystemInformationLoggingRate();
-
-    /**
-     * Gets an output queue corresponding to stream name. If it doesn't exist it throws
-     *
-     * @param name Queue/stream name, created by XLinkOut node
-     * @returns Smart pointer to DataOutputQueue
-     */
-    std::shared_ptr<DataOutputQueue> getOutputQueue(const std::string& name);
-
-    /**
-     * Gets a queue corresponding to stream name, if it exists, otherwise it throws. Also sets queue options
-     *
-     * @param name Queue/stream name, set in XLinkOut node
-     * @param maxSize Maximum number of messages in queue
-     * @param blocking Queue behavior once full. True specifies blocking and false overwriting of oldest messages. Default: true
-     * @returns Smart pointer to DataOutputQueue
-     */
-    std::shared_ptr<DataOutputQueue> getOutputQueue(const std::string& name, unsigned int maxSize, bool blocking = true);
-
-    /**
-     * Get all available output queue names
-     *
-     * @returns Vector of output queue names
-     */
-    std::vector<std::string> getOutputQueueNames() const;
-
-    /**
-     * Gets an input queue corresponding to stream name. If it doesn't exist it throws
-     *
-     * @param name Queue/stream name, set in XLinkIn node
-     * @returns Smart pointer to DataInputQueue
-     */
-    std::shared_ptr<DataInputQueue> getInputQueue(const std::string& name);
-
-    /**
-     * Gets an input queue corresponding to stream name. If it doesn't exist it throws. Also sets queue options
-     *
-     * @param name Queue/stream name, set in XLinkOut node
-     * @param maxSize Maximum number of messages in queue
-     * @param blocking Queue behavior once full. True: blocking, false: overwriting of oldest messages. Default: true
-     * @returns Smart pointer to DataInputQueue
-     */
-    std::shared_ptr<DataInputQueue> getInputQueue(const std::string& name, unsigned int maxSize, bool blocking = true);
-
-    /**
-     * Get all available input queue names
-     *
-     * @returns Vector of input queue names
-     */
-    std::vector<std::string> getInputQueueNames() const;
-
-    // void setCallback(const std::string& name, std::function<std::shared_ptr<RawBuffer>(std::shared_ptr<RawBuffer>)> cb);
-
-    /**
-     * Gets or waits until any of specified queues has received a message
-     *
-     * @param queueNames Names of queues for which to block
-     * @param maxNumEvents Maximum number of events to remove from queue - Default is unlimited
-     * @param timeout Timeout after which return regardless. If negative then wait is indefinite - Default is -1
-     * @returns Names of queues which received messages first
-     */
-    std::vector<std::string> getQueueEvents(const std::vector<std::string>& queueNames,
-                                            std::size_t maxNumEvents = std::numeric_limits<std::size_t>::max(),
-                                            std::chrono::microseconds timeout = std::chrono::microseconds(-1));
-    std::vector<std::string> getQueueEvents(const std::initializer_list<std::string>& queueNames,
-                                            std::size_t maxNumEvents = std::numeric_limits<std::size_t>::max(),
-                                            std::chrono::microseconds timeout = std::chrono::microseconds(-1));
-
-    /**
-     * Gets or waits until specified queue has received a message
-     *
-     * @param queueName Name of queues for which to wait for
-     * @param maxNumEvents Maximum number of events to remove from queue. Default is unlimited
-     * @param timeout Timeout after which return regardless. If negative then wait is indefinite. Default is -1
-     * @returns Names of queues which received messages first
-     */
-    std::vector<std::string> getQueueEvents(std::string queueName,
-                                            std::size_t maxNumEvents = std::numeric_limits<std::size_t>::max(),
-                                            std::chrono::microseconds timeout = std::chrono::microseconds(-1));
-
-    /**
-     * Gets or waits until any any queue has received a message
-     *
-     * @param maxNumEvents Maximum number of events to remove from queue. Default is unlimited
-     * @param timeout Timeout after which return regardless. If negative then wait is indefinite. Default is -1
-     * @returns Names of queues which received messages first
-     */
-    std::vector<std::string> getQueueEvents(std::size_t maxNumEvents = std::numeric_limits<std::size_t>::max(),
-                                            std::chrono::microseconds timeout = std::chrono::microseconds(-1));
-
-    /**
-     * Gets or waits until any of specified queues has received a message
-     *
-     * @param queueNames Names of queues for which to wait for
-     * @param timeout Timeout after which return regardless. If negative then wait is indefinite. Default is -1
-     * @returns Queue name which received a message first
-     */
-    std::string getQueueEvent(const std::vector<std::string>& queueNames, std::chrono::microseconds timeout = std::chrono::microseconds(-1));
-    std::string getQueueEvent(const std::initializer_list<std::string>& queueNames, std::chrono::microseconds timeout = std::chrono::microseconds(-1));
-
-    /**
-     * Gets or waits until specified queue has received a message
-     *
-     * @param queueNames Name of queues for which to wait for
-     * @param timeout Timeout after which return regardless. If negative then wait is indefinite. Default is -1
-     * @returns Queue name which received a message
-     */
-    std::string getQueueEvent(std::string queueName, std::chrono::microseconds timeout = std::chrono::microseconds(-1));
-
-    /**
-     * Gets or waits until any queue has received a message
-     *
-     * @param timeout Timeout after which return regardless. If negative then wait is indefinite. Default is -1
-     * @returns Queue name which received a message
-     */
-    std::string getQueueEvent(std::chrono::microseconds timeout = std::chrono::microseconds(-1));
-
-    /**
-     * Get cameras that are connected to the device
-     *
-     * @returns Vector of connected cameras
-     */
-    std::vector<CameraBoardSocket> getConnectedCameras();
-
-    /**
-     * Retrieves current DDR memory information from device
-     *
-     * @returns Used, remaining and total ddr memory
-     */
-    MemoryInfo getDdrMemoryUsage();
-
-    /**
-     * Retrieves current CMX memory information from device
-     *
-     * @returns Used, remaining and total cmx memory
-     */
-    MemoryInfo getCmxMemoryUsage();
-
-    /**
-     * Retrieves current CSS Leon CPU heap information from device
-     *
-     * @returns Used, remaining and total heap memory
-     */
-    MemoryInfo getLeonCssHeapUsage();
-
-    /**
-     * Retrieves current MSS Leon CPU heap information from device
-     *
-     * @returns Used, remaining and total heap memory
-     */
-    MemoryInfo getLeonMssHeapUsage();
-
-    /**
-     * Retrieves current chip temperature as measured by device
-     *
-     * @returns Temperature of various onboard sensors
-     */
-    ChipTemperature getChipTemperature();
-
-    /**
-     * Retrieves average CSS Leon CPU usage
-     *
-     * @returns Average CPU usage and sampling duration
-     */
-    CpuUsage getLeonCssCpuUsage();
-
-    /**
-     * Retrieves average MSS Leon CPU usage
-     *
-     * @returns Average CPU usage and sampling duration
-     */
-    CpuUsage getLeonMssCpuUsage();
-
-    /**
-<<<<<<< HEAD
-     * Stores the Calibration and Device information to the Device EEPROM
-     *
-     * @param calibrationObj CalibrationHandler object which is loaded with calibration information.
-     *
-     * @return true on successful flash, false on failure
-     */
-    bool flashCalibration(CalibrationHandler calibrationDataHandler);
-
-    /**
-     * Fetches the EEPROM data from the device and loads it into CalibrationHandler object
-     *
-     * @return The CalibrationHandler object containing the calibration currently flashed on device EEPROM
-     */
-    CalibrationHandler readCalibration();
-=======
-     * Retrieves USB connection speed
-     *
-     * @returns USB connection speed of connected device if applicable. Unknown otherwise.
-     */
-    UsbSpeed getUsbSpeed();
->>>>>>> 925b805e
-
-    /**
-     * Explicitly closes connection to device.
-     * @note This function does not need to be explicitly called
-     * as destructor closes the device automatically
-     */
-    void close();
-
-    /**
-     * Is the device already closed (or disconnected)
-     */
-    bool isClosed() const;
-
-   private:
-    // private static
-    void init(OpenVINO::Version version, bool embeddedMvcmd, bool usb2Mode, const std::string& pathToMvcmd);
-    void init(const Pipeline& pipeline, bool embeddedMvcmd, bool usb2Mode, const std::string& pathToMvcmd);
-    void init2(bool embeddedMvcmd, bool usb2Mode, const std::string& pathToMvcmd, tl::optional<const Pipeline&> pipeline);
-    void checkClosed() const;
-
-    std::shared_ptr<XLinkConnection> connection;
-    std::unique_ptr<nanorpc::core::client<nanorpc::packer::nlohmann_msgpack>> client;
-    std::mutex rpcMutex;
-    std::vector<uint8_t> patchedCmd;
-
-    DeviceInfo deviceInfo = {};
-
-    std::unordered_map<std::string, std::shared_ptr<DataOutputQueue>> outputQueueMap;
-    std::unordered_map<std::string, std::shared_ptr<DataInputQueue>> inputQueueMap;
-    std::unordered_map<std::string, DataOutputQueue::CallbackId> callbackIdMap;
-    // std::unordered_map<std::string, CallbackHandler> callbackMap;
-
-    // Log callback
-    int uniqueCallbackId = 0;
-    std::mutex logCallbackMapMtx;
-    std::unordered_map<int, std::function<void(LogMessage)>> logCallbackMap;
-
-    // Event queue
-    std::mutex eventMtx;
-    std::condition_variable eventCv;
-    std::deque<std::string> eventQueue;
-
-    // Watchdog thread
-    std::thread watchdogThread;
-    std::atomic<bool> watchdogRunning{true};
-
-    // Timesync thread
-    std::thread timesyncThread;
-    std::atomic<bool> timesyncRunning{true};
-
-    // Logging thread
-    std::thread loggingThread;
-    std::atomic<bool> loggingRunning{true};
-
-    // RPC stream
-    std::unique_ptr<XLinkStream> rpcStream;
-
-    // closed
-    std::atomic<bool> closed{false};
-
-    // pimpl
-    class Impl;
-    Pimpl<Impl> pimpl;
-
-    // OpenVINO version device was booted with
-    OpenVINO::Version openvinoVersion;
-};
+    class Device {
+       public:
+        // constants
+
+        /// Default search time for constructors which discover devices
+        static constexpr std::chrono::seconds DEFAULT_SEARCH_TIME{3};
+        /// Maximum number of elements in event queue
+        static constexpr std::size_t EVENT_QUEUE_MAXIMUM_SIZE{2048};
+        /// Default rate at which system information is logged
+        static constexpr float DEFAULT_SYSTEM_INFORMATION_LOGGING_RATE_HZ{1.0f};
+
+        // static API
+
+        /**
+         * Waits for any available device with a timeout
+         *
+         * @param timeout duration of time to wait for the any device
+         * @returns Tuple of bool and DeviceInfo. Bool specifies if device was found. DeviceInfo specifies the found device
+         */
+        template <typename Rep, typename Period>
+        static std::tuple<bool, DeviceInfo> getAnyAvailableDevice(std::chrono::duration<Rep, Period> timeout);
+
+        /**
+         * Gets any available device
+         *
+         * @returns Tuple of bool and DeviceInfo. Bool specifies if device was found. DeviceInfo specifies the found device
+         */
+        static std::tuple<bool, DeviceInfo> getAnyAvailableDevice();
+
+        /**
+         * Gets first available device. Device can be either in XLINK_UNBOOTED or XLINK_BOOTLOADER state
+         * @returns Tuple of bool and DeviceInfo. Bool specifies if device was found. DeviceInfo specifies the found device
+         */
+        static std::tuple<bool, DeviceInfo> getFirstAvailableDevice();
+
+        /**
+         * Finds a device by MX ID. Example: 14442C10D13EABCE00
+         * @param mxId MyraidX ID which uniquely specifies a device
+         * @returns Tuple of bool and DeviceInfo. Bool specifies if device was found. DeviceInfo specifies the found device
+         */
+        static std::tuple<bool, DeviceInfo> getDeviceByMxId(std::string mxId);
+
+        /**
+         * Returns all connected devices
+         * @returns Vector of connected devices
+         */
+        static std::vector<DeviceInfo> getAllAvailableDevices();
+
+        /**
+         * Gets device firmware binary for a specific OpenVINO version
+         * @param usb2Mode USB2 mode firmware
+         * @param version Version of OpenVINO which firmware will support
+         * @returns Firmware binary
+         */
+        static std::vector<std::uint8_t> getEmbeddedDeviceBinary(bool usb2Mode, OpenVINO::Version version = Pipeline::DEFAULT_OPENVINO_VERSION);
+
+        /**
+         * Connects to any available device with a DEFAULT_SEARCH_TIME timeout.
+         * @param pipeline Pipeline to be executed on the device
+         */
+        explicit Device(const Pipeline& pipeline);
+
+        /**
+         * Connects to any available device with a DEFAULT_SEARCH_TIME timeout.
+         * @param pipeline Pipeline to be executed on the device
+         * @param usb2Mode Boot device using USB2 mode firmware
+         */
+        Device(const Pipeline& pipeline, bool usb2Mode);
+
+        /**
+         * Connects to any available device with a DEFAULT_SEARCH_TIME timeout.
+         * @param pipeline Pipeline to be executed on the device
+         * @param pathToCmd Path to custom device firmware
+         */
+        Device(const Pipeline& pipeline, const char* pathToCmd);
+
+        /**
+         * Connects to any available device with a DEFAULT_SEARCH_TIME timeout.
+         * @param pipeline Pipeline to be executed on the device
+         * @param pathToCmd Path to custom device firmware
+         */
+        Device(const Pipeline& pipeline, const std::string& pathToCmd);
+
+        /**
+         * Connects to device specified by devInfo.
+         * @param pipeline Pipeline to be executed on the device
+         * @param devInfo DeviceInfo which specifies which device to connect to
+         * @param usb2Mode Boot device using USB2 mode firmware
+         */
+        Device(const Pipeline& pipeline, const DeviceInfo& devInfo, bool usb2Mode = false);
+
+        /**
+         * Connects to device specified by devInfo.
+         * @param pipeline Pipeline to be executed on the device
+         * @param devInfo DeviceInfo which specifies which device to connect to
+         * @param pathToCmd Path to custom device firmware
+         */
+        Device(const Pipeline& pipeline, const DeviceInfo& devInfo, const char* pathToCmd);
+
+        /**
+         * Connects to device specified by devInfo.
+         * @param pipeline Pipeline to be executed on the device
+         * @param devInfo DeviceInfo which specifies which device to connect to
+         * @param usb2Mode Path to custom device firmware
+         */
+        Device(const Pipeline& pipeline, const DeviceInfo& devInfo, const std::string& pathToCmd);
+
+        /**
+         * Connects to any available device with a DEFAULT_SEARCH_TIME timeout.
+         * @param version OpenVINO version which the device will be booted with. Default is Pipeline::DEFAULT_OPENVINO_VERSION
+         */
+        explicit Device(OpenVINO::Version version = Pipeline::DEFAULT_OPENVINO_VERSION);
+
+        /**
+         * Connects to any available device with a DEFAULT_SEARCH_TIME timeout.
+         * @param version OpenVINO version which the device will be booted with
+         * @param usb2Mode Boot device using USB2 mode firmware
+         */
+        Device(OpenVINO::Version version, bool usb2Mode);
+
+        /**
+         * Connects to any available device with a DEFAULT_SEARCH_TIME timeout.
+         * @param version OpenVINO version which the device will be booted with
+         * @param pathToCmd Path to custom device firmware
+         */
+        Device(OpenVINO::Version version, const char* pathToCmd);
+
+        /**
+         * Connects to any available device with a DEFAULT_SEARCH_TIME timeout.
+         * @param version OpenVINO version which the device will be booted with
+         * @param pathToCmd Path to custom device firmware
+         */
+        Device(OpenVINO::Version version, const std::string& pathToCmd);
+
+        /**
+         * Connects to device specified by devInfo.
+         * @param version OpenVINO version which the device will be booted with
+         * @param devInfo DeviceInfo which specifies which device to connect to
+         * @param usb2Mode Boot device using USB2 mode firmware
+         */
+        Device(OpenVINO::Version version, const DeviceInfo& devInfo, bool usb2Mode = false);
+
+        /**
+         * Connects to device specified by devInfo.
+         * @param version OpenVINO version which the device will be booted with
+         * @param devInfo DeviceInfo which specifies which device to connect to
+         * @param pathToCmd Path to custom device firmware
+         */
+        Device(OpenVINO::Version version, const DeviceInfo& devInfo, const char* pathToCmd);
+
+        /**
+         * Connects to device specified by devInfo.
+         * @param version OpenVINO version which the device will be booted with
+         * @param devInfo DeviceInfo which specifies which device to connect to
+         * @param usb2Mode Path to custom device firmware
+         */
+        Device(OpenVINO::Version version, const DeviceInfo& devInfo, const std::string& pathToCmd);
+
+        /**
+         * Device destructor. Closes the connection and data queues.
+         */
+        ~Device();
+
+        /**
+         * Checks if devices pipeline is already running
+         *
+         * @returns True if running, false otherwise
+         */
+        bool isPipelineRunning();
+
+        /**
+         * Starts the execution of the devices pipeline
+         *
+         * @returns True if pipeline started, false otherwise
+         */
+        [[deprecated("Device(pipeline) starts the pipeline automatically. See Device() and startPipeline(pipeline) otherwise")]] bool startPipeline();
+
+        /**
+         * Starts the execution of a given pipeline
+         * @param pipeline OpenVINO version of the pipeline must match the one which the device was booted with.
+         *
+         * @returns True if pipeline started, false otherwise
+         */
+        bool startPipeline(const Pipeline& pipeline);
+
+        /**
+         * Sets the devices logging severity level. This level affects which logs are transfered from device to host.
+         *
+         * @param level Logging severity
+         */
+        void setLogLevel(LogLevel level);
+
+        /**
+         * Gets current logging severity level of the device.
+         *
+         * @returns Logging severity level
+         */
+        LogLevel getLogLevel();
+
+        /**
+         * Get the Device Info object o the device which is currently running
+         *
+         * @return DeviceInfo of the current device in execution
+         */
+        DeviceInfo getDeviceInfo();
+
+        /**
+         * Sets logging level which decides printing level to standard output.
+         * If lower than setLogLevel, no messages will be printed
+         *
+         * @param level Standard output printing severity
+         */
+        void setLogOutputLevel(LogLevel level);
+
+        /**
+         * Gets logging level which decides printing level to standard output.
+         *
+         * @returns Standard output printing severity
+         */
+        LogLevel getLogOutputLevel();
+
+        /**
+         * Add a callback for device logging. The callback will be called from a separate thread with the LogMessage being passed.
+         *
+         * @param callback Callback to call whenever a log message arrives
+         * @returns Id which can be used to later remove the callback
+         */
+        int addLogCallback(std::function<void(LogMessage)> callback);
+
+        /**
+         * Removes a callback
+         *
+         * @param callbackId Id of callback to be removed
+         * @returns True if callback was removed, false otherwise
+         */
+        bool removeLogCallback(int callbackId);
+
+        /**
+         * Sets rate of system information logging ("info" severity). Default 1Hz
+         * If parameter is less or equal to zero, then system information logging will be disabled
+         *
+         * @param rateHz Logging rate in Hz
+         */
+        void setSystemInformationLoggingRate(float rateHz);
+
+        /**
+         * Gets current rate of system information logging ("info" severity) in Hz.
+         *
+         * @returns Logging rate in Hz
+         */
+        float getSystemInformationLoggingRate();
+
+        /**
+         * Gets an output queue corresponding to stream name. If it doesn't exist it throws
+         *
+         * @param name Queue/stream name, created by XLinkOut node
+         * @returns Smart pointer to DataOutputQueue
+         */
+        std::shared_ptr<DataOutputQueue> getOutputQueue(const std::string& name);
+
+        /**
+         * Gets a queue corresponding to stream name, if it exists, otherwise it throws. Also sets queue options
+         *
+         * @param name Queue/stream name, set in XLinkOut node
+         * @param maxSize Maximum number of messages in queue
+         * @param blocking Queue behavior once full. True specifies blocking and false overwriting of oldest messages. Default: true
+         * @returns Smart pointer to DataOutputQueue
+         */
+        std::shared_ptr<DataOutputQueue> getOutputQueue(const std::string& name, unsigned int maxSize, bool blocking = true);
+
+        /**
+         * Get all available output queue names
+         *
+         * @returns Vector of output queue names
+         */
+        std::vector<std::string> getOutputQueueNames() const;
+
+        /**
+         * Gets an input queue corresponding to stream name. If it doesn't exist it throws
+         *
+         * @param name Queue/stream name, set in XLinkIn node
+         * @returns Smart pointer to DataInputQueue
+         */
+        std::shared_ptr<DataInputQueue> getInputQueue(const std::string& name);
+
+        /**
+         * Gets an input queue corresponding to stream name. If it doesn't exist it throws. Also sets queue options
+         *
+         * @param name Queue/stream name, set in XLinkOut node
+         * @param maxSize Maximum number of messages in queue
+         * @param blocking Queue behavior once full. True: blocking, false: overwriting of oldest messages. Default: true
+         * @returns Smart pointer to DataInputQueue
+         */
+        std::shared_ptr<DataInputQueue> getInputQueue(const std::string& name, unsigned int maxSize, bool blocking = true);
+
+        /**
+         * Get all available input queue names
+         *
+         * @returns Vector of input queue names
+         */
+        std::vector<std::string> getInputQueueNames() const;
+
+        // void setCallback(const std::string& name, std::function<std::shared_ptr<RawBuffer>(std::shared_ptr<RawBuffer>)> cb);
+
+        /**
+         * Gets or waits until any of specified queues has received a message
+         *
+         * @param queueNames Names of queues for which to block
+         * @param maxNumEvents Maximum number of events to remove from queue - Default is unlimited
+         * @param timeout Timeout after which return regardless. If negative then wait is indefinite - Default is -1
+         * @returns Names of queues which received messages first
+         */
+        std::vector<std::string> getQueueEvents(const std::vector<std::string>& queueNames,
+                                                std::size_t maxNumEvents = std::numeric_limits<std::size_t>::max(),
+                                                std::chrono::microseconds timeout = std::chrono::microseconds(-1));
+        std::vector<std::string> getQueueEvents(const std::initializer_list<std::string>& queueNames,
+                                                std::size_t maxNumEvents = std::numeric_limits<std::size_t>::max(),
+                                                std::chrono::microseconds timeout = std::chrono::microseconds(-1));
+
+        /**
+         * Gets or waits until specified queue has received a message
+         *
+         * @param queueName Name of queues for which to wait for
+         * @param maxNumEvents Maximum number of events to remove from queue. Default is unlimited
+         * @param timeout Timeout after which return regardless. If negative then wait is indefinite. Default is -1
+         * @returns Names of queues which received messages first
+         */
+        std::vector<std::string> getQueueEvents(std::string queueName,
+                                                std::size_t maxNumEvents = std::numeric_limits<std::size_t>::max(),
+                                                std::chrono::microseconds timeout = std::chrono::microseconds(-1));
+
+        /**
+         * Gets or waits until any any queue has received a message
+         *
+         * @param maxNumEvents Maximum number of events to remove from queue. Default is unlimited
+         * @param timeout Timeout after which return regardless. If negative then wait is indefinite. Default is -1
+         * @returns Names of queues which received messages first
+         */
+        std::vector<std::string> getQueueEvents(std::size_t maxNumEvents = std::numeric_limits<std::size_t>::max(),
+                                                std::chrono::microseconds timeout = std::chrono::microseconds(-1));
+
+        /**
+         * Gets or waits until any of specified queues has received a message
+         *
+         * @param queueNames Names of queues for which to wait for
+         * @param timeout Timeout after which return regardless. If negative then wait is indefinite. Default is -1
+         * @returns Queue name which received a message first
+         */
+        std::string getQueueEvent(const std::vector<std::string>& queueNames, std::chrono::microseconds timeout = std::chrono::microseconds(-1));
+        std::string getQueueEvent(const std::initializer_list<std::string>& queueNames, std::chrono::microseconds timeout = std::chrono::microseconds(-1));
+
+        /**
+         * Gets or waits until specified queue has received a message
+         *
+         * @param queueNames Name of queues for which to wait for
+         * @param timeout Timeout after which return regardless. If negative then wait is indefinite. Default is -1
+         * @returns Queue name which received a message
+         */
+        std::string getQueueEvent(std::string queueName, std::chrono::microseconds timeout = std::chrono::microseconds(-1));
+
+        /**
+         * Gets or waits until any queue has received a message
+         *
+         * @param timeout Timeout after which return regardless. If negative then wait is indefinite. Default is -1
+         * @returns Queue name which received a message
+         */
+        std::string getQueueEvent(std::chrono::microseconds timeout = std::chrono::microseconds(-1));
+
+        /**
+         * Get cameras that are connected to the device
+         *
+         * @returns Vector of connected cameras
+         */
+        std::vector<CameraBoardSocket> getConnectedCameras();
+
+        /**
+         * Retrieves current DDR memory information from device
+         *
+         * @returns Used, remaining and total ddr memory
+         */
+        MemoryInfo getDdrMemoryUsage();
+
+        /**
+         * Retrieves current CMX memory information from device
+         *
+         * @returns Used, remaining and total cmx memory
+         */
+        MemoryInfo getCmxMemoryUsage();
+
+        /**
+         * Retrieves current CSS Leon CPU heap information from device
+         *
+         * @returns Used, remaining and total heap memory
+         */
+        MemoryInfo getLeonCssHeapUsage();
+
+        /**
+         * Retrieves current MSS Leon CPU heap information from device
+         *
+         * @returns Used, remaining and total heap memory
+         */
+        MemoryInfo getLeonMssHeapUsage();
+
+        /**
+         * Retrieves current chip temperature as measured by device
+         *
+         * @returns Temperature of various onboard sensors
+         */
+        ChipTemperature getChipTemperature();
+
+        /**
+         * Retrieves average CSS Leon CPU usage
+         *
+         * @returns Average CPU usage and sampling duration
+         */
+        CpuUsage getLeonCssCpuUsage();
+
+        /**
+         * Retrieves average MSS Leon CPU usage
+         *
+         * @returns Average CPU usage and sampling duration
+         */
+        CpuUsage getLeonMssCpuUsage();
+
+        /**
+         * Stores the Calibration and Device information to the Device EEPROM
+         *
+         * @param calibrationObj CalibrationHandler object which is loaded with calibration information.
+         *
+         * @return true on successful flash, false on failure
+         */
+        bool flashCalibration(CalibrationHandler calibrationDataHandler);
+
+        /**
+         * Fetches the EEPROM data from the device and loads it into CalibrationHandler object
+         *
+         * @return The CalibrationHandler object containing the calibration currently flashed on device EEPROM
+         */
+        CalibrationHandler readCalibration();
+
+        /**
+         * Retrieves USB connection speed
+         *
+         * @returns USB connection speed of connected device if applicable. Unknown otherwise.
+         */
+        UsbSpeed getUsbSpeed();
+
+        /**
+         * Explicitly closes connection to device.
+         * @note This function does not need to be explicitly called
+         * as destructor closes the device automatically
+         */
+        void close();
+
+        /**
+         * Is the device already closed (or disconnected)
+         */
+        bool isClosed() const;
+
+       private:
+        // private static
+        void init(OpenVINO::Version version, bool embeddedMvcmd, bool usb2Mode, const std::string& pathToMvcmd);
+        void init(const Pipeline& pipeline, bool embeddedMvcmd, bool usb2Mode, const std::string& pathToMvcmd);
+        void init2(bool embeddedMvcmd, bool usb2Mode, const std::string& pathToMvcmd, tl::optional<const Pipeline&> pipeline);
+        void checkClosed() const;
+
+        std::shared_ptr<XLinkConnection> connection;
+        std::unique_ptr<nanorpc::core::client<nanorpc::packer::nlohmann_msgpack>> client;
+        std::mutex rpcMutex;
+        std::vector<uint8_t> patchedCmd;
+
+        DeviceInfo deviceInfo = {};
+
+        std::unordered_map<std::string, std::shared_ptr<DataOutputQueue>> outputQueueMap;
+        std::unordered_map<std::string, std::shared_ptr<DataInputQueue>> inputQueueMap;
+        std::unordered_map<std::string, DataOutputQueue::CallbackId> callbackIdMap;
+        // std::unordered_map<std::string, CallbackHandler> callbackMap;
+
+        // Log callback
+        int uniqueCallbackId = 0;
+        std::mutex logCallbackMapMtx;
+        std::unordered_map<int, std::function<void(LogMessage)>> logCallbackMap;
+
+        // Event queue
+        std::mutex eventMtx;
+        std::condition_variable eventCv;
+        std::deque<std::string> eventQueue;
+
+        // Watchdog thread
+        std::thread watchdogThread;
+        std::atomic<bool> watchdogRunning{true};
+
+        // Timesync thread
+        std::thread timesyncThread;
+        std::atomic<bool> timesyncRunning{true};
+
+        // Logging thread
+        std::thread loggingThread;
+        std::atomic<bool> loggingRunning{true};
+
+        // RPC stream
+        std::unique_ptr<XLinkStream> rpcStream;
+
+        // closed
+        std::atomic<bool> closed{false};
+
+        // pimpl
+        class Impl;
+        Pimpl<Impl> pimpl;
+
+        // OpenVINO version device was booted with
+        OpenVINO::Version openvinoVersion;
+    };
 
 }  // namespace dai