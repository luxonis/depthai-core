--- conflicted
+++ resolved
@@ -346,15 +346,11 @@
     std::size_t maxDataSize = device::XLINK_USB_BUFFER_MAX_SIZE;
 
    public:
-<<<<<<< HEAD
-    DataInputQueue(const std::shared_ptr<XLinkConnection> conn, const std::string& streamName, unsigned int maxSize = 16, bool blocking = true);
-=======
     DataInputQueue(const std::shared_ptr<XLinkConnection> conn,
                    const std::string& streamName,
                    unsigned int maxSize = 16,
                    bool blocking = true,
                    std::size_t maxDataSize = device::XLINK_USB_BUFFER_MAX_SIZE);
->>>>>>> afefd52b
     ~DataInputQueue();
 
     /**
