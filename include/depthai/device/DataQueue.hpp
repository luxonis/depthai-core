#pragma once

// std
#include <atomic>
#include <memory>
#include <vector>

// project
#include "depthai/pipeline/datatype/ADatatype.hpp"
#include "depthai/utility/LockingQueue.hpp"
#include "depthai/xlink/XLinkConnection.hpp"

// shared
#include "depthai-shared/datatype/RawBuffer.hpp"

namespace dai {

/**
 * Access to receive messages coming from XLink stream
 */
class DataOutputQueue {
   public:
    /// Alias for callback id
    using CallbackId = int;

   private:
    LockingQueue<std::shared_ptr<ADatatype>> queue;
    std::thread readingThread;
    std::atomic<bool> running{true};
    std::string exceptionMessage{""};
    const std::string name{""};
    std::mutex callbacksMtx;
    std::unordered_map<CallbackId, std::function<void(std::string, std::shared_ptr<ADatatype>)>> callbacks;
    CallbackId uniqueCallbackId{0};

    // const std::chrono::milliseconds READ_TIMEOUT{500};

   public:
    // DataOutputQueue constructor
    DataOutputQueue(const std::shared_ptr<XLinkConnection>& conn, const std::string& streamName, unsigned int maxSize = 16, bool blocking = true);
    ~DataOutputQueue();

    /**
     * Sets queue behavior when full (maxSize)
     *
     * @param blocking Specifies if block or overwrite the oldest message in the queue
     */
    void setBlocking(bool blocking);

    /**
     * Gets current queue behavior when full (maxSize)
     *
     * @return true if blocking, false otherwise
     */
    bool getBlocking() const;

    /**
     * Sets queue maximum size
     *
     * @param maxSize Specifies maximum number of messages in the queue
     */
    void setMaxSize(unsigned int maxSize);

    /**
     * Gets queue maximum size
     *
     * @return Maximum queue size
     */
    unsigned int getMaxSize(unsigned int maxSize) const;

    /**
     * Gets queues name
     *
     * @return Queue name
     */
    std::string getName() const;

    /**
     * Adds a callback on message received
     *
     * @param callback Callback function with queue name and message pointer
     * @return Callback id
     */
    CallbackId addCallback(std::function<void(std::string, std::shared_ptr<ADatatype>)>);

    /**
     * Adds a callback on message received
     *
     * @param callback Callback function with message pointer
     * @return Callback id
     */
    CallbackId addCallback(std::function<void(std::shared_ptr<ADatatype>)>);

    /**
     * Adds a callback on message received
     *
     * @param callback Callback function without any parameters
     * @return Callback id
     */
    CallbackId addCallback(std::function<void()> callback);

    /**
     * Removes a callback
     *
     * @param callbackId Id of callback to be removed
     * @return true if callback was removed, false otherwise
     */
    bool removeCallback(CallbackId callbackId);

    /**
     * Check whether front of the queue has message of type T
     * @returns true if queue isn't empty and the first element is of type T, false otherwise
     */
    template <class T>
    bool has() {
        if(!running) throw std::runtime_error(exceptionMessage.c_str());
        std::shared_ptr<ADatatype> val = nullptr;
        if(queue.front(val) && dynamic_cast<T*>(val.get())) {
            return true;
        }
        return false;
    }

    /**
     * Check whether front of the queue has a message (isn't empty)
     * @returns true if queue isn't empty, false otherwise
     */
    bool has() {
        if(!running) throw std::runtime_error(exceptionMessage.c_str());
        return !queue.empty();
    }

    /**
     * Try to retrieve message T from queue. If message isn't of type T it returns nullptr
     *
     * @returns Message of type T or nullptr if no message available
     */
    template <class T>
    std::shared_ptr<T> tryGet() {
        if(!running) throw std::runtime_error(exceptionMessage.c_str());
        std::shared_ptr<ADatatype> val = nullptr;
        if(!queue.tryPop(val)) return nullptr;
        return std::dynamic_pointer_cast<T>(val);
    }

    /**
     * Try to retrieve message from queue. If no message available, return immidiately with nullptr
     *
     * @returns Message or nullptr if no message available
     */
    std::shared_ptr<ADatatype> tryGet() {
        return tryGet<ADatatype>();
    }

    /**
     * Block until a message is available.
     *
     * @returns Message of type T or nullptr if no message available
     */
    template <class T>
    std::shared_ptr<T> get() {
        if(!running) throw std::runtime_error(exceptionMessage.c_str());
        std::shared_ptr<ADatatype> val = nullptr;
        if(!queue.waitAndPop(val)) {
            throw std::runtime_error(exceptionMessage.c_str());
            return nullptr;
        }
        return std::dynamic_pointer_cast<T>(val);
    }

    /**
     * Block until a message is available.
     *
     * @returns Message or nullptr if no message available
     */
    std::shared_ptr<ADatatype> get() {
        return get<ADatatype>();
    }

    /**
     * Gets first message in the queue.
     *
     * @returns Message of type T or nullptr if no message available
     */
    template <class T>
    std::shared_ptr<T> front() {
        if(!running) throw std::runtime_error(exceptionMessage.c_str());
        std::shared_ptr<ADatatype> val = nullptr;
        if(!queue.front(val)) return nullptr;
        return std::dynamic_pointer_cast<T>(val);
    }

    /**
     * Gets first message in the queue.
     *
     * @returns Message or nullptr if no message available
     */
    std::shared_ptr<ADatatype> front() {
        return front<ADatatype>();
    }

    /**
     * Block until a message is available with a timeout.
     *
     * @param timeout Duration for which the function should block
     * @param[out] hasTimedout Outputs true if timeout occured, false otherwise
     * @returns Message of type T otherwise nullptr if message isn't type T or timeout occured
     */
    template <class T, typename Rep, typename Period>
    std::shared_ptr<T> get(std::chrono::duration<Rep, Period> timeout, bool& hasTimedout) {
        if(!running) throw std::runtime_error(exceptionMessage.c_str());
        std::shared_ptr<ADatatype> val = nullptr;
        if(!queue.tryWaitAndPop(val, timeout)) {
            hasTimedout = true;
            return nullptr;
        }
        hasTimedout = false;
        return std::dynamic_pointer_cast<T>(val);
    }

    /**
     * Block until a message is available with a timeout.
     *
     * @param timeout Duration for which the function should block
     * @param[out] hasTimedout Outputs true if timeout occured, false otherwise
     * @returns Message of type T otherwise nullptr if message isn't type T or timeout occured
     */
    template <typename Rep, typename Period>
    std::shared_ptr<ADatatype> get(std::chrono::duration<Rep, Period> timeout, bool& hasTimedout) {
        return get<ADatatype>(timeout, hasTimedout);
    }

    /**
     * Try to retrieve all messages in the queue.
     *
     * @returns Vector of messages which can either be of type T or nullptr
     */
    template <class T>
    std::vector<std::shared_ptr<T>> tryGetAll() {
        if(!running) throw std::runtime_error(exceptionMessage.c_str());

        std::vector<std::shared_ptr<T>> messages;
        queue.consumeAll([&messages](std::shared_ptr<ADatatype>& msg) {
            // dynamic pointer cast may return nullptr
            // in which case that message in vector will be nullptr
            messages.push_back(std::dynamic_pointer_cast<T>(std::move(msg)));
        });

        return messages;
    }

    /**
     * Try to retrieve all messages in the queue.
     *
     * @returns Vector of messages
     */
    std::vector<std::shared_ptr<ADatatype>> tryGetAll() {
        return tryGetAll<ADatatype>();
    }

    /**
     * Block until at least one message in the queue.
     * Then return all messages from the queue.
     *
     * @returns Vector of messages which can either be of type T or nullptr
     */
    template <class T>
    std::vector<std::shared_ptr<T>> getAll() {
        if(!running) throw std::runtime_error(exceptionMessage.c_str());

        std::vector<std::shared_ptr<T>> messages;
        queue.waitAndConsumeAll([&messages](std::shared_ptr<ADatatype>& msg) {
            // dynamic pointer cast may return nullptr
            // in which case that message in vector will be nullptr
            messages.push_back(std::dynamic_pointer_cast<T>(std::move(msg)));
        });

        return messages;
    }

    /**
     * Block until at least one message in the queue.
     * Then return all messages from the queue.
     *
     * @returns Vector of messages
     */
    std::vector<std::shared_ptr<ADatatype>> getAll() {
        return getAll<ADatatype>();
    }

    /**
     * Block for maximum timeout duration.
     * Then return all messages from the queue.
     * @param timeout Maximum duration to block
     * @param[out] hasTimedout Outputs true if timeout occured, false otherwise
     * @returns Vector of messages which can either be of type T or nullptr
     */
    template <class T, typename Rep, typename Period>
    std::vector<std::shared_ptr<T>> getAll(std::chrono::duration<Rep, Period> timeout, bool& hasTimedout) {
        if(!running) throw std::runtime_error(exceptionMessage.c_str());

        std::vector<std::shared_ptr<T>> messages;
        hasTimedout = !queue.waitAndConsumeAll(
            [&messages](std::shared_ptr<ADatatype>& msg) {
                // dynamic pointer cast may return nullptr
                // in which case that message in vector will be nullptr
                messages.push_back(std::dynamic_pointer_cast<T>(std::move(msg)));
            },
            timeout);

        return messages;
    }

    /**
     * Block for maximum timeout duration.
     * Then return all messages from the queue.
     * @param timeout Maximum duration to block
     * @param[out] hasTimedout Outputs true if timeout occured, false otherwise
     * @returns Vector of messages
     */
    template <typename Rep, typename Period>
    std::vector<std::shared_ptr<ADatatype>> getAll(std::chrono::duration<Rep, Period> timeout, bool& hasTimedout) {
        return getAll<ADatatype>(timeout, hasTimedout);
    }
};

/**
 * Access to send messages through XLink stream
 */
class DataInputQueue {
    LockingQueue<std::shared_ptr<RawBuffer>> queue;
    std::thread writingThread;
    std::atomic<bool> running{true};
    std::string exceptionMessage;
    const std::string name;
    std::size_t maxDataSize;

   public:
    DataInputQueue(const std::shared_ptr<XLinkConnection>& conn, const std::string& streamName, unsigned int maxSize = 16, bool blocking = true);
    ~DataInputQueue();

    /**
     * Sets maximum message size. If message is larger than specified, then an exception is issued.
     *
     * @param maxSize Maximum message size to add to queue
     */
    void setMaxDataSize(std::size_t maxSize);

    /**
     * Gets maximum queue size.
     *
     * @return Maximum message size
     */
    std::size_t getMaxDataSize();

    /**
     * Sets queue behavior when full (maxSize)
     *
     * @param blocking Specifies if block or overwrite the oldest message in the queue
     */
    void setBlocking(bool blocking);

    /**
     * Gets current queue behavior when full (maxSize)
     *
     * @return true if blocking, false otherwise
     */
    bool getBlocking() const;

    /**
     * Sets queue maximum size
     *
     * @param maxSize Specifies maximum number of messages in the queue
     */
    void setMaxSize(unsigned int maxSize);

    /**
     * Gets queue maximum size
     *
     * @return Maximum queue size
     */
    unsigned int getMaxSize(unsigned int maxSize) const;

    /**
     * Gets queues name
     *
     * @return Queue name
     */
    std::string getName() const;

<<<<<<< HEAD
    /**
     * Adds a raw message to the queue, which will be picked up and sent to the device.
     * Can either block if 'blocking' behavior is true or overwrite oldest
     * @param rawMsg Message to add to the queue
     */
    void send(const std::shared_ptr<RawBuffer>& rawMsg);

    /**
     * Adds a message to the queue, which will be picked up and sent to the device.
     * Can either block if 'blocking' behavior is true or overwrite oldest
     * @param val Message to add to the queue
     */
    void send(const std::shared_ptr<ADatatype>& msg);

    /**
     * Adds a message to the queue, which will be picked up and sent to the device.
     * Can either block if 'blocking' behavior is true or overwrite oldest
     * @param val Message to add to the queue
     */
    void send(const ADatatype& msg);

    /**
     * Adds message to the queue, which will be picked up and sent to the device.
     * Can either block until timeout if 'blocking' behavior is true or overwrite oldest
     *
     * @param msg Message to add to the queue
     * @param timeout Maximum duration to block
     */
    template <typename Rep, typename Period>
    bool send(const std::shared_ptr<RawBuffer>& msg, std::chrono::duration<Rep, Period> timeout) {
        if(!running) throw std::runtime_error(exceptionMessage.c_str());
        return queue.tryWaitAndPush(msg, timeout);
    }

    /**
     * Adds message to the queue, which will be picked up and sent to the device.
     * Can either block until timeout if 'blocking' behavior is true or overwrite oldest
     *
     * @param msg Message to add to the queue
     * @param timeout Maximum duration to block
     */
    template <typename Rep, typename Period>
    bool send(const std::shared_ptr<ADatatype>& msg, std::chrono::duration<Rep, Period> timeout) {
        if(!running) throw std::runtime_error(exceptionMessage.c_str());
        return queue.tryWaitAndPush(msg->serialize(), timeout);
    }
=======
    void send(const std::shared_ptr<RawBuffer>& val);
    void send(const std::shared_ptr<ADatatype>& val);
    void send(const ADatatype& val);
    bool send(const std::shared_ptr<RawBuffer>& val, std::chrono::milliseconds timeout);
    bool send(const std::shared_ptr<ADatatype>& val, std::chrono::milliseconds timeout);
    bool send(const ADatatype& val, std::chrono::milliseconds timeout);

    void sendSync(const std::shared_ptr<RawBuffer>& val);
    void sendSync(const std::shared_ptr<ADatatype>& val);
    void sendSync(const ADatatype& val);
>>>>>>> ca8adfe9
};

}  // namespace dai<|MERGE_RESOLUTION|>--- conflicted
+++ resolved
@@ -388,7 +388,6 @@
      */
     std::string getName() const;
 
-<<<<<<< HEAD
     /**
      * Adds a raw message to the queue, which will be picked up and sent to the device.
      * Can either block if 'blocking' behavior is true or overwrite oldest
@@ -399,14 +398,14 @@
     /**
      * Adds a message to the queue, which will be picked up and sent to the device.
      * Can either block if 'blocking' behavior is true or overwrite oldest
-     * @param val Message to add to the queue
+     * @param msg Message to add to the queue
      */
     void send(const std::shared_ptr<ADatatype>& msg);
 
     /**
      * Adds a message to the queue, which will be picked up and sent to the device.
      * Can either block if 'blocking' behavior is true or overwrite oldest
-     * @param val Message to add to the queue
+     * @param msg Message to add to the queue
      */
     void send(const ADatatype& msg);
 
@@ -414,39 +413,29 @@
      * Adds message to the queue, which will be picked up and sent to the device.
      * Can either block until timeout if 'blocking' behavior is true or overwrite oldest
      *
-     * @param msg Message to add to the queue
-     * @param timeout Maximum duration to block
-     */
-    template <typename Rep, typename Period>
-    bool send(const std::shared_ptr<RawBuffer>& msg, std::chrono::duration<Rep, Period> timeout) {
-        if(!running) throw std::runtime_error(exceptionMessage.c_str());
-        return queue.tryWaitAndPush(msg, timeout);
-    }
+     * @param rawMsg Message to add to the queue
+     * @param timeout Maximum duration to block in milliseconds
+     */
+    bool send(const std::shared_ptr<RawBuffer>& rawMsg, std::chrono::milliseconds timeout);
 
     /**
      * Adds message to the queue, which will be picked up and sent to the device.
      * Can either block until timeout if 'blocking' behavior is true or overwrite oldest
      *
      * @param msg Message to add to the queue
-     * @param timeout Maximum duration to block
-     */
-    template <typename Rep, typename Period>
-    bool send(const std::shared_ptr<ADatatype>& msg, std::chrono::duration<Rep, Period> timeout) {
-        if(!running) throw std::runtime_error(exceptionMessage.c_str());
-        return queue.tryWaitAndPush(msg->serialize(), timeout);
-    }
-=======
-    void send(const std::shared_ptr<RawBuffer>& val);
-    void send(const std::shared_ptr<ADatatype>& val);
-    void send(const ADatatype& val);
-    bool send(const std::shared_ptr<RawBuffer>& val, std::chrono::milliseconds timeout);
-    bool send(const std::shared_ptr<ADatatype>& val, std::chrono::milliseconds timeout);
-    bool send(const ADatatype& val, std::chrono::milliseconds timeout);
-
-    void sendSync(const std::shared_ptr<RawBuffer>& val);
-    void sendSync(const std::shared_ptr<ADatatype>& val);
-    void sendSync(const ADatatype& val);
->>>>>>> ca8adfe9
+     * @param timeout Maximum duration to block in milliseconds
+     */    
+    bool send(const std::shared_ptr<ADatatype>& msg, std::chrono::milliseconds timeout);
+
+    /**
+     * Adds message to the queue, which will be picked up and sent to the device.
+     * Can either block until timeout if 'blocking' behavior is true or overwrite oldest
+     *
+     * @param msg Message to add to the queue
+     * @param timeout Maximum duration to block in milliseconds
+     */
+    bool send(const ADatatype& msg, std::chrono::milliseconds timeout);
+
 };
 
 }  // namespace dai