# Maturity level "snapshot" / "release"
set(DEPTHAI_DEVICE_SIDE_MATURITY "snapshot")  

# "full commit hash of device side binary"
<<<<<<< HEAD
set(DEPTHAI_DEVICE_SIDE_COMMIT "3a0fb46eebb130016c9a75fb73c4bf52a1417cc1")            
=======
set(DEPTHAI_DEVICE_SIDE_COMMIT "b911488dc709f79c2de6abd6352fc45db45ab5cf")            
>>>>>>> 125c419a

# "version if applicable"
set(DEPTHAI_DEVICE_SIDE_VERSION "")<|MERGE_RESOLUTION|>--- conflicted
+++ resolved
@@ -2,11 +2,7 @@
 set(DEPTHAI_DEVICE_SIDE_MATURITY "snapshot")  
 
 # "full commit hash of device side binary"
-<<<<<<< HEAD
-set(DEPTHAI_DEVICE_SIDE_COMMIT "3a0fb46eebb130016c9a75fb73c4bf52a1417cc1")            
-=======
-set(DEPTHAI_DEVICE_SIDE_COMMIT "b911488dc709f79c2de6abd6352fc45db45ab5cf")            
->>>>>>> 125c419a
+set(DEPTHAI_DEVICE_SIDE_COMMIT "1a5bafa353db738c9d7eb33ce097fc7f631f781f")            
 
 # "version if applicable"
 set(DEPTHAI_DEVICE_SIDE_VERSION "")