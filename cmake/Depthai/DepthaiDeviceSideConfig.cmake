# Maturity level "snapshot" / "release"
set(DEPTHAI_DEVICE_SIDE_MATURITY "snapshot")  

# "full commit hash of device side binary"
<<<<<<< HEAD
set(DEPTHAI_DEVICE_SIDE_COMMIT "08b7ec8162a43c4afea986b1ffde836996e7e648")            
=======
set(DEPTHAI_DEVICE_SIDE_COMMIT "03aab74b5625cd95399dd02807c7bac81a5bbcb3")            
>>>>>>> 04232937

# "version if applicable"
set(DEPTHAI_DEVICE_SIDE_VERSION "")<|MERGE_RESOLUTION|>--- conflicted
+++ resolved
@@ -2,11 +2,7 @@
 set(DEPTHAI_DEVICE_SIDE_MATURITY "snapshot")  
 
 # "full commit hash of device side binary"
-<<<<<<< HEAD
-set(DEPTHAI_DEVICE_SIDE_COMMIT "08b7ec8162a43c4afea986b1ffde836996e7e648")            
-=======
-set(DEPTHAI_DEVICE_SIDE_COMMIT "03aab74b5625cd95399dd02807c7bac81a5bbcb3")            
->>>>>>> 04232937
+set(DEPTHAI_DEVICE_SIDE_COMMIT "5f883069a28733fbcabfb4d436e220f91019b494")            
 
 # "version if applicable"
 set(DEPTHAI_DEVICE_SIDE_VERSION "")