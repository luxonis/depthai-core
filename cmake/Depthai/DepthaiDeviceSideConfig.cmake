--- conflicted
+++ resolved
@@ -2,11 +2,7 @@
 set(DEPTHAI_DEVICE_SIDE_MATURITY "snapshot")  
 
 # "full commit hash of device side binary"
-<<<<<<< HEAD
-set(DEPTHAI_DEVICE_SIDE_COMMIT "cf88fd740e226f1abdd2ea6d0b8c7e897a745f9a")            
-=======
 set(DEPTHAI_DEVICE_SIDE_COMMIT "5e4974e930f4ecbe1bf718463f6a5da664e68788")
->>>>>>> 376d965d
 
 # "version if applicable"
 set(DEPTHAI_DEVICE_SIDE_VERSION "")