--- conflicted
+++ resolved
@@ -2,11 +2,7 @@
 set(DEPTHAI_DEVICE_SIDE_MATURITY "snapshot")  
 
 # "full commit hash of device side binary"
-<<<<<<< HEAD
-set(DEPTHAI_DEVICE_SIDE_COMMIT "10bf55b7d958f6380490f1a6f0fbd1f8f7bf4716")
-=======
-set(DEPTHAI_DEVICE_SIDE_COMMIT "bd2aa2973c73ce379a33a4fa83853aec4d6a2b9c")            
->>>>>>> 3647b717
+set(DEPTHAI_DEVICE_SIDE_COMMIT "a6f0564ea6fe2f8aaa1d5eaccb38c343b18a24d6")            
 
 # "version if applicable"
 set(DEPTHAI_DEVICE_SIDE_VERSION "")