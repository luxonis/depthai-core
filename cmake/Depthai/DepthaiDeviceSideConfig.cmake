# Maturity level "snapshot" / "release"
set(DEPTHAI_DEVICE_SIDE_MATURITY "snapshot")  

# "full commit hash of device side binary"
<<<<<<< HEAD
set(DEPTHAI_DEVICE_SIDE_COMMIT "cabbe1e5b18383988ff9d21afbf5da9c52cf6f68")            
=======
set(DEPTHAI_DEVICE_SIDE_COMMIT "70d5310805cee5ac3ff90d1fd2f4b617122a225b")            
>>>>>>> e7cd171d

# "version if applicable"
set(DEPTHAI_DEVICE_SIDE_VERSION "")<|MERGE_RESOLUTION|>--- conflicted
+++ resolved
@@ -2,11 +2,7 @@
 set(DEPTHAI_DEVICE_SIDE_MATURITY "snapshot")  
 
 # "full commit hash of device side binary"
-<<<<<<< HEAD
-set(DEPTHAI_DEVICE_SIDE_COMMIT "cabbe1e5b18383988ff9d21afbf5da9c52cf6f68")            
-=======
-set(DEPTHAI_DEVICE_SIDE_COMMIT "70d5310805cee5ac3ff90d1fd2f4b617122a225b")            
->>>>>>> e7cd171d
+set(DEPTHAI_DEVICE_SIDE_COMMIT "66515e570afdc53be06aa9df35594ea0513ee277")            
 
 # "version if applicable"
 set(DEPTHAI_DEVICE_SIDE_VERSION "")