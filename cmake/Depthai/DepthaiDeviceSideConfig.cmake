# Maturity level "snapshot" / "release"
set(DEPTHAI_DEVICE_SIDE_MATURITY "snapshot")  

# "full commit hash of device side binary"
<<<<<<< HEAD
set(DEPTHAI_DEVICE_SIDE_COMMIT "3d487d7bdd4f1fdcbf4b33ac0593e4678d5b6e16")            
=======
set(DEPTHAI_DEVICE_SIDE_COMMIT "62080fa61e8b5d6d736ec3e159fdda1c832e83bf")            
>>>>>>> 16b0a040

# "version if applicable"
set(DEPTHAI_DEVICE_SIDE_VERSION "")<|MERGE_RESOLUTION|>--- conflicted
+++ resolved
@@ -2,11 +2,7 @@
 set(DEPTHAI_DEVICE_SIDE_MATURITY "snapshot")  
 
 # "full commit hash of device side binary"
-<<<<<<< HEAD
-set(DEPTHAI_DEVICE_SIDE_COMMIT "3d487d7bdd4f1fdcbf4b33ac0593e4678d5b6e16")            
-=======
-set(DEPTHAI_DEVICE_SIDE_COMMIT "62080fa61e8b5d6d736ec3e159fdda1c832e83bf")            
->>>>>>> 16b0a040
+set(DEPTHAI_DEVICE_SIDE_COMMIT "b78dab7dd1c97e16cc7dd2e056ac821504ef02d6")            
 
 # "version if applicable"
 set(DEPTHAI_DEVICE_SIDE_VERSION "")