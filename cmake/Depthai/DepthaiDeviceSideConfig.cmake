--- conflicted
+++ resolved
@@ -2,11 +2,7 @@
 set(DEPTHAI_DEVICE_SIDE_MATURITY "snapshot")  
 
 # "full commit hash of device side binary"
-<<<<<<< HEAD
-set(DEPTHAI_DEVICE_SIDE_COMMIT "59ffcc1a6985667e3f8dfe1b9728cce81db39cd6")            
-=======
-set(DEPTHAI_DEVICE_SIDE_COMMIT "a6f45f127c9a8f35eef10e72d8686f52857c2103")            
->>>>>>> 3ce210d4
+set(DEPTHAI_DEVICE_SIDE_COMMIT "59ffcc1a6985667e3f8dfe1b9728cce81db39cd6")
 
 # "version if applicable"
 set(DEPTHAI_DEVICE_SIDE_VERSION "")