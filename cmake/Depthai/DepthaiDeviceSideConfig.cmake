# Maturity level "snapshot" / "release"
set(DEPTHAI_DEVICE_SIDE_MATURITY "snapshot")  

# "full commit hash of device side binary"
<<<<<<< HEAD
set(DEPTHAI_DEVICE_SIDE_COMMIT "24c8d75789be175cad5093acc3d93da45464bf0e")            
=======
set(DEPTHAI_DEVICE_SIDE_COMMIT "808326d10e913968d18316f6fb9c6d18175231ae")            
>>>>>>> 0e3da501

# "version if applicable"
set(DEPTHAI_DEVICE_SIDE_VERSION "")<|MERGE_RESOLUTION|>--- conflicted
+++ resolved
@@ -2,11 +2,7 @@
 set(DEPTHAI_DEVICE_SIDE_MATURITY "snapshot")  
 
 # "full commit hash of device side binary"
-<<<<<<< HEAD
-set(DEPTHAI_DEVICE_SIDE_COMMIT "24c8d75789be175cad5093acc3d93da45464bf0e")            
-=======
-set(DEPTHAI_DEVICE_SIDE_COMMIT "808326d10e913968d18316f6fb9c6d18175231ae")            
->>>>>>> 0e3da501
+set(DEPTHAI_DEVICE_SIDE_COMMIT "91f4d000d1509845b4e5da19fbf99c7b6f5af1a1")            
 
 # "version if applicable"
 set(DEPTHAI_DEVICE_SIDE_VERSION "")