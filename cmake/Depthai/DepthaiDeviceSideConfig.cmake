# Maturity level "snapshot" / "release"
set(DEPTHAI_DEVICE_SIDE_MATURITY "snapshot")  

# "full commit hash of device side binary"
<<<<<<< HEAD
set(DEPTHAI_DEVICE_SIDE_COMMIT "7abb047817f58f66395bde1036a56852cc0f8b78")            
=======
set(DEPTHAI_DEVICE_SIDE_COMMIT "f2d0313939538c4dfa40fa142e22a6d9ea227393")          
>>>>>>> 33f4ca5e

# "version if applicable"
set(DEPTHAI_DEVICE_SIDE_VERSION "")<|MERGE_RESOLUTION|>--- conflicted
+++ resolved
@@ -2,11 +2,7 @@
 set(DEPTHAI_DEVICE_SIDE_MATURITY "snapshot")  
 
 # "full commit hash of device side binary"
-<<<<<<< HEAD
-set(DEPTHAI_DEVICE_SIDE_COMMIT "7abb047817f58f66395bde1036a56852cc0f8b78")            
-=======
-set(DEPTHAI_DEVICE_SIDE_COMMIT "f2d0313939538c4dfa40fa142e22a6d9ea227393")          
->>>>>>> 33f4ca5e
+set(DEPTHAI_DEVICE_SIDE_COMMIT "10b2c06fd7541dc77b92c59419d2ce849fa49569")            
 
 # "version if applicable"
 set(DEPTHAI_DEVICE_SIDE_VERSION "")