--- conflicted
+++ resolved
@@ -62,10 +62,6 @@
 find_package(libnop ${_QUIET} CONFIG REQUIRED)
 
 # XLink
-<<<<<<< HEAD
-if(DEPTHAI_XLINK_LOCAL)
-    add_subdirectory("${DEPTHAI_XLINK_LOCAL}" "${CMAKE_CURRENT_BINARY_DIR}/XLink" EXCLUDE_FROM_ALL)
-=======
 if(DEPTHAI_XLINK_LOCAL AND (NOT CONFIG_MODE))
     set(_BUILD_SHARED_LIBS_SAVED "${BUILD_SHARED_LIBS}")
     set(BUILD_SHARED_LIBS OFF)
@@ -73,7 +69,6 @@
     set(BUILD_SHARED_LIBS "${_BUILD_SHARED_LIBS_SAVED}")
     unset(_BUILD_SHARED_LIBS_SAVED)
     list(APPEND targets_to_export XLink)
->>>>>>> e23ee4cb
 else()
     find_package(XLink ${_QUIET} CONFIG REQUIRED HINTS "${CMAKE_CURRENT_LIST_DIR}/XLink")
 endif()
