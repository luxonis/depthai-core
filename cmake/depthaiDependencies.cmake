--- conflicted
+++ resolved
@@ -190,11 +190,7 @@
     FetchContent_Declare(
         XLink
         GIT_REPOSITORY https://github.com/luxonis/XLink.git
-<<<<<<< HEAD
-        GIT_TAG        7958fece3f7b303b1a2038ea7e78f53405f89843
-=======
         GIT_TAG        ffe0f85a0d0cdfd89cfef90611eb53af2748ea11
->>>>>>> af99bfe7
     )
 
     FetchContent_MakeAvailable(
