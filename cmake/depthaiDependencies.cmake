--- conflicted
+++ resolved
@@ -106,11 +106,8 @@
 # MP4V2 for video encoding
 find_package(mp4v2 ${_QUIET} CONFIG REQUIRED)
 
-<<<<<<< HEAD
 # TODO(Morato) - potentially move this to a private library
 find_package(Protobuf ${_QUIET} CONFIG REQUIRED)
-=======
->>>>>>> 98d48cf0
 
 # XLink
 if(DEPTHAI_XLINK_LOCAL AND (NOT CONFIG_MODE))
