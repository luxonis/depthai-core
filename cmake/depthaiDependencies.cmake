--- conflicted
+++ resolved
@@ -29,11 +29,8 @@
         hunter_add_package(Backward)
     endif()
     hunter_add_package(libnop)
-<<<<<<< HEAD
     hunter_add_package(yaml-cpp)
-=======
     hunter_add_package(semver)
->>>>>>> 0d5feac4
 endif()
 
 # If library was build as static, find all dependencies
@@ -71,13 +68,8 @@
         find_package(Backward ${_QUIET} CONFIG REQUIRED)
         unset(STACK_DETAILS_AUTO_DETECT)
     endif()
-<<<<<<< HEAD
-
-    # yaml-cpp
     find_package(yaml-cpp ${_QUIET} CONFIG REQUIRED)
-=======
     find_package(semver ${_QUIET} CONFIG REQUIRED)
->>>>>>> 0d5feac4
 endif()
 
 # Xtensor
