if(CONFIG_MODE)
    set(_DEPTHAI_PREFIX_PATH_ORIGINAL ${CMAKE_PREFIX_PATH})
    set(_DEPTHAI_MODULE_PATH_ORIGINAL ${CMAKE_MODULE_PATH})
    set(_DEPTHAI_FIND_ROOT_PATH_MODE_PACKAGE_ORIGINAL ${CMAKE_FIND_ROOT_PATH_MODE_PACKAGE})
    # Fixes Android NDK build, where prefix path is ignored as its not inside sysroot
    set(CMAKE_FIND_ROOT_PATH_MODE_PACKAGE "BOTH")
    # Sets where to search for packages about to follow
    set(CMAKE_PREFIX_PATH "${CMAKE_CURRENT_LIST_DIR}/${_IMPORT_PREFIX}" ${CMAKE_PREFIX_PATH})
    set(_QUIET "QUIET")
else()
    set(DEPTHAI_SHARED_LIBS ${BUILD_SHARED_LIBS})
    if(HUNTER_SKIP_PACKAGE_nlohmann_json)
        find_package(nlohmann_json)
    else()
        hunter_add_package(nlohmann_json)
    endif()
    if(NOT DEPTHAI_XLINK_LOCAL)
        hunter_add_package(XLink)
    endif()
    hunter_add_package(BZip2)
    hunter_add_package(FP16)
    hunter_add_package(libarchive-luxonis)
    hunter_add_package(spdlog)
    hunter_add_package(ZLIB)
    if(DEPTHAI_ENABLE_BACKWARD)
        hunter_add_package(Backward)
    endif()
    hunter_add_package(libnop)
    if(DEPTHAI_PCL_SUPPORT)
        hunter_add_package(jsoncpp)
    endif()
<<<<<<< HEAD
=======

    if(DEPTHAI_ENABLE_CURL)
        hunter_add_package(CURL)
        hunter_add_package(cpr)
    endif()
    hunter_add_package(ghc_filesystem)
>>>>>>> 12158a51
endif()

# If library was build as static, find all dependencies
if(NOT CONFIG_MODE OR (CONFIG_MODE AND NOT DEPTHAI_SHARED_LIBS))

    # BZip2 (for bspatch)
    find_package(BZip2 ${_QUIET} CONFIG REQUIRED)

    # FP16 for conversions
    find_package(FP16 ${_QUIET} CONFIG REQUIRED)

    # libarchive for firmware packages
    find_package(archive_static ${_QUIET} CONFIG REQUIRED)
    find_package(lzma ${_QUIET} CONFIG REQUIRED)
    # ZLIB for compressing Apps
    find_package(ZLIB CONFIG REQUIRED)

    # spdlog for library and device logging
    find_package(spdlog ${_QUIET} CONFIG REQUIRED)

    # Backward
    if(DEPTHAI_ENABLE_BACKWARD)
        # Disable automatic check for additional stack unwinding libraries
        # Just use the default compiler one
        set(STACK_DETAILS_AUTO_DETECT FALSE CACHE BOOL "Auto detect backward's stack details dependencies")
        find_package(Backward ${_QUIET} CONFIG REQUIRED)
        unset(STACK_DETAILS_AUTO_DETECT)
    endif()

    # Log collection dependencies
    if(DEPTHAI_ENABLE_CURL)
        find_package(CURL ${_QUIET} CONFIG REQUIRED)
        find_package(cpr ${_QUIET} CONFIG REQUIRED)
    endif()
    find_package(ghc_filesystem ${_QUIET} CONFIG REQUIRED)
endif()

# Add threads (c++)
find_package(Threads ${_QUIET} REQUIRED)

# Nlohmann JSON
find_package(nlohmann_json 3.6.0 ${_QUIET} CONFIG REQUIRED)

# libnop for serialization
find_package(libnop ${_QUIET} CONFIG REQUIRED)

# XLink
if(DEPTHAI_XLINK_LOCAL AND (NOT CONFIG_MODE))
    set(_BUILD_SHARED_LIBS_SAVED "${BUILD_SHARED_LIBS}")
    set(BUILD_SHARED_LIBS OFF)
    add_subdirectory("${DEPTHAI_XLINK_LOCAL}" ${CMAKE_CURRENT_BINARY_DIR}/XLink)
    set(BUILD_SHARED_LIBS "${_BUILD_SHARED_LIBS_SAVED}")
    unset(_BUILD_SHARED_LIBS_SAVED)
    list(APPEND targets_to_export XLink)
else()
    find_package(XLink ${_QUIET} CONFIG REQUIRED HINTS "${CMAKE_CURRENT_LIST_DIR}/XLink" "${CMAKE_CURRENT_LIST_DIR}/../XLink")
endif()

# OpenCV 4 - (optional, quiet always)
find_package(OpenCV 4 QUIET CONFIG)
if(DEPTHAI_PCL_SUPPORT AND NOT TARGET JsonCpp::JsonCpp)
    find_package(jsoncpp)
endif()
set(MODULE_TEMP ${CMAKE_MODULE_PATH})
set(PREFIX_TEMP ${CMAKE_PREFIX_PATH})
set(CMAKE_MODULE_PATH ${_DEPTHAI_MODULE_PATH_ORIGINAL})
set(CMAKE_PREFIX_PATH ${_DEPTHAI_PREFIX_PATH_ORIGINAL})
if(DEPTHAI_PCL_SUPPORT)
    find_package(PCL CONFIG COMPONENTS common visualization)
endif()
set(CMAKE_MODULE_PATH ${MODULE_TEMP})
set(CMAKE_PREFIX_PATH ${PREFIX_TEMP})

# include optional dependency cmake
if(DEPTHAI_DEPENDENCY_INCLUDE)
    include(${DEPTHAI_DEPENDENCY_INCLUDE} OPTIONAL)
endif()

# Cleanup
if(CONFIG_MODE)
    set(CMAKE_PREFIX_PATH ${_DEPTHAI_PREFIX_PATH_ORIGINAL})
    set(CMAKE_FIND_ROOT_PATH_MODE_PACKAGE ${_DEPTHAI_FIND_ROOT_PATH_MODE_PACKAGE_ORIGINAL})
    unset(_DEPTHAI_PREFIX_PATH_ORIGINAL)
    unset(_DEPTHAI_FIND_ROOT_PATH_MODE_PACKAGE_ORIGINAL)
    unset(_QUIET)
else()
    set(DEPTHAI_SHARED_LIBS)
endif()<|MERGE_RESOLUTION|>--- conflicted
+++ resolved
@@ -29,15 +29,12 @@
     if(DEPTHAI_PCL_SUPPORT)
         hunter_add_package(jsoncpp)
     endif()
-<<<<<<< HEAD
-=======
 
     if(DEPTHAI_ENABLE_CURL)
         hunter_add_package(CURL)
         hunter_add_package(cpr)
     endif()
     hunter_add_package(ghc_filesystem)
->>>>>>> 12158a51
 endif()
 
 # If library was build as static, find all dependencies
