--- conflicted
+++ resolved
@@ -31,7 +31,6 @@
         hunter_add_package(Backward)
     endif()
     hunter_add_package(libnop)
-<<<<<<< HEAD
     if(DEPTHAI_RTABMAP_SUPPORT)
         hunter_add_package(rtbmap COMPONENTS core utilite)
     endif()
@@ -41,9 +40,7 @@
         hunter_add_package(basalt)
         hunter_add_package(oneTBB)
     endif()
-=======
     hunter_add_package(yaml-cpp)
->>>>>>> 777c2c8d
     hunter_add_package(semver)
 endif()
 
