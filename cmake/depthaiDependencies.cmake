--- conflicted
+++ resolved
@@ -20,12 +20,9 @@
     hunter_add_package(ZLIB)
     hunter_add_package(lz4-luxonis)
     hunter_add_package(httplib)
-<<<<<<< HEAD
     hunter_add_package(PNG)
     hunter_add_package(TIFF)
-=======
     hunter_add_package(mp4v2)
->>>>>>> d41eeee8
     if(DEPTHAI_ENABLE_BACKWARD)
         hunter_add_package(Backward)
     endif()
@@ -80,12 +77,8 @@
 # libnop for serialization
 find_package(libnop ${_QUIET} CONFIG REQUIRED)
 
-<<<<<<< HEAD
-
-=======
 # MP4V2 for video encoding
 find_package(mp4v2 ${_QUIET} CONFIG REQUIRED)
->>>>>>> d41eeee8
 
 # XLink
 if(DEPTHAI_XLINK_LOCAL AND (NOT CONFIG_MODE))
