--- conflicted
+++ resolved
@@ -1,9 +1,6 @@
 if(CONFIG_MODE)
     set(_DEPTHAI_PREFIX_PATH_ORIGINAL ${CMAKE_PREFIX_PATH})
-<<<<<<< HEAD
-=======
     set(_DEPTHAI_MODULE_PATH_ORIGINAL ${CMAKE_MODULE_PATH})
->>>>>>> c21bdd37
     set(_DEPTHAI_FIND_ROOT_PATH_MODE_PACKAGE_ORIGINAL ${CMAKE_FIND_ROOT_PATH_MODE_PACKAGE})
     # Fixes Android NDK build, where prefix path is ignored as its not inside sysroot
     set(CMAKE_FIND_ROOT_PATH_MODE_PACKAGE "BOTH")
