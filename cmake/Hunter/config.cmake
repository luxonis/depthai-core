--- conflicted
+++ resolved
@@ -7,15 +7,9 @@
 
 hunter_config(
     XLink
-<<<<<<< HEAD
-    VERSION "luxonis-2021.4-fix_run_with_uvc"
-    URL "https://github.com/luxonis/XLink/archive/48e760372739efba82d144c0ba9329cb335a5977.tar.gz"
-    SHA1 "b99f76e9b190131e0f75534ba7220caf707e642c"
-=======
     VERSION "luxonis-2021.4.2-develop"
     URL "https://github.com/luxonis/XLink/archive/117fdee6990dfbf7ad7e056775df75f91ac902aa.tar.gz"
     SHA1 "edc1fd791e2e3f02df8d22adf9e297111adc734a"
->>>>>>> 56283366
 )
 
 hunter_config(
