--- conflicted
+++ resolved
@@ -154,23 +154,6 @@
         HTTPLIB_USE_BROTLI_IF_AVAILABLE=OFF
 )
 
-<<<<<<< HEAD
-# Pybind11 2.11.0-smart_holder
-hunter_config(
-    pybind11
-    VERSION "2.11.0-smart_holder"
-    URL "https://github.com/pybind/pybind11/archive/10283c2ef44a9100bc88d066a4972c4f51ded2b0.tar.gz"
-    SHA1 "0da09bdd6987a33feb800e4b7f129df5c9aa5aed"
-)
-
-# # Pybind11 2.9.2-smart_holder
-# hunter_config(
-#     pybind11
-#     VERSION "2.9.2-smart_holder"
-#     URL "https://github.com/pybind/pybind11/archive/9fa714f524fdbaf8e81c1a1b1637c547fed4e18f.tar.gz"
-#     SHA1 "0cdb8fe12d33bac220b58aa85b219de02716f537"
-# )
-=======
 # # Pybind11 2.11.0-smart_holder
 # hunter_config(
 #     pybind11
@@ -195,5 +178,4 @@
     CMAKE_ARGS
         BUILD_SHARED=ON
         BUILD_UTILS=OFF
-)
->>>>>>> d41eeee8
+)