--- conflicted
+++ resolved
@@ -11,17 +11,11 @@
 
 hunter_config(
     XLink
-<<<<<<< HEAD
     VERSION "luxonis-2021.4.3-develop"
-    URL "https://github.com/luxonis/XLink/archive/19e6c45ea15007282ff2e7ef558e1675c7a363a7.tar.gz"
-    SHA1 "824df667f4cb82cd67c3a3220a11fcd3be9bc079"
-=======
-    VERSION "luxonis-2021.4.2-develop"
-    URL "https://github.com/luxonis/XLink/archive/c1a1af6e60e778790eb2f2ac093ce76fbcdcb08d.tar.gz"
-    SHA1 "8381494925a5c15b1b468f86142d22e43d15f036"
+    URL "https://github.com/luxonis/XLink/archive/061709357b06a74510b5b9e3e2832d9d80efd3ff.tar.gz"
+    SHA1 "affa1bdd7487cf70c9caf40365844967ae761ea3"
     CMAKE_ARGS
         XLINK_ENABLE_LIBUSB=${DEPTHAI_ENABLE_LIBUSB}
->>>>>>> db7203aa
 )
 
 hunter_config(
