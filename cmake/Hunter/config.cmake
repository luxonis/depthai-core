hunter_config(
    nlohmann_json
    VERSION "3.9.1"
    URL "https://github.com/nlohmann/json/archive/v3.9.1.tar.gz"
    SHA1 "f8a20a7e19227906d77de0ede97468fbcfea03e7"
)

hunter_config(
    XLink
<<<<<<< HEAD
    VERSION "luxonis-2021.4.3-develop"
    URL "https://github.com/luxonis/XLink/archive/1aad35831ec4d0cf115efccffe224e40fe59f14a.tar.gz"
    SHA1 "ea5ba089eba36f08575af93e2f20abfbd1090913"
=======
    VERSION "luxonis-2021.4.2-develop"
    URL "https://github.com/luxonis/XLink/archive/5c61615066af6539e50a4a17b5df3466e4350b21.tar.gz"
    SHA1 "25fba41da891743bf0bdff5bc9a5cda07535be49"
>>>>>>> a78ea3ba
)

hunter_config(
    BZip2
    VERSION "1.0.8-p0"
)

hunter_config(
    spdlog
    VERSION "1.8.2"
    URL "https://github.com/gabime/spdlog/archive/v1.8.2.tar.gz"
    SHA1 "4437f350ca7fa89a0cd8faca1198afb36823f775"
    CMAKE_ARGS
        SPDLOG_BUILD_EXAMPLE=OFF
        SPDLOG_FMT_EXTERNAL=OFF
        CMAKE_CXX_VISIBILITY_PRESET=hidden
        CMAKE_C_VISIBILITY_PRESET=hidden
)

# libarchive, luxonis fork
hunter_config(
    libarchive-luxonis
    VERSION "hunter-3.5.2"
    URL "https://github.com/luxonis/libarchive/archive/45baa3a3e57104519e1165bcd5ac29c3bd8c9f3a.tar.gz"
    SHA1 "ca5cd0f1c31b9c187d7119cb1aa7467f8c231d29"
    CMAKE_ARGS
        ENABLE_ACL=OFF
        ENABLE_BZip2=OFF
        ENABLE_CAT=OFF
        ENABLE_CAT_SHARED=OFF
        ENABLE_CNG=OFF
        ENABLE_COVERAGE=OFF
        ENABLE_CPIO=OFF
        ENABLE_CPIO_SHARED=OFF
        ENABLE_EXPAT=OFF
        ENABLE_ICONV=OFF
        ENABLE_INSTALL=ON
        ENABLE_LIBB2=OFF
        ENABLE_LIBXML2=OFF
        ENABLE_LZ4=OFF
        ENABLE_LZMA=ON
        ENABLE_LZO=OFF
        ENABLE_LibGCC=OFF
        ENABLE_MBEDTLS=OFF
        ENABLE_NETTLE=OFF
        ENABLE_OPENSSL=OFF
        ENABLE_PCREPOSIX=OFF
        ENABLE_SAFESEH=AUTO
        ENABLE_TAR=OFF
        ENABLE_TAR_SHARED=OFF
        ENABLE_TEST=OFF
        ENABLE_WERROR=OFF
        ENABLE_XATTR=OFF
        ENABLE_ZLIB=OFF
        ENABLE_ZSTD=OFF
)

# Luxonis FP16 fork which doesn't use git cloning for its dependencies
hunter_config(
    FP16
    VERSION "luxonis-0.0.0"
    URL "https://github.com/luxonis/FP16/archive/c911175d2717e562976e606c6e5f799bf40cf94e.tar.gz"
    SHA1 "40e9723c87c2fe21781132c0f2f8b90338500e32"
    CMAKE_ARGS
        FP16_BUILD_BENCHMARKS=OFF
        FP16_BUILD_TESTS=OFF
)

# Backward - Stacktrace printer
hunter_config(
    Backward
    VERSION "1.6"
    URL "https://github.com/bombela/backward-cpp/archive/refs/tags/v1.6.tar.gz"
    SHA1 "4ecb711eabfd15bc88ff9dd9342907fc5da46b62"
    CMAKE_ARGS
        BACKWARD_TESTS=OFF
)

# libnop - Serialization
hunter_config(
    libnop
    VERSION "1.0-ec8f75a"
    URL "https://github.com/luxonis/libnop/archive/ab842f51dc2eb13916dc98417c2186b78320ed10.tar.gz"
    SHA1 "32f40f084615ba7940ce9d29f05f3294371aabeb"
)

# Specific Catch2 version
hunter_config(
    Catch2
    VERSION "2.13.7"
    URL "https://github.com/catchorg/Catch2/archive/refs/tags/v2.13.7.tar.gz"
    SHA1 "fa8f14ccf852413d3c6d3999145ada934d37d773"
)

# ZLib - Luxonis fix for alias on imported target for old CMake versions
hunter_config(
    ZLIB
    VERSION "1.2.11-p2"
    URL "https://github.com/luxonis/zlib/archive/refs/tags/v1.2.11-p2.tar.gz"
    SHA1 "fb8b6486183b13a86040f793a939b128f6d27095"
)

# TMP, could be read from XLink
# libusb without udev
hunter_config(
    libusb-luxonis
    VERSION "1.0.24-cmake"
    URL "https://github.com/luxonis/libusb/archive/b7e4548958325b18feb73977163ad44398099534.tar.gz"
    SHA1 "2d79573d57628fe56d2868d2f6ce756d40906cf4"
    CMAKE_ARGS
        WITH_UDEV=OFF
        # Build shared libs by default to not cause licensing issues
        BUILD_SHARED_LIBS=ON
)

# cpp-httplib
hunter_config(
    httplib
    VERSION "0.11.0"
    URL "https://github.com/yhirose/cpp-httplib/archive/refs/tags/v0.11.0.tar.gz"
    SHA1 "c26ce2539f8c43d3ce1179113ccb1f2e12bf553c"
    CMAKE_ARGS
        HTTPLIB_USE_OPENSSL_IF_AVAILABLE=OFF
        HTTPLIB_USE_BROTLI_IF_AVAILABLE=OFF
)<|MERGE_RESOLUTION|>--- conflicted
+++ resolved
@@ -7,15 +7,9 @@
 
 hunter_config(
     XLink
-<<<<<<< HEAD
     VERSION "luxonis-2021.4.3-develop"
-    URL "https://github.com/luxonis/XLink/archive/1aad35831ec4d0cf115efccffe224e40fe59f14a.tar.gz"
-    SHA1 "ea5ba089eba36f08575af93e2f20abfbd1090913"
-=======
-    VERSION "luxonis-2021.4.2-develop"
-    URL "https://github.com/luxonis/XLink/archive/5c61615066af6539e50a4a17b5df3466e4350b21.tar.gz"
-    SHA1 "25fba41da891743bf0bdff5bc9a5cda07535be49"
->>>>>>> a78ea3ba
+    URL "https://github.com/luxonis/XLink/archive/4104ffffaa71583108a94492364eedbf3cec2403.tar.gz"
+    SHA1 "379707a82a5d35d379e3bb526e5cb0527eac7427"
 )
 
 hunter_config(
