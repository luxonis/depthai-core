--- conflicted
+++ resolved
@@ -7,15 +7,9 @@
 
 hunter_config(
     XLink
-<<<<<<< HEAD
-    VERSION "luxonis-2021.4-master"
-    URL "https://github.com/luxonis/XLink/archive/16d82cd74099be621797ebc451fa06441ea88b73.tar.gz"
-    SHA1 "383b92b086c657c7bc720499e1da340943b3248a"
-=======
     VERSION "luxonis-2021.4.2-develop"
-    URL "https://github.com/luxonis/XLink/archive/6210f8da430b8dec0257cda93110c57657ce2d15.tar.gz"
-    SHA1 "58885ff0609ed5291039e512361bf7161b69910e"
->>>>>>> e23ee4cb
+    URL "https://github.com/luxonis/XLink/archive/7f0b4378c4247039fc21f4a1d2749c4acfcedeed.tar.gz"
+    SHA1 "1e39cd61507a8c074f404bd5a22b7e15ea21edcb"
 )
 
 hunter_config(
@@ -127,4 +121,5 @@
     SHA1 "46ed5287889efa4e78d23741facd70fb432d6914"
     CMAKE_ARGS
         WITH_UDEV=OFF
+        BUILD_SHARED_LIBS=ON
 )