hunter_config(
    nlohmann_json
    VERSION "3.9.1"
)

hunter_config(
    XLink
    VERSION "luxonis-2021.4.2-master"
<<<<<<< HEAD
    URL "https://github.com/luxonis/XLink/archive/82839cb04f2102177fad926fb8f7fcf7b4093cb1.tar.gz"
    SHA1 "c371bdefb2ea9f4c382b00d8629a466b3c79b35d"
=======
    URL "https://github.com/luxonis/XLink/archive/b0be8f9d9d24eac43fbe4ac9313f9afe425c6dba.tar.gz"
    SHA1 "ea63909f4a97fb24d8ee557763ebfd13a63a1ed7"
>>>>>>> a99f2415
    CMAKE_ARGS
        XLINK_ENABLE_LIBUSB=${DEPTHAI_ENABLE_LIBUSB}
)

hunter_config(
    BZip2
    VERSION "1.0.8-p0"
)

hunter_config(
    spdlog
    VERSION "1.8.2"
    URL "https://github.com/gabime/spdlog/archive/v1.8.2.tar.gz"
    SHA1 "4437f350ca7fa89a0cd8faca1198afb36823f775"
    CMAKE_ARGS
        SPDLOG_BUILD_EXAMPLE=OFF
        SPDLOG_FMT_EXTERNAL=OFF
        CMAKE_CXX_VISIBILITY_PRESET=hidden
        CMAKE_C_VISIBILITY_PRESET=hidden
)

# libarchive, luxonis fork
hunter_config(
    libarchive-luxonis
    VERSION "hunter-3.5.2"
    URL "https://github.com/luxonis/libarchive/archive/45baa3a3e57104519e1165bcd5ac29c3bd8c9f3a.tar.gz"
    SHA1 "ca5cd0f1c31b9c187d7119cb1aa7467f8c231d29"
    CMAKE_ARGS
        ENABLE_ACL=OFF
        ENABLE_BZip2=OFF
        ENABLE_CAT=OFF
        ENABLE_CAT_SHARED=OFF
        ENABLE_CNG=OFF
        ENABLE_COVERAGE=OFF
        ENABLE_CPIO=OFF
        ENABLE_CPIO_SHARED=OFF
        ENABLE_EXPAT=OFF
        ENABLE_ICONV=OFF
        ENABLE_INSTALL=ON
        ENABLE_LIBB2=OFF
        ENABLE_LIBXML2=OFF
        ENABLE_LZ4=OFF
        ENABLE_LZMA=ON
        ENABLE_LZO=OFF
        ENABLE_LibGCC=OFF
        ENABLE_MBEDTLS=OFF
        ENABLE_NETTLE=OFF
        ENABLE_OPENSSL=OFF
        ENABLE_PCREPOSIX=OFF
        ENABLE_SAFESEH=AUTO
        ENABLE_TAR=OFF
        ENABLE_TAR_SHARED=OFF
        ENABLE_TEST=OFF
        ENABLE_WERROR=OFF
        ENABLE_XATTR=OFF
        ENABLE_ZLIB=OFF
        ENABLE_ZSTD=OFF
)

# Luxonis FP16 fork which doesn't use git cloning for its dependencies
hunter_config(
    FP16
    VERSION "luxonis-0.0.0"
    URL "https://github.com/luxonis/FP16/archive/c911175d2717e562976e606c6e5f799bf40cf94e.tar.gz"
    SHA1 "40e9723c87c2fe21781132c0f2f8b90338500e32"
    CMAKE_ARGS
        FP16_BUILD_BENCHMARKS=OFF
        FP16_BUILD_TESTS=OFF
)

# Backward - Stacktrace printer
hunter_config(
    Backward
    VERSION "1.6"
    URL "https://github.com/bombela/backward-cpp/archive/refs/tags/v1.6.tar.gz"
    SHA1 "4ecb711eabfd15bc88ff9dd9342907fc5da46b62"
    CMAKE_ARGS
        BACKWARD_TESTS=OFF
)

# libnop - Serialization
hunter_config(
    libnop
    VERSION "1.0-ec8f75a"
    URL "https://github.com/luxonis/libnop/archive/ab842f51dc2eb13916dc98417c2186b78320ed10.tar.gz"
    SHA1 "32f40f084615ba7940ce9d29f05f3294371aabeb"
)

# Specific Catch2 version
hunter_config(
    Catch2
    VERSION "3.4.0"
    URL "https://github.com/catchorg/Catch2/archive/refs/tags/v3.4.0.tar.gz"
    SHA1 "4c308576c856a43dc88949a8f64ef90ebf94ae1b"
)

# ZLib - Luxonis fix for alias on imported target for old CMake versions
hunter_config(
    ZLIB
    VERSION "1.2.11-p2"
    URL "https://github.com/luxonis/zlib/archive/refs/tags/v1.2.11-p2.tar.gz"
    SHA1 "fb8b6486183b13a86040f793a939b128f6d27095"
)

# TMP, could be read from XLink
# libusb without udev
hunter_config(
    libusb-luxonis
    VERSION "1.0.24-cmake"
    URL "https://github.com/luxonis/libusb/archive/b7e4548958325b18feb73977163ad44398099534.tar.gz"
    SHA1 "2d79573d57628fe56d2868d2f6ce756d40906cf4"
    CMAKE_ARGS
        WITH_UDEV=OFF
        # Build shared libs by default to not cause licensing issues
        BUILD_SHARED_LIBS=ON
)

hunter_config(
    CURL
    VERSION "7.88.1-p0-custom"
    URL "https://github.com/cpp-pm/curl/archive/25d45e89d140d6ab27103cd7f8f6d7d6cf548d47.tar.gz"
    SHA1 "db96d87e078e529a90dfb74de8d360a785c053aa"
    CMAKE_ARGS
        BUILD_CURL_TESTS=OFF
        BUILD_CURL_EXE=OFF
        CURL_USE_SCHANNEL=${DEPTHAI_CURL_USE_SCHANNEL}
        CURL_USE_OPENSSL=${DEPTHAI_CURL_USE_OPENSSL} # Override hunter flags - no OpenSSL needed on Windows
        BUILD_STATIC_CURL=ON
        BUILD_SHARED_LIBS=OFF
        BUILD_STATIC_LIBS=ON
)

# A hunterized and patched version of cpr- see https://github.com/luxonis/cpr/pull/1
hunter_config(
    cpr
    VERSION "1.4.0"
    URL "https://github.com/luxonis/cpr/archive/50a1321738554e0152b0a6f1b0ca24e4fdecff5c.tar.gz"
    SHA1 "2e2ba9920ed99c19887592ca89d9be5ffce4722b"
)

hunter_config(
    ghc_filesystem
    VERSION "1.5.14-luxonis"
    URL "https://github.com/luxonis/filesystem/archive/d29630953f3526b61842d937764f012503a79ec3.tar.gz"
    SHA1 "1cee5c95b53e014710970c920230ad1d3f3b5055"
    CMAKE_ARGS
        GHC_FILESYSTEM_BUILD_EXAMPLES=OFF
        GHC_FILESYSTEM_BUILD_TESTING=OFF
)<|MERGE_RESOLUTION|>--- conflicted
+++ resolved
@@ -6,13 +6,8 @@
 hunter_config(
     XLink
     VERSION "luxonis-2021.4.2-master"
-<<<<<<< HEAD
-    URL "https://github.com/luxonis/XLink/archive/82839cb04f2102177fad926fb8f7fcf7b4093cb1.tar.gz"
-    SHA1 "c371bdefb2ea9f4c382b00d8629a466b3c79b35d"
-=======
     URL "https://github.com/luxonis/XLink/archive/b0be8f9d9d24eac43fbe4ac9313f9afe425c6dba.tar.gz"
     SHA1 "ea63909f4a97fb24d8ee557763ebfd13a63a1ed7"
->>>>>>> a99f2415
     CMAKE_ARGS
         XLINK_ENABLE_LIBUSB=${DEPTHAI_ENABLE_LIBUSB}
 )
