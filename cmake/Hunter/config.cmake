# hunter_config(
#     nlohmann_json
#     VERSION "3.9.1"
#     URL "https://github.com/nlohmann/json/archive/v3.9.1.tar.gz"
#     SHA1 "f8a20a7e19227906d77de0ede97468fbcfea03e7"
# )
hunter_config(
    nlohmann_json
    VERSION "3.9.1"
)

hunter_config(
    XLink
    VERSION "luxonis-2021.4.3-develop"
    URL "https://github.com/luxonis/XLink/archive/061709357b06a74510b5b9e3e2832d9d80efd3ff.tar.gz"
    SHA1 "affa1bdd7487cf70c9caf40365844967ae761ea3"
    CMAKE_ARGS
        XLINK_ENABLE_LIBUSB=${DEPTHAI_ENABLE_LIBUSB}
)

hunter_config(
    BZip2
    VERSION "1.0.8-p0"
)

hunter_config(
    spdlog
    VERSION "1.8.2"
    URL "https://github.com/gabime/spdlog/archive/v1.8.2.tar.gz"
    SHA1 "4437f350ca7fa89a0cd8faca1198afb36823f775"
    CMAKE_ARGS
        SPDLOG_BUILD_EXAMPLE=OFF
        SPDLOG_FMT_EXTERNAL=OFF
        CMAKE_CXX_VISIBILITY_PRESET=hidden
        CMAKE_C_VISIBILITY_PRESET=hidden
)

# libarchive, luxonis fork
hunter_config(
    libarchive-luxonis
    VERSION "hunter-3.5.2"
    URL "https://github.com/luxonis/libarchive/archive/45baa3a3e57104519e1165bcd5ac29c3bd8c9f3a.tar.gz"
    SHA1 "ca5cd0f1c31b9c187d7119cb1aa7467f8c231d29"
    CMAKE_ARGS
        ENABLE_ACL=OFF
        ENABLE_BZip2=OFF
        ENABLE_CAT=OFF
        ENABLE_CAT_SHARED=OFF
        ENABLE_CNG=OFF
        ENABLE_COVERAGE=OFF
        ENABLE_CPIO=OFF
        ENABLE_CPIO_SHARED=OFF
        ENABLE_EXPAT=OFF
        ENABLE_ICONV=OFF
        ENABLE_INSTALL=ON
        ENABLE_LIBB2=OFF
        ENABLE_LIBXML2=OFF
        ENABLE_LZ4=OFF
        ENABLE_LZMA=ON
        ENABLE_LZO=OFF
        ENABLE_LibGCC=OFF
        ENABLE_MBEDTLS=OFF
        ENABLE_NETTLE=OFF
        ENABLE_OPENSSL=OFF
        ENABLE_PCREPOSIX=OFF
        ENABLE_SAFESEH=AUTO
        ENABLE_TAR=OFF
        ENABLE_TAR_SHARED=OFF
        ENABLE_TEST=OFF
        ENABLE_WERROR=OFF
        ENABLE_XATTR=OFF
        ENABLE_ZLIB=OFF
        ENABLE_ZSTD=OFF
)

# Luxonis FP16 fork which doesn't use git cloning for its dependencies
hunter_config(
    FP16
    VERSION "luxonis-0.0.0"
    URL "https://github.com/luxonis/FP16/archive/c911175d2717e562976e606c6e5f799bf40cf94e.tar.gz"
    SHA1 "40e9723c87c2fe21781132c0f2f8b90338500e32"
    CMAKE_ARGS
        FP16_BUILD_BENCHMARKS=OFF
        FP16_BUILD_TESTS=OFF
)

if(NOT EMSCRIPTEN)
    # Backward - Stacktrace printer
    hunter_config(
      Backward
      VERSION "1.6"
      URL "https://github.com/bombela/backward-cpp/archive/refs/tags/v1.6.tar.gz"
      SHA1 "4ecb711eabfd15bc88ff9dd9342907fc5da46b62"
      CMAKE_ARGS
          BACKWARD_TESTS=OFF
    )
endif()

# libnop - Serialization
hunter_config(
    libnop
    VERSION "1.0-ec8f75a"
    URL "https://github.com/luxonis/libnop/archive/ab842f51dc2eb13916dc98417c2186b78320ed10.tar.gz"
    SHA1 "32f40f084615ba7940ce9d29f05f3294371aabeb"
)

# Specific Catch2 version
hunter_config(
    Catch2
    VERSION "3.4.0"
    URL "https://github.com/catchorg/Catch2/archive/refs/tags/v3.4.0.tar.gz"
    SHA1 "4c308576c856a43dc88949a8f64ef90ebf94ae1b"
)

# ZLib - Luxonis fix for alias on imported target for old CMake versions
hunter_config(
    ZLIB
    VERSION "1.2.11-p2"
    URL "https://github.com/luxonis/zlib/archive/refs/tags/v1.2.11-p2.tar.gz"
    SHA1 "fb8b6486183b13a86040f793a939b128f6d27095"
)

# LZ4 for mcap
hunter_config(
    lz4-luxonis
    VERSION "1.9.4-p2"
    URL "https://github.com/luxonis/lz4/archive/ba358ed311d125333d245e4c284464a72a168983.tar.gz"
    SHA1 "43ae0d2343147e32cdd8b85cefb5a311c3ee5504"
    CMAKE_ARGS
        BUILD_SHARED_LIBS=ON
)

# TMP, could be read from XLink
# libusb without udev
hunter_config(
    libusb-luxonis
    VERSION "1.0.24-cmake"
    URL "https://github.com/luxonis/libusb/archive/b7e4548958325b18feb73977163ad44398099534.tar.gz"
    SHA1 "2d79573d57628fe56d2868d2f6ce756d40906cf4"
    CMAKE_ARGS
        WITH_UDEV=OFF
        # Build shared libs by default to not cause licensing issues
        BUILD_SHARED_LIBS=ON
)

# cpp-httplib
hunter_config(
    httplib
    VERSION "0.11.2"
    URL "https://github.com/luxonis/cpp-httplib/archive/3ba99c06f655a52e701c9a7ae5dc48850582d95b.tar.gz"
    SHA1 "84ddd5d58a210b6203c50760d2ebde75b0ff6376"
    CMAKE_ARGS
        HTTPLIB_USE_OPENSSL_IF_AVAILABLE=OFF
        HTTPLIB_USE_BROTLI_IF_AVAILABLE=OFF
)

# # Pybind11 2.11.0-smart_holder
# hunter_config(
#     pybind11
#     VERSION "2.11.0-smart_holder"
#     URL "https://github.com/pybind/pybind11/archive/10283c2ef44a9100bc88d066a4972c4f51ded2b0.tar.gz"
#     SHA1 "0da09bdd6987a33feb800e4b7f129df5c9aa5aed"
# )

# Pybind11 2.9.2-smart_holder
hunter_config(
    pybind11
<<<<<<< HEAD
    VERSION "2.9.2"
    URL "https://github.com/pybind/pybind11/archive/refs/tags/v2.9.2.tar.gz"
    SHA1 "5e05583a210282c3251281b6ee5677915f0cbf95"
)

hunter_config(
    mp4v2
    VERSION "2.1.3"
    URL "https://github.com/asahtik/mp4v2/archive/f868f0b842e427e20032922f839988ea4615800e.tar.gz"
    SHA1 "74820eaa28e0892c5d0fcd9c700402a60fbf6d72"
    CMAKE_ARGS
        BUILD_SHARED=ON
        BUILD_UTILS=OFF
)
=======
    VERSION "2.9.2-smart_holder"
    URL "https://github.com/luxonis/pybind11/archive/9fa714f524fdbaf8e81c1a1b1637c547fed4e18f.tar.gz"
    SHA1 "0cdb8fe12d33bac220b58aa85b219de02716f537"
)
>>>>>>> 4a8d19ee
<|MERGE_RESOLUTION|>--- conflicted
+++ resolved
@@ -165,10 +165,9 @@
 # Pybind11 2.9.2-smart_holder
 hunter_config(
     pybind11
-<<<<<<< HEAD
-    VERSION "2.9.2"
-    URL "https://github.com/pybind/pybind11/archive/refs/tags/v2.9.2.tar.gz"
-    SHA1 "5e05583a210282c3251281b6ee5677915f0cbf95"
+    VERSION "2.9.2-smart_holder"
+    URL "https://github.com/luxonis/pybind11/archive/9fa714f524fdbaf8e81c1a1b1637c547fed4e18f.tar.gz"
+    SHA1 "0cdb8fe12d33bac220b58aa85b219de02716f537"
 )
 
 hunter_config(
@@ -179,10 +178,4 @@
     CMAKE_ARGS
         BUILD_SHARED=ON
         BUILD_UTILS=OFF
-)
-=======
-    VERSION "2.9.2-smart_holder"
-    URL "https://github.com/luxonis/pybind11/archive/9fa714f524fdbaf8e81c1a1b1637c547fed4e18f.tar.gz"
-    SHA1 "0cdb8fe12d33bac220b58aa85b219de02716f537"
-)
->>>>>>> 4a8d19ee
+)