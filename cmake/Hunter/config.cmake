# hunter_config(
#     nlohmann_json
#     VERSION "3.9.1"
#     URL "https://github.com/nlohmann/json/archive/v3.9.1.tar.gz"
#     SHA1 "f8a20a7e19227906d77de0ede97468fbcfea03e7"
# )
hunter_config(
    nlohmann_json
    VERSION "3.9.1"
)

hunter_config(
    XLink
    VERSION "luxonis-2021.4.3-develop"
    URL "https://github.com/luxonis/XLink/archive/061709357b06a74510b5b9e3e2832d9d80efd3ff.tar.gz"
    SHA1 "affa1bdd7487cf70c9caf40365844967ae761ea3"
    CMAKE_ARGS
        XLINK_ENABLE_LIBUSB=${DEPTHAI_ENABLE_LIBUSB}
)

hunter_config(
    BZip2
    VERSION "1.0.8-p0"
)

hunter_config(
    spdlog
    VERSION "1.8.2"
    URL "https://github.com/gabime/spdlog/archive/v1.8.2.tar.gz"
    SHA1 "4437f350ca7fa89a0cd8faca1198afb36823f775"
    CMAKE_ARGS
        SPDLOG_BUILD_EXAMPLE=OFF
        SPDLOG_FMT_EXTERNAL=OFF
        CMAKE_CXX_VISIBILITY_PRESET=hidden
        CMAKE_C_VISIBILITY_PRESET=hidden
)

# libarchive, luxonis fork
hunter_config(
    libarchive-luxonis
    VERSION "hunter-3.5.2"
    URL "https://github.com/luxonis/libarchive/archive/45baa3a3e57104519e1165bcd5ac29c3bd8c9f3a.tar.gz"
    SHA1 "ca5cd0f1c31b9c187d7119cb1aa7467f8c231d29"
    CMAKE_ARGS
        ENABLE_ACL=OFF
        ENABLE_BZip2=OFF
        ENABLE_CAT=OFF
        ENABLE_CAT_SHARED=OFF
        ENABLE_CNG=OFF
        ENABLE_COVERAGE=OFF
        ENABLE_CPIO=OFF
        ENABLE_CPIO_SHARED=OFF
        ENABLE_EXPAT=OFF
        ENABLE_ICONV=OFF
        ENABLE_INSTALL=ON
        ENABLE_LIBB2=OFF
        ENABLE_LIBXML2=OFF
        ENABLE_LZ4=OFF
        ENABLE_LZMA=ON
        ENABLE_LZO=OFF
        ENABLE_LibGCC=OFF
        ENABLE_MBEDTLS=OFF
        ENABLE_NETTLE=OFF
        ENABLE_OPENSSL=OFF
        ENABLE_PCREPOSIX=OFF
        ENABLE_SAFESEH=AUTO
        ENABLE_TAR=OFF
        ENABLE_TAR_SHARED=OFF
        ENABLE_TEST=OFF
        ENABLE_WERROR=OFF
        ENABLE_XATTR=OFF
        ENABLE_ZLIB=OFF
        ENABLE_ZSTD=OFF
)

# Luxonis FP16 fork which doesn't use git cloning for its dependencies
hunter_config(
    FP16
    VERSION "luxonis-0.0.0"
    URL "https://github.com/luxonis/FP16/archive/c911175d2717e562976e606c6e5f799bf40cf94e.tar.gz"
    SHA1 "40e9723c87c2fe21781132c0f2f8b90338500e32"
    CMAKE_ARGS
        FP16_BUILD_BENCHMARKS=OFF
        FP16_BUILD_TESTS=OFF
)

if(NOT EMSCRIPTEN)
    # Backward - Stacktrace printer
    hunter_config(
      Backward
      VERSION "1.6"
      URL "https://github.com/bombela/backward-cpp/archive/refs/tags/v1.6.tar.gz"
      SHA1 "4ecb711eabfd15bc88ff9dd9342907fc5da46b62"
      CMAKE_ARGS
          BACKWARD_TESTS=OFF
    )
endif()

# libnop - Serialization
hunter_config(
    libnop
    VERSION "1.0-ec8f75a"
    URL "https://github.com/luxonis/libnop/archive/ab842f51dc2eb13916dc98417c2186b78320ed10.tar.gz"
    SHA1 "32f40f084615ba7940ce9d29f05f3294371aabeb"
)

# Specific Catch2 version
hunter_config(
    Catch2
    VERSION "3.4.0"
    URL "https://github.com/catchorg/Catch2/archive/refs/tags/v3.4.0.tar.gz"
    SHA1 "4c308576c856a43dc88949a8f64ef90ebf94ae1b"
)

# ZLib - Luxonis fix for alias on imported target for old CMake versions
hunter_config(
    ZLIB
    VERSION "1.2.11-p2"
    URL "https://github.com/luxonis/zlib/archive/refs/tags/v1.2.11-p2.tar.gz"
    SHA1 "fb8b6486183b13a86040f793a939b128f6d27095"
)

# LZ4 for mcap
hunter_config(
    lz4-luxonis
    VERSION "1.9.4-p2"
    URL "https://github.com/luxonis/lz4/archive/ba358ed311d125333d245e4c284464a72a168983.tar.gz"
    SHA1 "43ae0d2343147e32cdd8b85cefb5a311c3ee5504"
)

# TMP, could be read from XLink
# libusb without udev
hunter_config(
    libusb-luxonis
    VERSION "1.0.24-cmake"
    URL "https://github.com/luxonis/libusb/archive/b7e4548958325b18feb73977163ad44398099534.tar.gz"
    SHA1 "2d79573d57628fe56d2868d2f6ce756d40906cf4"
    CMAKE_ARGS
        WITH_UDEV=OFF
        # Build shared libs by default to not cause licensing issues
        BUILD_SHARED_LIBS=ON
)

# cpp-httplib
hunter_config(
    httplib
    VERSION "0.11.2"
    URL "https://github.com/luxonis/cpp-httplib/archive/3ba99c06f655a52e701c9a7ae5dc48850582d95b.tar.gz"
    SHA1 "84ddd5d58a210b6203c50760d2ebde75b0ff6376"
    CMAKE_ARGS
        HTTPLIB_USE_OPENSSL_IF_AVAILABLE=OFF
        HTTPLIB_USE_BROTLI_IF_AVAILABLE=OFF
)


# RTABMap
hunter_config(
    rtbmap
    VERSION "0.21.4"
    URL "https://github.com/introlab/rtabmap/archive/refs/tags/0.21.4.tar.gz"
    SHA1 "3ac7372c3bd6761095421a3282d66521822f89f7"
    CMAKE_ARGS
        BUILD_APP=OFF
        WITH_UDEV=OFF
        BUILD_EXAMPLES=OFF
        BUILD_TOOLS=OFF
        # Build shared libs by default to not cause licensing issues
        BUILD_SHARED_LIBS=ON
        WITH_QT=ON
        WITH_ORB_OCTREE=OFF
        WITH_TORCH=OFF
        WITH_PYTHON=OFF
        WITH_PYTHON_THREADING=OFF
        WITH_PDAL=OFF
        WITH_FREENECT=OFF
        WITH_FREENECT2=OFF
        WITH_K4W2=OFF
        WITH_K4A=OFF
        WITH_OPENNI2=OFF
        WITH_DC1394=OFF
        WITH_G2O=ON
        WITH_GTSAM=ON
        WITH_TORO=ON
        WITH_CERES=OFF
        WITH_MRPT=OFF
        WITH_VERTIGO=ON
        WITH_CVSBA=OFF
        WITH_POINTMATCHER=ON
        WITH_CCCORELIB=OFF
        WITH_OPEN3D=OFF
        WITH_LOAM=OFF
        WITH_FLOAM=OFF
        WITH_FLYCAPTURE2=OFF
        WITH_ZED=OFF
        WITH_ZEDOC=OFF
        WITH_REALSENSE=OFF
        WITH_REALSENSE_SLAM=OFF
        WITH_REALSENSE2=OFF
        WITH_MYNTEYE=OFF
        WITH_DEPTHAI=OFF
        WITH_OCTOMAP=OFF
        WITH_GRIDMAP=OFF
        WITH_CPUTSDF=OFF
        WITH_OPENCHISEL=OFF
        WITH_ALICE_VISION=OFF
        WITH_FOVIS=OFF
        WITH_VISO2=OFF
        WITH_DVO=OFF
        WITH_ORB_SLAM=OFF
        WITH_OKVIS=OFF
        WITH_MSCKF_VIO=OFF
        WITH_VINS=OFF
        WITH_OPENVINS=OFF
        WITH_MADGWICK=OFF
        WITH_FASTCV=OFF
        WITH_OPENMP=OFF
        WITH_OPENGV=OFF
        PCL_OMP=OFF
)
# Pybind11 2.9.2
# # Pybind11 2.11.0-smart_holder
# hunter_config(
#     pybind11
#     VERSION "2.11.0-smart_holder"
#     URL "https://github.com/pybind/pybind11/archive/10283c2ef44a9100bc88d066a4972c4f51ded2b0.tar.gz"
#     SHA1 "0da09bdd6987a33feb800e4b7f129df5c9aa5aed"
# )

# Pybind11 2.9.2-smart_holder
hunter_config(
    pybind11
    VERSION "2.9.2-smart_holder"
    URL "https://github.com/luxonis/pybind11/archive/9fa714f524fdbaf8e81c1a1b1637c547fed4e18f.tar.gz"
    SHA1 "0cdb8fe12d33bac220b58aa85b219de02716f537"
)

hunter_config(
    mp4v2
    VERSION "2.1.3"
    URL "https://github.com/luxonis/mp4v2/archive/1dc9f4d24645ea43405582e5c813dec3eaa8fd3e.tar.gz"
    SHA1 "2ac9e4348c78d09a3b4fc6e147b9eeb356ba31f1"
    CMAKE_ARGS
        BUILD_SHARED=OFF
        BUILD_UTILS=OFF
)

hunter_config(
    opengv
    VERSION 1.0.0
    URL "https://github.com/luxonis/opengv/archive/6d96ed4046dd36b250a20b08db46f508394b864d.tar.gz"
    SHA1 "1ff8746b66d7211b35a36c7e1a511d7884d8da17"
)

hunter_config(
    basalt-headers
    VERSION 0.1.0
<<<<<<< HEAD
    URL "https://github.com/luxonis/basalt-headers/archive/refs/heads/hunter.zip"
    SHA1 "958c2c322fd9ff902cdd45139255e88219ac7079"
=======
    URL "https://github.com/luxonis/basalt-headers/archive/57b934e6b7bcf4643c9e37aec8205c65b7a2a9a5.tar.gz"
    SHA1 "8f60a224139b70b89a7f4dfa191a24c4968c52b8"
>>>>>>> b01d4096
)

hunter_config(
    oneTBB
    VERSION 2021.12.0
    URL "https://github.com/oneapi-src/oneTBB/archive/refs/tags/v2021.12.0.zip"
    SHA1 "f6b0eb4e45af600684282341115a3c2fb9834978"
    CMAKE_ARGS
        TBB_PREVIEW_GLOBAL_CONTROL=ON
        TBB_TEST=OFF
        CMAKE_CXX_VISIBILITY_PRESET=hidden
        CMAKE_C_VISIBILITY_PRESET=hidden
)


hunter_config(
    basalt
    VERSION 0.1.0
<<<<<<< HEAD
    URL "https://github.com/luxonis/basalt/archive/refs/heads/depthai_tests.zip"
    SHA1 "4bd7a00b178e2046a66dd456fdc337597940f505"
=======
    URL "https://github.com/luxonis/basalt/archive/f6284f17ee216862e0c80546f6a06e782d179c28.tar.gz"
    SHA1 "c1f8e9bcf68caf1a5f8e620cd2a41da9d63da32a"
>>>>>>> b01d4096
    CMAKE_ARGS
        BASALT_SDK_ONLY=ON
)

hunter_config(
    Sophus
    VERSION 1.22.10
    URL "https://github.com/luxonis/Sophus/archive/87554f73e6f303d8acd6a220bc9aefb444793a71.tar.gz"
    SHA1 "48574ad9cddb3ad1b5c71cc030ecac0083e71cea"
    CMAKE_ARGS
        BUILD_SOPHUS_TESTS=OFF
        BUILD_SOPHUS_EXAMPLES=OFF
)


hunter_config(
    magic_enum
    URL "https://github.com/Neargye/magic_enum/archive/3d1f6a5a2a3fbcba077e00ad0ccc2dd9fefc2ca7.zip"
    SHA1 "c9a27f6ff8311f0c6b2adb959d0598f079fcc9f3"
)
hunter_config(
    CURL
    VERSION "7.88.1-p0-custom"
    URL "https://github.com/cpp-pm/curl/archive/25d45e89d140d6ab27103cd7f8f6d7d6cf548d47.tar.gz"
    SHA1 "db96d87e078e529a90dfb74de8d360a785c053aa"
    CMAKE_ARGS
        BUILD_CURL_TESTS=OFF
        BUILD_CURL_EXE=OFF
        CURL_USE_SCHANNEL=${DEPTHAI_CURL_USE_SCHANNEL}
        CURL_USE_OPENSSL=${DEPTHAI_CURL_USE_OPENSSL} # Override hunter flags - no OpenSSL needed on Windows
        BUILD_STATIC_CURL=ON
        BUILD_SHARED_LIBS=OFF
        BUILD_STATIC_LIBS=ON
)

hunter_config(
    cpr
    VERSION "1.4.0"
    URL "https://github.com/luxonis/cpr/archive/a1d28dbbaccda3df8fddd993b2cd916f64f9da56.tar.gz"
    SHA1 "14e18d04d05e36e920aa90ee744952bf55783ea4"
)<|MERGE_RESOLUTION|>--- conflicted
+++ resolved
@@ -254,13 +254,8 @@
 hunter_config(
     basalt-headers
     VERSION 0.1.0
-<<<<<<< HEAD
-    URL "https://github.com/luxonis/basalt-headers/archive/refs/heads/hunter.zip"
-    SHA1 "958c2c322fd9ff902cdd45139255e88219ac7079"
-=======
     URL "https://github.com/luxonis/basalt-headers/archive/57b934e6b7bcf4643c9e37aec8205c65b7a2a9a5.tar.gz"
     SHA1 "8f60a224139b70b89a7f4dfa191a24c4968c52b8"
->>>>>>> b01d4096
 )
 
 hunter_config(
@@ -279,13 +274,8 @@
 hunter_config(
     basalt
     VERSION 0.1.0
-<<<<<<< HEAD
-    URL "https://github.com/luxonis/basalt/archive/refs/heads/depthai_tests.zip"
-    SHA1 "4bd7a00b178e2046a66dd456fdc337597940f505"
-=======
     URL "https://github.com/luxonis/basalt/archive/f6284f17ee216862e0c80546f6a06e782d179c28.tar.gz"
     SHA1 "c1f8e9bcf68caf1a5f8e620cd2a41da9d63da32a"
->>>>>>> b01d4096
     CMAKE_ARGS
         BASALT_SDK_ONLY=ON
 )
