--- conflicted
+++ resolved
@@ -144,7 +144,6 @@
         HTTPLIB_USE_BROTLI_IF_AVAILABLE=OFF
 )
 
-<<<<<<< HEAD
 # # g2o
 
 # hunter_config(
@@ -224,12 +223,10 @@
         WITH_OPENGV=OFF
         PCL_OMP=OFF
 
-=======
 # Pybind11 2.9.2
 hunter_config(
     pybind11
     VERSION "2.9.2"
     URL "https://github.com/pybind/pybind11/archive/refs/tags/v2.9.2.tar.gz"
     SHA1 "5e05583a210282c3251281b6ee5677915f0cbf95"
->>>>>>> ac62376f
 )