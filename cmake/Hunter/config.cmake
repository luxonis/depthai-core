# hunter_config(
#     nlohmann_json
#     VERSION "3.9.1"
#     URL "https://github.com/nlohmann/json/archive/v3.9.1.tar.gz"
#     SHA1 "f8a20a7e19227906d77de0ede97468fbcfea03e7"
# )
hunter_config(
    nlohmann_json
    VERSION "3.9.1"
)

hunter_config(
    XLink
<<<<<<< HEAD
    VERSION "luxonis-2021.4.3-develop"
    URL "https://github.com/luxonis/XLink/archive/2dd6c7f52bf662fe9e373971ee498e29b8603ee7.tar.gz"
    SHA1 "d941bba49939a2d32a0332a10f046a513e47d675"
=======
    VERSION "luxonis-2021.4.2-develop"
    URL "https://github.com/luxonis/XLink/archive/457b23fb33e1146610e1a4e52defa7565046977a.tar.gz"
    SHA1 "006a2bd391498aea7895e988b787a420e7f51fa9"
>>>>>>> 82ab07d0
)

hunter_config(
    BZip2
    VERSION "1.0.8-p0"
)

hunter_config(
    spdlog
    VERSION "1.8.2"
    URL "https://github.com/gabime/spdlog/archive/v1.8.2.tar.gz"
    SHA1 "4437f350ca7fa89a0cd8faca1198afb36823f775"
    CMAKE_ARGS
        SPDLOG_BUILD_EXAMPLE=OFF
        SPDLOG_FMT_EXTERNAL=OFF
        CMAKE_CXX_VISIBILITY_PRESET=hidden
        CMAKE_C_VISIBILITY_PRESET=hidden
)

# libarchive, luxonis fork
hunter_config(
    libarchive-luxonis
    VERSION "hunter-3.5.2"
    URL "https://github.com/luxonis/libarchive/archive/45baa3a3e57104519e1165bcd5ac29c3bd8c9f3a.tar.gz"
    SHA1 "ca5cd0f1c31b9c187d7119cb1aa7467f8c231d29"
    CMAKE_ARGS
        ENABLE_ACL=OFF
        ENABLE_BZip2=OFF
        ENABLE_CAT=OFF
        ENABLE_CAT_SHARED=OFF
        ENABLE_CNG=OFF
        ENABLE_COVERAGE=OFF
        ENABLE_CPIO=OFF
        ENABLE_CPIO_SHARED=OFF
        ENABLE_EXPAT=OFF
        ENABLE_ICONV=OFF
        ENABLE_INSTALL=ON
        ENABLE_LIBB2=OFF
        ENABLE_LIBXML2=OFF
        ENABLE_LZ4=OFF
        ENABLE_LZMA=ON
        ENABLE_LZO=OFF
        ENABLE_LibGCC=OFF
        ENABLE_MBEDTLS=OFF
        ENABLE_NETTLE=OFF
        ENABLE_OPENSSL=OFF
        ENABLE_PCREPOSIX=OFF
        ENABLE_SAFESEH=AUTO
        ENABLE_TAR=OFF
        ENABLE_TAR_SHARED=OFF
        ENABLE_TEST=OFF
        ENABLE_WERROR=OFF
        ENABLE_XATTR=OFF
        ENABLE_ZLIB=OFF
        ENABLE_ZSTD=OFF
)

# Luxonis FP16 fork which doesn't use git cloning for its dependencies
hunter_config(
    FP16
    VERSION "luxonis-0.0.0"
    URL "https://github.com/luxonis/FP16/archive/c911175d2717e562976e606c6e5f799bf40cf94e.tar.gz"
    SHA1 "40e9723c87c2fe21781132c0f2f8b90338500e32"
    CMAKE_ARGS
        FP16_BUILD_BENCHMARKS=OFF
        FP16_BUILD_TESTS=OFF
)

# Backward - Stacktrace printer
hunter_config(
    Backward
    VERSION "1.6"
    URL "https://github.com/bombela/backward-cpp/archive/refs/tags/v1.6.tar.gz"
    SHA1 "4ecb711eabfd15bc88ff9dd9342907fc5da46b62"
    CMAKE_ARGS
        BACKWARD_TESTS=OFF
)

# libnop - Serialization
hunter_config(
    libnop
    VERSION "1.0-ec8f75a"
    URL "https://github.com/luxonis/libnop/archive/ab842f51dc2eb13916dc98417c2186b78320ed10.tar.gz"
    SHA1 "32f40f084615ba7940ce9d29f05f3294371aabeb"
)

# Specific Catch2 version
hunter_config(
    Catch2
    VERSION "2.13.7"
    URL "https://github.com/catchorg/Catch2/archive/refs/tags/v3.2.1.tar.gz"
    SHA1 "acfba7f71cbbbbf60bc1bc4c0e3efca4a9c70df7"
)

# ZLib - Luxonis fix for alias on imported target for old CMake versions
hunter_config(
    ZLIB
    VERSION "1.2.11-p2"
    URL "https://github.com/luxonis/zlib/archive/refs/tags/v1.2.11-p2.tar.gz"
    SHA1 "fb8b6486183b13a86040f793a939b128f6d27095"
)

# TMP, could be read from XLink
# libusb without udev
hunter_config(
    libusb-luxonis
    VERSION "1.0.24-cmake"
    URL "https://github.com/luxonis/libusb/archive/b7e4548958325b18feb73977163ad44398099534.tar.gz"
    SHA1 "2d79573d57628fe56d2868d2f6ce756d40906cf4"
    CMAKE_ARGS
        WITH_UDEV=OFF
        # Build shared libs by default to not cause licensing issues
        BUILD_SHARED_LIBS=ON
)

# cpp-httplib
hunter_config(
    httplib
    VERSION "0.11.2"
    URL "https://github.com/luxonis/cpp-httplib/archive/3ba99c06f655a52e701c9a7ae5dc48850582d95b.tar.gz"
    SHA1 "84ddd5d58a210b6203c50760d2ebde75b0ff6376"
    CMAKE_ARGS
        HTTPLIB_USE_OPENSSL_IF_AVAILABLE=OFF
        HTTPLIB_USE_BROTLI_IF_AVAILABLE=OFF
)<|MERGE_RESOLUTION|>--- conflicted
+++ resolved
@@ -11,15 +11,9 @@
 
 hunter_config(
     XLink
-<<<<<<< HEAD
     VERSION "luxonis-2021.4.3-develop"
     URL "https://github.com/luxonis/XLink/archive/2dd6c7f52bf662fe9e373971ee498e29b8603ee7.tar.gz"
     SHA1 "d941bba49939a2d32a0332a10f046a513e47d675"
-=======
-    VERSION "luxonis-2021.4.2-develop"
-    URL "https://github.com/luxonis/XLink/archive/457b23fb33e1146610e1a4e52defa7565046977a.tar.gz"
-    SHA1 "006a2bd391498aea7895e988b787a420e7f51fa9"
->>>>>>> 82ab07d0
 )
 
 hunter_config(
