# hunter_config(
#     nlohmann_json
#     VERSION "3.9.1"
#     URL "https://github.com/nlohmann/json/archive/v3.9.1.tar.gz"
#     SHA1 "f8a20a7e19227906d77de0ede97468fbcfea03e7"
# )
hunter_config(
    nlohmann_json
    VERSION "3.9.1"
)

hunter_config(
    XLink
<<<<<<< HEAD
    VERSION "luxonis-2021.4.2-xlink-linkid-race-fix"
    URL "https://github.com/luxonis/XLink/archive/1329ef4125cfdd3b8c236316f39cce9f4b94da2f.tar.gz"
    SHA1 "58cdfe63d767edd89e0586a81eee8c8e74a76cb3"
=======
    VERSION "luxonis-2021.4.3-develop"
    URL "https://github.com/luxonis/XLink/archive/061709357b06a74510b5b9e3e2832d9d80efd3ff.tar.gz"
    SHA1 "affa1bdd7487cf70c9caf40365844967ae761ea3"
>>>>>>> e4185a65
    CMAKE_ARGS
        XLINK_ENABLE_LIBUSB=${DEPTHAI_ENABLE_LIBUSB}
)

hunter_config(
    BZip2
    VERSION "1.0.8-p0"
)

hunter_config(
    spdlog
    VERSION "1.8.2"
    URL "https://github.com/gabime/spdlog/archive/v1.8.2.tar.gz"
    SHA1 "4437f350ca7fa89a0cd8faca1198afb36823f775"
    CMAKE_ARGS
        SPDLOG_BUILD_EXAMPLE=OFF
        SPDLOG_FMT_EXTERNAL=OFF
        CMAKE_CXX_VISIBILITY_PRESET=hidden
        CMAKE_C_VISIBILITY_PRESET=hidden
)

# libarchive, luxonis fork
hunter_config(
    libarchive-luxonis
    VERSION "hunter-3.5.2"
    URL "https://github.com/luxonis/libarchive/archive/45baa3a3e57104519e1165bcd5ac29c3bd8c9f3a.tar.gz"
    SHA1 "ca5cd0f1c31b9c187d7119cb1aa7467f8c231d29"
    CMAKE_ARGS
        ENABLE_ACL=OFF
        ENABLE_BZip2=OFF
        ENABLE_CAT=OFF
        ENABLE_CAT_SHARED=OFF
        ENABLE_CNG=OFF
        ENABLE_COVERAGE=OFF
        ENABLE_CPIO=OFF
        ENABLE_CPIO_SHARED=OFF
        ENABLE_EXPAT=OFF
        ENABLE_ICONV=OFF
        ENABLE_INSTALL=ON
        ENABLE_LIBB2=OFF
        ENABLE_LIBXML2=OFF
        ENABLE_LZ4=OFF
        ENABLE_LZMA=ON
        ENABLE_LZO=OFF
        ENABLE_LibGCC=OFF
        ENABLE_MBEDTLS=OFF
        ENABLE_NETTLE=OFF
        ENABLE_OPENSSL=OFF
        ENABLE_PCREPOSIX=OFF
        ENABLE_SAFESEH=AUTO
        ENABLE_TAR=OFF
        ENABLE_TAR_SHARED=OFF
        ENABLE_TEST=OFF
        ENABLE_WERROR=OFF
        ENABLE_XATTR=OFF
        ENABLE_ZLIB=OFF
        ENABLE_ZSTD=OFF
)

# Luxonis FP16 fork which doesn't use git cloning for its dependencies
hunter_config(
    FP16
    VERSION "luxonis-0.0.0"
    URL "https://github.com/luxonis/FP16/archive/c911175d2717e562976e606c6e5f799bf40cf94e.tar.gz"
    SHA1 "40e9723c87c2fe21781132c0f2f8b90338500e32"
    CMAKE_ARGS
        FP16_BUILD_BENCHMARKS=OFF
        FP16_BUILD_TESTS=OFF
)

if(NOT EMSCRIPTEN)
    # Backward - Stacktrace printer
    hunter_config(
      Backward
      VERSION "1.6"
      URL "https://github.com/bombela/backward-cpp/archive/refs/tags/v1.6.tar.gz"
      SHA1 "4ecb711eabfd15bc88ff9dd9342907fc5da46b62"
      CMAKE_ARGS
          BACKWARD_TESTS=OFF
    )
endif()

# libnop - Serialization
hunter_config(
    libnop
    VERSION "1.0-ec8f75a"
    URL "https://github.com/luxonis/libnop/archive/ab842f51dc2eb13916dc98417c2186b78320ed10.tar.gz"
    SHA1 "32f40f084615ba7940ce9d29f05f3294371aabeb"
)

# Specific Catch2 version
hunter_config(
    Catch2
    VERSION "3.4.0"
    URL "https://github.com/catchorg/Catch2/archive/refs/tags/v3.4.0.tar.gz"
    SHA1 "4c308576c856a43dc88949a8f64ef90ebf94ae1b"
)

# ZLib - Luxonis fix for alias on imported target for old CMake versions
hunter_config(
    ZLIB
    VERSION "1.2.11-p2"
    URL "https://github.com/luxonis/zlib/archive/refs/tags/v1.2.11-p2.tar.gz"
    SHA1 "fb8b6486183b13a86040f793a939b128f6d27095"
)

# TMP, could be read from XLink
# libusb without udev
hunter_config(
    libusb-luxonis
    VERSION "1.0.24-cmake"
    URL "https://github.com/luxonis/libusb/archive/b7e4548958325b18feb73977163ad44398099534.tar.gz"
    SHA1 "2d79573d57628fe56d2868d2f6ce756d40906cf4"
    CMAKE_ARGS
        WITH_UDEV=OFF
        # Build shared libs by default to not cause licensing issues
        BUILD_SHARED_LIBS=ON
)

# cpp-httplib
hunter_config(
    httplib
    VERSION "0.11.2"
    URL "https://github.com/luxonis/cpp-httplib/archive/3ba99c06f655a52e701c9a7ae5dc48850582d95b.tar.gz"
    SHA1 "84ddd5d58a210b6203c50760d2ebde75b0ff6376"
    CMAKE_ARGS
        HTTPLIB_USE_OPENSSL_IF_AVAILABLE=OFF
        HTTPLIB_USE_BROTLI_IF_AVAILABLE=OFF
)

# Pybind11 2.9.2
hunter_config(
    pybind11
    VERSION "2.9.2"
    URL "https://github.com/pybind/pybind11/archive/refs/tags/v2.9.2.tar.gz"
    SHA1 "5e05583a210282c3251281b6ee5677915f0cbf95"
)<|MERGE_RESOLUTION|>--- conflicted
+++ resolved
@@ -11,15 +11,9 @@
 
 hunter_config(
     XLink
-<<<<<<< HEAD
-    VERSION "luxonis-2021.4.2-xlink-linkid-race-fix"
-    URL "https://github.com/luxonis/XLink/archive/1329ef4125cfdd3b8c236316f39cce9f4b94da2f.tar.gz"
-    SHA1 "58cdfe63d767edd89e0586a81eee8c8e74a76cb3"
-=======
     VERSION "luxonis-2021.4.3-develop"
     URL "https://github.com/luxonis/XLink/archive/061709357b06a74510b5b9e3e2832d9d80efd3ff.tar.gz"
     SHA1 "affa1bdd7487cf70c9caf40365844967ae761ea3"
->>>>>>> e4185a65
     CMAKE_ARGS
         XLINK_ENABLE_LIBUSB=${DEPTHAI_ENABLE_LIBUSB}
 )
