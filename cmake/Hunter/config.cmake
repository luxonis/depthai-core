hunter_config(
    nlohmann_json
    VERSION "3.9.1"
    URL "https://github.com/nlohmann/json/archive/v3.9.1.tar.gz"
    SHA1 "f8a20a7e19227906d77de0ede97468fbcfea03e7"
)

hunter_config(
    XLink
<<<<<<< HEAD
    VERSION "luxonis-2021.4.2-develop"
    URL "https://github.com/luxonis/XLink/archive/c940feaf9321f06a7d9660f28e686a9718135f38.tar.gz"
    SHA1 "52935b6ceb470ee632de3348b9d2aaa2c6c24ac0"
=======
    VERSION "luxonis-2021.4.2-xlink-linkid-race-fix"
    URL "https://github.com/luxonis/XLink/archive/e9eb1ef38030176ad70cddd3b545d5e6c509f1e1.tar.gz"
    SHA1 "b1e4ded41cd7b9c37189468e2aaddbb10cbda9f6"
>>>>>>> 6628488e
    CMAKE_ARGS
        XLINK_ENABLE_LIBUSB=${DEPTHAI_ENABLE_LIBUSB}
)

hunter_config(
    BZip2
    VERSION "1.0.8-p0"
)

hunter_config(
    spdlog
    VERSION "1.8.2"
    URL "https://github.com/gabime/spdlog/archive/v1.8.2.tar.gz"
    SHA1 "4437f350ca7fa89a0cd8faca1198afb36823f775"
    CMAKE_ARGS
        SPDLOG_BUILD_EXAMPLE=OFF
        SPDLOG_FMT_EXTERNAL=OFF
        CMAKE_CXX_VISIBILITY_PRESET=hidden
        CMAKE_C_VISIBILITY_PRESET=hidden
)

# libarchive, luxonis fork
hunter_config(
    libarchive-luxonis
    VERSION "hunter-3.5.2"
    URL "https://github.com/luxonis/libarchive/archive/45baa3a3e57104519e1165bcd5ac29c3bd8c9f3a.tar.gz"
    SHA1 "ca5cd0f1c31b9c187d7119cb1aa7467f8c231d29"
    CMAKE_ARGS
        ENABLE_ACL=OFF
        ENABLE_BZip2=OFF
        ENABLE_CAT=OFF
        ENABLE_CAT_SHARED=OFF
        ENABLE_CNG=OFF
        ENABLE_COVERAGE=OFF
        ENABLE_CPIO=OFF
        ENABLE_CPIO_SHARED=OFF
        ENABLE_EXPAT=OFF
        ENABLE_ICONV=OFF
        ENABLE_INSTALL=ON
        ENABLE_LIBB2=OFF
        ENABLE_LIBXML2=OFF
        ENABLE_LZ4=OFF
        ENABLE_LZMA=ON
        ENABLE_LZO=OFF
        ENABLE_LibGCC=OFF
        ENABLE_MBEDTLS=OFF
        ENABLE_NETTLE=OFF
        ENABLE_OPENSSL=OFF
        ENABLE_PCREPOSIX=OFF
        ENABLE_SAFESEH=AUTO
        ENABLE_TAR=OFF
        ENABLE_TAR_SHARED=OFF
        ENABLE_TEST=OFF
        ENABLE_WERROR=OFF
        ENABLE_XATTR=OFF
        ENABLE_ZLIB=OFF
        ENABLE_ZSTD=OFF
)

# Luxonis FP16 fork which doesn't use git cloning for its dependencies
hunter_config(
    FP16
    VERSION "luxonis-0.0.0"
    URL "https://github.com/luxonis/FP16/archive/c911175d2717e562976e606c6e5f799bf40cf94e.tar.gz"
    SHA1 "40e9723c87c2fe21781132c0f2f8b90338500e32"
    CMAKE_ARGS
        FP16_BUILD_BENCHMARKS=OFF
        FP16_BUILD_TESTS=OFF
)

# Backward - Stacktrace printer
hunter_config(
    Backward
    VERSION "1.6"
    URL "https://github.com/bombela/backward-cpp/archive/refs/tags/v1.6.tar.gz"
    SHA1 "4ecb711eabfd15bc88ff9dd9342907fc5da46b62"
    CMAKE_ARGS
        BACKWARD_TESTS=OFF
)

# libnop - Serialization
hunter_config(
    libnop
    VERSION "1.0-ec8f75a"
    URL "https://github.com/luxonis/libnop/archive/ab842f51dc2eb13916dc98417c2186b78320ed10.tar.gz"
    SHA1 "32f40f084615ba7940ce9d29f05f3294371aabeb"
)

# Specific Catch2 version
hunter_config(
    Catch2
<<<<<<< HEAD
    VERSION "2.13.7"
    URL "https://github.com/catchorg/Catch2/archive/refs/tags/v3.2.1.tar.gz"
    SHA1 "acfba7f71cbbbbf60bc1bc4c0e3efca4a9c70df7"
=======
    VERSION "3.4.0"
    URL "https://github.com/catchorg/Catch2/archive/refs/tags/v3.4.0.tar.gz"
    SHA1 "4c308576c856a43dc88949a8f64ef90ebf94ae1b"
>>>>>>> 6628488e
)

# ZLib - Luxonis fix for alias on imported target for old CMake versions
hunter_config(
    ZLIB
    VERSION "1.2.11-p2"
    URL "https://github.com/luxonis/zlib/archive/refs/tags/v1.2.11-p2.tar.gz"
    SHA1 "fb8b6486183b13a86040f793a939b128f6d27095"
)

# TMP, could be read from XLink
# libusb without udev
hunter_config(
    libusb-luxonis
    VERSION "1.0.24-cmake"
    URL "https://github.com/luxonis/libusb/archive/b7e4548958325b18feb73977163ad44398099534.tar.gz"
    SHA1 "2d79573d57628fe56d2868d2f6ce756d40906cf4"
    CMAKE_ARGS
        WITH_UDEV=OFF
        # Build shared libs by default to not cause licensing issues
        BUILD_SHARED_LIBS=ON
)<|MERGE_RESOLUTION|>--- conflicted
+++ resolved
@@ -7,15 +7,9 @@
 
 hunter_config(
     XLink
-<<<<<<< HEAD
-    VERSION "luxonis-2021.4.2-develop"
-    URL "https://github.com/luxonis/XLink/archive/c940feaf9321f06a7d9660f28e686a9718135f38.tar.gz"
-    SHA1 "52935b6ceb470ee632de3348b9d2aaa2c6c24ac0"
-=======
     VERSION "luxonis-2021.4.2-xlink-linkid-race-fix"
     URL "https://github.com/luxonis/XLink/archive/e9eb1ef38030176ad70cddd3b545d5e6c509f1e1.tar.gz"
     SHA1 "b1e4ded41cd7b9c37189468e2aaddbb10cbda9f6"
->>>>>>> 6628488e
     CMAKE_ARGS
         XLINK_ENABLE_LIBUSB=${DEPTHAI_ENABLE_LIBUSB}
 )
@@ -107,15 +101,9 @@
 # Specific Catch2 version
 hunter_config(
     Catch2
-<<<<<<< HEAD
-    VERSION "2.13.7"
-    URL "https://github.com/catchorg/Catch2/archive/refs/tags/v3.2.1.tar.gz"
-    SHA1 "acfba7f71cbbbbf60bc1bc4c0e3efca4a9c70df7"
-=======
     VERSION "3.4.0"
     URL "https://github.com/catchorg/Catch2/archive/refs/tags/v3.4.0.tar.gz"
     SHA1 "4c308576c856a43dc88949a8f64ef90ebf94ae1b"
->>>>>>> 6628488e
 )
 
 # ZLib - Luxonis fix for alias on imported target for old CMake versions
