hunter_config(
    nlohmann_json
    VERSION "3.9.1"
    URL "https://github.com/nlohmann/json/archive/v3.9.1.tar.gz"
    SHA1 "f8a20a7e19227906d77de0ede97468fbcfea03e7"
)

hunter_config(
    XLink
    VERSION "luxonis-2021.4.2-develop"
<<<<<<< HEAD
    URL "https://github.com/luxonis/XLink/archive/1ef2f960eec66540891434c9a3341c11e66e4360.tar.gz"
    SHA1 "23641bb9ae698d0e016abcce349094a38577838b"
=======
    URL "https://github.com/luxonis/XLink/archive/b7c3aca2ba8b9d598be886a8076a875b50f5184f.tar.gz"
    SHA1 "6c19757c6fe6871a9f40688871edbfc6f1e939ee"
>>>>>>> f8c459ea
)

hunter_config(
    BZip2
    VERSION "1.0.8-p0"
)

hunter_config(
    spdlog
    VERSION "1.8.2"
    URL "https://github.com/gabime/spdlog/archive/v1.8.2.tar.gz"
    SHA1 "4437f350ca7fa89a0cd8faca1198afb36823f775"
    CMAKE_ARGS
        SPDLOG_BUILD_EXAMPLE=OFF
        SPDLOG_FMT_EXTERNAL=OFF
        CMAKE_CXX_VISIBILITY_PRESET=hidden
        CMAKE_C_VISIBILITY_PRESET=hidden
)

# libarchive, luxonis fork
hunter_config(
    libarchive-luxonis
    VERSION "hunter-3.5.2"
    URL "https://github.com/luxonis/libarchive/archive/45baa3a3e57104519e1165bcd5ac29c3bd8c9f3a.tar.gz"
    SHA1 "ca5cd0f1c31b9c187d7119cb1aa7467f8c231d29"
    CMAKE_ARGS
        ENABLE_ACL=OFF
        ENABLE_BZip2=OFF
        ENABLE_CAT=OFF
        ENABLE_CAT_SHARED=OFF
        ENABLE_CNG=OFF
        ENABLE_COVERAGE=OFF
        ENABLE_CPIO=OFF
        ENABLE_CPIO_SHARED=OFF
        ENABLE_EXPAT=OFF
        ENABLE_ICONV=OFF
        ENABLE_INSTALL=ON
        ENABLE_LIBB2=OFF
        ENABLE_LIBXML2=OFF
        ENABLE_LZ4=OFF
        ENABLE_LZMA=ON
        ENABLE_LZO=OFF
        ENABLE_LibGCC=OFF
        ENABLE_MBEDTLS=OFF
        ENABLE_NETTLE=OFF
        ENABLE_OPENSSL=OFF
        ENABLE_PCREPOSIX=OFF
        ENABLE_SAFESEH=AUTO
        ENABLE_TAR=OFF
        ENABLE_TAR_SHARED=OFF
        ENABLE_TEST=OFF
        ENABLE_WERROR=OFF
        ENABLE_XATTR=OFF
        ENABLE_ZLIB=OFF
        ENABLE_ZSTD=OFF
)

# Luxonis FP16 fork which doesn't use git cloning for its dependencies
hunter_config(
    FP16
    VERSION "luxonis-0.0.0"
    URL "https://github.com/luxonis/FP16/archive/c911175d2717e562976e606c6e5f799bf40cf94e.tar.gz"
    SHA1 "40e9723c87c2fe21781132c0f2f8b90338500e32"
    CMAKE_ARGS
        FP16_BUILD_BENCHMARKS=OFF
        FP16_BUILD_TESTS=OFF
)

# Backward - Stacktrace printer
hunter_config(
    Backward
    VERSION "1.6"
    URL "https://github.com/bombela/backward-cpp/archive/refs/tags/v1.6.tar.gz"
    SHA1 "4ecb711eabfd15bc88ff9dd9342907fc5da46b62"
    CMAKE_ARGS
        BACKWARD_TESTS=OFF
)

# libnop - Serialization
hunter_config(
    libnop
    VERSION "1.0-ec8f75a"
    URL "https://github.com/luxonis/libnop/archive/ab842f51dc2eb13916dc98417c2186b78320ed10.tar.gz"
    SHA1 "32f40f084615ba7940ce9d29f05f3294371aabeb"
)

# Specific Catch2 version
hunter_config(
    Catch2
    VERSION "2.13.7"
    URL "https://github.com/catchorg/Catch2/archive/refs/tags/v3.2.1.tar.gz"
    SHA1 "acfba7f71cbbbbf60bc1bc4c0e3efca4a9c70df7"
)

# ZLib - Luxonis fix for alias on imported target for old CMake versions
hunter_config(
    ZLIB
    VERSION "1.2.11-p2"
    URL "https://github.com/luxonis/zlib/archive/refs/tags/v1.2.11-p2.tar.gz"
    SHA1 "fb8b6486183b13a86040f793a939b128f6d27095"
)

# TMP, could be read from XLink
# libusb without udev
hunter_config(
    libusb-luxonis
    VERSION "1.0.24-cmake"
    URL "https://github.com/luxonis/libusb/archive/b7e4548958325b18feb73977163ad44398099534.tar.gz"
    SHA1 "2d79573d57628fe56d2868d2f6ce756d40906cf4"
    CMAKE_ARGS
        WITH_UDEV=OFF
        # Build shared libs by default to not cause licensing issues
        BUILD_SHARED_LIBS=ON
)<|MERGE_RESOLUTION|>--- conflicted
+++ resolved
@@ -8,13 +8,8 @@
 hunter_config(
     XLink
     VERSION "luxonis-2021.4.2-develop"
-<<<<<<< HEAD
-    URL "https://github.com/luxonis/XLink/archive/1ef2f960eec66540891434c9a3341c11e66e4360.tar.gz"
-    SHA1 "23641bb9ae698d0e016abcce349094a38577838b"
-=======
     URL "https://github.com/luxonis/XLink/archive/b7c3aca2ba8b9d598be886a8076a875b50f5184f.tar.gz"
     SHA1 "6c19757c6fe6871a9f40688871edbfc6f1e939ee"
->>>>>>> f8c459ea
 )
 
 hunter_config(
