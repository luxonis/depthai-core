--- conflicted
+++ resolved
@@ -8,15 +8,10 @@
 hunter_config(
     XLink
     VERSION "luxonis-2021.4.2-develop"
-<<<<<<< HEAD
-    URL "https://github.com/luxonis/XLink/archive/457b23fb33e1146610e1a4e52defa7565046977a.tar.gz"
-    SHA1 "006a2bd391498aea7895e988b787a420e7f51fa9"
-=======
     URL "https://github.com/luxonis/XLink/archive/c940feaf9321f06a7d9660f28e686a9718135f38.tar.gz"
     SHA1 "52935b6ceb470ee632de3348b9d2aaa2c6c24ac0"
     CMAKE_ARGS
         XLINK_ENABLE_LIBUSB=${DEPTHAI_ENABLE_LIBUSB}
->>>>>>> 6b5093dd
 )
 
 hunter_config(
