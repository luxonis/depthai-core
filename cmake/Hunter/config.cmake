hunter_config(
    nlohmann_json
    VERSION "3.9.1"
    URL "https://github.com/nlohmann/json/archive/v3.9.1.tar.gz"
    SHA1 "f8a20a7e19227906d77de0ede97468fbcfea03e7"
)

hunter_config(
    XLink
    VERSION "luxonis-2021.3-develop"
    URL "https://github.com/luxonis/XLink/archive/4c149080d22c35a17ce285f5bca99f2b2fe05e46.tar.gz"
    SHA1 "64b0a8bfeb1a91f909df88ea8b1d0b17885b92ff"
)

hunter_config(
    BZip2
    VERSION "1.0.8-p0"
)

hunter_config(
    spdlog
    VERSION "1.8.2"
    URL "https://github.com/gabime/spdlog/archive/v1.8.2.tar.gz"
    SHA1 "4437f350ca7fa89a0cd8faca1198afb36823f775"
    CMAKE_ARGS
        SPDLOG_BUILD_EXAMPLE=OFF
        SPDLOG_FMT_EXTERNAL=OFF
)

# libarchive, luxonis fork
hunter_config(
    libarchive-luxonis
    VERSION "3.4.2-p2"
    URL "https://github.com/luxonis/libarchive/archive/cf2caf0588fc5e2af22cae37027d3ff6902e096f.tar.gz"
    SHA1 "e99477d32ce14292fe652dc5f4f460d3af8fbc93"
    CMAKE_ARGS
        ENABLE_ACL=OFF
        ENABLE_BZip2=OFF
        ENABLE_CAT=OFF
        ENABLE_CAT_SHARED=OFF
        ENABLE_CNG=OFF
        ENABLE_COVERAGE=OFF
        ENABLE_CPIO=OFF
        ENABLE_CPIO_SHARED=OFF
        ENABLE_EXPAT=OFF
        ENABLE_ICONV=OFF
        ENABLE_INSTALL=ON
        ENABLE_LIBB2=OFF
        ENABLE_LIBXML2=OFF
        ENABLE_LZ4=OFF
        ENABLE_LZMA=ON
        ENABLE_LZO=OFF
        ENABLE_LibGCC=OFF
        ENABLE_MBEDTLS=OFF
        ENABLE_NETTLE=OFF
        ENABLE_OPENSSL=OFF
        ENABLE_PCREPOSIX=OFF
        ENABLE_SAFESEH=AUTO
        ENABLE_TAR=OFF
        ENABLE_TAR_SHARED=OFF
        ENABLE_TEST=OFF
        ENABLE_WERROR=OFF
        ENABLE_XATTR=OFF
        ENABLE_ZLIB=OFF
        ENABLE_ZSTD=OFF
)

# Luxonis FP16 fork which doesn't use git cloning for its dependencies
hunter_config(
    FP16
    VERSION "luxonis-0.0.0"
    URL "https://github.com/luxonis/FP16/archive/c911175d2717e562976e606c6e5f799bf40cf94e.tar.gz"
    SHA1 "40e9723c87c2fe21781132c0f2f8b90338500e32"
    CMAKE_ARGS
        FP16_BUILD_BENCHMARKS=OFF
        FP16_BUILD_TESTS=OFF
)

# Backward - Stacktrace printer
hunter_config(
    Backward
    VERSION "1.6"
    URL "https://github.com/bombela/backward-cpp/archive/refs/tags/v1.6.tar.gz"
    SHA1 "4ecb711eabfd15bc88ff9dd9342907fc5da46b62"
    CMAKE_ARGS
        BACKWARD_TESTS=OFF
)

<<<<<<< HEAD
# ZLib - Luxonis fix for alias on imported target for old CMake versions
hunter_config(
    ZLIB
    VERSION "1.2.11-p2"
    URL "https://github.com/luxonis/zlib/archive/refs/tags/v1.2.11-p2.tar.gz"
    SHA1 "fb8b6486183b13a86040f793a939b128f6d27095"
=======
hunter_config(
    Catch2
    VERSION "2.13.7"
    URL "https://github.com/catchorg/Catch2/archive/refs/tags/v2.13.7.tar.gz"
    SHA1 "fa8f14ccf852413d3c6d3999145ada934d37d773"
>>>>>>> c6451c34
)<|MERGE_RESOLUTION|>--- conflicted
+++ resolved
@@ -86,18 +86,17 @@
         BACKWARD_TESTS=OFF
 )
 
-<<<<<<< HEAD
+hunter_config(
+    Catch2
+    VERSION "2.13.7"
+    URL "https://github.com/catchorg/Catch2/archive/refs/tags/v2.13.7.tar.gz"
+    SHA1 "fa8f14ccf852413d3c6d3999145ada934d37d773"
+)
+
 # ZLib - Luxonis fix for alias on imported target for old CMake versions
 hunter_config(
     ZLIB
     VERSION "1.2.11-p2"
     URL "https://github.com/luxonis/zlib/archive/refs/tags/v1.2.11-p2.tar.gz"
     SHA1 "fb8b6486183b13a86040f793a939b128f6d27095"
-=======
-hunter_config(
-    Catch2
-    VERSION "2.13.7"
-    URL "https://github.com/catchorg/Catch2/archive/refs/tags/v2.13.7.tar.gz"
-    SHA1 "fa8f14ccf852413d3c6d3999145ada934d37d773"
->>>>>>> c6451c34
 )