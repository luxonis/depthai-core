--- conflicted
+++ resolved
@@ -7,20 +7,11 @@
 
 hunter_config(
     XLink
-<<<<<<< HEAD
-    VERSION "luxonis-2020.2.0.1"
-    URL  "https://github.com/luxonis/XLink/archive/49528345a0e2f307d01f5eedc1a4ad47615af08b.zip"
-    SHA1 "5ae8044555f1772a85ec9100ef5446b9ee2c4a13"
-    CMAKE_ARGS
-        CMAKE_POSITION_INDEPENDENT_CODE=ON
-=======
     VERSION "luxonis-2021.2-develop"
     URL "https://github.com/luxonis/XLink/archive/ee361ecba950335390ad539e509f8ab96313b6b4.tar.gz"
     SHA1 "72108319bf2289d91157a3933663ed5fb2b6eb18"
->>>>>>> 376d965d
 )
 
-# "https://github.com/luxonis/XLink/archive/test_usb_info.zip"
 hunter_config(
     BZip2
     VERSION "1.0.8-p0"
