hunter_config(
    nlohmann_json
    VERSION "3.9.1"
    URL "https://github.com/nlohmann/json/archive/v3.9.1.tar.gz"
    SHA1 "f8a20a7e19227906d77de0ede97468fbcfea03e7"
)

hunter_config(
    XLink
    VERSION "luxonis-2021.4.2-develop"
<<<<<<< HEAD
    URL "https://github.com/luxonis/XLink/archive/5c61615066af6539e50a4a17b5df3466e4350b21.tar.gz"
    SHA1 "25fba41da891743bf0bdff5bc9a5cda07535be49"
=======
    URL "https://github.com/luxonis/XLink/archive/1ef2f960eec66540891434c9a3341c11e66e4360.tar.gz"
    SHA1 "23641bb9ae698d0e016abcce349094a38577838b"
>>>>>>> fb873489
)

hunter_config(
    BZip2
    VERSION "1.0.8-p0"
)

hunter_config(
    spdlog
    VERSION "1.8.2"
    URL "https://github.com/gabime/spdlog/archive/v1.8.2.tar.gz"
    SHA1 "4437f350ca7fa89a0cd8faca1198afb36823f775"
    CMAKE_ARGS
        SPDLOG_BUILD_EXAMPLE=OFF
        SPDLOG_FMT_EXTERNAL=OFF
        CMAKE_CXX_VISIBILITY_PRESET=hidden
        CMAKE_C_VISIBILITY_PRESET=hidden
)

# libarchive, luxonis fork
hunter_config(
    libarchive-luxonis
    VERSION "hunter-3.5.2"
    URL "https://github.com/luxonis/libarchive/archive/45baa3a3e57104519e1165bcd5ac29c3bd8c9f3a.tar.gz"
    SHA1 "ca5cd0f1c31b9c187d7119cb1aa7467f8c231d29"
    CMAKE_ARGS
        ENABLE_ACL=OFF
        ENABLE_BZip2=OFF
        ENABLE_CAT=OFF
        ENABLE_CAT_SHARED=OFF
        ENABLE_CNG=OFF
        ENABLE_COVERAGE=OFF
        ENABLE_CPIO=OFF
        ENABLE_CPIO_SHARED=OFF
        ENABLE_EXPAT=OFF
        ENABLE_ICONV=OFF
        ENABLE_INSTALL=ON
        ENABLE_LIBB2=OFF
        ENABLE_LIBXML2=OFF
        ENABLE_LZ4=OFF
        ENABLE_LZMA=ON
        ENABLE_LZO=OFF
        ENABLE_LibGCC=OFF
        ENABLE_MBEDTLS=OFF
        ENABLE_NETTLE=OFF
        ENABLE_OPENSSL=OFF
        ENABLE_PCREPOSIX=OFF
        ENABLE_SAFESEH=AUTO
        ENABLE_TAR=OFF
        ENABLE_TAR_SHARED=OFF
        ENABLE_TEST=OFF
        ENABLE_WERROR=OFF
        ENABLE_XATTR=OFF
        ENABLE_ZLIB=OFF
        ENABLE_ZSTD=OFF
)

# Luxonis FP16 fork which doesn't use git cloning for its dependencies
hunter_config(
    FP16
    VERSION "luxonis-0.0.0"
    URL "https://github.com/luxonis/FP16/archive/c911175d2717e562976e606c6e5f799bf40cf94e.tar.gz"
    SHA1 "40e9723c87c2fe21781132c0f2f8b90338500e32"
    CMAKE_ARGS
        FP16_BUILD_BENCHMARKS=OFF
        FP16_BUILD_TESTS=OFF
)

# Backward - Stacktrace printer
hunter_config(
    Backward
    VERSION "1.6"
    URL "https://github.com/bombela/backward-cpp/archive/refs/tags/v1.6.tar.gz"
    SHA1 "4ecb711eabfd15bc88ff9dd9342907fc5da46b62"
    CMAKE_ARGS
        BACKWARD_TESTS=OFF
)

# libnop - Serialization
hunter_config(
    libnop
    VERSION "1.0-ec8f75a"
    URL "https://github.com/luxonis/libnop/archive/ab842f51dc2eb13916dc98417c2186b78320ed10.tar.gz"
    SHA1 "32f40f084615ba7940ce9d29f05f3294371aabeb"
)

# Specific Catch2 version
hunter_config(
    Catch2
    VERSION "2.13.7"
    URL "https://github.com/catchorg/Catch2/archive/refs/tags/v2.13.7.tar.gz"
    SHA1 "fa8f14ccf852413d3c6d3999145ada934d37d773"
)

# ZLib - Luxonis fix for alias on imported target for old CMake versions
hunter_config(
    ZLIB
    VERSION "1.2.11-p2"
    URL "https://github.com/luxonis/zlib/archive/refs/tags/v1.2.11-p2.tar.gz"
    SHA1 "fb8b6486183b13a86040f793a939b128f6d27095"
)

# TMP, could be read from XLink
# libusb without udev
hunter_config(
    libusb-luxonis
    VERSION "1.0.24-cmake"
    URL "https://github.com/luxonis/libusb/archive/b7e4548958325b18feb73977163ad44398099534.tar.gz"
    SHA1 "2d79573d57628fe56d2868d2f6ce756d40906cf4"
    CMAKE_ARGS
        WITH_UDEV=OFF
        # Build shared libs by default to not cause licensing issues
        BUILD_SHARED_LIBS=ON
)<|MERGE_RESOLUTION|>--- conflicted
+++ resolved
@@ -8,13 +8,8 @@
 hunter_config(
     XLink
     VERSION "luxonis-2021.4.2-develop"
-<<<<<<< HEAD
-    URL "https://github.com/luxonis/XLink/archive/5c61615066af6539e50a4a17b5df3466e4350b21.tar.gz"
-    SHA1 "25fba41da891743bf0bdff5bc9a5cda07535be49"
-=======
     URL "https://github.com/luxonis/XLink/archive/1ef2f960eec66540891434c9a3341c11e66e4360.tar.gz"
     SHA1 "23641bb9ae698d0e016abcce349094a38577838b"
->>>>>>> fb873489
 )
 
 hunter_config(
