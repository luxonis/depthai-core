--- conflicted
+++ resolved
@@ -8,13 +8,8 @@
 hunter_config(
     XLink
     VERSION "luxonis-2021.4.2-develop"
-<<<<<<< HEAD
-    URL "https://github.com/luxonis/XLink/archive/e3bd353cb846f037962e6bac60bd8b40308a19b7.tar.gz"
-    SHA1 "3aa689412fa4d3513d5cc6d1dd16a54ea888d4f0"
-=======
     URL "https://github.com/luxonis/XLink/archive/fae3d2008853295bba05cc2ac39529aba187e549.tar.gz"
     SHA1 "aa2a8231b8362b45b0504a8a42eeab518a99040d"
->>>>>>> 31085dba
 )
 
 hunter_config(
